# -*- coding: utf-8 -*-
"""
Tests for the OpenERP library.

This module groups a few sub-modules containing unittest2 test cases.

Tests can be explicitely added to the `fast_suite` or `checks` lists or not.
See the :ref:`test-framework` section in the :ref:`features` list.
"""

<<<<<<< HEAD
import test_expression
import test_ir_sequence
import test_orm
import test_view_validation
import test_uninstall
=======
from . import test_expression, test_ir_sequence, test_orm,\
              test_uninstall
>>>>>>> e94136a6

fast_suite = [
    test_ir_sequence,
]

checks = [
    test_expression,
    test_orm,
<<<<<<< HEAD
    test_view_validation,
    ]
=======
]
>>>>>>> e94136a6

# vim:expandtab:smartindent:tabstop=4:softtabstop=4:shiftwidth=4:<|MERGE_RESOLUTION|>--- conflicted
+++ resolved
@@ -8,16 +8,8 @@
 See the :ref:`test-framework` section in the :ref:`features` list.
 """
 
-<<<<<<< HEAD
-import test_expression
-import test_ir_sequence
-import test_orm
-import test_view_validation
-import test_uninstall
-=======
 from . import test_expression, test_ir_sequence, test_orm,\
-              test_uninstall
->>>>>>> e94136a6
+              test_view_validation, test_uninstall
 
 fast_suite = [
     test_ir_sequence,
@@ -26,11 +18,7 @@
 checks = [
     test_expression,
     test_orm,
-<<<<<<< HEAD
     test_view_validation,
-    ]
-=======
 ]
->>>>>>> e94136a6
 
 # vim:expandtab:smartindent:tabstop=4:softtabstop=4:shiftwidth=4: