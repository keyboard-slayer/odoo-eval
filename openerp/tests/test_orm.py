import os
import unittest2

import openerp
import common

UID = common.ADMIN_USER_ID
DB = common.DB

CREATE = lambda values: (0, False, values)
UPDATE = lambda id, values: (1, id, values)
DELETE = lambda id: (2, id, False)
FORGET = lambda id: (3, id, False)
LINK_TO = lambda id: (4, id, False)
DELETE_ALL = lambda: (5, False, False)
REPLACE_WITH = lambda ids: (6, False, ids)

class TestO2MSerialization(common.TransactionCase):

    def setUp(self):
<<<<<<< HEAD
        self.cr = openerp.modules.registry.RegistryManager.get(DB).db.cursor()
        self.partner = openerp.modules.registry.RegistryManager.get(DB)['res.partner']

    def tearDown(self):
        self.cr.rollback()
        self.cr.close()
=======
        super(TestO2MSerialization, self).setUp()
        self.partner = self.registry('res.partner')
        self.address = self.registry('res.partner.address')
>>>>>>> 1ae5913a

    def test_no_command(self):
        " empty list of commands yields an empty list of records "
        results = self.partner.resolve_o2m_commands_to_record_dicts(
            self.cr, UID, 'address', [])

        self.assertEqual(results, [])

    def test_CREATE_commands(self):
        " returns the VALUES dict as-is "
        results = self.partner.resolve_o2m_commands_to_record_dicts(
            self.cr, UID, 'address',
            map(CREATE, [{'foo': 'bar'}, {'foo': 'baz'}, {'foo': 'baq'}]))
        self.assertEqual(results, [
            {'foo': 'bar'},
            {'foo': 'baz'},
            {'foo': 'baq'}
        ])

    def test_LINK_TO_command(self):
        " reads the records from the database, records are returned with their ids. "
        ids = [
            self.address.create(self.cr, UID, {'name': 'foo'}),
            self.address.create(self.cr, UID, {'name': 'bar'}),
            self.address.create(self.cr, UID, {'name': 'baz'})
        ]
        commands = map(LINK_TO, ids)

        results = self.partner.resolve_o2m_commands_to_record_dicts(
            self.cr, UID, 'address', commands, ['name'])

        self.assertEqual(results, [
            {'id': ids[0], 'name': 'foo'},
            {'id': ids[1], 'name': 'bar'},
            {'id': ids[2], 'name': 'baz'}
        ])

    def test_bare_ids_command(self):
        " same as the equivalent LINK_TO commands "
        ids = [
            self.address.create(self.cr, UID, {'name': 'foo'}),
            self.address.create(self.cr, UID, {'name': 'bar'}),
            self.address.create(self.cr, UID, {'name': 'baz'})
        ]

        results = self.partner.resolve_o2m_commands_to_record_dicts(
            self.cr, UID, 'address', ids, ['name'])

        self.assertEqual(results, [
            {'id': ids[0], 'name': 'foo'},
            {'id': ids[1], 'name': 'bar'},
            {'id': ids[2], 'name': 'baz'}
        ])

    def test_UPDATE_command(self):
        " take the in-db records and merge the provided information in "
        id_foo = self.address.create(self.cr, UID, {'name': 'foo'})
        id_bar = self.address.create(self.cr, UID, {'name': 'bar'})
        id_baz = self.address.create(self.cr, UID, {'name': 'baz', 'city': 'tag'})

        results = self.partner.resolve_o2m_commands_to_record_dicts(
            self.cr, UID, 'address', [
                LINK_TO(id_foo),
                UPDATE(id_bar, {'name': 'qux', 'city': 'tagtag'}),
                UPDATE(id_baz, {'name': 'quux'})
            ], ['name', 'city'])

        self.assertEqual(results, [
            {'id': id_foo, 'name': 'foo', 'city': False},
            {'id': id_bar, 'name': 'qux', 'city': 'tagtag'},
            {'id': id_baz, 'name': 'quux', 'city': 'tag'}
        ])

    def test_mixed_commands(self):
        ids = [
            self.address.create(self.cr, UID, {'name': name})
            for name in ['NObar', 'baz', 'qux', 'NOquux', 'NOcorge', 'garply']
        ]

        results = self.partner.resolve_o2m_commands_to_record_dicts(
            self.cr, UID, 'address', [
                CREATE({'name': 'foo'}),
                UPDATE(ids[0], {'name': 'bar'}),
                LINK_TO(ids[1]),
                LINK_TO(ids[2]),
                UPDATE(ids[3], {'name': 'quux',}),
                UPDATE(ids[4], {'name': 'corge'}),
                CREATE({'name': 'grault'}),
                LINK_TO(ids[5])
            ], ['name'])

        self.assertEqual(results, [
            {'name': 'foo'},
            {'id': ids[0], 'name': 'bar'},
            {'id': ids[1], 'name': 'baz'},
            {'id': ids[2], 'name': 'qux'},
            {'id': ids[3], 'name': 'quux'},
            {'id': ids[4], 'name': 'corge'},
            {'name': 'grault'},
            {'id': ids[5], 'name': 'garply'}
        ])

    def test_LINK_TO_pairs(self):
        "LINK_TO commands can be written as pairs, instead of triplets"
        ids = [
            self.address.create(self.cr, UID, {'name': 'foo'}),
            self.address.create(self.cr, UID, {'name': 'bar'}),
            self.address.create(self.cr, UID, {'name': 'baz'})
        ]
        commands = map(lambda id: (4, id), ids)

        results = self.partner.resolve_o2m_commands_to_record_dicts(
            self.cr, UID, 'address', commands, ['name'])

        self.assertEqual(results, [
            {'id': ids[0], 'name': 'foo'},
            {'id': ids[1], 'name': 'bar'},
            {'id': ids[2], 'name': 'baz'}
        ])

    def test_singleton_commands(self):
        "DELETE_ALL can appear as a singleton"

        try:
            self.partner.resolve_o2m_commands_to_record_dicts(
                self.cr, UID, 'address', [(5,)], ['name'])
        except AssertionError:
            # 5 should fail with an assert error, but not e.g. a ValueError
            pass

    def test_invalid_commands(self):
        "Commands with uncertain semantics in this context should be forbidden"

        with self.assertRaises(AssertionError):
            self.partner.resolve_o2m_commands_to_record_dicts(
                self.cr, UID, 'address', [DELETE(42)], ['name'])

        with self.assertRaises(AssertionError):
            self.partner.resolve_o2m_commands_to_record_dicts(
                self.cr, UID, 'address', [FORGET(42)], ['name'])

        with self.assertRaises(AssertionError):
            self.partner.resolve_o2m_commands_to_record_dicts(
                self.cr, UID, 'address', [DELETE_ALL()], ['name'])

        with self.assertRaises(AssertionError):
            self.partner.resolve_o2m_commands_to_record_dicts(
                self.cr, UID, 'address', [REPLACE_WITH([42])], ['name'])


# vim:expandtab:smartindent:tabstop=4:softtabstop=4:shiftwidth=4:<|MERGE_RESOLUTION|>--- conflicted
+++ resolved
@@ -18,18 +18,9 @@
 class TestO2MSerialization(common.TransactionCase):
 
     def setUp(self):
-<<<<<<< HEAD
-        self.cr = openerp.modules.registry.RegistryManager.get(DB).db.cursor()
-        self.partner = openerp.modules.registry.RegistryManager.get(DB)['res.partner']
-
-    def tearDown(self):
-        self.cr.rollback()
-        self.cr.close()
-=======
         super(TestO2MSerialization, self).setUp()
         self.partner = self.registry('res.partner')
         self.address = self.registry('res.partner.address')
->>>>>>> 1ae5913a
 
     def test_no_command(self):
         " empty list of commands yields an empty list of records "
