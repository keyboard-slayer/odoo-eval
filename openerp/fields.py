--- conflicted
+++ resolved
@@ -1181,7 +1181,6 @@
 
     _column_translate = property(attrgetter('translate'))
     _related_translate = property(attrgetter('translate'))
-<<<<<<< HEAD
 
     def _description_translate(self, env):
         return bool(self.translate)
@@ -1223,11 +1222,7 @@
             return self.translate(callback, value)
         else:
             return value
-    
-=======
-    _description_translate = property(attrgetter('translate'))
-
->>>>>>> c4fb79ff
+
 
 class Char(_String):
     """ Basic string field, can be length-limited, usually displayed as a
