--- conflicted
+++ resolved
@@ -400,11 +400,7 @@
         if config['db_name']:
             db_names = config['db_name'].split(',')
         else:
-<<<<<<< HEAD
             db_names = []
-=======
-            db_names = openerp.service.db.exp_list(True)
->>>>>>> 49adee34
         for db_name in db_names:
             if rpc_request_flag:
                 start_time = time.time()
