#-----------------------------------------------------------
# Multicorn, multiprocessing inspired by gunicorn
# TODO rename class: Multicorn -> Arbiter ?
#-----------------------------------------------------------
import errno
import fcntl
import logging
import os
import psutil
import random
import resource
import select
import signal
import socket
import sys
import time

import werkzeug.serving
try:
    from setproctitle import setproctitle
except ImportError:
    setproctitle = lambda x: None

import openerp
import openerp.tools.config as config

_logger = logging.getLogger(__name__)

class Multicorn(object):
    """ Multiprocessing inspired by (g)unicorn.
    Multicorn currently uses accept(2) as dispatching method between workers
    but we plan to replace it by a more intelligent dispatcher to will parse
    the first HTTP request line.
    """
    def __init__(self, app):
        # config
        self.address = (config['xmlrpc_interface'] or '0.0.0.0', config['xmlrpc_port'])
        self.long_polling_address = (config['xmlrpc_interface'] or '0.0.0.0', config['longpolling_port'])
        self.population = config['workers']
        self.timeout = config['limit_time_real']
        self.limit_request = config['limit_request']
        # working vars
        self.beat = 4
        self.app = app
        self.pid = os.getpid()
        self.socket = None
        self.workers_http = {}
        self.workers_cron = {}
        self.workers_longpolling = {}
        self.workers = {}
        self.generation = 0
        self.queue = []

    def pipe_new(self):
        pipe = os.pipe()
        for fd in pipe:
            # non_blocking
            flags = fcntl.fcntl(fd, fcntl.F_GETFL) | os.O_NONBLOCK
            fcntl.fcntl(fd, fcntl.F_SETFL, flags)
            # close_on_exec
            flags = fcntl.fcntl(fd, fcntl.F_GETFD) | fcntl.FD_CLOEXEC
            fcntl.fcntl(fd, fcntl.F_SETFD, flags)
        return pipe

    def pipe_ping(self, pipe):
        try:
            os.write(pipe[1], '.')
        except IOError, e:
            if e.errno not in [errno.EAGAIN, errno.EINTR]:
                raise

    def signal_handler(self, sig, frame):
        if len(self.queue) < 5 or sig == signal.SIGCHLD:
            self.queue.append(sig)
            self.pipe_ping(self.pipe)
        else:
            _logger.warn("Dropping signal: %s", sig)

    def worker_spawn(self, klass, workers_registry):
        self.generation += 1
        worker = klass(self)
        pid = os.fork()
        if pid != 0:
            worker.pid = pid
            self.workers[pid] = worker
            workers_registry[pid] = worker
            return worker
        else:
            worker.run()
            sys.exit(0)

    def worker_pop(self, pid):
        if pid in self.workers:
            _logger.debug("Worker (%s) unregistered",pid)
            try:
                self.workers_http.pop(pid,None)
                self.workers_cron.pop(pid,None)
                u = self.workers.pop(pid)
                u.close()
            except OSError:
                return

    def worker_kill(self, pid, sig):
        try:
            os.kill(pid, sig)
        except OSError, e:
            if e.errno == errno.ESRCH:
                self.worker_pop(pid)

    def process_signals(self):
        while len(self.queue):
            sig = self.queue.pop(0)
            if sig in [signal.SIGINT,signal.SIGTERM]:
                raise KeyboardInterrupt

    def process_zombie(self):
        # reap dead workers
        while 1:
            try:
                wpid, status = os.waitpid(-1, os.WNOHANG)
                if not wpid:
                    break
                if (status >> 8) == 3:
                    msg = "Critial worker error (%s)"
                    _logger.critical(msg, wpid)
                    raise Exception(msg % wpid)
                self.worker_pop(wpid)
            except OSError, e:
                if e.errno == errno.ECHILD:
                    break
                raise

    def process_timeout(self):
        now = time.time()
        for (pid, worker) in self.workers.items():
            if (worker.watchdog_timeout is not None) and \
                (now - worker.watchdog_time >= worker.watchdog_timeout):
                _logger.error("Worker (%s) timeout", pid)
                self.worker_kill(pid, signal.SIGKILL)

    def process_spawn(self):
        while len(self.workers_http) < self.population:
            self.worker_spawn(WorkerHTTP, self.workers_http)
        while len(self.workers_cron) < config['max_cron_threads']:
            self.worker_spawn(WorkerCron, self.workers_cron)
        while len(self.workers_longpolling) < 1:
            self.worker_spawn(WorkerLongPolling, self.workers_longpolling)

    def sleep(self):
        try:
            # map of fd -> worker
            fds = dict([(w.watchdog_pipe[0],w) for k,w in self.workers.items()])
            fd_in = fds.keys() + [self.pipe[0]]
            # check for ping or internal wakeups
            ready = select.select(fd_in, [], [], self.beat)
            # update worker watchdogs
            for fd in ready[0]:
                if fd in fds:
                    fds[fd].watchdog_time = time.time()
                try:
                    # empty pipe
                    while os.read(fd, 1):
                        pass
                except OSError, e:
                    if e.errno not in [errno.EAGAIN]:
                        raise
        except select.error, e:
            if e[0] not in [errno.EINTR]:
                raise

    def start(self):
        # wakeup pipe, python doesnt throw EINTR when a syscall is interrupted
        # by a signal simulating a pseudo SA_RESTART. We write to a pipe in the
        # signal handler to overcome this behaviour
        self.pipe = self.pipe_new()
        # set signal
        signal.signal(signal.SIGINT, self.signal_handler)
        signal.signal(signal.SIGTERM, self.signal_handler)
        signal.signal(signal.SIGCHLD, self.signal_handler)
        # listen to socket
        self.socket = socket.socket(socket.AF_INET, socket.SOCK_STREAM)
        self.socket.setsockopt(socket.SOL_SOCKET, socket.SO_REUSEADDR, 1)
        self.socket.setblocking(0)
        self.socket.bind(self.address)
<<<<<<< HEAD
        self.socket.listen(8)
        # long polling socket
        self.long_polling_socket = socket.socket(socket.AF_INET, socket.SOCK_STREAM)
        self.long_polling_socket.setsockopt(socket.SOL_SOCKET, socket.SO_REUSEADDR, 1)
        self.long_polling_socket.setblocking(0)
        self.long_polling_socket.bind(self.long_polling_address)
        self.long_polling_socket.listen(8)
=======
        self.socket.listen(8*self.population)
>>>>>>> 01a3c671

    def stop(self, graceful=True):
        if graceful:
            _logger.info("Stopping gracefully")
            limit = time.time() + self.timeout
            for pid in self.workers.keys():
                self.worker_kill(pid, signal.SIGTERM)
            while self.workers and time.time() < limit:
                self.process_zombie()
                time.sleep(0.1)
        else:
            _logger.info("Stopping forcefully")
        for pid in self.workers.keys():
            self.worker_kill(pid, signal.SIGTERM)
        self.socket.close()
        openerp.cli.server.quit_signals_received = 1

    def run(self):
        self.start()
        _logger.debug("Multiprocess starting")
        while 1:
            try:
                #_logger.debug("Multiprocess beat (%s)",time.time())
                self.process_signals()
                self.process_zombie()
                self.process_timeout()
                self.process_spawn()
                self.sleep()
            except KeyboardInterrupt:
                _logger.debug("Multiprocess clean stop")
                self.stop()
                break
            except Exception,e:
                _logger.exception(e)
                self.stop(False)
                sys.exit(-1)

class Worker(object):
    """ Workers """
    def __init__(self, multi):
        self.multi = multi
        self.watchdog_time = time.time()
        self.watchdog_pipe = multi.pipe_new()
        # Can be set to None if no watchdog is desired.
        self.watchdog_timeout = multi.timeout
        self.ppid = os.getpid()
        self.pid = None
        self.alive = True
        # should we rename into lifetime ?
        self.request_max = multi.limit_request
        self.request_count = 0

    def setproctitle(self, title=""):
        setproctitle('openerp: %s %s %s' % (self.__class__.__name__, self.pid, title))

    def close(self):
        os.close(self.watchdog_pipe[0])
        os.close(self.watchdog_pipe[1])

    def signal_handler(self, sig, frame):
        self.alive = False

    def sleep(self):
        try:
            ret = select.select([self.multi.socket], [], [], self.multi.beat)
        except select.error, e:
            if e[0] not in [errno.EINTR]:
                raise

    def process_limit(self):
        # If our parent changed sucide
        if self.ppid != os.getppid():
            _logger.info("Worker (%s) Parent changed", self.pid)
            self.alive = False
        # check for lifetime
        if self.request_count >= self.request_max:
            _logger.info("Worker (%d) max request (%s) reached.", self.pid, self.request_count)
            self.alive = False
        # Reset the worker if it consumes too much memory (e.g. caused by a memory leak).
        rss, vms = psutil.Process(os.getpid()).get_memory_info()
        if vms > config['limit_memory_soft']:
            _logger.info('Worker (%d) virtual memory limit (%s) reached.', self.pid, vms)
            self.alive = False # Commit suicide after the request.

        # VMS and RLIMIT_AS are the same thing: virtual memory, a.k.a. address space
        soft, hard = resource.getrlimit(resource.RLIMIT_AS)
        resource.setrlimit(resource.RLIMIT_AS, (config['limit_memory_hard'], hard))

        # SIGXCPU (exceeded CPU time) signal handler will raise an exception.
        r = resource.getrusage(resource.RUSAGE_SELF)
        cpu_time = r.ru_utime + r.ru_stime
        def time_expired(n, stack):
            _logger.info('Worker (%d) CPU time limit (%s) reached.', config['limit_time_cpu'])
            # We dont suicide in such case
            raise Exception('CPU time limit exceeded.')
        signal.signal(signal.SIGXCPU, time_expired)
        soft, hard = resource.getrlimit(resource.RLIMIT_CPU)
        resource.setrlimit(resource.RLIMIT_CPU, (cpu_time + config['limit_time_cpu'], hard))

    def process_work(self):
        pass

    def start(self):
        self.pid = os.getpid()
        self.setproctitle()
        _logger.info("Worker %s (%s) alive", self.__class__.__name__, self.pid)
        # Reseed the random number generator
        random.seed()
        # Prevent fd inherientence close_on_exec
        flags = fcntl.fcntl(self.multi.socket, fcntl.F_GETFD) | fcntl.FD_CLOEXEC
        fcntl.fcntl(self.multi.socket, fcntl.F_SETFD, flags)
        # reset blocking status
        self.multi.socket.setblocking(0)
        signal.signal(signal.SIGINT, self.signal_handler)
        signal.signal(signal.SIGTERM, signal.SIG_DFL)
        signal.signal(signal.SIGCHLD, signal.SIG_DFL)

    def stop(self):
        pass

    def run(self):
        try:
            self.start()
            while self.alive:
                self.process_limit()
                self.multi.pipe_ping(self.watchdog_pipe)
                self.sleep()
                self.process_work()
            _logger.info("Worker (%s) exiting. request_count: %s.", self.pid, self.request_count)
            self.stop()
        except Exception,e:
            _logger.exception("Worker (%s) Exception occured, exiting..." % self.pid)
            # should we use 3 to abort everything ?
            sys.exit(1)

class WorkerHTTP(Worker):
    """ HTTP Request workers """
    def process_request(self, client, addr):
        client.setblocking(1)
        client.setsockopt(socket.IPPROTO_TCP, socket.TCP_NODELAY, 1)
        # Prevent fd inherientence close_on_exec
        flags = fcntl.fcntl(client, fcntl.F_GETFD) | fcntl.FD_CLOEXEC
        fcntl.fcntl(client, fcntl.F_SETFD, flags)
        # do request using WorkerBaseWSGIServer monkey patched with socket
        self.server.socket = client
        # tolerate broken pipe when the http client closes the socket before
        # receiving the full reply
        try:
            self.server.process_request(client,addr)
        except IOError, e:
            if e.errno != errno.EPIPE:
                raise
        self.request_count += 1

    def process_work(self):
        try:
            client, addr = self.multi.socket.accept()
            self.process_request(client, addr)
        except socket.error, e:
            if e[0] not in (errno.EAGAIN, errno.ECONNABORTED):
                raise

    def start(self):
        Worker.start(self)
        self.server = WorkerBaseWSGIServer(self.multi.app)

class WorkerLongPolling(Worker):
    """ Long polling workers """
    def __init__(self, multi):
        super(WorkerLongPolling, self).__init__(multi)
        # Disable the watchdog feature for this kind of worker.
        self.watchdog_timeout = None

    def start(self):
        openerp.evented = True
        _logger.info('Using gevent mode')
        import gevent.monkey
        gevent.monkey.patch_all()
        import gevent_psycopg2
        gevent_psycopg2.monkey_patch()

        Worker.start(self)
        from gevent.wsgi import WSGIServer
        self.server = WSGIServer(self.multi.long_polling_socket, self.multi.app)
        self.server.serve_forever()

class WorkerBaseWSGIServer(werkzeug.serving.BaseWSGIServer):
    """ werkzeug WSGI Server patched to allow using an external listen socket
    """
    def __init__(self, app):
        werkzeug.serving.BaseWSGIServer.__init__(self, "1", "1", app)
    def server_bind(self):
        # we dont bind beause we use the listen socket of Multicorn#socket
        # instead we close the socket
        if self.socket:
            self.socket.close()
    def server_activate(self):
        # dont listen as we use Multicorn#socket
        pass

class WorkerCron(Worker):
    """ Cron workers """

    def __init__(self, multi):
        super(WorkerCron, self).__init__(multi)
        # process_work() below process a single database per call.
        # The variable db_index is keeping track of the next database to
        # process.
        self.db_index = 0

    def sleep(self):
        # Really sleep once all the databases have been processed.
        if self.db_index == 0:
            interval = 60 + self.pid % 10 # chorus effect
            time.sleep(interval)

    def process_work(self):
        rpc_request = logging.getLogger('openerp.netsvc.rpc.request')
        rpc_request_flag = rpc_request.isEnabledFor(logging.DEBUG)
        _logger.debug("WorkerCron (%s) polling for jobs", self.pid)
        if config['db_name']:
            db_names = config['db_name'].split(',')
        else:
            db_names = openerp.service.db.exp_list(True)
        if len(db_names):
            self.db_index = (self.db_index + 1) % len(db_names)
            db_name = db_names[self.db_index]
            self.setproctitle(db_name)
            if rpc_request_flag:
                start_time = time.time()
                start_rss, start_vms = psutil.Process(os.getpid()).get_memory_info()
            while True:
                # acquired = openerp.addons.base.ir.ir_cron.ir_cron._acquire_job(db_name)
                # TODO why isnt openerp.addons.base defined ?
                import openerp.addons.base as base
                acquired = base.ir.ir_cron.ir_cron._acquire_job(db_name)
                if not acquired:
                    openerp.modules.registry.RegistryManager.delete(db_name)
                    break
            # dont keep cursors in multi database mode
            if len(db_names) > 1:
                openerp.sql_db.close_db(db_name)
            if rpc_request_flag:
                end_time = time.time()
                end_rss, end_vms = psutil.Process(os.getpid()).get_memory_info()
                logline = '%s time:%.3fs mem: %sk -> %sk (diff: %sk)' % (db_name, end_time - start_time, start_vms / 1024, end_vms / 1024, (end_vms - start_vms)/1024)
                _logger.debug("WorkerCron (%s) %s", self.pid, logline)

            self.request_count += 1
            if self.request_count >= self.request_max and self.request_max < len(db_names):
                _logger.error("There are more dabatases to process than allowed "
                    "by the `limit_request` configuration variable: %s more.",
                    len(db_names) - self.request_max)
        else:
            self.db_index = 0

    def start(self):
        Worker.start(self)
        openerp.service.start_internal()

# vim:expandtab:smartindent:tabstop=4:softtabstop=4:shiftwidth=4:<|MERGE_RESOLUTION|>--- conflicted
+++ resolved
@@ -182,17 +182,13 @@
         self.socket.setsockopt(socket.SOL_SOCKET, socket.SO_REUSEADDR, 1)
         self.socket.setblocking(0)
         self.socket.bind(self.address)
-<<<<<<< HEAD
-        self.socket.listen(8)
+        self.socket.listen(8*self.population)
         # long polling socket
         self.long_polling_socket = socket.socket(socket.AF_INET, socket.SOCK_STREAM)
         self.long_polling_socket.setsockopt(socket.SOL_SOCKET, socket.SO_REUSEADDR, 1)
         self.long_polling_socket.setblocking(0)
         self.long_polling_socket.bind(self.long_polling_address)
         self.long_polling_socket.listen(8)
-=======
-        self.socket.listen(8*self.population)
->>>>>>> 01a3c671
 
     def stop(self, graceful=True):
         if graceful:
