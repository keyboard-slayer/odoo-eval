# -*- coding: utf-8 -*-

import json
import logging
import os
import shutil
import tempfile
import threading
import traceback
import zipfile

from functools import wraps
from contextlib import closing

import psycopg2

import openerp
from openerp import SUPERUSER_ID
from openerp.exceptions import UserError
import openerp.release
import openerp.sql_db
import openerp.tools

import security

_logger = logging.getLogger(__name__)

class DatabaseExists(Warning):
    pass

# This should be moved to openerp.modules.db, along side initialize().
def _initialize_db(id, db_name, demo, lang, user_password):
    try:
        db = openerp.sql_db.db_connect(db_name)
        with closing(db.cursor()) as cr:
            # TODO this should be removed as it is done by RegistryManager.new().
            openerp.modules.db.initialize(cr)
            openerp.tools.config['lang'] = lang
            cr.commit()

        registry = openerp.modules.registry.RegistryManager.new(
            db_name, demo, None, update_module=True)

        with closing(db.cursor()) as cr:
            if lang:
                modobj = registry['ir.module.module']
                mids = modobj.search(cr, SUPERUSER_ID, [('state', '=', 'installed')])
                modobj.update_translations(cr, SUPERUSER_ID, mids, lang)

            # update admin's password and lang
            values = {'password': user_password, 'lang': lang}
            registry['res.users'].write(cr, SUPERUSER_ID, [SUPERUSER_ID], values)

            cr.execute('SELECT login, password FROM res_users ORDER BY login')
            cr.commit()
    except Exception, e:
        _logger.exception('CREATE DATABASE failed:')

def dispatch(method, params):
    if method in ['create', 'get_progress', 'drop', 'dump', 'restore', 'rename',
                  'change_admin_password', 'migrate_databases',
                  'create_database', 'duplicate_database']:
        passwd = params[0]
        params = params[1:]
        security.check_super(passwd)
    elif method in ['db_exist', 'list', 'list_lang', 'server_version']:
        # params = params
        # No security check for these methods
        pass
    else:
        raise KeyError("Method not found: %s" % method)
    fn = globals()['exp_' + method]
    return fn(*params)

def _create_empty_database(name):
    db = openerp.sql_db.db_connect('postgres')
    with closing(db.cursor()) as cr:
        chosen_template = openerp.tools.config['db_template']
        cr.execute("SELECT datname FROM pg_database WHERE datname = %s",
                   (name,))
        if cr.fetchall():
            raise DatabaseExists("database %r already exists!" % (name,))
        else:
            cr.autocommit(True)     # avoid transaction block
            cr.execute("""CREATE DATABASE "%s" ENCODING 'unicode' TEMPLATE "%s" """ % (name, chosen_template))

def exp_create_database(db_name, demo, lang, user_password='admin'):
    """ Similar to exp_create but blocking."""
    _logger.info('Create database `%s`.', db_name)
    _create_empty_database(db_name)
    _initialize_db(id, db_name, demo, lang, user_password)
    return True

def exp_duplicate_database(db_original_name, db_name):
    _logger.info('Duplicate database `%s` to `%s`.', db_original_name, db_name)
    openerp.sql_db.close_db(db_original_name)
    db = openerp.sql_db.db_connect('postgres')
    with closing(db.cursor()) as cr:
        cr.autocommit(True)     # avoid transaction block
        cr.execute("""CREATE DATABASE "%s" ENCODING 'unicode' TEMPLATE "%s" """ % (db_name, db_original_name))

    from_fs = openerp.tools.config.filestore(db_original_name)
    to_fs = openerp.tools.config.filestore(db_name)
    if os.path.exists(from_fs) and not os.path.exists(to_fs):
        shutil.copytree(from_fs, to_fs)
    return True

def _drop_conn(cr, db_name):
    # Try to terminate all other connections that might prevent
    # dropping the database
    try:
        # PostgreSQL 9.2 renamed pg_stat_activity.procpid to pid:
        # http://www.postgresql.org/docs/9.2/static/release-9-2.html#AEN110389
        pid_col = 'pid' if cr._cnx.server_version >= 90200 else 'procpid'

        cr.execute("""SELECT pg_terminate_backend(%(pid_col)s)
                      FROM pg_stat_activity
                      WHERE datname = %%s AND
                            %(pid_col)s != pg_backend_pid()""" % {'pid_col': pid_col},
                   (db_name,))
    except Exception:
        pass


def exp_drop(db_name):
    if db_name not in exp_list(True):
        return False
    openerp.modules.registry.RegistryManager.delete(db_name)
    openerp.sql_db.close_db(db_name)

    db = openerp.sql_db.db_connect('postgres')
    with closing(db.cursor()) as cr:
        cr.autocommit(True) # avoid transaction block
        _drop_conn(cr, db_name)

        try:
            cr.execute('DROP DATABASE "%s"' % db_name)
        except Exception, e:
            _logger.info('DROP DB: %s failed:\n%s', db_name, e)
            raise Exception("Couldn't drop database %s: %s" % (db_name, e))
        else:
            _logger.info('DROP DB: %s', db_name)

    fs = openerp.tools.config.filestore(db_name)
    if os.path.exists(fs):
        shutil.rmtree(fs)
    return True

<<<<<<< HEAD
def _set_pg_password_in_environment(func):
    """ On systems where pg_restore/pg_dump require an explicit
    password (i.e. when not connecting via unix sockets, and most
    importantly on Windows), it is necessary to pass the PG user
    password in the environment or in a special .pgpass file.

    This decorator handles setting
    :envvar:`PGPASSWORD` if it is not already
    set, and removing it afterwards.

    See also http://www.postgresql.org/docs/8.4/static/libpq-envars.html

    .. note:: This is not thread-safe, and should never be enabled for
         SaaS (giving SaaS users the super-admin password is not a good idea
         anyway)
    """
    @wraps(func)
    def wrapper(*args, **kwargs):
        if os.environ.get('PGPASSWORD') or not openerp.tools.config['db_password']:
            return func(*args, **kwargs)
        else:
            os.environ['PGPASSWORD'] = openerp.tools.config['db_password']
            try:
                return func(*args, **kwargs)
            finally:
                del os.environ['PGPASSWORD']
    return wrapper

def exp_dump(db_name, format):
=======
def exp_dump(db_name):
>>>>>>> 0aab81cd
    with tempfile.TemporaryFile() as t:
        dump_db(db_name, t, format)
        t.seek(0)
        return t.read().encode('base64')

<<<<<<< HEAD
@_set_pg_password_in_environment
def dump_db(db, stream, format):
    """Dump database `db` into file-like object `stream`"""
    with openerp.tools.osutil.tempdir() as dump_dir:
        registry = openerp.modules.registry.RegistryManager.get(db)
        if format == 'zip':
            with registry.cursor() as cr:
                filestore = registry['ir.attachment']._filestore(cr, SUPERUSER_ID)
                if os.path.exists(filestore):
                    shutil.copytree(filestore, os.path.join(dump_dir, 'filestore'))

        dump_file = os.path.join(dump_dir, 'dump.sql')
        cmd = ['pg_dump', '--format=p', '--no-owner', '--file=' + dump_file]
        if openerp.tools.config['db_user']:
            cmd.append('--username=' + openerp.tools.config['db_user'])
        if openerp.tools.config['db_host']:
            cmd.append('--host=' + openerp.tools.config['db_host'])
        if openerp.tools.config['db_port']:
            cmd.append('--port=' + str(openerp.tools.config['db_port']))
        cmd.append(db)

        if openerp.tools.exec_pg_command(*cmd):
            _logger.error('DUMP DB: %s failed! Please verify the configuration of the database '
                          'password on the server. You may need to create a .pgpass file for '
                          'authentication, or specify `db_password` in the server configuration '
                          'file.', db)
            raise Exception("Couldn't dump database")

        openerp.tools.osutil.zip_dir(dump_dir, stream, include_dir=False)

    _logger.info('DUMP DB successful: %s', db)
=======
def dump_db_manifest(cr):
    pg_version = "%d.%d" % divmod(cr._obj.connection.server_version / 100, 100)
    env = openerp.api.Environment(cr, SUPERUSER_ID, {})
    modules = dict([(i.name,i.latest_version) for i in env['ir.module.module'].search([('state','=','installed')])])
    manifest = {
        'odoo_dump': '1',
        'db_name': cr.dbname,
        'version': openerp.release.version,
        'version_info': openerp.release.version_info,
        'major_version': openerp.release.major_version,
        'pg_version': pg_version,
        'modules': modules,
    }
    return manifest

def dump_db(db_name, stream, backup_format='zip'):
    """Dump database `db` into file-like object `stream` if stream is None
    return a file object with the dump """

    _logger.info('DUMP DB: %s format %s', db_name, backup_format)

    cmd = ['pg_dump', '--no-owner']
    if openerp.tools.config['db_user']:
        cmd.append('--username=' + openerp.tools.config['db_user'])
    if openerp.tools.config['db_host']:
        cmd.append('--host=' + openerp.tools.config['db_host'])
    if openerp.tools.config['db_port']:
        cmd.append('--port=' + str(openerp.tools.config['db_port']))
    cmd.append(db_name)

    if backup_format == 'zip':
        with openerp.tools.osutil.tempdir() as dump_dir:
            registry = openerp.modules.registry.RegistryManager.get(db_name)
            with registry.cursor() as cr:
                filestore = registry['ir.attachment']._filestore(cr, SUPERUSER_ID)
                if os.path.exists(filestore):
                    shutil.copytree(filestore, os.path.join(dump_dir, 'filestore'))
                manifest = dump_db_manifest(cr)
                with open(os.path.join(dump_dir, 'manifest.json'), 'w') as fh:
                    json.dump(manifest, fh, indent=4)
            cmd.insert(-1, '--file=' + os.path.join(dump_dir, 'dump.sql'))
            openerp.tools.exec_pg_command(*cmd)
            if stream:
                openerp.tools.osutil.zip_dir(dump_dir, stream, include_dir=False)
            else:
                t=tempfile.TemporaryFile()
                openerp.tools.osutil.zip_dir(dump_dir, t, include_dir=False)
                t.seek(0)
                return t
    else:
        cmd.insert(-1, '--format=c')
        stdin, stdout = openerp.tools.exec_pg_command_pipe(*cmd)
        if stream:
            shutil.copyfileobj(stdout, stream)
        else:
            return stdout
>>>>>>> 0aab81cd

def exp_restore(db_name, data, copy=False):
    data_file = tempfile.NamedTemporaryFile(delete=False)
    try:
        data_file.write(data.decode('base64'))
        data_file.close()
        restore_db(db_name, data_file.name, copy=copy)
    finally:
        os.unlink(data_file.name)
    return True

def restore_db(db, dump_file, copy=False):
    assert isinstance(db, basestring)
    if exp_db_exist(db):
        _logger.info('RESTORE DB: %s already exists', db)
        raise Exception("Database already exists")

    _create_empty_database(db)

    filestore_path = None
    with openerp.tools.osutil.tempdir() as dump_dir:
        if zipfile.is_zipfile(dump_file):
            # v8 format
            with zipfile.ZipFile(dump_file, 'r') as z:
                # only extract known members!
                filestore = [m for m in z.namelist() if m.startswith('filestore/')]
                z.extractall(dump_dir, ['dump.sql'] + filestore)

                if filestore:
                    filestore_path = os.path.join(dump_dir, 'filestore')

            pg_cmd = 'psql'
            pg_args = ['-q', '-f', os.path.join(dump_dir, 'dump.sql')]

        else:
            # <= 7.0 format (raw pg_dump output)
            pg_cmd = 'pg_restore'
            pg_args = ['--no-owner', dump_file]

        args = []
        if openerp.tools.config['db_user']:
            args.append('--username=' + openerp.tools.config['db_user'])
        if openerp.tools.config['db_host']:
            args.append('--host=' + openerp.tools.config['db_host'])
        if openerp.tools.config['db_port']:
            args.append('--port=' + str(openerp.tools.config['db_port']))
        args.append('--dbname=' + db)
        pg_args = args + pg_args

        if openerp.tools.exec_pg_command(pg_cmd, *pg_args):
            raise Exception("Couldn't restore database")

        registry = openerp.modules.registry.RegistryManager.new(db)
        with registry.cursor() as cr:
            if copy:
                # if it's a copy of a database, force generation of a new dbuuid
                registry['ir.config_parameter'].init(cr, force=True)
            if filestore_path:
                filestore_dest = registry['ir.attachment']._filestore(cr, SUPERUSER_ID)
                shutil.move(filestore_path, filestore_dest)

            if openerp.tools.config['unaccent']:
                try:
                    with cr.savepoint():
                        cr.execute("CREATE EXTENSION unaccent")
                except psycopg2.Error:
                    pass

    _logger.info('RESTORE DB: %s', db)

def exp_rename(old_name, new_name):
    openerp.modules.registry.RegistryManager.delete(old_name)
    openerp.sql_db.close_db(old_name)

    db = openerp.sql_db.db_connect('postgres')
    with closing(db.cursor()) as cr:
        cr.autocommit(True)     # avoid transaction block
        _drop_conn(cr, old_name)
        try:
            cr.execute('ALTER DATABASE "%s" RENAME TO "%s"' % (old_name, new_name))
            _logger.info('RENAME DB: %s -> %s', old_name, new_name)
        except Exception, e:
            _logger.info('RENAME DB: %s -> %s failed:\n%s', old_name, new_name, e)
            raise Exception("Couldn't rename database %s to %s: %s" % (old_name, new_name, e))

    old_fs = openerp.tools.config.filestore(old_name)
    new_fs = openerp.tools.config.filestore(new_name)
    if os.path.exists(old_fs) and not os.path.exists(new_fs):
        shutil.move(old_fs, new_fs)
    return True

@openerp.tools.mute_logger('openerp.sql_db')
def exp_db_exist(db_name):
    ## Not True: in fact, check if connection to database is possible. The database may exists
    return bool(openerp.sql_db.db_connect(db_name))

def exp_list(document=False):
    if not openerp.tools.config['list_db'] and not document:
        raise openerp.exceptions.AccessDenied()
    chosen_template = openerp.tools.config['db_template']
    templates_list = tuple(set(['template0', 'template1', 'postgres', chosen_template]))
    db = openerp.sql_db.db_connect('postgres')
    with closing(db.cursor()) as cr:
        try:
            db_user = openerp.tools.config["db_user"]
            if not db_user and os.name == 'posix':
                import pwd
                db_user = pwd.getpwuid(os.getuid())[0]
            if not db_user:
                cr.execute("select usename from pg_user where usesysid=(select datdba from pg_database where datname=%s)", (openerp.tools.config["db_name"],))
                res = cr.fetchone()
                db_user = res and str(res[0])
            if db_user:
                cr.execute("select datname from pg_database where datdba=(select usesysid from pg_user where usename=%s) and datname not in %s order by datname", (db_user, templates_list))
            else:
                cr.execute("select datname from pg_database where datname not in %s order by datname", (templates_list,))
            res = [openerp.tools.ustr(name) for (name,) in cr.fetchall()]
        except Exception:
            res = []
    res.sort()
    return res

def exp_change_admin_password(new_password):
    openerp.tools.config['admin_passwd'] = new_password
    openerp.tools.config.save()
    return True

def exp_list_lang():
    return openerp.tools.scan_languages()

def exp_server_version():
    """ Return the version of the server
        Used by the client to verify the compatibility with its own version
    """
    return openerp.release.version

def exp_migrate_databases(databases):
    for db in databases:
        _logger.info('migrate database %s', db)
        openerp.tools.config['update']['base'] = True
        openerp.modules.registry.RegistryManager.new(db, force_demo=False, update_module=True)
<<<<<<< HEAD
    return True
=======
    return True
>>>>>>> 0aab81cd
<|MERGE_RESOLUTION|>--- conflicted
+++ resolved
@@ -146,77 +146,12 @@
         shutil.rmtree(fs)
     return True
 
-<<<<<<< HEAD
-def _set_pg_password_in_environment(func):
-    """ On systems where pg_restore/pg_dump require an explicit
-    password (i.e. when not connecting via unix sockets, and most
-    importantly on Windows), it is necessary to pass the PG user
-    password in the environment or in a special .pgpass file.
-
-    This decorator handles setting
-    :envvar:`PGPASSWORD` if it is not already
-    set, and removing it afterwards.
-
-    See also http://www.postgresql.org/docs/8.4/static/libpq-envars.html
-
-    .. note:: This is not thread-safe, and should never be enabled for
-         SaaS (giving SaaS users the super-admin password is not a good idea
-         anyway)
-    """
-    @wraps(func)
-    def wrapper(*args, **kwargs):
-        if os.environ.get('PGPASSWORD') or not openerp.tools.config['db_password']:
-            return func(*args, **kwargs)
-        else:
-            os.environ['PGPASSWORD'] = openerp.tools.config['db_password']
-            try:
-                return func(*args, **kwargs)
-            finally:
-                del os.environ['PGPASSWORD']
-    return wrapper
-
 def exp_dump(db_name, format):
-=======
-def exp_dump(db_name):
->>>>>>> 0aab81cd
     with tempfile.TemporaryFile() as t:
         dump_db(db_name, t, format)
         t.seek(0)
         return t.read().encode('base64')
 
-<<<<<<< HEAD
-@_set_pg_password_in_environment
-def dump_db(db, stream, format):
-    """Dump database `db` into file-like object `stream`"""
-    with openerp.tools.osutil.tempdir() as dump_dir:
-        registry = openerp.modules.registry.RegistryManager.get(db)
-        if format == 'zip':
-            with registry.cursor() as cr:
-                filestore = registry['ir.attachment']._filestore(cr, SUPERUSER_ID)
-                if os.path.exists(filestore):
-                    shutil.copytree(filestore, os.path.join(dump_dir, 'filestore'))
-
-        dump_file = os.path.join(dump_dir, 'dump.sql')
-        cmd = ['pg_dump', '--format=p', '--no-owner', '--file=' + dump_file]
-        if openerp.tools.config['db_user']:
-            cmd.append('--username=' + openerp.tools.config['db_user'])
-        if openerp.tools.config['db_host']:
-            cmd.append('--host=' + openerp.tools.config['db_host'])
-        if openerp.tools.config['db_port']:
-            cmd.append('--port=' + str(openerp.tools.config['db_port']))
-        cmd.append(db)
-
-        if openerp.tools.exec_pg_command(*cmd):
-            _logger.error('DUMP DB: %s failed! Please verify the configuration of the database '
-                          'password on the server. You may need to create a .pgpass file for '
-                          'authentication, or specify `db_password` in the server configuration '
-                          'file.', db)
-            raise Exception("Couldn't dump database")
-
-        openerp.tools.osutil.zip_dir(dump_dir, stream, include_dir=False)
-
-    _logger.info('DUMP DB successful: %s', db)
-=======
 def dump_db_manifest(cr):
     pg_version = "%d.%d" % divmod(cr._obj.connection.server_version / 100, 100)
     env = openerp.api.Environment(cr, SUPERUSER_ID, {})
@@ -273,7 +208,6 @@
             shutil.copyfileobj(stdout, stream)
         else:
             return stdout
->>>>>>> 0aab81cd
 
 def exp_restore(db_name, data, copy=False):
     data_file = tempfile.NamedTemporaryFile(delete=False)
@@ -415,8 +349,4 @@
         _logger.info('migrate database %s', db)
         openerp.tools.config['update']['base'] = True
         openerp.modules.registry.RegistryManager.new(db, force_demo=False, update_module=True)
-<<<<<<< HEAD
-    return True
-=======
-    return True
->>>>>>> 0aab81cd
+    return True