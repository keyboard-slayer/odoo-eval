# -*- coding: utf-8 -*-

import logging

<<<<<<< HEAD
import openerp.pooler
=======
import openerp.osv.orm # TODO use openerp.exceptions
>>>>>>> 4ed7ec95
import openerp.release
import openerp.tools

import security

_logger = logging.getLogger(__name__)

RPC_VERSION_1 = {
        'server_version': openerp.release.version,
        'server_version_info': openerp.release.version_info,
        'server_serie': openerp.release.serie,
        'protocol_version': 1,
}

def dispatch(method, params):
    if method in ['login', 'about', 'timezone_get',
                  'version', 'authenticate']:
        pass
    elif method in ['set_loglevel']:
        passwd = params[0]
        params = params[1:]
        security.check_super(passwd)
    else:
        raise Exception("Method not found: %s" % method)

    fn = globals()['exp_' + method]
    return fn(*params)

def exp_login(db, login, password):
    # TODO: legacy indirection through 'security', should use directly
    # the res.users model
    res = security.login(db, login, password)
    msg = res and 'successful login' or 'bad login or password'
    _logger.info("%s from '%s' using database '%s'", msg, login, db.lower())
    return res or False

def exp_authenticate(db, login, password, user_agent_env):
    res_users = openerp.registry(db)['res.users']
    return res_users.authenticate(db, login, password, user_agent_env)

def exp_version():
    return RPC_VERSION_1

def exp_about(extended=False):
    """Return information about the OpenERP Server.

    @param extended: if True then return version info
    @return string if extended is False else tuple
    """

    info = _('See http://openerp.com')

    if extended:
        return info, openerp.release.version
    return info

def exp_timezone_get(db, login, password):
    return openerp.tools.misc.get_server_timezone()

def exp_set_loglevel(loglevel, logger=None):
    # TODO Previously, the level was set on the now deprecated
    # `openerp.netsvc.Logger` class.
    return True

# vim:expandtab:smartindent:tabstop=4:softtabstop=4:shiftwidth=4:<|MERGE_RESOLUTION|>--- conflicted
+++ resolved
@@ -2,11 +2,6 @@
 
 import logging
 
-<<<<<<< HEAD
-import openerp.pooler
-=======
-import openerp.osv.orm # TODO use openerp.exceptions
->>>>>>> 4ed7ec95
 import openerp.release
 import openerp.tools
 
