# -*- coding: utf-8 -*-
##############################################################################
#
#    OpenERP, Open Source Business Applications
#    Copyright (C) 2012-2013 OpenERP S.A. (<http://openerp.com>).
#
#    This program is free software: you can redistribute it and/or modify
#    it under the terms of the GNU Affero General Public License as
#    published by the Free Software Foundation, either version 3 of the
#    License, or (at your option) any later version.
#
#    This program is distributed in the hope that it will be useful,
#    but WITHOUT ANY WARRANTY; without even the implied warranty of
#    MERCHANTABILITY or FITNESS FOR A PARTICULAR PURPOSE.  See the
#    GNU Affero General Public License for more details.
#
#    You should have received a copy of the GNU Affero General Public License
#    along with this program.  If not, see <http://www.gnu.org/licenses/>.
#
##############################################################################

from lxml import etree
import cgi
import logging
import lxml.html
import lxml.html.clean as clean
import random
import re
import socket
import threading
import time

import openerp
from openerp.loglevels import ustr

_logger = logging.getLogger(__name__)


#----------------------------------------------------------
# HTML Sanitizer
#----------------------------------------------------------

tags_to_kill = ["script", "head", "meta", "title", "link", "style", "frame", "iframe", "base", "object", "embed"]
tags_to_remove = ['html', 'body', 'font']

# allow new semantic HTML5 tags
allowed_tags = clean.defs.tags | frozenset('article section header footer hgroup nav aside figure'.split())
safe_attrs = clean.defs.safe_attrs | frozenset(['style'])
<<<<<<< HEAD

=======
>>>>>>> 5639037c

def html_sanitize(src, silent=True):
    if not src:
        return src
    src = ustr(src, errors='replace')

    logger = logging.getLogger(__name__ + '.html_sanitize')

    # html encode email tags
    part = re.compile(r"(<(([^a<>]|a[^<>\s])[^<>]*)@[^<>]+>)", re.IGNORECASE | re.DOTALL)
    src = part.sub(lambda m: cgi.escape(m.group(1)), src)

    kwargs = {
        'page_structure': True,
        'style': False,             # do not remove style attributes
        'forms': True,              # remove form tags
        'remove_unknown_tags': False,
        'allow_tags': allowed_tags,
    }
    if etree.LXML_VERSION >= (2, 3, 1):
        # kill_tags attribute has been added in version 2.3.1
        kwargs.update({
            'kill_tags': tags_to_kill,
            'remove_tags': tags_to_remove,
        })
    else:
        kwargs['remove_tags'] = tags_to_kill + tags_to_remove

    if etree.LXML_VERSION >= (3, 1, 0):
        kwargs.update({
            'safe_attrs_only': True,
            'safe_attrs': safe_attrs,
        })
    else:
        # lxml < 3.1.0 does not allow to specify safe_attrs. We keep all attributes in order to keep "style"
        kwargs['safe_attrs_only'] = False

    try:
        # some corner cases make the parser crash (such as <SCRIPT/XSS SRC=\"http://ha.ckers.org/xss.js\"></SCRIPT> in test_mail)
        cleaner = clean.Cleaner(**kwargs)
        cleaned = cleaner.clean_html(src)
    except etree.ParserError:
        if not silent:
            raise
        logger.warning('ParserError obtained when sanitizing %r', src, exc_info=True)
        cleaned = '<p>ParserError when sanitizing</p>'
    except Exception:
        if not silent:
            raise
        logger.warning('unknown error obtained when sanitizing %r', src, exc_info=True)
        cleaned = '<p>Unknown error when sanitizing</p>'
    return cleaned


#----------------------------------------------------------
# HTML Cleaner
#----------------------------------------------------------

def html_email_clean(html, remove=False, shorten=False, max_length=300, expand_options=None,
                     protect_sections=False):
    """ html_email_clean: clean the html by doing the following steps:

     - try to strip email quotes, by removing blockquotes or having some client-
       specific heuristics
     - try to strip signatures
     - shorten the html to a maximum number of characters if requested

    Some specific use case:

     - MsOffice: ``div.style = border-top:solid;`` delimitates the beginning of
       a quote; detecting by finding WordSection1 of MsoNormal
     - Hotmail: ``hr.stopSpelling`` delimitates the beginning of a quote; detect
       Hotmail by funding ``SkyDrivePlaceholder``

    :param string html: sanitized html; tags like html or head should not
                        be present in the html string. This method therefore
                        takes as input html code coming from a sanitized source,
                        like fields.html.
    :param boolean remove: remove the html code that is unwanted; otherwise it
                           is only flagged and tagged
    :param boolean shorten: shorten the html; every excessing content will
                            be flagged as to remove
    :param int max_length: if shortening, maximum number of characters before
                           shortening
    :param dict expand_options: options for the read more link when shortening
                                the content.The used keys are the following:

                                 - oe_expand_container_tag: class applied to the
                                   container of the whole read more link
                                 - oe_expand_container_class: class applied to the
                                   link container (default: oe_mail_expand)
                                 - oe_expand_container_content: content of the
                                   container (default: ...)
                                 - oe_expand_separator_node: optional separator, like
                                   adding ... <br /><br /> <a ...>read more</a> (default: void)
                                 - oe_expand_a_href: href of the read more link itself
                                   (default: #)
                                 - oe_expand_a_class: class applied to the <a> containing
                                   the link itself (default: oe_mail_expand)
                                 - oe_expand_a_content: content of the <a> (default: read more)

                                The formatted read more link is the following:
                                <cont_tag class="oe_expand_container_class">
                                    oe_expand_container_content
                                    if expand_options.get('oe_expand_separator_node'):
                                        <oe_expand_separator_node/>
                                    <a href="oe_expand_a_href" class="oe_expand_a_class">
                                        oe_expand_a_content
                                    </a>
                                </span>
    """
    def _replace_matching_regex(regex, source, replace=''):
        """ Replace all matching expressions in source by replace """
        if not source:
            return source
        dest = ''
        idx = 0
        for item in re.finditer(regex, source):
            dest += source[idx:item.start()] + replace
            idx = item.end()
        dest += source[idx:]
        return dest

    def _create_node(tag, text, tail=None, attrs={}):
        new_node = etree.Element(tag)
        new_node.text = text
        new_node.tail = tail
        for key, val in attrs.iteritems():
            new_node.set(key, val)
        return new_node

    def _insert_new_node(node, index, new_node_tag, new_node_text, new_node_tail=None, new_node_attrs={}):
        new_node = _create_node(new_node_tag, new_node_text, new_node_tail, new_node_attrs)
        node.insert(index, new_node)
        return new_node

    def _tag_matching_regex_in_text(regex, node, new_node_tag='span', new_node_attrs={}):
        text = node.text or ''
        if not re.search(regex, text):
            return

        cur_node = node
        node.text = ''
        idx, iteration = 0, 0
        for item in re.finditer(regex, text):
            if iteration == 0:
                cur_node.text = text[idx:item.start()]
            else:
                _insert_new_node(node, (iteration - 1) * 2 + 1, new_node_tag, text[idx:item.start()])
            new_node = _insert_new_node(node, iteration * 2, new_node_tag, text[item.start():item.end()], None, new_node_attrs)

            cur_node = new_node
            idx = item.end()
            iteration += 1
        new_node = _insert_new_node(node, -1, new_node_tag, text[idx:] + (cur_node.tail or ''), None, {})

    def _truncate_node(node, position, find_first_blank=True):
        # truncate text
        innertext = node.text[0:position]
        outertext = node.text[position:]
        if find_first_blank:
            stop_idx = outertext.find(' ')
            if stop_idx == -1:
                stop_idx = len(outertext)
        else:
            stop_idx = 0
        node.text = innertext + outertext[0:stop_idx]
        # create <span> ... <a href="#">read more</a></span> node
        read_more_node = _create_node(
            expand_options.get('oe_expand_container_tag', 'span'),
            expand_options.get('oe_expand_container_content', ' ... '),
            None,
            {'class': expand_options.get('oe_expand_container_class', 'oe_mail_expand')}
        )
        if expand_options.get('oe_expand_separator_node'):
            read_more_separator_node = _create_node(
                expand_options.get('oe_expand_separator_node'),
                '',
                None,
                {}
            )
            read_more_node.append(read_more_separator_node)
        read_more_link_node = _create_node(
            'a',
            expand_options.get('oe_expand_a_content', 'read more'),
            None,
            {
                'href': expand_options.get('oe_expand_a_href', '#'),
                'class': expand_options.get('oe_expand_a_class', 'oe_mail_expand'),
            }
        )
        read_more_node.append(read_more_link_node)
        # create outertext node
        overtext_node = _create_node('span', outertext[stop_idx:])
        # tag node
        overtext_node.set('in_overlength', '1')
        # add newly created nodes in dom
        node.append(read_more_node)
        node.append(overtext_node)

    if expand_options is None:
        expand_options = {}

    if not html or not isinstance(html, basestring):
        return html
    html = ustr(html)

    # Pre processing
    # ------------------------------------------------------------
    # TDE TODO: --- MAIL ORIGINAL ---: '[\-]{4,}([^\-]*)[\-]{4,}'

    # html: remove encoding attribute inside tags
    doctype = re.compile(r'(<[^>]*\s)(encoding=(["\'][^"\']*?["\']|[^\s\n\r>]+)(\s[^>]*|/)?>)', re.IGNORECASE | re.DOTALL)
    html = doctype.sub(r"", html)

    # html: ClEditor seems to love using <div><br /><div> -> replace with <br />
    br_div_tags = re.compile(r'(<div>\s*<br\s*\/>\s*<\/div>)', re.IGNORECASE)
    html = _replace_matching_regex(br_div_tags, html, '<br />')

    # form a tree
    root = lxml.html.fromstring(html)
    if not len(root) and root.text is None and root.tail is None:
        html = '<div>%s</div>' % html
        root = lxml.html.fromstring(html)

    # remove all tails and replace them by a span element, because managing text and tails can be a pain in the ass
    for node in root.getiterator():
        if node.tail:
            tail_node = _create_node('span', node.tail)
            node.tail = None
            node.addnext(tail_node)

    # form node and tag text-based quotes and signature
    quote_tags = re.compile(r'(\n(>)+[^\n\r]*)')
    signature = re.compile(r'([-]{2,}[\s]?[\r\n]{1,2}[^.]+)')
    for node in root.getiterator():
        _tag_matching_regex_in_text(quote_tags, node, 'span', {'text_quote': '1'})
        _tag_matching_regex_in_text(signature, node, 'span', {'text_signature': '1'})

    # Processing
    # ------------------------------------------------------------

    # tree: tag nodes
    # signature_begin = False  # try dynamic signature recognition
    quote_begin = False
    overlength = False
    overlength_section_id = None
    overlength_section_count = 0
    cur_char_nbr = 0
    # for node in root.getiterator():
    for node in root.iter():
        # update: add a text argument
        if node.text is None:
            node.text = ''

        # root: try to tag the client used to write the html
        if 'WordSection1' in node.get('class', '') or 'MsoNormal' in node.get('class', ''):
            root.set('msoffice', '1')
        if 'SkyDrivePlaceholder' in node.get('class', '') or 'SkyDrivePlaceholder' in node.get('id', ''):
            root.set('hotmail', '1')

        # protect sections by tagging section limits and blocks contained inside sections, using an increasing id to re-find them later
        if node.tag == 'section':
            overlength_section_count += 1
            node.set('section_closure', str(overlength_section_count))
        if node.getparent() is not None and (node.getparent().get('section_closure') or node.getparent().get('section_inner')):
            node.set('section_inner', str(overlength_section_count))

        # state of the parsing: flag quotes and tails to remove
        if quote_begin:
            node.set('in_quote', '1')
            node.set('tail_remove', '1')
        # state of the parsing: flag when being in over-length content, depending on section content if defined (only when having protect_sections)
        if overlength:
            if not overlength_section_id or int(node.get('section_inner', overlength_section_count + 1)) > overlength_section_count:
                node.set('in_overlength', '1')
                node.set('tail_remove', '1')

        # find quote in msoffice / hotmail / blockquote / text quote and signatures
        if root.get('msoffice') and node.tag == 'div' and 'border-top:solid' in node.get('style', ''):
            quote_begin = True
            node.set('in_quote', '1')
            node.set('tail_remove', '1')
        if root.get('hotmail') and node.tag == 'hr' and ('stopSpelling' in node.get('class', '') or 'stopSpelling' in node.get('id', '')):
            quote_begin = True
            node.set('in_quote', '1')
            node.set('tail_remove', '1')
        if node.tag == 'blockquote' or node.get('text_quote') or node.get('text_signature'):
            node.set('in_quote', '1')

        # shorten:
        # if protect section:
        #   1/ find the first parent not being inside a section
        #   2/ add the read more link
        # else:
        #   1/ truncate the text at the next available space
        #   2/ create a 'read more' node, next to current node
        #   3/ add the truncated text in a new node, next to 'read more' node
        node_text = (node.text or '').strip().strip('\n').strip()
        if shorten and not overlength and cur_char_nbr + len(node_text) > max_length:
            overlength = True
            if protect_sections:
                node_to_truncate = node
                while node_to_truncate.getparent() is not None and \
                        (node_to_truncate.getparent().get('section_inner') or node_to_truncate.getparent().get('section_closure')):
                    node_to_truncate = node_to_truncate.getparent()
                overlength_section_id = node_to_truncate.get('section_closure')
                position = len(node_to_truncate.text)
                find_first_blank = False
            else:
                node_to_truncate = node
                position = max_length - cur_char_nbr
                find_first_blank = True
            node_to_truncate.set('truncate', '1')
            node_to_truncate.set('truncate_position', str(position))
            node_to_truncate.set('truncate_blank', str(find_first_blank))
        cur_char_nbr += len(node_text)

    # Tree modification
    # ------------------------------------------------------------

    for node in root.iter():
        if node.get('truncate'):
            _truncate_node(node, int(node.get('truncate_position', '0')), bool(node.get('truncate_blank', 'True')))

    # Post processing
    # ------------------------------------------------------------

    to_remove = []
    for node in root.iter():
        if node.get('in_quote') or node.get('in_overlength'):
            # copy the node tail into parent text
            if node.tail and not node.get('tail_remove'):
                parent = node.getparent()
                parent.tail = node.tail + (parent.tail or '')
            to_remove.append(node)
        if node.get('tail_remove'):
            node.tail = ''
    for node in to_remove:
        if remove:
            node.getparent().remove(node)
        else:
            if not expand_options.get('oe_expand_a_class', 'oe_mail_expand') in node.get('class', ''):  # trick: read more link should be displayed even if it's in overlength
                node_class = node.get('class', '') + ' ' + 'oe_mail_cleaned'
                node.set('class', node_class)

    # html: \n that were tail of elements have been encapsulated into <span> -> back to \n
    html = etree.tostring(root, pretty_print=False)
    linebreaks = re.compile(r'<span>([\s]*[\r\n]+[\s]*)<\/span>', re.IGNORECASE | re.DOTALL)
    html = _replace_matching_regex(linebreaks, html, '\n')

    return html


#----------------------------------------------------------
# HTML/Text management
#----------------------------------------------------------

def html2plaintext(html, body_id=None, encoding='utf-8'):
    """ From an HTML text, convert the HTML to plain text.
    If @param body_id is provided then this is the tag where the
    body (not necessarily <body>) starts.
    """
    ## (c) Fry-IT, www.fry-it.com, 2007
    ## <peter@fry-it.com>
    ## download here: http://www.peterbe.com/plog/html2plaintext

    html = ustr(html)
    tree = etree.fromstring(html, parser=etree.HTMLParser())

    if body_id is not None:
        source = tree.xpath('//*[@id=%s]' % (body_id,))
    else:
        source = tree.xpath('//body')
    if len(source):
        tree = source[0]

    url_index = []
    i = 0
    for link in tree.findall('.//a'):
        url = link.get('href')
        if url:
            i += 1
            link.tag = 'span'
            link.text = '%s [%s]' % (link.text, i)
            url_index.append(url)

    html = ustr(etree.tostring(tree, encoding=encoding))
    # \r char is converted into &#13;, must remove it
    html = html.replace('&#13;', '')

    html = html.replace('<strong>', '*').replace('</strong>', '*')
    html = html.replace('<b>', '*').replace('</b>', '*')
    html = html.replace('<h3>', '*').replace('</h3>', '*')
    html = html.replace('<h2>', '**').replace('</h2>', '**')
    html = html.replace('<h1>', '**').replace('</h1>', '**')
    html = html.replace('<em>', '/').replace('</em>', '/')
    html = html.replace('<tr>', '\n')
    html = html.replace('</p>', '\n')
    html = re.sub('<br\s*/?>', '\n', html)
    html = re.sub('<.*?>', ' ', html)
    html = html.replace(' ' * 2, ' ')

    # strip all lines
    html = '\n'.join([x.strip() for x in html.splitlines()])
    html = html.replace('\n' * 2, '\n')

    for i, url in enumerate(url_index):
        if i == 0:
            html += '\n\n'
        html += ustr('[%s] %s\n') % (i + 1, url)

    return html

def plaintext2html(text, container_tag=False):
    """ Convert plaintext into html. Content of the text is escaped to manage
        html entities, using cgi.escape().
        - all \n,\r are replaced by <br />
        - enclose content into <p>
        - 2 or more consecutive <br /> are considered as paragraph breaks

        :param string container_tag: container of the html; by default the
            content is embedded into a <div>
    """
    text = cgi.escape(ustr(text))

    # 1. replace \n and \r
    text = text.replace('\n', '<br/>')
    text = text.replace('\r', '<br/>')

    # 2-3: form paragraphs
    idx = 0
    final = '<p>'
    br_tags = re.compile(r'(([<]\s*[bB][rR]\s*\/?[>]\s*){2,})')
    for item in re.finditer(br_tags, text):
        final += text[idx:item.start()] + '</p><p>'
        idx = item.end()
    final += text[idx:] + '</p>'

    # 4. container
    if container_tag:
        final = '<%s>%s</%s>' % (container_tag, final, container_tag)
    return ustr(final)

def append_content_to_html(html, content, plaintext=True, preserve=False, container_tag=False):
    """ Append extra content at the end of an HTML snippet, trying
        to locate the end of the HTML document (</body>, </html>, or
        EOF), and converting the provided content in html unless ``plaintext``
        is False.
        Content conversion can be done in two ways:
        - wrapping it into a pre (preserve=True)
        - use plaintext2html (preserve=False, using container_tag to wrap the
            whole content)
        A side-effect of this method is to coerce all HTML tags to
        lowercase in ``html``, and strip enclosing <html> or <body> tags in
        content if ``plaintext`` is False.

        :param str html: html tagsoup (doesn't have to be XHTML)
        :param str content: extra content to append
        :param bool plaintext: whether content is plaintext and should
            be wrapped in a <pre/> tag.
        :param bool preserve: if content is plaintext, wrap it into a <pre>
            instead of converting it into html
    """
    html = ustr(html)
    if plaintext and preserve:
        content = u'\n<pre>%s</pre>\n' % ustr(content)
    elif plaintext:
        content = '\n%s\n' % plaintext2html(content, container_tag)
    else:
        content = re.sub(r'(?i)(</?html.*>|</?body.*>|<!\W*DOCTYPE.*>)', '', content)
        content = u'\n%s\n' % ustr(content)
    # Force all tags to lowercase
    html = re.sub(r'(</?)\W*(\w+)([ >])',
        lambda m: '%s%s%s' % (m.group(1), m.group(2).lower(), m.group(3)), html)
    insert_location = html.find('</body>')
    if insert_location == -1:
        insert_location = html.find('</html>')
    if insert_location == -1:
        return '%s%s' % (html, content)
    return '%s%s%s' % (html[:insert_location], content, html[insert_location:])

#----------------------------------------------------------
# Emails
#----------------------------------------------------------

# matches any email in a body of text
email_re = re.compile(r"""([a-zA-Z0-9._%+-]+@[a-zA-Z0-9.-]+\.[a-zA-Z]{2,6})""", re.VERBOSE) 

# matches a string containing only one email
single_email_re = re.compile(r"""^[a-zA-Z0-9._%+-]+@[a-zA-Z0-9.-]+\.[a-zA-Z]{2,6}$""", re.VERBOSE)

res_re = re.compile(r"\[([0-9]+)\]", re.UNICODE)
command_re = re.compile("^Set-([a-z]+) *: *(.+)$", re.I + re.UNICODE)

# Updated in 7.0 to match the model name as well
# Typical form of references is <timestamp-openerp-record_id-model_name@domain>
# group(1) = the record ID ; group(2) = the model (if any) ; group(3) = the domain
reference_re = re.compile("<.*-open(?:object|erp)-(\\d+)(?:-([\w.]+))?.*@(.*)>", re.UNICODE)

# Bounce regex
# Typical form of bounce is bounce-128-crm.lead-34@domain
# group(1) = the mail ID; group(2) = the model (if any); group(3) = the record ID
bounce_re = re.compile("[\w]+-(\d+)-?([\w.]+)?-?(\d+)?", re.UNICODE)

def generate_tracking_message_id(res_id):
    """Returns a string that can be used in the Message-ID RFC822 header field

       Used to track the replies related to a given object thanks to the "In-Reply-To"
       or "References" fields that Mail User Agents will set.
    """
    try:
        rnd = random.SystemRandom().random()
    except NotImplementedError:
        rnd = random.random()
    rndstr = ("%.15f" % rnd)[2:]
    return "<%.15f.%s-openerp-%s@%s>" % (time.time(), rndstr, res_id, socket.gethostname())

def email_send(email_from, email_to, subject, body, email_cc=None, email_bcc=None, reply_to=False,
               attachments=None, message_id=None, references=None, openobject_id=False, debug=False, subtype='plain', headers=None,
               smtp_server=None, smtp_port=None, ssl=False, smtp_user=None, smtp_password=None, cr=None, uid=None):
    """Low-level function for sending an email (deprecated).

    :deprecate: since OpenERP 6.1, please use ir.mail_server.send_email() instead.
    :param email_from: A string used to fill the `From` header, if falsy,
                       config['email_from'] is used instead.  Also used for
                       the `Reply-To` header if `reply_to` is not provided
    :param email_to: a sequence of addresses to send the mail to.
    """

    # If not cr, get cr from current thread database
    local_cr = None
    if not cr:
        db_name = getattr(threading.currentThread(), 'dbname', None)
        if db_name:
            local_cr = cr = openerp.registry(db_name).db.cursor()
        else:
            raise Exception("No database cursor found, please pass one explicitly")

    # Send Email
    try:
        mail_server_pool = openerp.registry(cr.dbname)['ir.mail_server']
        res = False
        # Pack Message into MIME Object
        email_msg = mail_server_pool.build_email(email_from, email_to, subject, body, email_cc, email_bcc, reply_to,
                   attachments, message_id, references, openobject_id, subtype, headers=headers)

        res = mail_server_pool.send_email(cr, uid or 1, email_msg, mail_server_id=None,
                       smtp_server=smtp_server, smtp_port=smtp_port, smtp_user=smtp_user, smtp_password=smtp_password,
                       smtp_encryption=('ssl' if ssl else None), smtp_debug=debug)
    except Exception:
        _logger.exception("tools.email_send failed to deliver email")
        return False
    finally:
        if local_cr:
            cr.close()
    return res

def email_split(text):
    """ Return a list of the email addresses found in ``text`` """
    if not text:
        return []
    return re.findall(r'([^ ,<@]+@[^> ,]+)', text)<|MERGE_RESOLUTION|>--- conflicted
+++ resolved
@@ -46,10 +46,7 @@
 # allow new semantic HTML5 tags
 allowed_tags = clean.defs.tags | frozenset('article section header footer hgroup nav aside figure'.split())
 safe_attrs = clean.defs.safe_attrs | frozenset(['style'])
-<<<<<<< HEAD
-
-=======
->>>>>>> 5639037c
+
 
 def html_sanitize(src, silent=True):
     if not src:
