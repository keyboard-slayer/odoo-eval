--- conflicted
+++ resolved
@@ -174,7 +174,7 @@
     __uid_cache = defaultdict(dict)             # {dbname: {uid: password}}
 
     # User can write on a few of his own fields (but not his groups for example)
-    SELF_WRITEABLE_FIELDS = ['password', 'signature', 'action_id', 'company_id', 'email', 'name', 'image', 'image_medium', 'image_small', 'lang', 'tz']
+    SELF_WRITEABLE_FIELDS = ['signature', 'action_id', 'company_id', 'email', 'name', 'image', 'image_medium', 'image_small', 'lang', 'tz']
     # User can read a few of his own fields
     SELF_READABLE_FIELDS = ['signature', 'company_id', 'login', 'email', 'name', 'image', 'image_medium', 'image_small', 'lang', 'tz', 'tz_offset', 'groups_id', 'partner_id', '__last_update', 'action_id']
 
@@ -255,7 +255,6 @@
         for user in self:
             user.share = not user.has_group('base.group_user')
 
-<<<<<<< HEAD
     @api.multi
     def _compute_companies_count(self):
         companies_count = self._companies_count()
@@ -289,35 +288,11 @@
     @api.v8
     def read(self, fields=None, load='_classic_read'):
         if fields and self == self.env.user:
-=======
-    # User can write on a few of his own fields (but not his groups for example)
-    SELF_WRITEABLE_FIELDS = ['signature', 'action_id', 'company_id', 'email', 'name', 'image', 'image_medium', 'image_small', 'lang', 'tz']
-    # User can read a few of his own fields
-    SELF_READABLE_FIELDS = ['signature', 'company_id', 'login', 'email', 'name', 'image', 'image_medium', 'image_small', 'lang', 'tz', 'tz_offset', 'groups_id', 'partner_id', '__last_update', 'action_id']
-
-    @api.multi
-    def _read_from_database(self, field_names, inherited_field_names=[]):
-        super(res_users, self)._read_from_database(field_names, inherited_field_names)
-        canwrite = self.check_access_rights('write', raise_exception=False)
-        if not canwrite and set(USER_PRIVATE_FIELDS).intersection(field_names):
-            for record in self:
-                for f in USER_PRIVATE_FIELDS:
-                    try:
-                        record._cache[f]
-                        record._cache[f] = '********'
-                    except Exception:
-                        # skip SpecialValue (e.g. for missing record or access right)
-                        pass
-
-    def read(self, cr, uid, ids, fields=None, context=None, load='_classic_read'):
-        if fields and (ids == [uid] or ids == uid):
->>>>>>> 549daaab
             for key in fields:
                 if not (key in self.SELF_READABLE_FIELDS or key.startswith('context_')):
                     break
             else:
                 # safe fields only, so we read as super-user to bypass access rights
-<<<<<<< HEAD
                 self = self.sudo()
 
         result = super(Users, self).read(fields=fields, load=load)
@@ -333,10 +308,6 @@
             result = map(override_password, result)
 
         return result
-=======
-                uid = SUPERUSER_ID
-        return super(res_users, self).read(cr, uid, ids, fields=fields, context=context, load=load)
->>>>>>> 549daaab
 
     @api.model
     def read_group(self, domain, fields, groupby, offset=0, limit=None, orderby=False, lazy=True):
@@ -539,12 +510,8 @@
         """
         self.check(self._cr.dbname, self._uid, old_passwd)
         if new_passwd:
-<<<<<<< HEAD
-            # do not use self.env.user here, since it has uid=SUPERUSER_ID
-            return self.browse(self._uid).write({'password': new_passwd})
-=======
-            return self.write(cr, SUPERUSER_ID, uid, {'password': new_passwd})
->>>>>>> 549daaab
+            # use self.env.user here, because it has uid=SUPERUSER_ID
+            return self.env.user.write({'password': new_passwd})
         raise UserError(_("Setting empty passwords is not allowed for security reasons!"))
 
     @api.multi
