# -*- coding: utf-8 -*-
# Part of Odoo. See LICENSE file for full copyright and licensing details.
import logging

from collections import defaultdict
from itertools import chain, repeat
from lxml import etree
from lxml.builder import E

from odoo import api, fields, models, tools, SUPERUSER_ID, _
from odoo.exceptions import AccessDenied, AccessError, UserError, ValidationError
from odoo.osv import expression
from odoo.service.db import check_super
from odoo.tools import partition

_logger = logging.getLogger(__name__)

# Only users who can modify the user (incl. the user herself) see the real contents of these fields
USER_PRIVATE_FIELDS = ['password']

concat = chain.from_iterable

#
# Functions for manipulating boolean and selection pseudo-fields
#
def name_boolean_group(id):
    return 'in_group_' + str(id)

def name_selection_groups(ids):
    return 'sel_groups_' + '_'.join(map(str, ids))

def is_boolean_group(name):
    return name.startswith('in_group_')

def is_selection_groups(name):
    return name.startswith('sel_groups_')

def is_reified_group(name):
    return is_boolean_group(name) or is_selection_groups(name)

def get_boolean_group(name):
    return int(name[9:])

def get_selection_groups(name):
    return map(int, name[11:].split('_'))

def parse_m2m(commands):
    "return a list of ids corresponding to a many2many value"
    ids = []
    for command in commands:
        if isinstance(command, (tuple, list)):
            if command[0] in (1, 4):
                ids.append(command[1])
            elif command[0] == 5:
                ids = []
            elif command[0] == 6:
                ids = list(command[2])
        else:
            ids.append(command)
    return ids

#----------------------------------------------------------
# Basic res.groups and res.users
#----------------------------------------------------------

class Groups(models.Model):
    _name = "res.groups"
    _description = "Access Groups"
    _rec_name = 'full_name'
    _order = 'name'

    name = fields.Char(required=True, translate=True)
    users = fields.Many2many('res.users', 'res_groups_users_rel', 'gid', 'uid')
    model_access = fields.One2many('ir.model.access', 'group_id', string='Access Controls', copy=True)
    rule_groups = fields.Many2many('ir.rule', 'rule_group_rel',
        'group_id', 'rule_group_id', string='Rules', domain=[('global', '=', False)])
    menu_access = fields.Many2many('ir.ui.menu', 'ir_ui_menu_group_rel', 'gid', 'menu_id', string='Access Menu')
    view_access = fields.Many2many('ir.ui.view', 'ir_ui_view_group_rel', 'group_id', 'view_id', string='Views')
    comment = fields.Text(translate=True)
    category_id = fields.Many2one('ir.module.category', string='Application', index=True)
    color = fields.Integer(string='Color Index')
    full_name = fields.Char(compute='_compute_full_name', string='Group Name', search='_search_full_name')
    share = fields.Boolean(string='Share Group', help="Group created to set access rights for sharing data with some users.")

    _sql_constraints = [
        ('name_uniq', 'unique (category_id, name)', 'The name of the group must be unique within an application!')
    ]

    @api.depends('category_id.name', 'name')
    def _compute_full_name(self):
        # Important: value must be stored in environment of group, not group1!
        for group, group1 in zip(self, self.sudo()):
            if group1.category_id:
                group.full_name = '%s / %s' % (group1.category_id.name, group1.name)
            else:
                group.full_name = group1.name

    def _search_full_name(self, operator, operand):
        lst = True
        if isinstance(operand, bool):
            domains = [[('name', operator, operand)], [('category_id.name', operator, operand)]]
            if operator in expression.NEGATIVE_TERM_OPERATORS == (not operand):
                return expression.AND(domains)
            else:
                return expression.OR(domains)
        if isinstance(operand, basestring):
            lst = False
            operand = [operand]
        where = []
        for group in operand:
            values = filter(bool, group.split('/'))
            group_name = values.pop().strip()
            category_name = values and '/'.join(values).strip() or group_name
            group_domain = [('name', operator, lst and [group_name] or group_name)]
            category_domain = [('category_id.name', operator, lst and [category_name] or category_name)]
            if operator in expression.NEGATIVE_TERM_OPERATORS and not values:
                category_domain = expression.OR([category_domain, [('category_id', '=', False)]])
            if (operator in expression.NEGATIVE_TERM_OPERATORS) == (not values):
                sub_where = expression.AND([group_domain, category_domain])
            else:
                sub_where = expression.OR([group_domain, category_domain])
            if operator in expression.NEGATIVE_TERM_OPERATORS:
                where = expression.AND([where, sub_where])
            else:
                where = expression.OR([where, sub_where])
        return where

    @api.model
    def search(self, args, offset=0, limit=None, order=None, count=False):
        # add explicit ordering if search is sorted on full_name
        if order and order.startswith('full_name'):
            groups = super(Groups, self).search(args)
            groups = groups.sorted('full_name', reverse=order.endswith('DESC'))
            groups = groups[offset:offset+limit] if limit else groups[offset:]
            return len(groups) if count else groups.ids
        return super(Groups, self).search(args, offset=offset, limit=limit, order=order, count=count)

    @api.multi
    def copy(self, default=None):
        self.ensure_one()
        default = dict(default or {}, name=_('%s (copy)') % self.name)
        return super(Groups, self).copy(default)

    @api.multi
    def write(self, vals):
        if 'name' in vals:
            if vals['name'].startswith('-'):
                raise UserError(_('The name of the group can not start with "-"'))
        res = super(Groups, self).write(vals)
        self.env['ir.model.access'].call_cache_clearing_methods()
        self.env['res.users'].has_group.clear_cache(self.env['res.users'])
        return res


class ResUsersLog(models.Model):
    _name = 'res.users.log'
    _order = 'id desc'
    # Currenly only uses the magical fields: create_uid, create_date,
    # for recording logins. To be extended for other uses (chat presence, etc.)


class Users(models.Model):
    """ User class. A res.users record models an OpenERP user and is different
        from an employee.

        res.users class now inherits from res.partner. The partner model is
        used to store the data related to the partner: lang, name, address,
        avatar, ... The user model is now dedicated to technical data.
    """
    _name = "res.users"
    _description = 'Users'
    _inherits = {'res.partner': 'partner_id'}
    _order = 'name, login'
    __uid_cache = defaultdict(dict)             # {dbname: {uid: password}}

    # User can write on a few of his own fields (but not his groups for example)
    SELF_WRITEABLE_FIELDS = ['password', 'signature', 'action_id', 'company_id', 'email', 'name', 'image', 'image_medium', 'image_small', 'lang', 'tz']
    # User can read a few of his own fields
    SELF_READABLE_FIELDS = ['signature', 'company_id', 'login', 'email', 'name', 'image', 'image_medium', 'image_small', 'lang', 'tz', 'tz_offset', 'groups_id', 'partner_id', '__last_update', 'action_id']

    def _default_groups(self):
        default_user = self.env.ref('base.default_user', raise_if_not_found=False)
        return (default_user or self.env['res.users']).groups_id

    def _companies_count(self):
        return self.env['res.company'].sudo().search_count([])

    partner_id = fields.Many2one('res.partner', required=True, ondelete='restrict', auto_join=True,
        string='Related Partner', help='Partner-related data of the user')
    login = fields.Char(required=True, help="Used to log into the system")
    password = fields.Char(default='', invisible=True, copy=False,
        help="Keep empty if you don't want the user to be able to connect on the system.")
    new_password = fields.Char(string='Set Password',
        compute='_compute_password', inverse='_inverse_password',
        help="Specify a value only when creating a user or if you're "\
             "changing the user's password, otherwise leave empty. After "\
             "a change of password, the user has to login again.")
    signature = fields.Html()
    active = fields.Boolean(default=True)
    action_id = fields.Many2one('ir.actions.actions', string='Home Action',
        help="If specified, this action will be opened at log on for this user, in addition to the standard menu.")
    groups_id = fields.Many2many('res.groups', 'res_groups_users_rel', 'uid', 'gid', string='Groups', default=_default_groups)
    log_ids = fields.One2many('res.users.log', 'create_uid', string='User log entries')
    login_date = fields.Datetime(related='log_ids.create_date', string='Latest connection')
    share = fields.Boolean(compute='_compute_share', string='Share User', store=True,
         help="External user with limited access, created only for the purpose of sharing data.")
    companies_count = fields.Integer(compute='_compute_companies_count', string="Number of Companies", default=_companies_count)
    
    @api.v7
    def _get_company(self, cr, uid, context=None, uid2=False):
        user = self.browse(cr, uid, uid2 or uid, context=context)
        return Users._get_company(user).id

    @api.v8
    def _get_company(self):
        return self.env.user.company_id

    # Special behavior for this field: res.company.search() will only return the companies
    # available to the current user (should be the user's companies?), when the user_preference
    # context is set.
    company_id = fields.Many2one('res.company', string='Company', required=True, default=_get_company,
        help='The company this user is currently working for.', context={'user_preference': True})
    company_ids = fields.Many2many('res.company', 'res_company_users_rel', 'user_id', 'cid',
        string='Companies', default=_get_company)

    # overridden inherited fields to bypass access rights, in case you have
    # access to the user but not its corresponding partner
    name = fields.Char(related='partner_id.name', inherited=True)
    email = fields.Char(related='partner_id.email', inherited=True)

    _sql_constraints = [
        ('login_key', 'UNIQUE (login)',  'You can not have two users with the same login !')
    ]

    def _compute_password(self):
        for user in self:
            user.password = ''

    def _inverse_password(self):
        for user in self:
            if not user.new_password:
                # Do not update the password if no value is provided, ignore silently.
                # For example web client submits False values for all empty fields.
                continue
            if user == self.env.user:
                # To change their own password, users must use the client-specific change password wizard,
                # so that the new password is immediately used for further RPC requests, otherwise the user
                # will face unexpected 'Access Denied' exceptions.
                raise UserError(_('Please use the change password wizard (in User Preferences or User menu) to change your own password.'))
            else:
                self.password = self.new_password

    @api.depends('groups_id')
    def _compute_share(self):
        for user in self:
            user.share = not user.has_group('base.group_user')

    @api.multi
    def _compute_companies_count(self):
        companies_count = self._companies_count()
        for user in self:
            user.companies_count = companies_count

    @api.onchange('login')
    def on_change_login(self):
        if self.login and tools.single_email_re.match(self.login):
            self.email = self.login

    @api.onchange('state_id')
    def onchange_state(self):
        return self.mapped('partner_id').onchange_state()

    @api.onchange('parent_id')
    def onchange_parent_id(self):
        return self.mapped('partner_id').onchange_parent_id()

    @api.multi
    @api.constrains('company_id', 'company_ids')
    def _check_company(self):
        if any(user.company_ids and user.company_id not in user.company_ids for user in self):
            raise ValidationError(_('The chosen company is not in the allowed companies for this user'))

    @api.v7
    def read(self, cr, uid, ids, fields=None, context=None, load='_classic_read'):
        result = Users.read(self.browse(cr, uid, ids, context), fields, load=load)
        return result if isinstance(ids, list) else (bool(result) and result[0])

    @api.v8
    def read(self, fields=None, load='_classic_read'):
        if fields and self == self.env.user:
            for key in fields:
                if not (key in self.SELF_READABLE_FIELDS or key.startswith('context_')):
                    break
            else:
                # safe fields only, so we read as super-user to bypass access rights
                self = self.sudo()

        result = super(Users, self).read(fields=fields, load=load)

        canwrite = self.env['ir.model.access'].check('res.users', 'write', False)
        if not canwrite:
            def override_password(vals):
                if (vals['id'] != self._uid):
                    for key in USER_PRIVATE_FIELDS:
                        if key in vals:
                            vals[key] = '********'
                return vals
            result = map(override_password, result)

        return result

    @api.model
    def read_group(self, domain, fields, groupby, offset=0, limit=None, orderby=False, lazy=True):
        if self._uid != SUPERUSER_ID:
            groupby_fields = set([groupby] if isinstance(groupby, basestring) else groupby)
            if groupby_fields.intersection(USER_PRIVATE_FIELDS):
                raise AccessError(_('Invalid groupby'))
        return super(Users, self).read_group(domain, fields, groupby, offset=offset, limit=limit, orderby=orderby, lazy=lazy)

    @api.model
    def _search(self, args, offset=0, limit=None, order=None, count=False, access_rights_uid=None):
        if self._uid != SUPERUSER_ID and args:
            domain_fields = {term[0] for term in args if isinstance(term, (tuple, list))}
            if domain_fields.intersection(USER_PRIVATE_FIELDS):
                raise AccessError(_('Invalid search criterion'))
        return super(Users, self)._search(args, offset=offset, limit=limit, order=order, count=count,
                                          access_rights_uid=access_rights_uid)

    @api.model
    def create(self, vals):
        user = super(Users, self).create(vals)
        user.partner_id.active = user.active
        if user.partner_id.company_id:
            user.partner_id.write({'company_id': user.company_id.id})
        return user

    @api.multi
    def write(self, values):
        if values.get('active') == False:
            for user in self:
                if user.id == SUPERUSER_ID:
                    raise UserError(_("You cannot deactivate the admin user."))
                elif user.id == self._uid:
                    raise UserError(_("You cannot deactivate the user you're currently logged in as."))

        if self == self.env.user:
            for key in values.keys():
                if not (key in self.SELF_WRITEABLE_FIELDS or key.startswith('context_')):
                    break
            else:
                if 'company_id' in values:
                    if values['company_id'] not in self.env.user.company_ids.ids:
                        del values['company_id']
                # safe fields only, so we write as super-user to bypass access rights
                self = self.sudo()

        res = super(Users, self).write(values)
        if 'company_id' in values:
            for user in self:
                # if partner is global we keep it that way
                if user.partner_id.company_id.id != values['company_id']:
                    user.partner_id.write({'company_id': user.company_id.id})
            # clear default ir values when company changes
            self.env['ir.values'].get_defaults_dict.clear_cache(self.env['ir.values'])
        # clear caches linked to the users
        self.env['ir.model.access'].call_cache_clearing_methods()
        self.env['ir.rule'].clear_caches()
        db = self._cr.dbname
        for id in self.ids:
            self.__uid_cache[db].pop(id, None)
        self.context_get.clear_cache(self)
        self.has_group.clear_cache(self)
        return res

    @api.multi
    def unlink(self):
        if SUPERUSER_ID in self.ids:
            raise UserError(_('You can not remove the admin user as it is used internally for resources created by Odoo (updates, module installation, ...)'))
        db = self._cr.dbname
        for id in self.ids:
            self.__uid_cache[db].pop(id, None)
        return super(Users, self).unlink()

    @api.model
    def name_search(self, name='', args=None, operator='ilike', limit=100):
        if args is None:
            args = []
        users = self.browse()
        if name and operator in ['=', 'ilike']:
            users = self.search([('login', '=', name)] + args, limit=limit)
        if not users:
            users = self.search([('name', operator, name)] + args, limit=limit)
        return users.name_get()

    @api.multi
    def copy(self, default=None):
        self.ensure_one()
        default = dict(default or {})
        if ('name' not in default) and ('partner_id' not in default):
            default['name'] = _("%s (copy)") % self.name
        if 'login' not in default:
            default['login'] = _("%s (copy)") % self.login
        return super(Users, self).copy(default)

    @api.model
    @tools.ormcache('self._uid')
    def context_get(self):
        user = self.env.user
        result = {}
        for k in self._fields:
            if k.startswith('context_'):
                context_key = k[8:]
            elif k in ['lang', 'tz']:
                context_key = k
            else:
                context_key = False
            if context_key:
                res = getattr(user, k) or False
                if isinstance(res, models.BaseModel):
                    res = res.id
                result[context_key] = res or False
        return result

    @api.model
    @api.returns('ir.actions.act_window', lambda record: record.id)
    def action_get(self):
        return self.sudo().env.ref('base.action_res_users_my')

    def check_super(self, passwd):
        return check_super(passwd)

    @api.model
    def check_credentials(self, password):
        """ Override this method to plug additional authentication methods"""
        user = self.sudo().search([('id', '=', self._uid), ('password', '=', password)])
        if not user:
            raise AccessDenied()

    @api.model
    def _update_last_login(self):
        # only create new records to avoid any side-effect on concurrent transactions
        # extra records will be deleted by the periodical garbage collection
        self.env['res.users.log'].create({}) # populated by defaults

    def _login(self, db, login, password):
        if not password:
            return False
        user_id = False
        try:
            with self.pool.cursor() as cr:
                res = self.search(cr, SUPERUSER_ID, [('login','=',login)])
                if res:
                    user_id = res[0]
                    self.check_credentials(cr, user_id, password)
                    self._update_last_login(cr, user_id)
        except AccessDenied:
            _logger.info("Login failed for db:%s login:%s", db, login)
            user_id = False
        return user_id

    def authenticate(self, db, login, password, user_agent_env):
        """Verifies and returns the user ID corresponding to the given
          ``login`` and ``password`` combination, or False if there was
          no matching user.
           :param str db: the database on which user is trying to authenticate
           :param str login: username
           :param str password: user password
           :param dict user_agent_env: environment dictionary describing any
               relevant environment attributes
        """
        uid = self._login(db, login, password)
        if uid == SUPERUSER_ID:
            # Successfully logged in as admin!
            # Attempt to guess the web base url...
            if user_agent_env and user_agent_env.get('base_location'):
                try:
                    with self.pool.cursor() as cr:
                        base = user_agent_env['base_location']
                        ICP = self.pool['ir.config_parameter']
                        if not ICP.get_param(cr, uid, 'web.base.url.freeze'):
                            ICP.set_param(cr, uid, 'web.base.url', base)
                except Exception:
                    _logger.exception("Failed to update web.base.url configuration parameter")
        return uid

    def check(self, db, uid, passwd):
        """Verifies that the given (uid, password) is authorized for the database ``db`` and
           raise an exception if it is not."""
        if not passwd:
            # empty passwords disallowed for obvious security reasons
            raise AccessDenied()
        if self.__uid_cache[db].get(uid) == passwd:
            return
        cr = self.pool.cursor()
        try:
            self.check_credentials(cr, uid, passwd)
            self.__uid_cache[db][uid] = passwd
        finally:
            cr.close()

    @api.model
    def change_password(self, old_passwd, new_passwd):
        """Change current user password. Old password must be provided explicitly
        to prevent hijacking an existing user session, or for cases where the cleartext
        password is not used to authenticate requests.

        :return: True
        :raise: odoo.exceptions.AccessDenied when old password is wrong
        :raise: odoo.exceptions.UserError when new password is not set or empty
        """
        self.check(self._cr.dbname, self._uid, old_passwd)
        if new_passwd:
            # do not use self.env.user here, since it has uid=SUPERUSER_ID
            return self.browse(self._uid).write({'password': new_passwd})
        raise UserError(_("Setting empty passwords is not allowed for security reasons!"))

    @api.multi
    def preference_save(self):
        return {
            'type': 'ir.actions.client',
            'tag': 'reload_context',
        }

    @api.multi
    def preference_change_password(self):
        return {
            'type': 'ir.actions.client',
            'tag': 'change_password',
            'target': 'new',
        }

    @api.v7
    def has_group(self, cr, uid, group_ext_id):
        return self._has_group(cr, uid, group_ext_id)

    @api.v8
    def has_group(self, group_ext_id):
        # use singleton's id if called on a non-empty recordset, otherwise
        # context uid
        uid = self.id or self._uid
        return self.sudo(user=uid)._has_group(group_ext_id)

    @api.model
    @tools.ormcache('self._uid', 'group_ext_id')
    def _has_group(self, group_ext_id):
        """Checks whether user belongs to given group.

        :param str group_ext_id: external ID (XML ID) of the group.
           Must be provided in fully-qualified form (``module.ext_id``), as there
           is no implicit module to use..
        :return: True if the current user is a member of the group with the
           given external ID (XML ID), else False.
        """
        assert group_ext_id and '.' in group_ext_id, "External ID must be fully qualified"
        module, ext_id = group_ext_id.split('.')
        self._cr.execute("""SELECT 1 FROM res_groups_users_rel WHERE uid=%s AND gid IN
                            (SELECT res_id FROM ir_model_data WHERE module=%s AND name=%s)""",
                         (self._uid, module, ext_id))
        return bool(self._cr.fetchone())
    # for a few places explicitly clearing the has_group cache
    has_group.clear_cache = _has_group.clear_cache

    @api.multi
    def _is_admin(self):
        self.ensure_one()
        return self.id == SUPERUSER_ID or self.has_group('base.group_erp_manager')

    @api.model
    def get_company_currency_id(self):
        return self.env.user.company_id.currency_id.id

#
# Implied groups
#
# Extension of res.groups and res.users with a relation for "implied" or
# "inherited" groups.  Once a user belongs to a group, it automatically belongs
# to the implied groups (transitively).
#

class GroupsImplied(models.Model):
    _inherit = 'res.groups'

    implied_ids = fields.Many2many('res.groups', 'res_groups_implied_rel', 'gid', 'hid',
        string='Inherits', help='Users of this group automatically inherit those groups')
    trans_implied_ids = fields.Many2many('res.groups', string='Transitively inherits',
        compute='_compute_trans_implied')

    @api.depends('implied_ids.trans_implied_ids')
    def _compute_trans_implied(self):
        # Compute the transitive closure recursively. Note that the performance
        # is good, because the record cache behaves as a memo (the field is
        # never computed twice on a given group.)
        for g in self:
            g.trans_implied_ids = g.implied_ids | g.mapped('implied_ids.trans_implied_ids')

    @api.model
    def create(self, values):
        user_ids = values.pop('users', None)
        group = super(GroupsImplied, self).create(values)
        if user_ids:
            # delegate addition of users to add implied groups
            group.write({'users': user_ids})
        return group

    @api.multi
    def write(self, values):
        res = super(GroupsImplied, self).write(values)
        if values.get('users') or values.get('implied_ids'):
            # add all implied groups (to all users of each group)
            for group in self:
                vals = {'users': zip(repeat(4), group.users.ids)}
                super(GroupsImplied, group.trans_implied_ids).write(vals)
        return res


class UsersImplied(models.Model):
    _inherit = 'res.users'

    @api.model
    def create(self, values):
        groups = values.pop('groups_id', None)
        user = super(UsersImplied, self).create(values)
        if groups:
            # delegate addition of groups to add implied groups
            user.write({'groups_id': groups})
            self.env['ir.ui.view'].clear_caches()
        return user

    @api.multi
    def write(self, values):
        res = super(UsersImplied, self).write(values)
        if values.get('groups_id'):
            # add implied groups for all users
            for user in self.with_context({}):
                gs = set(concat(g.trans_implied_ids for g in user.groups_id))
                vals = {'groups_id': [(4, g.id) for g in gs]}
                super(UsersImplied, self).write(vals)
            self.env['ir.ui.view'].clear_caches()
        return res

#
# Virtual checkbox and selection for res.user form view
#
# Extension of res.groups and res.users for the special groups view in the users
# form.  This extension presents groups with selection and boolean widgets:
# - Groups are shown by application, with boolean and/or selection fields.
#   Selection fields typically defines a role "Name" for the given application.
# - Uncategorized groups are presented as boolean fields and grouped in a
#   section "Others".
#
# The user form view is modified by an inherited view (base.user_groups_view);
# the inherited view replaces the field 'groups_id' by a set of reified group
# fields (boolean or selection fields).  The arch of that view is regenerated
# each time groups are changed.
#
# Naming conventions for reified groups fields:
# - boolean field 'in_group_ID' is True iff
#       ID is in 'groups_id'
# - selection field 'sel_groups_ID1_..._IDk' is ID iff
#       ID is in 'groups_id' and ID is maximal in the set {ID1, ..., IDk}
#

class GroupsView(models.Model):
    _inherit = 'res.groups'

    @api.model
    def create(self, values):
        user = super(GroupsView, self).create(values)
        self._update_user_groups_view()
        # ir_values.get_actions() depends on action records
        self.env['ir.values'].clear_caches()
        return user

    @api.multi
    def write(self, values):
        res = super(GroupsView, self).write(values)
        if 'category_id' in values:
            self._update_user_groups_view()
        # ir_values.get_actions() depends on action records
        self.env['ir.values'].clear_caches()
        return res

    @api.multi
    def unlink(self):
        res = super(GroupsView, self).unlink()
        self._update_user_groups_view()
        # ir_values.get_actions() depends on action records
        self.env['ir.values'].clear_caches()
        return res

    @api.model
    def _update_user_groups_view(self):
        """ Modify the view with xmlid ``base.user_groups_view``, which inherits
            the user form view, and introduces the reified group fields.
        """
        if self._context.get('install_mode'):
            # use installation/admin language for translatable names in the view
            user_context = self.env['res.users'].context_get()
            self = self.with_context(**user_context)

        # We have to try-catch this, because at first init the view does not
        # exist but we are already creating some basic groups.
        view = self.env.ref('base.user_groups_view', raise_if_not_found=False)
        if view and view.exists() and view._name == 'ir.ui.view':
            group_no_one = view.env.ref('base.group_no_one')
            xml1, xml2 = [], []
            xml1.append(E.separator(string=_('Application'), colspan="2"))
            for app, kind, gs in self.get_groups_by_application():
                # hide groups in categories 'Hidden' and 'Extra' (except for group_no_one)
                attrs = {}
                if app.xml_id in ('base.module_category_hidden', 'base.module_category_extra', 'base.module_category_usability'):
                    attrs['groups'] = 'base.group_no_one'

                if kind == 'selection':
                    # application name with a selection field
                    field_name = name_selection_groups(gs.ids)
                    xml1.append(E.field(name=field_name, **attrs))
                    xml1.append(E.newline())
                else:
                    # application separator with boolean fields
                    app_name = app.name or _('Other')
                    xml2.append(E.separator(string=app_name, colspan="4", **attrs))
                    for g in gs:
                        field_name = name_boolean_group(g.id)
                        if g == group_no_one:
                            # make the group_no_one invisible in the form view
                            xml2.append(E.field(name=field_name, invisible="1", **attrs))
                        else:
                            xml2.append(E.field(name=field_name, **attrs))

            xml2.append({'class': "o_label_nowrap"})
            xml = E.field(E.group(*(xml1), col="2"), E.group(*(xml2), col="4"), name="groups_id", position="replace")
            xml.addprevious(etree.Comment("GENERATED AUTOMATICALLY BY GROUPS"))
            xml_content = etree.tostring(xml, pretty_print=True, xml_declaration=True, encoding="utf-8")
            view.with_context(lang=None).write({'arch': xml_content})

    def get_application_groups(self, domain):
        """ Return the non-share groups that satisfy ``domain``. """
        return self.search(domain + [('share', '=', False)])

    @api.model
    def get_groups_by_application(self):
        """ Return all groups classified by application (module category), as a list::

                [(app, kind, groups), ...],

            where ``app`` and ``groups`` are recordsets, and ``kind`` is either
            ``'boolean'`` or ``'selection'``. Applications are given in sequence
            order.  If ``kind`` is ``'selection'``, ``groups`` are given in
            reverse implication order.
        """
        def linearize(app, gs):
            # determine sequence order: a group appears after its implied groups
            order = {g: len(g.trans_implied_ids & gs) for g in gs}
            # check whether order is total, i.e., sequence orders are distinct
            if len(set(order.itervalues())) == len(gs):
                return (app, 'selection', gs.sorted(key=order.get))
            else:
                return (app, 'boolean', gs)

        # classify all groups by application
        by_app, others = defaultdict(self.browse), self.browse()
        for g in self.get_application_groups([]):
            if g.category_id:
                by_app[g.category_id] += g
            else:
                others += g
        # build the result
        res = []
        for app, gs in sorted(by_app.iteritems(), key=lambda (a, _): a.sequence or 0):
            res.append(linearize(app, gs))
        if others:
            res.append((self.env['ir.module.category'], 'boolean', others))
        return res


class UsersView(models.Model):
    _inherit = 'res.users'

    @api.model
    def create(self, values):
        values = self._remove_reified_groups(values)
        user = super(UsersView, self).create(values)
        group_multi_company = self.env.ref('base.group_multi_company', False)
        if group_multi_company and 'company_ids' in values:
            if len(user.company_ids) <= 1 and user.id in group_multi_company.users.ids:
                group_multi_company.write({'users': [(3, user.id)]})
            elif len(user.company_ids) > 1 and user.id not in group_multi_company.users.ids:
                group_multi_company.write({'users': [(4, user.id)]})
        return user

    @api.multi
    def write(self, values):
        values = self._remove_reified_groups(values)
        res = super(UsersView, self).write(values)
        group_multi_company = self.env.ref('base.group_multi_company', False)
        if group_multi_company and 'company_ids' in values:
            for user in self:
                if len(user.company_ids) <= 1 and user.id in group_multi_company.users.ids:
                    group_multi_company.write({'users': [(3, user.id)]})
                elif len(user.company_ids) > 1 and user.id not in group_multi_company.users.ids:
                    group_multi_company.write({'users': [(4, user.id)]})
        return res

    def _remove_reified_groups(self, values):
        """ return `values` without reified group fields """
        add, rem = [], []
        values1 = {}

        for key, val in values.iteritems():
            if is_boolean_group(key):
                (add if val else rem).append(get_boolean_group(key))
            elif is_selection_groups(key):
                rem += get_selection_groups(key)
                if val:
                    add.append(val)
            else:
                values1[key] = val

        if 'groups_id' not in values and (add or rem):
            # remove group ids in `rem` and add group ids in `add`
            values1['groups_id'] = zip(repeat(3), rem) + zip(repeat(4), add)

        return values1

    @api.model
    def default_get(self, fields):
        group_fields, fields = partition(is_reified_group, fields)
        fields1 = (fields + ['groups_id']) if group_fields else fields
        values = super(UsersView, self).default_get(fields1)
        self._add_reified_groups(group_fields, values)
        return values

    @api.v7
    def read(self, cr, uid, ids, fields=None, context=None, load='_classic_read'):
        result = UsersView.read(self.browse(cr, uid, ids, context), fields, load=load)
        return result if isinstance(ids, list) else (bool(result) and result[0])

    @api.v8
    def read(self, fields=None, load='_classic_read'):
        # determine whether reified groups fields are required, and which ones
        fields1 = fields or self.fields_get().keys()
        group_fields, other_fields = partition(is_reified_group, fields1)

        # read regular fields (other_fields); add 'groups_id' if necessary
        drop_groups_id = False
        if group_fields and fields:
            if 'groups_id' not in other_fields:
                other_fields.append('groups_id')
                drop_groups_id = True
        else:
            other_fields = fields

        res = super(UsersView, self).read(other_fields, load=load)

        # post-process result to add reified group fields
        if group_fields:
            for values in res:
                self._add_reified_groups(group_fields, values)
                if drop_groups_id:
                    values.pop('groups_id', None)
        return res

    def _add_reified_groups(self, fields, values):
        """ add the given reified group fields into `values` """
        gids = set(parse_m2m(values.get('groups_id') or []))
        for f in fields:
            if is_boolean_group(f):
                values[f] = get_boolean_group(f) in gids
            elif is_selection_groups(f):
                selected = [gid for gid in get_selection_groups(f) if gid in gids]
                values[f] = selected and selected[-1] or False

    @api.model
    def fields_get(self, allfields=None, write_access=True, attributes=None):
        res = super(UsersView, self).fields_get(allfields=allfields, write_access=write_access, attributes=attributes)
        # add reified groups fields
        if not self.env.user._is_admin():
            return res
<<<<<<< HEAD
        for app, kind, gs in self.env['res.groups'].get_groups_by_application():
=======
        for app, kind, gs in self.pool['res.groups'].get_groups_by_application(cr, SUPERUSER_ID, context):
>>>>>>> f4d1adc1
            if kind == 'selection':
                # selection group field
                tips = ['%s: %s' % (g.name, g.comment) for g in gs if g.comment]
                res[name_selection_groups(gs.ids)] = {
                    'type': 'selection',
                    'string': app.name or _('Other'),
                    'selection': [(False, '')] + [(g.id, g.name) for g in gs],
                    'help': '\n'.join(tips),
                    'exportable': False,
                    'selectable': False,
                }
            else:
                # boolean group fields
                for g in gs:
                    res[name_boolean_group(g.id)] = {
                        'type': 'boolean',
                        'string': g.name,
                        'help': g.comment,
                        'exportable': False,
                        'selectable': False,
                    }
        return res

#----------------------------------------------------------
# change password wizard
#----------------------------------------------------------

class ChangePasswordWizard(models.TransientModel):
    """ A wizard to manage the change of users' passwords. """
    _name = "change.password.wizard"
    _description = "Change Password Wizard"

    def _default_user_ids(self):
        user_ids = self._context.get('active_model') == 'res.users' and self._context.get('active_ids') or []
        return [
            (0, 0, {'user_id': user.id, 'user_login': user.login})
            for user in self.env['res.users'].browse(user_ids)
        ]

    user_ids = fields.One2many('change.password.user', 'wizard_id', string='Users', default=_default_user_ids)

    @api.multi
    def change_password_button(self):
        self.ensure_one()
        self.user_ids.change_password_button()
        if self.env.user in self.mapped('user_ids.user_id'):
            return {'type': 'ir.actions.client', 'tag': 'reload'}
        return {'type': 'ir.actions.act_window_close'}


class ChangePasswordUser(models.TransientModel):
    """ A model to configure users in the change password wizard. """
    _name = 'change.password.user'
    _description = 'Change Password Wizard User'

    wizard_id = fields.Many2one('change.password.wizard', string='Wizard', required=True)
    user_id = fields.Many2one('res.users', string='User', required=True, ondelete='cascade')
    user_login = fields.Char(string='User Login', readonly=True)
    new_passwd = fields.Char(string='New Password', default='')

    @api.multi
    def change_password_button(self):
        for line in self:
            line.user_id.write({'password': line.new_passwd})
        # don't keep temporary passwords in the database longer than necessary
        self.write({'new_passwd': False})<|MERGE_RESOLUTION|>--- conflicted
+++ resolved
@@ -877,11 +877,7 @@
         # add reified groups fields
         if not self.env.user._is_admin():
             return res
-<<<<<<< HEAD
-        for app, kind, gs in self.env['res.groups'].get_groups_by_application():
-=======
-        for app, kind, gs in self.pool['res.groups'].get_groups_by_application(cr, SUPERUSER_ID, context):
->>>>>>> f4d1adc1
+        for app, kind, gs in self.env['res.groups'].sudo().get_groups_by_application():
             if kind == 'selection':
                 # selection group field
                 tips = ['%s: %s' % (g.name, g.comment) for g in gs if g.comment]
