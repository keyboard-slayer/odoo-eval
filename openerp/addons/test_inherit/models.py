--- conflicted
+++ resolved
@@ -70,9 +70,6 @@
     template_id = fields.Many2one()
 
     # change the default value of an inherited field
-<<<<<<< HEAD
-    name = fields.Char(default='Baz')
-=======
     name = fields.Char(default='Baz')
 
 
@@ -80,7 +77,4 @@
     _inherit = 'res.partner'
 
     # define a one2many field based on the inherited field partner_id
-    daughter_ids = fields.One2many('test.inherit.daughter', 'partner_id')
-
-# vim:expandtab:smartindent:tabstop=4:softtabstop=4:shiftwidth=4:
->>>>>>> 9c8b99ac
+    daughter_ids = fields.One2many('test.inherit.daughter', 'partner_id')