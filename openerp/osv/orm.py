# -*- coding: utf-8 -*-
##############################################################################
#
#    OpenERP, Open Source Management Solution
#    Copyright (C) 2004-2009 Tiny SPRL (<http://tiny.be>).
#
#    This program is free software: you can redistribute it and/or modify
#    it under the terms of the GNU Affero General Public License as
#    published by the Free Software Foundation, either version 3 of the
#    License, or (at your option) any later version.
#
#    This program is distributed in the hope that it will be useful,
#    but WITHOUT ANY WARRANTY; without even the implied warranty of
#    MERCHANTABILITY or FITNESS FOR A PARTICULAR PURPOSE.  See the
#    GNU Affero General Public License for more details.
#
#    You should have received a copy of the GNU Affero General Public License
#    along with this program.  If not, see <http://www.gnu.org/licenses/>.
#
##############################################################################

#.apidoc title: Object Relational Mapping
#.apidoc module-mods: member-order: bysource

"""
  Object relational mapping to database (postgresql) module
     * Hierarchical structure
     * Constraints consistency, validations
     * Object meta Data depends on its status
     * Optimised processing by complex query (multiple actions at once)
     * Default fields value
     * Permissions optimisation
     * Persistant object: DB postgresql
     * Datas conversions
     * Multi-level caching system
     * 2 different inheritancies
     * Fields:
          - classicals (varchar, integer, boolean, ...)
          - relations (one2many, many2one, many2many)
          - functions

"""

import babel.dates
import calendar
import collections
import copy
import datetime
import itertools
import logging
import operator
import pickle
import re
import simplejson
import time
import traceback
import types

import psycopg2
from lxml import etree
import warnings

import fields
import openerp
import openerp.netsvc as netsvc
import openerp.tools as tools
from openerp.tools.config import config
from openerp.tools.misc import CountingStream
from openerp.tools.safe_eval import safe_eval as eval
from openerp.tools.translate import _
from openerp import SUPERUSER_ID
from query import Query

_logger = logging.getLogger(__name__)
_schema = logging.getLogger(__name__ + '.schema')

# List of etree._Element subclasses that we choose to ignore when parsing XML.
from openerp.tools import SKIPPED_ELEMENT_TYPES

regex_order = re.compile('^(([a-z0-9_]+|"[a-z0-9_]+")( *desc| *asc)?( *, *|))+$', re.I)
regex_object_name = re.compile(r'^[a-z0-9_.]+$')

def transfer_field_to_modifiers(field, modifiers):
    default_values = {}
    state_exceptions = {}
    for attr in ('invisible', 'readonly', 'required'):
        state_exceptions[attr] = []
        default_values[attr] = bool(field.get(attr))
    for state, modifs in (field.get("states",{})).items():
        for modif in modifs:
            if default_values[modif[0]] != modif[1]:
                state_exceptions[modif[0]].append(state)

    for attr, default_value in default_values.items():
        if state_exceptions[attr]:
            modifiers[attr] = [("state", "not in" if default_value else "in", state_exceptions[attr])]
        else:
            modifiers[attr] = default_value


# Don't deal with groups, it is done by check_group().
# Need the context to evaluate the invisible attribute on tree views.
# For non-tree views, the context shouldn't be given.
def transfer_node_to_modifiers(node, modifiers, context=None, in_tree_view=False):
    if node.get('attrs'):
        modifiers.update(eval(node.get('attrs')))

    if node.get('states'):
        if 'invisible' in modifiers and isinstance(modifiers['invisible'], list):
            # TODO combine with AND or OR, use implicit AND for now.
            modifiers['invisible'].append(('state', 'not in', node.get('states').split(',')))
        else:
            modifiers['invisible'] = [('state', 'not in', node.get('states').split(','))]

    for a in ('invisible', 'readonly', 'required'):
        if node.get(a):
            v = bool(eval(node.get(a), {'context': context or {}}))
            if in_tree_view and a == 'invisible':
                # Invisible in a tree view has a specific meaning, make it a
                # new key in the modifiers attribute.
                modifiers['tree_invisible'] = v
            elif v or (a not in modifiers or not isinstance(modifiers[a], list)):
                # Don't set the attribute to False if a dynamic value was
                # provided (i.e. a domain from attrs or states).
                modifiers[a] = v


def simplify_modifiers(modifiers):
    for a in ('invisible', 'readonly', 'required'):
        if a in modifiers and not modifiers[a]:
            del modifiers[a]


def transfer_modifiers_to_node(modifiers, node):
    if modifiers:
        simplify_modifiers(modifiers)
        node.set('modifiers', simplejson.dumps(modifiers))

def setup_modifiers(node, field=None, context=None, in_tree_view=False):
    """ Processes node attributes and field descriptors to generate
    the ``modifiers`` node attribute and set it on the provided node.

    Alters its first argument in-place.

    :param node: ``field`` node from an OpenERP view
    :type node: lxml.etree._Element
    :param dict field: field descriptor corresponding to the provided node
    :param dict context: execution context used to evaluate node attributes
    :param bool in_tree_view: triggers the ``tree_invisible`` code
                              path (separate from ``invisible``): in
                              tree view there are two levels of
                              invisibility, cell content (a column is
                              present but the cell itself is not
                              displayed) with ``invisible`` and column
                              invisibility (the whole column is
                              hidden) with ``tree_invisible``.
    :returns: nothing
    """
    modifiers = {}
    if field is not None:
        transfer_field_to_modifiers(field, modifiers)
    transfer_node_to_modifiers(
        node, modifiers, context=context, in_tree_view=in_tree_view)
    transfer_modifiers_to_node(modifiers, node)

def test_modifiers(what, expected):
    modifiers = {}
    if isinstance(what, basestring):
        node = etree.fromstring(what)
        transfer_node_to_modifiers(node, modifiers)
        simplify_modifiers(modifiers)
        json = simplejson.dumps(modifiers)
        assert json == expected, "%s != %s" % (json, expected)
    elif isinstance(what, dict):
        transfer_field_to_modifiers(what, modifiers)
        simplify_modifiers(modifiers)
        json = simplejson.dumps(modifiers)
        assert json == expected, "%s != %s" % (json, expected)


# To use this test:
# import openerp
# openerp.osv.orm.modifiers_tests()
def modifiers_tests():
    test_modifiers('<field name="a"/>', '{}')
    test_modifiers('<field name="a" invisible="1"/>', '{"invisible": true}')
    test_modifiers('<field name="a" readonly="1"/>', '{"readonly": true}')
    test_modifiers('<field name="a" required="1"/>', '{"required": true}')
    test_modifiers('<field name="a" invisible="0"/>', '{}')
    test_modifiers('<field name="a" readonly="0"/>', '{}')
    test_modifiers('<field name="a" required="0"/>', '{}')
    test_modifiers('<field name="a" invisible="1" required="1"/>', '{"invisible": true, "required": true}') # TODO order is not guaranteed
    test_modifiers('<field name="a" invisible="1" required="0"/>', '{"invisible": true}')
    test_modifiers('<field name="a" invisible="0" required="1"/>', '{"required": true}')
    test_modifiers("""<field name="a" attrs="{'invisible': [('b', '=', 'c')]}"/>""", '{"invisible": [["b", "=", "c"]]}')

    # The dictionary is supposed to be the result of fields_get().
    test_modifiers({}, '{}')
    test_modifiers({"invisible": True}, '{"invisible": true}')
    test_modifiers({"invisible": False}, '{}')


def check_object_name(name):
    """ Check if the given name is a valid openerp object name.

        The _name attribute in osv and osv_memory object is subject to
        some restrictions. This function returns True or False whether
        the given name is allowed or not.

        TODO: this is an approximation. The goal in this approximation
        is to disallow uppercase characters (in some places, we quote
        table/column names and in other not, which leads to this kind
        of errors:

            psycopg2.ProgrammingError: relation "xxx" does not exist).

        The same restriction should apply to both osv and osv_memory
        objects for consistency.

    """
    if regex_object_name.match(name) is None:
        return False
    return True

def raise_on_invalid_object_name(name):
    if not check_object_name(name):
        msg = "The _name attribute %s is not valid." % name
        _logger.error(msg)
        raise except_orm('ValueError', msg)

POSTGRES_CONFDELTYPES = {
    'RESTRICT': 'r',
    'NO ACTION': 'a',
    'CASCADE': 'c',
    'SET NULL': 'n',
    'SET DEFAULT': 'd',
}

def intersect(la, lb):
    return filter(lambda x: x in lb, la)

def fix_import_export_id_paths(fieldname):
    """
    Fixes the id fields in import and exports, and splits field paths
    on '/'.

    :param str fieldname: name of the field to import/export
    :return: split field name
    :rtype: list of str
    """
    fixed_db_id = re.sub(r'([^/])\.id', r'\1/.id', fieldname)
    fixed_external_id = re.sub(r'([^/]):id', r'\1/id', fixed_db_id)
    return fixed_external_id.split('/')

class except_orm(Exception):
    def __init__(self, name, value):
        self.name = name
        self.value = value
        self.args = (name, value)

class BrowseRecordError(Exception):
    pass

class browse_null(object):
    """ Readonly python database object browser
    """

    def __init__(self):
        self.id = False

    def __getitem__(self, name):
        return None

    def __getattr__(self, name):
        return None  # XXX: return self ?

    def __int__(self):
        return False

    def __str__(self):
        return ''

    def __nonzero__(self):
        return False

    def __unicode__(self):
        return u''


#
# TODO: execute an object method on browse_record_list
#
class browse_record_list(list):
    """ Collection of browse objects

        Such an instance will be returned when doing a ``browse([ids..])``
        and will be iterable, yielding browse() objects
    """

    def __init__(self, lst, context=None):
        if not context:
            context = {}
        super(browse_record_list, self).__init__(lst)
        self.context = context


class browse_record(object):
    """ An object that behaves like a row of an object's table.
        It has attributes after the columns of the corresponding object.

        Examples::

            uobj = pool.get('res.users')
            user_rec = uobj.browse(cr, uid, 104)
            name = user_rec.name
    """

    def __init__(self, cr, uid, id, table, cache, context=None,
                 list_class=browse_record_list, fields_process=None):
        """
        :param table: the browsed object (inherited from orm)
        :param dict cache: a dictionary of model->field->data to be shared
                           across browse objects, thus reducing the SQL
                           read()s. It can speed up things a lot, but also be
                           disastrous if not discarded after write()/unlink()
                           operations
        :param dict context: dictionary with an optional context
        """
        if fields_process is None:
            fields_process = {}
        if context is None:
            context = {}
        self._list_class = list_class
        self._cr = cr
        self._uid = uid
        self._id = id
        self._table = table # deprecated, use _model!
        self._model = table
        self._table_name = self._table._name
        self.__logger = logging.getLogger('openerp.osv.orm.browse_record.' + self._table_name)
        self._context = context
        self._fields_process = fields_process

        cache.setdefault(table._name, {})
        self._data = cache[table._name]

#        if not (id and isinstance(id, (int, long,))):
#            raise BrowseRecordError(_('Wrong ID for the browse record, got %r, expected an integer.') % (id,))
#        if not table.exists(cr, uid, id, context):
#            raise BrowseRecordError(_('Object %s does not exists') % (self,))

        if id not in self._data:
            self._data[id] = {'id': id}

        self._cache = cache

    def __getitem__(self, name):
        if name == 'id':
            return self._id

        if name not in self._data[self._id]:
            # build the list of fields we will fetch

            # fetch the definition of the field which was asked for
            if name in self._table._columns:
                col = self._table._columns[name]
            elif name in self._table._inherit_fields:
                col = self._table._inherit_fields[name][2]
            elif hasattr(self._table, str(name)):
                attr = getattr(self._table, name)
                if isinstance(attr, (types.MethodType, types.LambdaType, types.FunctionType)):
                    def function_proxy(*args, **kwargs):
                        if 'context' not in kwargs and self._context:
                            kwargs.update(context=self._context)
                        return attr(self._cr, self._uid, [self._id], *args, **kwargs)
                    return function_proxy
                else:
                    return attr
            else:
                error_msg = "Field '%s' does not exist in object '%s'" % (name, self)
                self.__logger.warning(error_msg)
                if self.__logger.isEnabledFor(logging.DEBUG):
                    self.__logger.debug(''.join(traceback.format_stack()))
                raise KeyError(error_msg)

            # if the field is a classic one or a many2one, we'll fetch all classic and many2one fields
            if col._prefetch:
                # gen the list of "local" (ie not inherited) fields which are classic or many2one
                fields_to_fetch = filter(lambda x: x[1]._classic_write, self._table._columns.items())
                # gen the list of inherited fields
                inherits = map(lambda x: (x[0], x[1][2]), self._table._inherit_fields.items())
                # complete the field list with the inherited fields which are classic or many2one
                fields_to_fetch += filter(lambda x: x[1]._classic_write, inherits)
            # otherwise we fetch only that field
            else:
                fields_to_fetch = [(name, col)]
            ids = filter(lambda id: name not in self._data[id], self._data.keys())
            # read the results
            field_names = map(lambda x: x[0], fields_to_fetch)
            field_values = self._table.read(self._cr, self._uid, ids, field_names, context=self._context, load="_classic_write")

            # TODO: improve this, very slow for reports
            if self._fields_process:
                lang = self._context.get('lang', 'en_US') or 'en_US'
                lang_obj_ids = self.pool.get('res.lang').search(self._cr, self._uid, [('code', '=', lang)])
                if not lang_obj_ids:
                    raise Exception(_('Language with code "%s" is not defined in your system !\nDefine it through the Administration menu.') % (lang,))
                lang_obj = self.pool.get('res.lang').browse(self._cr, self._uid, lang_obj_ids[0])

                for field_name, field_column in fields_to_fetch:
                    if field_column._type in self._fields_process:
                        for result_line in field_values:
                            result_line[field_name] = self._fields_process[field_column._type](result_line[field_name])
                            if result_line[field_name]:
                                result_line[field_name].set_value(self._cr, self._uid, result_line[field_name], self, field_column, lang_obj)

            if not field_values:
                # Where did those ids come from? Perhaps old entries in ir_model_dat?
                _logger.warning("No field_values found for ids %s in %s", ids, self)
                raise KeyError('Field %s not found in %s'%(name, self))
            # create browse records for 'remote' objects
            for result_line in field_values:
                new_data = {}
                for field_name, field_column in fields_to_fetch:
                    if field_column._type == 'many2one':
                        if result_line[field_name]:
                            obj = self._table.pool.get(field_column._obj)
                            if isinstance(result_line[field_name], (list, tuple)):
                                value = result_line[field_name][0]
                            else:
                                value = result_line[field_name]
                            if value:
                                # FIXME: this happen when a _inherits object
                                #        overwrite a field of it parent. Need
                                #        testing to be sure we got the right
                                #        object and not the parent one.
                                if not isinstance(value, browse_record):
                                    if obj is None:
                                        # In some cases the target model is not available yet, so we must ignore it,
                                        # which is safe in most cases, this value will just be loaded later when needed.
                                        # This situation can be caused by custom fields that connect objects with m2o without
                                        # respecting module dependencies, causing relationships to be connected to soon when
                                        # the target is not loaded yet.
                                        continue
                                    new_data[field_name] = browse_record(self._cr,
                                        self._uid, value, obj, self._cache,
                                        context=self._context,
                                        list_class=self._list_class,
                                        fields_process=self._fields_process)
                                else:
                                    new_data[field_name] = value
                            else:
                                new_data[field_name] = browse_null()
                        else:
                            new_data[field_name] = browse_null()
                    elif field_column._type in ('one2many', 'many2many') and len(result_line[field_name]):
                        new_data[field_name] = self._list_class([browse_record(self._cr, self._uid, id, self._table.pool.get(field_column._obj), self._cache, context=self._context, list_class=self._list_class, fields_process=self._fields_process) for id in result_line[field_name]], self._context)
                    elif field_column._type in ('reference'):
                        if result_line[field_name]:
                            if isinstance(result_line[field_name], browse_record):
                                new_data[field_name] = result_line[field_name]
                            else:
                                ref_obj, ref_id = result_line[field_name].split(',')
                                ref_id = long(ref_id)
                                if ref_id:
                                    obj = self._table.pool.get(ref_obj)
                                    new_data[field_name] = browse_record(self._cr, self._uid, ref_id, obj, self._cache, context=self._context, list_class=self._list_class, fields_process=self._fields_process)
                                else:
                                    new_data[field_name] = browse_null()
                        else:
                            new_data[field_name] = browse_null()
                    else:
                        new_data[field_name] = result_line[field_name]
                self._data[result_line['id']].update(new_data)

        if not name in self._data[self._id]:
            # How did this happen? Could be a missing model due to custom fields used too soon, see above.
            self.__logger.error("Fields to fetch: %s, Field values: %s", field_names, field_values)
            self.__logger.error("Cached: %s, Table: %s", self._data[self._id], self._table)
            raise KeyError(_('Unknown attribute %s in %s ') % (name, self))
        return self._data[self._id][name]

    def __getattr__(self, name):
        try:
            return self[name]
        except KeyError, e:
            raise AttributeError(e)

    def __contains__(self, name):
        return (name in self._table._columns) or (name in self._table._inherit_fields) or hasattr(self._table, name)

    def __iter__(self):
        raise NotImplementedError("Iteration is not allowed on %s" % self)

    def __hasattr__(self, name):
        return name in self

    def __int__(self):
        return self._id

    def __str__(self):
        return "browse_record(%s, %d)" % (self._table_name, self._id)

    def __eq__(self, other):
        if not isinstance(other, browse_record):
            return False
        return (self._table_name, self._id) == (other._table_name, other._id)

    def __ne__(self, other):
        if not isinstance(other, browse_record):
            return True
        return (self._table_name, self._id) != (other._table_name, other._id)

    # we need to define __unicode__ even though we've already defined __str__
    # because we have overridden __getattr__
    def __unicode__(self):
        return unicode(str(self))

    def __hash__(self):
        return hash((self._table_name, self._id))

    __repr__ = __str__

    def refresh(self):
        """Force refreshing this browse_record's data and all the data of the
           records that belong to the same cache, by emptying the cache completely,
           preserving only the record identifiers (for prefetching optimizations).
        """
        for model, model_cache in self._cache.iteritems():
            # only preserve the ids of the records that were in the cache
            cached_ids = dict([(i, {'id': i}) for i in model_cache.keys()])
            self._cache[model].clear()
            self._cache[model].update(cached_ids)

def pg_varchar(size=0):
    """ Returns the VARCHAR declaration for the provided size:

    * If no size (or an empty or negative size is provided) return an
      'infinite' VARCHAR
    * Otherwise return a VARCHAR(n)

    :type int size: varchar size, optional
    :rtype: str
    """
    if size:
        if not isinstance(size, int):
            raise TypeError("VARCHAR parameter should be an int, got %s"
                            % type(size))
        if size > 0:
            return 'VARCHAR(%d)' % size
    return 'VARCHAR'

FIELDS_TO_PGTYPES = {
    fields.boolean: 'bool',
    fields.integer: 'int4',
    fields.text: 'text',
    fields.html: 'text',
    fields.date: 'date',
    fields.datetime: 'timestamp',
    fields.binary: 'bytea',
    fields.many2one: 'int4',
    fields.serialized: 'text',
}

def get_pg_type(f, type_override=None):
    """
    :param fields._column f: field to get a Postgres type for
    :param type type_override: use the provided type for dispatching instead of the field's own type
    :returns: (postgres_identification_type, postgres_type_specification)
    :rtype: (str, str)
    """
    field_type = type_override or type(f)

    if field_type in FIELDS_TO_PGTYPES:
        pg_type =  (FIELDS_TO_PGTYPES[field_type], FIELDS_TO_PGTYPES[field_type])
    elif issubclass(field_type, fields.float):
        if f.digits:
            pg_type = ('numeric', 'NUMERIC')
        else:
            pg_type = ('float8', 'DOUBLE PRECISION')
    elif issubclass(field_type, (fields.char, fields.reference)):
        pg_type = ('varchar', pg_varchar(f.size))
    elif issubclass(field_type, fields.selection):
        if (isinstance(f.selection, list) and isinstance(f.selection[0][0], int))\
                or getattr(f, 'size', None) == -1:
            pg_type = ('int4', 'INTEGER')
        else:
            pg_type = ('varchar', pg_varchar(getattr(f, 'size', None)))
    elif issubclass(field_type, fields.function):
        if f._type == 'selection':
            pg_type = ('varchar', pg_varchar())
        else:
            pg_type = get_pg_type(f, getattr(fields, f._type))
    else:
        _logger.warning('%s type not supported!', field_type)
        pg_type = None

    return pg_type


class MetaModel(type):
    """ Metaclass for the Model.

    This class is used as the metaclass for the Model class to discover
    the models defined in a module (i.e. without instanciating them).
    If the automatic discovery is not needed, it is possible to set the
    model's _register attribute to False.

    """

    module_to_models = {}

    def __init__(self, name, bases, attrs):
        if not self._register:
            self._register = True
            super(MetaModel, self).__init__(name, bases, attrs)
            return

        # The (OpenERP) module name can be in the `openerp.addons` namespace
        # or not. For instance module `sale` can be imported as
        # `openerp.addons.sale` (the good way) or `sale` (for backward
        # compatibility).
        module_parts = self.__module__.split('.')
        if len(module_parts) > 2 and module_parts[0] == 'openerp' and \
            module_parts[1] == 'addons':
            module_name = self.__module__.split('.')[2]
        else:
            module_name = self.__module__.split('.')[0]
        if not hasattr(self, '_module'):
            self._module = module_name

        # Remember which models to instanciate for this module.
        self.module_to_models.setdefault(self._module, []).append(self)


# Definition of log access columns, automatically added to models if
# self._log_access is True
LOG_ACCESS_COLUMNS = {
    'create_uid': 'INTEGER REFERENCES res_users ON DELETE SET NULL',
    'create_date': 'TIMESTAMP',
    'write_uid': 'INTEGER REFERENCES res_users ON DELETE SET NULL',
    'write_date': 'TIMESTAMP'
}
# special columns automatically created by the ORM
MAGIC_COLUMNS =  ['id'] + LOG_ACCESS_COLUMNS.keys()

class BaseModel(object):
    """ Base class for OpenERP models.

    OpenERP models are created by inheriting from this class' subclasses:

        * Model: for regular database-persisted models
        * TransientModel: for temporary data, stored in the database but automatically
                          vaccuumed every so often
        * AbstractModel: for abstract super classes meant to be shared by multiple
                        _inheriting classes (usually Models or TransientModels)

    The system will later instantiate the class once per database (on
    which the class' module is installed).

    To create a class that should not be instantiated, the _register class attribute
    may be set to False.
    """
    __metaclass__ = MetaModel
    _auto = True # create database backend
    _register = False # Set to false if the model shouldn't be automatically discovered.
    _name = None
    _columns = {}
    _constraints = []
    _defaults = {}
    _rec_name = None
    _parent_name = 'parent_id'
    _parent_store = False
    _parent_order = False
    _date_name = 'date'
    _order = 'id'
    _sequence = None
    _description = None
    _needaction = False

    # dict of {field:method}, with method returning the (name_get of records, {id: fold})
    # to include in the _read_group, if grouped on this field
    _group_by_full = {}

    # Transience
    _transient = False # True in a TransientModel
    _transient_max_count = None
    _transient_max_hours = None
    _transient_check_time = 20

    # structure:
    #  { 'parent_model': 'm2o_field', ... }
    _inherits = {}

    # Mapping from inherits'd field name to triple (m, r, f, n) where m is the
    # model from which it is inherits'd, r is the (local) field towards m, f
    # is the _column object itself, and n is the original (i.e. top-most)
    # parent model.
    # Example:
    #  { 'field_name': ('parent_model', 'm2o_field_to_reach_parent',
    #                   field_column_obj, origina_parent_model), ... }
    _inherit_fields = {}

    # Mapping field name/column_info object
    # This is similar to _inherit_fields but:
    # 1. includes self fields,
    # 2. uses column_info instead of a triple.
    _all_columns = {}

    _table = None
    _invalids = set()
    _log_create = False
    _sql_constraints = []
    _protected = ['read', 'write', 'create', 'default_get', 'perm_read', 'unlink', 'fields_get', 'fields_view_get', 'search', 'name_get', 'distinct_field_get', 'name_search', 'copy', 'import_data', 'search_count', 'exists']

    CONCURRENCY_CHECK_FIELD = '__last_update'

    def log(self, cr, uid, id, message, secondary=False, context=None):
        return _logger.warning("log() is deprecated. Please use OpenChatter notification system instead of the res.log mechanism.")

    def view_init(self, cr, uid, fields_list, context=None):
        """Override this method to do specific things when a view on the object is opened."""
        pass

    def _field_create(self, cr, context=None):
        """ Create entries in ir_model_fields for all the model's fields.

        If necessary, also create an entry in ir_model, and if called from the
        modules loading scheme (by receiving 'module' in the context), also
        create entries in ir_model_data (for the model and the fields).

        - create an entry in ir_model (if there is not already one),
        - create an entry in ir_model_data (if there is not already one, and if
          'module' is in the context),
        - update ir_model_fields with the fields found in _columns
          (TODO there is some redundancy as _columns is updated from
          ir_model_fields in __init__).

        """
        if context is None:
            context = {}
        cr.execute("SELECT id FROM ir_model WHERE model=%s", (self._name,))
        if not cr.rowcount:
            cr.execute('SELECT nextval(%s)', ('ir_model_id_seq',))
            model_id = cr.fetchone()[0]
            cr.execute("INSERT INTO ir_model (id,model, name, info,state) VALUES (%s, %s, %s, %s, %s)", (model_id, self._name, self._description, self.__doc__, 'base'))
        else:
            model_id = cr.fetchone()[0]
        if 'module' in context:
            name_id = 'model_'+self._name.replace('.', '_')
            cr.execute('select * from ir_model_data where name=%s and module=%s', (name_id, context['module']))
            if not cr.rowcount:
                cr.execute("INSERT INTO ir_model_data (name,date_init,date_update,module,model,res_id) VALUES (%s, (now() at time zone 'UTC'), (now() at time zone 'UTC'), %s, %s, %s)", \
                    (name_id, context['module'], 'ir.model', model_id)
                )

        cr.commit()

        cr.execute("SELECT * FROM ir_model_fields WHERE model=%s", (self._name,))
        cols = {}
        for rec in cr.dictfetchall():
            cols[rec['name']] = rec

        ir_model_fields_obj = self.pool.get('ir.model.fields')

        # sparse field should be created at the end, as it depends on its serialized field already existing
        model_fields = sorted(self._columns.items(), key=lambda x: 1 if x[1]._type == 'sparse' else 0)
        for (k, f) in model_fields:
            vals = {
                'model_id': model_id,
                'model': self._name,
                'name': k,
                'field_description': f.string,
                'ttype': f._type,
                'relation': f._obj or '',
                'view_load': (f.view_load and 1) or 0,
                'select_level': tools.ustr(f.select or 0),
                'readonly': (f.readonly and 1) or 0,
                'required': (f.required and 1) or 0,
                'selectable': (f.selectable and 1) or 0,
                'translate': (f.translate and 1) or 0,
                'relation_field': f._fields_id if isinstance(f, fields.one2many) else '',
                'serialization_field_id': None,
            }
            if getattr(f, 'serialization_field', None):
                # resolve link to serialization_field if specified by name
                serialization_field_id = ir_model_fields_obj.search(cr, SUPERUSER_ID, [('model','=',vals['model']), ('name', '=', f.serialization_field)])
                if not serialization_field_id:
                    raise except_orm(_('Error'), _("Serialization field `%s` not found for sparse field `%s`!") % (f.serialization_field, k))
                vals['serialization_field_id'] = serialization_field_id[0]

            # When its a custom field,it does not contain f.select
            if context.get('field_state', 'base') == 'manual':
                if context.get('field_name', '') == k:
                    vals['select_level'] = context.get('select', '0')
                #setting value to let the problem NOT occur next time
                elif k in cols:
                    vals['select_level'] = cols[k]['select_level']

            if k not in cols:
                cr.execute('select nextval(%s)', ('ir_model_fields_id_seq',))
                id = cr.fetchone()[0]
                vals['id'] = id
                cr.execute("""INSERT INTO ir_model_fields (
                    id, model_id, model, name, field_description, ttype,
                    relation,view_load,state,select_level,relation_field, translate, serialization_field_id
                ) VALUES (
                    %s,%s,%s,%s,%s,%s,%s,%s,%s,%s,%s,%s,%s
                )""", (
                    id, vals['model_id'], vals['model'], vals['name'], vals['field_description'], vals['ttype'],
                     vals['relation'], bool(vals['view_load']), 'base',
                    vals['select_level'], vals['relation_field'], bool(vals['translate']), vals['serialization_field_id']
                ))
                if 'module' in context:
                    name1 = 'field_' + self._table + '_' + k
                    cr.execute("select name from ir_model_data where name=%s", (name1,))
                    if cr.fetchone():
                        name1 = name1 + "_" + str(id)
                    cr.execute("INSERT INTO ir_model_data (name,date_init,date_update,module,model,res_id) VALUES (%s, (now() at time zone 'UTC'), (now() at time zone 'UTC'), %s, %s, %s)", \
                        (name1, context['module'], 'ir.model.fields', id)
                    )
            else:
                for key, val in vals.items():
                    if cols[k][key] != vals[key]:
                        cr.execute('update ir_model_fields set field_description=%s where model=%s and name=%s', (vals['field_description'], vals['model'], vals['name']))
                        cr.commit()
                        cr.execute("""UPDATE ir_model_fields SET
                            model_id=%s, field_description=%s, ttype=%s, relation=%s,
                            view_load=%s, select_level=%s, readonly=%s ,required=%s, selectable=%s, relation_field=%s, translate=%s, serialization_field_id=%s
                        WHERE
                            model=%s AND name=%s""", (
                                vals['model_id'], vals['field_description'], vals['ttype'],
                                vals['relation'], bool(vals['view_load']),
                                vals['select_level'], bool(vals['readonly']), bool(vals['required']), bool(vals['selectable']), vals['relation_field'], bool(vals['translate']), vals['serialization_field_id'], vals['model'], vals['name']
                            ))
                        break
        cr.commit()

    #
    # Goal: try to apply inheritance at the instanciation level and
    #       put objects in the pool var
    #
    @classmethod
    def create_instance(cls, pool, cr):
        """ Instanciate a given model.

        This class method instanciates the class of some model (i.e. a class
        deriving from osv or osv_memory). The class might be the class passed
        in argument or, if it inherits from another class, a class constructed
        by combining the two classes.

        The ``attributes`` argument specifies which parent class attributes
        have to be combined.

        TODO: the creation of the combined class is repeated at each call of
        this method. This is probably unnecessary.

        """
        attributes = ['_columns', '_defaults', '_inherits', '_constraints',
            '_sql_constraints']

        parent_names = getattr(cls, '_inherit', None)
        if parent_names:
            if isinstance(parent_names, (str, unicode)):
                name = cls._name or parent_names
                parent_names = [parent_names]
            else:
                name = cls._name
            # for res.parnter.address compatiblity, should be remove in v7
            if 'res.partner.address' in parent_names:
                parent_names.pop(parent_names.index('res.partner.address'))
                parent_names.append('res.partner')
            if not name:
                raise TypeError('_name is mandatory in case of multiple inheritance')

            for parent_name in ((type(parent_names)==list) and parent_names or [parent_names]):
                parent_model = pool.get(parent_name)
                if not parent_model:
                    raise TypeError('The model "%s" specifies an unexisting parent class "%s"\n'
                        'You may need to add a dependency on the parent class\' module.' % (name, parent_name))
                if not getattr(cls, '_original_module', None) and name == parent_model._name:
                    cls._original_module = parent_model._original_module
                parent_class = parent_model.__class__
                nattr = {}
                for s in attributes:
                    new = copy.copy(getattr(parent_model, s, {}))
                    if s == '_columns':
                        # Don't _inherit custom fields.
                        for c in new.keys():
                            if new[c].manual:
                                del new[c]
                        # Duplicate float fields because they have a .digits
                        # cache (which must be per-registry, not server-wide).
                        for c in new.keys():
                            if new[c]._type == 'float':
                                new[c] = copy.copy(new[c])
                    if hasattr(new, 'update'):
                        new.update(cls.__dict__.get(s, {}))
                    elif s=='_constraints':
                        for c in cls.__dict__.get(s, []):
                            exist = False
                            for c2 in range(len(new)):
                                #For _constraints, we should check field and methods as well
                                if new[c2][2]==c[2] and (new[c2][0] == c[0] \
                                        or getattr(new[c2][0],'__name__', True) == \
                                            getattr(c[0],'__name__', False)):
                                    # If new class defines a constraint with
                                    # same function name, we let it override
                                    # the old one.

                                    new[c2] = c
                                    exist = True
                                    break
                            if not exist:
                                new.append(c)
                    else:
                        new.extend(cls.__dict__.get(s, []))
                    nattr[s] = new
                cls = type(name, (cls, parent_class), dict(nattr, _register=False))
        if not getattr(cls, '_original_module', None):
            cls._original_module = cls._module
        obj = object.__new__(cls)
        obj.__init__(pool, cr)
        return obj

    def __new__(cls):
        """Register this model.

        This doesn't create an instance but simply register the model
        as being part of the module where it is defined.

        """


        # Set the module name (e.g. base, sale, accounting, ...) on the class.
        module = cls.__module__.split('.')[0]
        if not hasattr(cls, '_module'):
            cls._module = module

        # Record this class in the list of models to instantiate for this module,
        # managed by the metaclass.
        module_model_list = MetaModel.module_to_models.setdefault(cls._module, [])
        if cls not in module_model_list:
            module_model_list.append(cls)

        # Since we don't return an instance here, the __init__
        # method won't be called.
        return None

    def __init__(self, pool, cr):
        """ Initialize a model and make it part of the given registry.

        - copy the stored fields' functions in the osv_pool,
        - update the _columns with the fields found in ir_model_fields,
        - ensure there is a many2one for each _inherits'd parent,
        - update the children's _columns,
        - give a chance to each field to initialize itself.

        """
        pool.add(self._name, self)
        self.pool = pool

        if not self._name and not hasattr(self, '_inherit'):
            name = type(self).__name__.split('.')[0]
            msg = "The class %s has to have a _name attribute" % name

            _logger.error(msg)
            raise except_orm('ValueError', msg)

        if not self._description:
            self._description = self._name
        if not self._table:
            self._table = self._name.replace('.', '_')

        if not hasattr(self, '_log_access'):
            # If _log_access is not specified, it is the same value as _auto.
            self._log_access = getattr(self, "_auto", True)

        self._columns = self._columns.copy()
        for store_field in self._columns:
            f = self._columns[store_field]
            if hasattr(f, 'digits_change'):
                f.digits_change(cr)
            def not_this_field(stored_func):
                x, y, z, e, f, l = stored_func
                return x != self._name or y != store_field
            self.pool._store_function[self._name] = filter(not_this_field, self.pool._store_function.get(self._name, []))
            if not isinstance(f, fields.function):
                continue
            if not f.store:
                continue
            sm = f.store
            if sm is True:
                sm = {self._name: (lambda self, cr, uid, ids, c={}: ids, None, 10, None)}
            for object, aa in sm.items():
                if len(aa) == 4:
                    (fnct, fields2, order, length) = aa
                elif len(aa) == 3:
                    (fnct, fields2, order) = aa
                    length = None
                else:
                    raise except_orm('Error',
                        ('Invalid function definition %s in object %s !\nYou must use the definition: store={object:(fnct, fields, priority, time length)}.' % (store_field, self._name)))
                self.pool._store_function.setdefault(object, [])
                self.pool._store_function[object].append((self._name, store_field, fnct, tuple(fields2) if fields2 else None, order, length))
                self.pool._store_function[object].sort(lambda x, y: cmp(x[4], y[4]))

        for (key, _, msg) in self._sql_constraints:
            self.pool._sql_error[self._table+'_'+key] = msg

        # Load manual fields

        cr.execute("SELECT id FROM ir_model_fields WHERE name=%s AND model=%s", ('state', 'ir.model.fields'))
        if cr.fetchone():
            cr.execute('SELECT * FROM ir_model_fields WHERE model=%s AND state=%s', (self._name, 'manual'))
            for field in cr.dictfetchall():
                if field['name'] in self._columns:
                    continue
                attrs = {
                    'string': field['field_description'],
                    'required': bool(field['required']),
                    'readonly': bool(field['readonly']),
                    'domain': eval(field['domain']) if field['domain'] else None,
                    'size': field['size'],
                    'ondelete': field['on_delete'],
                    'translate': (field['translate']),
                    'manual': True,
                    #'select': int(field['select_level'])
                }

                if field['serialization_field_id']:
                    cr.execute('SELECT name FROM ir_model_fields WHERE id=%s', (field['serialization_field_id'],))
                    attrs.update({'serialization_field': cr.fetchone()[0], 'type': field['ttype']})
                    if field['ttype'] in ['many2one', 'one2many', 'many2many']:
                        attrs.update({'relation': field['relation']})
                    self._columns[field['name']] = fields.sparse(**attrs)
                elif field['ttype'] == 'selection':
                    self._columns[field['name']] = fields.selection(eval(field['selection']), **attrs)
                elif field['ttype'] == 'reference':
                    self._columns[field['name']] = fields.reference(selection=eval(field['selection']), **attrs)
                elif field['ttype'] == 'many2one':
                    self._columns[field['name']] = fields.many2one(field['relation'], **attrs)
                elif field['ttype'] == 'one2many':
                    self._columns[field['name']] = fields.one2many(field['relation'], field['relation_field'], **attrs)
                elif field['ttype'] == 'many2many':
                    _rel1 = field['relation'].replace('.', '_')
                    _rel2 = field['model'].replace('.', '_')
                    _rel_name = 'x_%s_%s_%s_rel' % (_rel1, _rel2, field['name'])
                    self._columns[field['name']] = fields.many2many(field['relation'], _rel_name, 'id1', 'id2', **attrs)
                else:
                    self._columns[field['name']] = getattr(fields, field['ttype'])(**attrs)
        self._inherits_check()
        self._inherits_reload()
        if not self._sequence:
            self._sequence = self._table + '_id_seq'
        for k in self._defaults:
            assert (k in self._columns) or (k in self._inherit_fields), 'Default function defined in %s but field %s does not exist !' % (self._name, k,)
        for f in self._columns:
            self._columns[f].restart()

        # Transience
        if self.is_transient():
            self._transient_check_count = 0
            self._transient_max_count = config.get('osv_memory_count_limit')
            self._transient_max_hours = config.get('osv_memory_age_limit')
            assert self._log_access, "TransientModels must have log_access turned on, "\
                                     "in order to implement their access rights policy"

        # Validate rec_name
        if self._rec_name is not None:
            assert self._rec_name in self._columns.keys() + ['id'], "Invalid rec_name %s for model %s" % (self._rec_name, self._name)
        else:
            self._rec_name = 'name'


    def __export_row(self, cr, uid, row, fields, context=None):
        if context is None:
            context = {}

        def check_type(field_type):
            if field_type == 'float':
                return 0.0
            elif field_type == 'integer':
                return 0
            elif field_type == 'boolean':
                return 'False'
            return ''

        def selection_field(in_field):
            col_obj = self.pool.get(in_field.keys()[0])
            if f[i] in col_obj._columns.keys():
                return  col_obj._columns[f[i]]
            elif f[i] in col_obj._inherits.keys():
                selection_field(col_obj._inherits)
            else:
                return False

        def _get_xml_id(self, cr, uid, r):
            model_data = self.pool.get('ir.model.data')
            data_ids = model_data.search(cr, uid, [('model', '=', r._table_name), ('res_id', '=', r['id'])])
            if len(data_ids):
                d = model_data.read(cr, uid, data_ids, ['name', 'module'])[0]
                if d['module']:
                    r = '%s.%s' % (d['module'], d['name'])
                else:
                    r = d['name']
            else:
                postfix = 0
                while True:
                    n = self._table+'_'+str(r['id']) + (postfix and ('_'+str(postfix)) or '' )
                    if not model_data.search(cr, uid, [('name', '=', n)]):
                        break
                    postfix += 1
                model_data.create(cr, uid, {
                    'name': n,
                    'model': self._name,
                    'res_id': r['id'],
                    'module': '__export__',
                })
                r = '__export__.'+n
            return r

        lines = []
        data = map(lambda x: '', range(len(fields)))
        done = []
        for fpos in range(len(fields)):
            f = fields[fpos]
            if f:
                r = row
                i = 0
                while i < len(f):
                    cols = False
                    if f[i] == '.id':
                        r = r['id']
                    elif f[i] == 'id':
                        r = _get_xml_id(self, cr, uid, r)
                    else:
                        r = r[f[i]]
                        # To display external name of selection field when its exported
                        if f[i] in self._columns.keys():
                            cols = self._columns[f[i]]
                        elif f[i] in self._inherit_fields.keys():
                            cols = selection_field(self._inherits)
                        if cols and cols._type == 'selection':
                            sel_list = cols.selection
                            if r and type(sel_list) == type([]):
                                r = [x[1] for x in sel_list if r==x[0]]
                                r = r and r[0] or False
                    if not r:
                        if f[i] in self._columns:
                            r = check_type(self._columns[f[i]]._type)
                        elif f[i] in self._inherit_fields:
                            r = check_type(self._inherit_fields[f[i]][2]._type)
                        data[fpos] = r or False
                        break
                    if isinstance(r, (browse_record_list, list)):
                        first = True
                        fields2 = map(lambda x: (x[:i+1]==f[:i+1] and x[i+1:]) \
                                or [], fields)
                        if fields2 in done:
                            if [x for x in fields2 if x]:
                                break
                        done.append(fields2)
                        if cols and cols._type=='many2many' and len(fields[fpos])>(i+1) and (fields[fpos][i+1]=='id'):
                            data[fpos] = ','.join([_get_xml_id(self, cr, uid, x) for x in r])
                            break

                        for row2 in r:
                            lines2 = row2._model.__export_row(cr, uid, row2, fields2,
                                    context)
                            if first:
                                for fpos2 in range(len(fields)):
                                    if lines2 and lines2[0][fpos2]:
                                        data[fpos2] = lines2[0][fpos2]
                                if not data[fpos]:
                                    dt = ''
                                    for rr in r:
                                        name_relation = self.pool.get(rr._table_name)._rec_name
                                        if isinstance(rr[name_relation], browse_record):
                                            rr = rr[name_relation]
                                        rr_name = self.pool.get(rr._table_name).name_get(cr, uid, [rr.id], context=context)
                                        rr_name = rr_name and rr_name[0] and rr_name[0][1] or ''
                                        dt += tools.ustr(rr_name or '') + ','
                                    data[fpos] = dt[:-1]
                                    break
                                lines += lines2[1:]
                                first = False
                            else:
                                lines += lines2
                        break
                    i += 1
                if i == len(f):
                    if isinstance(r, browse_record):
                        r = self.pool.get(r._table_name).name_get(cr, uid, [r.id], context=context)
                        r = r and r[0] and r[0][1] or ''
                    data[fpos] = tools.ustr(r or '')
        return [data] + lines

    def export_data(self, cr, uid, ids, fields_to_export, context=None):
        """
        Export fields for selected objects

        :param cr: database cursor
        :param uid: current user id
        :param ids: list of ids
        :param fields_to_export: list of fields
        :param context: context arguments, like lang, time zone
        :rtype: dictionary with a *datas* matrix

        This method is used when exporting data via client menu

        """
        if context is None:
            context = {}
        cols = self._columns.copy()
        for f in self._inherit_fields:
            cols.update({f: self._inherit_fields[f][2]})
        fields_to_export = map(fix_import_export_id_paths, fields_to_export)
        datas = []
        for row in self.browse(cr, uid, ids, context):
            datas += self.__export_row(cr, uid, row, fields_to_export, context)
        return {'datas': datas}

    def import_data(self, cr, uid, fields, datas, mode='init', current_module='', noupdate=False, context=None, filename=None):
        """
        .. deprecated:: 7.0
            Use :meth:`~load` instead

        Import given data in given module

        This method is used when importing data via client menu.

        Example of fields to import for a sale.order::

            .id,                         (=database_id)
            partner_id,                  (=name_search)
            order_line/.id,              (=database_id)
            order_line/name,
            order_line/product_id/id,    (=xml id)
            order_line/price_unit,
            order_line/product_uom_qty,
            order_line/product_uom/id    (=xml_id)

        This method returns a 4-tuple with the following structure::

            (return_code, errored_resource, error_message, unused)

        * The first item is a return code, it is ``-1`` in case of
          import error, or the last imported row number in case of success
        * The second item contains the record data dict that failed to import
          in case of error, otherwise it's 0
        * The third item contains an error message string in case of error,
          otherwise it's 0
        * The last item is currently unused, with no specific semantics

        :param fields: list of fields to import
        :param datas: data to import
        :param mode: 'init' or 'update' for record creation
        :param current_module: module name
        :param noupdate: flag for record creation
        :param filename: optional file to store partial import state for recovery
        :returns: 4-tuple in the form (return_code, errored_resource, error_message, unused)
        :rtype: (int, dict or 0, str or 0, str or 0)
        """
        context = dict(context) if context is not None else {}
        context['_import_current_module'] = current_module

        fields = map(fix_import_export_id_paths, fields)
        ir_model_data_obj = self.pool.get('ir.model.data')

        def log(m):
            if m['type'] == 'error':
                raise Exception(m['message'])

        if config.get('import_partial') and filename:
            with open(config.get('import_partial'), 'rb') as partial_import_file:
                data = pickle.load(partial_import_file)
                position = data.get(filename, 0)

        position = 0
        try:
            for res_id, xml_id, res, info in self._convert_records(cr, uid,
                            self._extract_records(cr, uid, fields, datas,
                                                  context=context, log=log),
                            context=context, log=log):
                ir_model_data_obj._update(cr, uid, self._name,
                     current_module, res, mode=mode, xml_id=xml_id,
                     noupdate=noupdate, res_id=res_id, context=context)
                position = info.get('rows', {}).get('to', 0) + 1
                if config.get('import_partial') and filename and (not (position%100)):
                    with open(config.get('import_partial'), 'rb') as partial_import:
                        data = pickle.load(partial_import)
                    data[filename] = position
                    with open(config.get('import_partial'), 'wb') as partial_import:
                        pickle.dump(data, partial_import)
                    if context.get('defer_parent_store_computation'):
                        self._parent_store_compute(cr)
                    cr.commit()
        except Exception, e:
            cr.rollback()
            return -1, {}, 'Line %d : %s' % (position + 1, tools.ustr(e)), ''

        if context.get('defer_parent_store_computation'):
            self._parent_store_compute(cr)
        return position, 0, 0, 0

    def load(self, cr, uid, fields, data, context=None):
        """
        Attempts to load the data matrix, and returns a list of ids (or
        ``False`` if there was an error and no id could be generated) and a
        list of messages.

        The ids are those of the records created and saved (in database), in
        the same order they were extracted from the file. They can be passed
        directly to :meth:`~read`

        :param fields: list of fields to import, at the same index as the corresponding data
        :type fields: list(str)
        :param data: row-major matrix of data to import
        :type data: list(list(str))
        :param dict context:
        :returns: {ids: list(int)|False, messages: [Message]}
        """
        cr.execute('SAVEPOINT model_load')
        messages = []

        fields = map(fix_import_export_id_paths, fields)
        ModelData = self.pool['ir.model.data'].clear_caches()

        fg = self.fields_get(cr, uid, context=context)

        mode = 'init'
        current_module = ''
        noupdate = False

        ids = []
        for id, xid, record, info in self._convert_records(cr, uid,
                self._extract_records(cr, uid, fields, data,
                                      context=context, log=messages.append),
                context=context, log=messages.append):
            try:
                cr.execute('SAVEPOINT model_load_save')
            except psycopg2.InternalError, e:
                # broken transaction, exit and hope the source error was
                # already logged
                if not any(message['type'] == 'error' for message in messages):
                    messages.append(dict(info, type='error',message=
                        u"Unknown database error: '%s'" % e))
                break
            try:
                ids.append(ModelData._update(cr, uid, self._name,
                     current_module, record, mode=mode, xml_id=xid,
                     noupdate=noupdate, res_id=id, context=context))
                cr.execute('RELEASE SAVEPOINT model_load_save')
            except psycopg2.Warning, e:
                _logger.exception('Failed to import record %s', record)
                messages.append(dict(info, type='warning', message=str(e)))
                cr.execute('ROLLBACK TO SAVEPOINT model_load_save')
            except psycopg2.Error, e:
                _logger.exception('Failed to import record %s', record)
                messages.append(dict(
                    info, type='error',
                    **PGERROR_TO_OE[e.pgcode](self, fg, info, e)))
                # Failed to write, log to messages, rollback savepoint (to
                # avoid broken transaction) and keep going
                cr.execute('ROLLBACK TO SAVEPOINT model_load_save')
        if any(message['type'] == 'error' for message in messages):
            cr.execute('ROLLBACK TO SAVEPOINT model_load')
            ids = False
        return {'ids': ids, 'messages': messages}
    def _extract_records(self, cr, uid, fields_, data,
                         context=None, log=lambda a: None):
        """ Generates record dicts from the data sequence.

        The result is a generator of dicts mapping field names to raw
        (unconverted, unvalidated) values.

        For relational fields, if sub-fields were provided the value will be
        a list of sub-records

        The following sub-fields may be set on the record (by key):
        * None is the name_get for the record (to use with name_create/name_search)
        * "id" is the External ID for the record
        * ".id" is the Database ID for the record
        """
        columns = dict((k, v.column) for k, v in self._all_columns.iteritems())
        # Fake columns to avoid special cases in extractor
        columns[None] = fields.char('rec_name')
        columns['id'] = fields.char('External ID')
        columns['.id'] = fields.integer('Database ID')

        # m2o fields can't be on multiple lines so exclude them from the
        # is_relational field rows filter, but special-case it later on to
        # be handled with relational fields (as it can have subfields)
        is_relational = lambda field: columns[field]._type in ('one2many', 'many2many', 'many2one')
        get_o2m_values = itemgetter_tuple(
            [index for index, field in enumerate(fields_)
                  if columns[field[0]]._type == 'one2many'])
        get_nono2m_values = itemgetter_tuple(
            [index for index, field in enumerate(fields_)
                  if columns[field[0]]._type != 'one2many'])
        # Checks if the provided row has any non-empty non-relational field
        def only_o2m_values(row, f=get_nono2m_values, g=get_o2m_values):
            return any(g(row)) and not any(f(row))

        index = 0
        while True:
            if index >= len(data): return

            row = data[index]
            # copy non-relational fields to record dict
            record = dict((field[0], value)
                for field, value in itertools.izip(fields_, row)
                if not is_relational(field[0]))

            # Get all following rows which have relational values attached to
            # the current record (no non-relational values)
            record_span = itertools.takewhile(
                only_o2m_values, itertools.islice(data, index + 1, None))
            # stitch record row back on for relational fields
            record_span = list(itertools.chain([row], record_span))
            for relfield in set(
                    field[0] for field in fields_
                             if is_relational(field[0])):
                column = columns[relfield]
                # FIXME: how to not use _obj without relying on fields_get?
                Model = self.pool[column._obj]

                # get only cells for this sub-field, should be strictly
                # non-empty, field path [None] is for name_get column
                indices, subfields = zip(*((index, field[1:] or [None])
                                           for index, field in enumerate(fields_)
                                           if field[0] == relfield))

                # return all rows which have at least one value for the
                # subfields of relfield
                relfield_data = filter(any, map(itemgetter_tuple(indices), record_span))
                record[relfield] = [subrecord
                    for subrecord, _subinfo in Model._extract_records(
                        cr, uid, subfields, relfield_data,
                        context=context, log=log)]

            yield record, {'rows': {
                'from': index,
                'to': index + len(record_span) - 1
            }}
            index += len(record_span)
    def _convert_records(self, cr, uid, records,
                         context=None, log=lambda a: None):
        """ Converts records from the source iterable (recursive dicts of
        strings) into forms which can be written to the database (via
        self.create or (ir.model.data)._update)

        :returns: a list of triplets of (id, xid, record)
        :rtype: list((int|None, str|None, dict))
        """
        if context is None: context = {}
        Converter = self.pool['ir.fields.converter']
        columns = dict((k, v.column) for k, v in self._all_columns.iteritems())
        Translation = self.pool['ir.translation']
        field_names = dict(
            (f, (Translation._get_source(cr, uid, self._name + ',' + f, 'field',
                                         context.get('lang'))
                 or column.string))
            for f, column in columns.iteritems())

        convert = Converter.for_model(cr, uid, self, context=context)

        def _log(base, field, exception):
            type = 'warning' if isinstance(exception, Warning) else 'error'
            # logs the logical (not human-readable) field name for automated
            # processing of response, but injects human readable in message
            record = dict(base, type=type, field=field,
                          message=unicode(exception.args[0]) % base)
            if len(exception.args) > 1 and exception.args[1]:
                record.update(exception.args[1])
            log(record)

        stream = CountingStream(records)
        for record, extras in stream:
            dbid = False
            xid = False
            # name_get/name_create
            if None in record: pass
            # xid
            if 'id' in record:
                xid = record['id']
            # dbid
            if '.id' in record:
                try:
                    dbid = int(record['.id'])
                except ValueError:
                    # in case of overridden id column
                    dbid = record['.id']
                if not self.search(cr, uid, [('id', '=', dbid)], context=context):
                    log(dict(extras,
                        type='error',
                        record=stream.index,
                        field='.id',
                        message=_(u"Unknown database identifier '%s'") % dbid))
                    dbid = False

            converted = convert(record, lambda field, err:\
                _log(dict(extras, record=stream.index, field=field_names[field]), field, err))

            yield dbid, xid, converted, dict(extras, record=stream.index)

    def get_invalid_fields(self, cr, uid):
        return list(self._invalids)

    def _validate(self, cr, uid, ids, context=None):
        context = context or {}
        lng = context.get('lang')
        trans = self.pool.get('ir.translation')
        error_msgs = []
        for constraint in self._constraints:
            fun, msg, fields = constraint
            if not fun(self, cr, uid, ids):
                # Check presence of __call__ directly instead of using
                # callable() because it will be deprecated as of Python 3.0
                if hasattr(msg, '__call__'):
                    tmp_msg = msg(self, cr, uid, ids, context=context)
                    if isinstance(tmp_msg, tuple):
                        tmp_msg, params = tmp_msg
                        translated_msg = tmp_msg % params
                    else:
                        translated_msg = tmp_msg
                else:
                    translated_msg = trans._get_source(cr, uid, self._name, 'constraint', lng, msg)
                error_msgs.append(
                        _("Error occurred while validating the field(s) %s: %s") % (','.join(fields), translated_msg)
                )
                self._invalids.update(fields)
        if error_msgs:
            raise except_orm('ValidateError', '\n'.join(error_msgs))
        else:
            self._invalids.clear()

    def default_get(self, cr, uid, fields_list, context=None):
        """
        Returns default values for the fields in fields_list.

        :param fields_list: list of fields to get the default values for (example ['field1', 'field2',])
        :type fields_list: list
        :param context: optional context dictionary - it may contains keys for specifying certain options
                        like ``context_lang`` (language) or ``context_tz`` (timezone) to alter the results of the call.
                        It may contain keys in the form ``default_XXX`` (where XXX is a field name), to set
                        or override a default value for a field.
                        A special ``bin_size`` boolean flag may also be passed in the context to request the
                        value of all fields.binary columns to be returned as the size of the binary instead of its
                        contents. This can also be selectively overriden by passing a field-specific flag
                        in the form ``bin_size_XXX: True/False`` where ``XXX`` is the name of the field.
                        Note: The ``bin_size_XXX`` form is new in OpenERP v6.0.
        :return: dictionary of the default values (set on the object model class, through user preferences, or in the context)
        """
        # trigger view init hook
        self.view_init(cr, uid, fields_list, context)

        if not context:
            context = {}
        defaults = {}

        # get the default values for the inherited fields
        for t in self._inherits.keys():
            defaults.update(self.pool.get(t).default_get(cr, uid, fields_list,
                context))

        # get the default values defined in the object
        for f in fields_list:
            if f in self._defaults:
                if callable(self._defaults[f]):
                    defaults[f] = self._defaults[f](self, cr, uid, context)
                else:
                    defaults[f] = self._defaults[f]

            fld_def = ((f in self._columns) and self._columns[f]) \
                    or ((f in self._inherit_fields) and self._inherit_fields[f][2]) \
                    or False

            if isinstance(fld_def, fields.property):
                property_obj = self.pool.get('ir.property')
                prop_value = property_obj.get(cr, uid, f, self._name, context=context)
                if prop_value:
                    if isinstance(prop_value, (browse_record, browse_null)):
                        defaults[f] = prop_value.id
                    else:
                        defaults[f] = prop_value
                else:
                    if f not in defaults:
                        defaults[f] = False

        # get the default values set by the user and override the default
        # values defined in the object
        ir_values_obj = self.pool.get('ir.values')
        res = ir_values_obj.get(cr, uid, 'default', False, [self._name])
        for id, field, field_value in res:
            if field in fields_list:
                fld_def = (field in self._columns) and self._columns[field] or self._inherit_fields[field][2]
                if fld_def._type == 'many2one':
                    obj = self.pool.get(fld_def._obj)
                    if not obj.search(cr, uid, [('id', '=', field_value or False)]):
                        continue
                if fld_def._type == 'many2many':
                    obj = self.pool.get(fld_def._obj)
                    field_value2 = []
                    for i in range(len(field_value or [])):
                        if not obj.search(cr, uid, [('id', '=',
                            field_value[i])]):
                            continue
                        field_value2.append(field_value[i])
                    field_value = field_value2
                if fld_def._type == 'one2many':
                    obj = self.pool.get(fld_def._obj)
                    field_value2 = []
                    for i in range(len(field_value or [])):
                        field_value2.append({})
                        for field2 in field_value[i]:
                            if field2 in obj._columns.keys() and obj._columns[field2]._type == 'many2one':
                                obj2 = self.pool.get(obj._columns[field2]._obj)
                                if not obj2.search(cr, uid,
                                        [('id', '=', field_value[i][field2])]):
                                    continue
                            elif field2 in obj._inherit_fields.keys() and obj._inherit_fields[field2][2]._type == 'many2one':
                                obj2 = self.pool.get(obj._inherit_fields[field2][2]._obj)
                                if not obj2.search(cr, uid,
                                        [('id', '=', field_value[i][field2])]):
                                    continue
                            # TODO add test for many2many and one2many
                            field_value2[i][field2] = field_value[i][field2]
                    field_value = field_value2
                defaults[field] = field_value

        # get the default values from the context
        for key in context or {}:
            if key.startswith('default_') and (key[8:] in fields_list):
                defaults[key[8:]] = context[key]
        return defaults

    def fields_get_keys(self, cr, user, context=None):
        res = self._columns.keys()
        # TODO I believe this loop can be replace by
        # res.extend(self._inherit_fields.key())
        for parent in self._inherits:
            res.extend(self.pool.get(parent).fields_get_keys(cr, user, context))
        return res

    def _rec_name_fallback(self, cr, uid, context=None):
        rec_name = self._rec_name
        if rec_name not in self._columns:
            rec_name = self._columns.keys()[0] if len(self._columns.keys()) > 0 else "id"
        return rec_name

    #
    # Overload this method if you need a window title which depends on the context
    #
    def view_header_get(self, cr, user, view_id=None, view_type='form', context=None):
        return False

    def user_has_groups(self, cr, uid, groups, context=None):
        """Return true if the user is at least member of one of the groups
           in groups_str. Typically used to resolve ``groups`` attribute
           in view and model definitions.

           :param str groups: comma-separated list of fully-qualified group
                              external IDs, e.g.: ``base.group_user,base.group_system``
           :return: True if the current user is a member of one of the
                    given groups
        """
        return any([self.pool.get('res.users').has_group(cr, uid, group_ext_id)
                        for group_ext_id in groups.split(',')])

    def __view_look_dom(self, cr, user, node, view_id, in_tree_view, model_fields, context=None):
        """Return the description of the fields in the node.

        In a normal call to this method, node is a complete view architecture
        but it is actually possible to give some sub-node (this is used so
        that the method can call itself recursively).

        Originally, the field descriptions are drawn from the node itself.
        But there is now some code calling fields_get() in order to merge some
        of those information in the architecture.

        """
        if context is None:
            context = {}
        result = False
        fields = {}
        children = True

        modifiers = {}

        def encode(s):
            if isinstance(s, unicode):
                return s.encode('utf8')
            return s

        def check_group(node):
            """Apply group restrictions,  may be set at view level or model level::
               * at view level this means the element should be made invisible to
                 people who are not members
               * at model level (exclusively for fields, obviously), this means
                 the field should be completely removed from the view, as it is
                 completely unavailable for non-members

               :return: True if field should be included in the result of fields_view_get
            """
            if node.tag == 'field' and node.get('name') in self._all_columns:
                column = self._all_columns[node.get('name')].column
                if column.groups and not self.user_has_groups(cr, user,
                                                              groups=column.groups,
                                                              context=context):
                    node.getparent().remove(node)
                    fields.pop(node.get('name'), None)
                    # no point processing view-level ``groups`` anymore, return
                    return False
            if node.get('groups'):
                can_see = self.user_has_groups(cr, user,
                                               groups=node.get('groups'),
                                               context=context)
                if not can_see:
                    node.set('invisible', '1')
                    modifiers['invisible'] = True
                    if 'attrs' in node.attrib:
                        del(node.attrib['attrs']) #avoid making field visible later
                del(node.attrib['groups'])
            return True

        if node.tag in ('field', 'node', 'arrow'):
            if node.get('object'):
                attrs = {}
                views = {}
                xml = "<form>"
                for f in node:
                    if f.tag in ('field'):
                        xml += etree.tostring(f, encoding="utf-8")
                xml += "</form>"
                new_xml = etree.fromstring(encode(xml))
                ctx = context.copy()
                ctx['base_model_name'] = self._name
                xarch, xfields = self.pool.get(node.get('object')).__view_look_dom_arch(cr, user, new_xml, view_id, ctx)
                views['form'] = {
                    'arch': xarch,
                    'fields': xfields
                }
                attrs = {'views': views}
                fields = xfields
            if node.get('name'):
                attrs = {}
                try:
                    if node.get('name') in self._columns:
                        column = self._columns[node.get('name')]
                    else:
                        column = self._inherit_fields[node.get('name')][2]
                except Exception:
                    column = False

                if column:
                    relation = self.pool.get(column._obj)

                    children = False
                    views = {}
                    for f in node:
                        if f.tag in ('form', 'tree', 'graph', 'kanban'):
                            node.remove(f)
                            ctx = context.copy()
                            ctx['base_model_name'] = self._name
                            xarch, xfields = relation.__view_look_dom_arch(cr, user, f, view_id, ctx)
                            views[str(f.tag)] = {
                                'arch': xarch,
                                'fields': xfields
                            }
                    attrs = {'views': views}
                    if node.get('widget') and node.get('widget') == 'selection':
                        # Prepare the cached selection list for the client. This needs to be
                        # done even when the field is invisible to the current user, because
                        # other events could need to change its value to any of the selectable ones
                        # (such as on_change events, refreshes, etc.)

                        # If domain and context are strings, we keep them for client-side, otherwise
                        # we evaluate them server-side to consider them when generating the list of
                        # possible values
                        # TODO: find a way to remove this hack, by allow dynamic domains
                        dom = []
                        if column._domain and not isinstance(column._domain, basestring):
<<<<<<< HEAD
                            dom = list(column._domain)
                        dom += eval(node.get('domain', '[]'), {'uid': user, 'time': time})
=======
                            dom = column._domain
                        dom = dom + eval(node.get('domain', '[]'), {'uid': user, 'time': time})
>>>>>>> c5824190
                        search_context = dict(context)
                        if column._context and not isinstance(column._context, basestring):
                            search_context.update(column._context)
                        attrs['selection'] = relation._name_search(cr, user, '', dom, context=search_context, limit=None, name_get_uid=1)
                        if (node.get('required') and not int(node.get('required'))) or not column.required:
                            attrs['selection'].append((False, ''))
                fields[node.get('name')] = attrs

                field = model_fields.get(node.get('name'))
                if field:
                    transfer_field_to_modifiers(field, modifiers)


        elif node.tag in ('form', 'tree'):
            result = self.view_header_get(cr, user, False, node.tag, context)
            if result:
                node.set('string', result)
            in_tree_view = node.tag == 'tree'

        elif node.tag == 'calendar':
            for additional_field in ('date_start', 'date_delay', 'date_stop', 'color'):
                if node.get(additional_field):
                    fields[node.get(additional_field)] = {}

        if not check_group(node):
            # node must be removed, no need to proceed further with its children
            return fields

        # The view architeture overrides the python model.
        # Get the attrs before they are (possibly) deleted by check_group below
        transfer_node_to_modifiers(node, modifiers, context, in_tree_view)

        # TODO remove attrs couterpart in modifiers when invisible is true ?

        # translate view
        if 'lang' in context:
            if node.text and node.text.strip():
                trans = self.pool.get('ir.translation')._get_source(cr, user, self._name, 'view', context['lang'], node.text.strip())
                if trans:
                    node.text = node.text.replace(node.text.strip(), trans)
            if node.tail and node.tail.strip():
                trans = self.pool.get('ir.translation')._get_source(cr, user, self._name, 'view', context['lang'], node.tail.strip())
                if trans:
                    node.tail =  node.tail.replace(node.tail.strip(), trans)

            if node.get('string') and not result:
                trans = self.pool.get('ir.translation')._get_source(cr, user, self._name, 'view', context['lang'], node.get('string'))
                if trans == node.get('string') and ('base_model_name' in context):
                    # If translation is same as source, perhaps we'd have more luck with the alternative model name
                    # (in case we are in a mixed situation, such as an inherited view where parent_view.model != model
                    trans = self.pool.get('ir.translation')._get_source(cr, user, context['base_model_name'], 'view', context['lang'], node.get('string'))
                if trans:
                    node.set('string', trans)

            for attr_name in ('confirm', 'sum', 'help', 'placeholder'):
                attr_value = node.get(attr_name)
                if attr_value:
                    trans = self.pool.get('ir.translation')._get_source(cr, user, self._name, 'view', context['lang'], attr_value)
                    if trans:
                        node.set(attr_name, trans)

        for f in node:
            if children or (node.tag == 'field' and f.tag in ('filter','separator')):
                fields.update(self.__view_look_dom(cr, user, f, view_id, in_tree_view, model_fields, context))

        transfer_modifiers_to_node(modifiers, node)
        return fields

    def _disable_workflow_buttons(self, cr, user, node):
        """ Set the buttons in node to readonly if the user can't activate them. """
        if user == 1:
            # admin user can always activate workflow buttons
            return node

        # TODO handle the case of more than one workflow for a model or multiple
        # transitions with different groups and same signal
        usersobj = self.pool.get('res.users')
        buttons = (n for n in node.getiterator('button') if n.get('type') != 'object')
        for button in buttons:
            user_groups = usersobj.read(cr, user, [user], ['groups_id'])[0]['groups_id']
            cr.execute("""SELECT DISTINCT t.group_id
                        FROM wkf
                  INNER JOIN wkf_activity a ON a.wkf_id = wkf.id
                  INNER JOIN wkf_transition t ON (t.act_to = a.id)
                       WHERE wkf.osv = %s
                         AND t.signal = %s
                         AND t.group_id is NOT NULL
                   """, (self._name, button.get('name')))
            group_ids = [x[0] for x in cr.fetchall() if x[0]]
            can_click = not group_ids or bool(set(user_groups).intersection(group_ids))
            button.set('readonly', str(int(not can_click)))
        return node

    def __view_look_dom_arch(self, cr, user, node, view_id, context=None):
        """ Return an architecture and a description of all the fields.

        The field description combines the result of fields_get() and
        __view_look_dom().

        :param node: the architecture as as an etree
        :return: a tuple (arch, fields) where arch is the given node as a
            string and fields is the description of all the fields.

        """
        fields = {}
        if node.tag == 'diagram':
            if node.getchildren()[0].tag == 'node':
                node_model = self.pool.get(node.getchildren()[0].get('object'))
                node_fields = node_model.fields_get(cr, user, None, context)
                fields.update(node_fields)
                if not node.get("create") and not node_model.check_access_rights(cr, user, 'create', raise_exception=False):
                    node.set("create", 'false')
            if node.getchildren()[1].tag == 'arrow':
                arrow_fields = self.pool.get(node.getchildren()[1].get('object')).fields_get(cr, user, None, context)
                fields.update(arrow_fields)
        else:
            fields = self.fields_get(cr, user, None, context)
        fields_def = self.__view_look_dom(cr, user, node, view_id, False, fields, context=context)
        node = self._disable_workflow_buttons(cr, user, node)
        if node.tag in ('kanban', 'tree', 'form', 'gantt'):
            for action, operation in (('create', 'create'), ('delete', 'unlink'), ('edit', 'write')):
                if not node.get(action) and not self.check_access_rights(cr, user, operation, raise_exception=False):
                    node.set(action, 'false')
        arch = etree.tostring(node, encoding="utf-8").replace('\t', '')
        for k in fields.keys():
            if k not in fields_def:
                del fields[k]
        for field in fields_def:
            if field == 'id':
                # sometime, the view may contain the (invisible) field 'id' needed for a domain (when 2 objects have cross references)
                fields['id'] = {'readonly': True, 'type': 'integer', 'string': 'ID'}
            elif field in fields:
                fields[field].update(fields_def[field])
            else:
                cr.execute('select name, model from ir_ui_view where (id=%s or inherit_id=%s) and arch like %s', (view_id, view_id, '%%%s%%' % field))
                res = cr.fetchall()[:]
                model = res[0][1]
                res.insert(0, ("Can't find field '%s' in the following view parts composing the view of object model '%s':" % (field, model), None))
                msg = "\n * ".join([r[0] for r in res])
                msg += "\n\nEither you wrongly customized this view, or some modules bringing those views are not compatible with your current data model"
                _logger.error(msg)
                raise except_orm('View error', msg)
        return arch, fields

    def _get_default_form_view(self, cr, user, context=None):
        """ Generates a default single-line form view using all fields
        of the current model except the m2m and o2m ones.

        :param cr: database cursor
        :param int user: user id
        :param dict context: connection context
        :returns: a form view as an lxml document
        :rtype: etree._Element
        """
        view = etree.Element('form', string=self._description)
        # TODO it seems fields_get can be replaced by _all_columns (no need for translation)
        for field, descriptor in self.fields_get(cr, user, context=context).iteritems():
            if descriptor['type'] in ('one2many', 'many2many'):
                continue
            etree.SubElement(view, 'field', name=field)
            if descriptor['type'] == 'text':
                etree.SubElement(view, 'newline')
        return view

    def _get_default_search_view(self, cr, user, context=None):
        """ Generates a single-field search view, based on _rec_name.

        :param cr: database cursor
        :param int user: user id
        :param dict context: connection context
        :returns: a tree view as an lxml document
        :rtype: etree._Element
        """
        view = etree.Element('search', string=self._description)
        etree.SubElement(view, 'field', name=self._rec_name_fallback(cr, user, context))
        return view

    def _get_default_tree_view(self, cr, user, context=None):
        """ Generates a single-field tree view, based on _rec_name.

        :param cr: database cursor
        :param int user: user id
        :param dict context: connection context
        :returns: a tree view as an lxml document
        :rtype: etree._Element
        """
        view = etree.Element('tree', string=self._description)
        etree.SubElement(view, 'field', name=self._rec_name_fallback(cr, user, context))
        return view

    def _get_default_calendar_view(self, cr, user, context=None):
        """ Generates a default calendar view by trying to infer
        calendar fields from a number of pre-set attribute names

        :param cr: database cursor
        :param int user: user id
        :param dict context: connection context
        :returns: a calendar view
        :rtype: etree._Element
        """
        def set_first_of(seq, in_, to):
            """Sets the first value of ``seq`` also found in ``in_`` to
            the ``to`` attribute of the view being closed over.

            Returns whether it's found a suitable value (and set it on
            the attribute) or not
            """
            for item in seq:
                if item in in_:
                    view.set(to, item)
                    return True
            return False

        view = etree.Element('calendar', string=self._description)
        etree.SubElement(view, 'field', self._rec_name_fallback(cr, user, context))

        if (self._date_name not in self._columns):
            date_found = False
            for dt in ['date', 'date_start', 'x_date', 'x_date_start']:
                if dt in self._columns:
                    self._date_name = dt
                    date_found = True
                    break

            if not date_found:
                raise except_orm(_('Invalid Object Architecture!'), _("Insufficient fields for Calendar View!"))
        view.set('date_start', self._date_name)

        set_first_of(["user_id", "partner_id", "x_user_id", "x_partner_id"],
                     self._columns, 'color')

        if not set_first_of(["date_stop", "date_end", "x_date_stop", "x_date_end"],
                            self._columns, 'date_stop'):
            if not set_first_of(["date_delay", "planned_hours", "x_date_delay", "x_planned_hours"],
                                self._columns, 'date_delay'):
                raise except_orm(
                    _('Invalid Object Architecture!'),
                    _("Insufficient fields to generate a Calendar View for %s, missing a date_stop or a date_delay" % (self._name)))

        return view

    #
    # if view_id, view_type is not required
    #
    def fields_view_get(self, cr, user, view_id=None, view_type='form', context=None, toolbar=False, submenu=False):
        """
        Get the detailed composition of the requested view like fields, model, view architecture

        :param cr: database cursor
        :param user: current user id
        :param view_id: id of the view or None
        :param view_type: type of the view to return if view_id is None ('form', tree', ...)
        :param context: context arguments, like lang, time zone
        :param toolbar: true to include contextual actions
        :param submenu: deprecated
        :return: dictionary describing the composition of the requested view (including inherited views and extensions)
        :raise AttributeError:
                            * if the inherited view has unknown position to work with other than 'before', 'after', 'inside', 'replace'
                            * if some tag other than 'position' is found in parent view
        :raise Invalid ArchitectureError: if there is view type other than form, tree, calendar, search etc defined on the structure

        """
        if context is None:
            context = {}

        def encode(s):
            if isinstance(s, unicode):
                return s.encode('utf8')
            return s

        def raise_view_error(error_msg, child_view_id):
            view, child_view = self.pool.get('ir.ui.view').browse(cr, user, [view_id, child_view_id], context)
            error_msg = error_msg % {'parent_xml_id': view.xml_id}
            raise AttributeError("View definition error for inherited view '%s' on model '%s': %s"
                                 %  (child_view.xml_id, self._name, error_msg))

        def locate(source, spec):
            """ Locate a node in a source (parent) architecture.

            Given a complete source (parent) architecture (i.e. the field
            `arch` in a view), and a 'spec' node (a node in an inheriting
            view that specifies the location in the source view of what
            should be changed), return (if it exists) the node in the
            source view matching the specification.

            :param source: a parent architecture to modify
            :param spec: a modifying node in an inheriting view
            :return: a node in the source matching the spec

            """
            if spec.tag == 'xpath':
                nodes = source.xpath(spec.get('expr'))
                return nodes[0] if nodes else None
            elif spec.tag == 'field':
                # Only compare the field name: a field can be only once in a given view
                # at a given level (and for multilevel expressions, we should use xpath
                # inheritance spec anyway).
                for node in source.getiterator('field'):
                    if node.get('name') == spec.get('name'):
                        return node
                return None

            for node in source.getiterator(spec.tag):
                if isinstance(node, SKIPPED_ELEMENT_TYPES):
                    continue
                if all(node.get(attr) == spec.get(attr) \
                        for attr in spec.attrib
                            if attr not in ('position','version')):
                    # Version spec should match parent's root element's version
                    if spec.get('version') and spec.get('version') != source.get('version'):
                        return None
                    return node
            return None

        def apply_inheritance_specs(source, specs_arch, inherit_id=None):
            """ Apply an inheriting view.

            Apply to a source architecture all the spec nodes (i.e. nodes
            describing where and what changes to apply to some parent
            architecture) given by an inheriting view.

            :param source: a parent architecture to modify
            :param specs_arch: a modifying architecture in an inheriting view
            :param inherit_id: the database id of the inheriting view
            :return: a modified source where the specs are applied

            """
            specs_tree = etree.fromstring(encode(specs_arch))
            # Queue of specification nodes (i.e. nodes describing where and
            # changes to apply to some parent architecture).
            specs = [specs_tree]

            while len(specs):
                spec = specs.pop(0)
                if isinstance(spec, SKIPPED_ELEMENT_TYPES):
                    continue
                if spec.tag == 'data':
                    specs += [ c for c in specs_tree ]
                    continue
                node = locate(source, spec)
                if node is not None:
                    pos = spec.get('position', 'inside')
                    if pos == 'replace':
                        if node.getparent() is None:
                            source = copy.deepcopy(spec[0])
                        else:
                            for child in spec:
                                node.addprevious(child)
                            node.getparent().remove(node)
                    elif pos == 'attributes':
                        for child in spec.getiterator('attribute'):
                            attribute = (child.get('name'), child.text and child.text.encode('utf8') or None)
                            if attribute[1]:
                                node.set(attribute[0], attribute[1])
                            else:
                                del(node.attrib[attribute[0]])
                    else:
                        sib = node.getnext()
                        for child in spec:
                            if pos == 'inside':
                                node.append(child)
                            elif pos == 'after':
                                if sib is None:
                                    node.addnext(child)
                                    node = child
                                else:
                                    sib.addprevious(child)
                            elif pos == 'before':
                                node.addprevious(child)
                            else:
                                raise_view_error("Invalid position value: '%s'" % pos, inherit_id)
                else:
                    attrs = ''.join([
                        ' %s="%s"' % (attr, spec.get(attr))
                        for attr in spec.attrib
                        if attr != 'position'
                    ])
                    tag = "<%s%s>" % (spec.tag, attrs)
                    if spec.get('version') and spec.get('version') != source.get('version'):
                        raise_view_error("Mismatching view API version for element '%s': %r vs %r in parent view '%%(parent_xml_id)s'" % \
                                            (tag, spec.get('version'), source.get('version')), inherit_id)
                    raise_view_error("Element '%s' not found in parent view '%%(parent_xml_id)s'" % tag, inherit_id)

            return source

        def apply_view_inheritance(cr, user, source, inherit_id):
            """ Apply all the (directly and indirectly) inheriting views.

            :param source: a parent architecture to modify (with parent
                modifications already applied)
            :param inherit_id: the database view_id of the parent view
            :return: a modified source where all the modifying architecture
                are applied

            """
            sql_inherit = self.pool.get('ir.ui.view').get_inheriting_views_arch(cr, user, inherit_id, self._name)
            for (view_arch, view_id) in sql_inherit:
                source = apply_inheritance_specs(source, view_arch, view_id)
                source = apply_view_inheritance(cr, user, source, view_id)
            return source

        result = {'type': view_type, 'model': self._name}

        sql_res = False
        parent_view_model = None
        view_ref = context.get(view_type + '_view_ref')
        # Search for a root (i.e. without any parent) view.
        while True:
            if view_ref and not view_id:
                if '.' in view_ref:
                    module, view_ref = view_ref.split('.', 1)
                    cr.execute("SELECT res_id FROM ir_model_data WHERE model='ir.ui.view' AND module=%s AND name=%s", (module, view_ref))
                    view_ref_res = cr.fetchone()
                    if view_ref_res:
                        view_id = view_ref_res[0]

            if view_id:
                cr.execute("""SELECT arch,name,field_parent,id,type,inherit_id,model
                              FROM ir_ui_view
                              WHERE id=%s""", (view_id,))
            else:
                cr.execute("""SELECT arch,name,field_parent,id,type,inherit_id,model
                              FROM ir_ui_view
                              WHERE model=%s AND type=%s AND inherit_id IS NULL
                              ORDER BY priority""", (self._name, view_type))
            sql_res = cr.dictfetchone()

            if not sql_res:
                break

            view_id = sql_res['inherit_id'] or sql_res['id']
            parent_view_model = sql_res['model']
            if not sql_res['inherit_id']:
                break

        # if a view was found
        if sql_res:
            source = etree.fromstring(encode(sql_res['arch']))
            result.update(
                arch=apply_view_inheritance(cr, user, source, sql_res['id']),
                type=sql_res['type'],
                view_id=sql_res['id'],
                name=sql_res['name'],
                field_parent=sql_res['field_parent'] or False)
        else:
            # otherwise, build some kind of default view
            try:
                view = getattr(self, '_get_default_%s_view' % view_type)(
                    cr, user, context)
            except AttributeError:
                # what happens here, graph case?
                raise except_orm(_('Invalid Architecture!'), _("There is no view of type '%s' defined for the structure!") % view_type)

            result.update(
                arch=view,
                name='default',
                field_parent=False,
                view_id=0)

        if parent_view_model != self._name:
            ctx = context.copy()
            ctx['base_model_name'] = parent_view_model
        else:
            ctx = context
        xarch, xfields = self.__view_look_dom_arch(cr, user, result['arch'], view_id, context=ctx)
        result['arch'] = xarch
        result['fields'] = xfields

        if toolbar:
            def clean(x):
                x = x[2]
                for key in ('report_sxw_content', 'report_rml_content',
                        'report_sxw', 'report_rml',
                        'report_sxw_content_data', 'report_rml_content_data'):
                    if key in x:
                        del x[key]
                return x
            ir_values_obj = self.pool.get('ir.values')
            resprint = ir_values_obj.get(cr, user, 'action',
                    'client_print_multi', [(self._name, False)], False,
                    context)
            resaction = ir_values_obj.get(cr, user, 'action',
                    'client_action_multi', [(self._name, False)], False,
                    context)

            resrelate = ir_values_obj.get(cr, user, 'action',
                    'client_action_relate', [(self._name, False)], False,
                    context)
            resaction = [clean(action) for action in resaction
                         if view_type == 'tree' or not action[2].get('multi')]
            resprint = [clean(print_) for print_ in resprint
                        if view_type == 'tree' or not print_[2].get('multi')]
            #When multi="True" set it will display only in More of the list view 
            resrelate = [clean(action) for action in resrelate
                         if (action[2].get('multi') and view_type == 'tree') or (not action[2].get('multi') and view_type == 'form')]

            for x in itertools.chain(resprint, resaction, resrelate):
                x['string'] = x['name']

            result['toolbar'] = {
                'print': resprint,
                'action': resaction,
                'relate': resrelate
            }
        return result

    _view_look_dom_arch = __view_look_dom_arch

    def search_count(self, cr, user, args, context=None):
        if not context:
            context = {}
        res = self.search(cr, user, args, context=context, count=True)
        if isinstance(res, list):
            return len(res)
        return res

    def search(self, cr, user, args, offset=0, limit=None, order=None, context=None, count=False):
        """
        Search for records based on a search domain.

        :param cr: database cursor
        :param user: current user id
        :param args: list of tuples specifying the search domain [('field_name', 'operator', value), ...]. Pass an empty list to match all records.
        :param offset: optional number of results to skip in the returned values (default: 0)
        :param limit: optional max number of records to return (default: **None**)
        :param order: optional columns to sort by (default: self._order=id )
        :param context: optional context arguments, like lang, time zone
        :type context: dictionary
        :param count: optional (default: **False**), if **True**, returns only the number of records matching the criteria, not their ids
        :return: id or list of ids of records matching the criteria
        :rtype: integer or list of integers
        :raise AccessError: * if user tries to bypass access rules for read on the requested object.

        **Expressing a search domain (args)**

        Each tuple in the search domain needs to have 3 elements, in the form: **('field_name', 'operator', value)**, where:

            * **field_name** must be a valid name of field of the object model, possibly following many-to-one relationships using dot-notation, e.g 'street' or 'partner_id.country' are valid values.
            * **operator** must be a string with a valid comparison operator from this list: ``=, !=, >, >=, <, <=, like, ilike, in, not in, child_of, parent_left, parent_right``
              The semantics of most of these operators are obvious.
              The ``child_of`` operator will look for records who are children or grand-children of a given record,
              according to the semantics of this model (i.e following the relationship field named by
              ``self._parent_name``, by default ``parent_id``.
            * **value** must be a valid value to compare with the values of **field_name**, depending on its type.

        Domain criteria can be combined using 3 logical operators than can be added between tuples:  '**&**' (logical AND, default), '**|**' (logical OR), '**!**' (logical NOT).
        These are **prefix** operators and the arity of the '**&**' and '**|**' operator is 2, while the arity of the '**!**' is just 1.
        Be very careful about this when you combine them the first time.

        Here is an example of searching for Partners named *ABC* from Belgium and Germany whose language is not english ::

            [('name','=','ABC'),'!',('language.code','=','en_US'),'|',('country_id.code','=','be'),('country_id.code','=','de'))

        The '&' is omitted as it is the default, and of course we could have used '!=' for the language, but what this domain really represents is::

            (name is 'ABC' AND (language is NOT english) AND (country is Belgium OR Germany))

        """
        return self._search(cr, user, args, offset=offset, limit=limit, order=order, context=context, count=count)

    def name_get(self, cr, user, ids, context=None):
        """Returns the preferred display value (text representation) for the records with the
           given ``ids``. By default this will be the value of the ``name`` column, unless
           the model implements a custom behavior.
           Can sometimes be seen as the inverse function of :meth:`~.name_search`, but it is not
           guaranteed to be.

           :rtype: list(tuple)
           :return: list of pairs ``(id,text_repr)`` for all records with the given ``ids``.
        """
        if not ids:
            return []
        if isinstance(ids, (int, long)):
            ids = [ids]

        if self._rec_name in self._all_columns:
            rec_name_column = self._all_columns[self._rec_name].column
            return [(r['id'], rec_name_column.as_display_name(cr, user, self, r[self._rec_name], context=context))
                        for r in self.read(cr, user, ids, [self._rec_name],
                                       load='_classic_write', context=context)]
        return [(id, "%s,%s" % (self._name, id)) for id in ids]

    def name_search(self, cr, user, name='', args=None, operator='ilike', context=None, limit=100):
        """Search for records that have a display name matching the given ``name`` pattern if compared
           with the given ``operator``, while also matching the optional search domain (``args``).
           This is used for example to provide suggestions based on a partial value for a relational
           field.
           Sometimes be seen as the inverse function of :meth:`~.name_get`, but it is not
           guaranteed to be.

           This method is equivalent to calling :meth:`~.search` with a search domain based on ``name``
           and then :meth:`~.name_get` on the result of the search.

           :param list args: optional search domain (see :meth:`~.search` for syntax),
                             specifying further restrictions
           :param str operator: domain operator for matching the ``name`` pattern, such as ``'like'``
                                or ``'='``.
           :param int limit: optional max number of records to return
           :rtype: list
           :return: list of pairs ``(id,text_repr)`` for all matching records.
        """
        return self._name_search(cr, user, name, args, operator, context, limit)

    def name_create(self, cr, uid, name, context=None):
        """Creates a new record by calling :meth:`~.create` with only one
           value provided: the name of the new record (``_rec_name`` field).
           The new record will also be initialized with any default values applicable
           to this model, or provided through the context. The usual behavior of
           :meth:`~.create` applies.
           Similarly, this method may raise an exception if the model has multiple
           required fields and some do not have default values.

           :param name: name of the record to create

           :rtype: tuple
           :return: the :meth:`~.name_get` pair value for the newly-created record.
        """
        rec_id = self.create(cr, uid, {self._rec_name: name}, context);
        return self.name_get(cr, uid, [rec_id], context)[0]

    # private implementation of name_search, allows passing a dedicated user for the name_get part to
    # solve some access rights issues
    def _name_search(self, cr, user, name='', args=None, operator='ilike', context=None, limit=100, name_get_uid=None):
        if args is None:
            args = []
        if context is None:
            context = {}
        args = args[:]
        # optimize out the default criterion of ``ilike ''`` that matches everything
        if not (name == '' and operator == 'ilike'):
            args += [(self._rec_name, operator, name)]
        access_rights_uid = name_get_uid or user
        ids = self._search(cr, user, args, limit=limit, context=context, access_rights_uid=access_rights_uid)
        res = self.name_get(cr, access_rights_uid, ids, context)
        return res

    def read_string(self, cr, uid, id, langs, fields=None, context=None):
        res = {}
        res2 = {}
        self.pool.get('ir.translation').check_access_rights(cr, uid, 'read')
        if not fields:
            fields = self._columns.keys() + self._inherit_fields.keys()
        #FIXME: collect all calls to _get_source into one SQL call.
        for lang in langs:
            res[lang] = {'code': lang}
            for f in fields:
                if f in self._columns:
                    res_trans = self.pool.get('ir.translation')._get_source(cr, uid, self._name+','+f, 'field', lang)
                    if res_trans:
                        res[lang][f] = res_trans
                    else:
                        res[lang][f] = self._columns[f].string
        for table in self._inherits:
            cols = intersect(self._inherit_fields.keys(), fields)
            res2 = self.pool.get(table).read_string(cr, uid, id, langs, cols, context)
        for lang in res2:
            if lang in res:
                res[lang]['code'] = lang
            for f in res2[lang]:
                res[lang][f] = res2[lang][f]
        return res

    def write_string(self, cr, uid, id, langs, vals, context=None):
        self.pool.get('ir.translation').check_access_rights(cr, uid, 'write')
        #FIXME: try to only call the translation in one SQL
        for lang in langs:
            for field in vals:
                if field in self._columns:
                    src = self._columns[field].string
                    self.pool.get('ir.translation')._set_ids(cr, uid, self._name+','+field, 'field', lang, [0], vals[field], src)
        for table in self._inherits:
            cols = intersect(self._inherit_fields.keys(), vals)
            if cols:
                self.pool.get(table).write_string(cr, uid, id, langs, vals, context)
        return True

    def _add_missing_default_values(self, cr, uid, values, context=None):
        missing_defaults = []
        avoid_tables = [] # avoid overriding inherited values when parent is set
        for tables, parent_field in self._inherits.items():
            if parent_field in values:
                avoid_tables.append(tables)
        for field in self._columns.keys():
            if not field in values:
                missing_defaults.append(field)
        for field in self._inherit_fields.keys():
            if (field not in values) and (self._inherit_fields[field][0] not in avoid_tables):
                missing_defaults.append(field)

        if len(missing_defaults):
            # override defaults with the provided values, never allow the other way around
            defaults = self.default_get(cr, uid, missing_defaults, context)
            for dv in defaults:
                if ((dv in self._columns and self._columns[dv]._type == 'many2many') \
                     or (dv in self._inherit_fields and self._inherit_fields[dv][2]._type == 'many2many')) \
                        and defaults[dv] and isinstance(defaults[dv][0], (int, long)):
                    defaults[dv] = [(6, 0, defaults[dv])]
                if (dv in self._columns and self._columns[dv]._type == 'one2many' \
                    or (dv in self._inherit_fields and self._inherit_fields[dv][2]._type == 'one2many')) \
                        and isinstance(defaults[dv], (list, tuple)) and defaults[dv] and isinstance(defaults[dv][0], dict):
                    defaults[dv] = [(0, 0, x) for x in defaults[dv]]
            defaults.update(values)
            values = defaults
        return values

    def clear_caches(self):
        """ Clear the caches

        This clears the caches associated to methods decorated with
        ``tools.ormcache`` or ``tools.ormcache_multi``.
        """
        try:
            getattr(self, '_ormcache')
            self._ormcache = {}
        except AttributeError:
            pass


    def _read_group_fill_results(self, cr, uid, domain, groupby, groupby_list, aggregated_fields,
                                 read_group_result, read_group_order=None, context=None):
        """Helper method for filling in empty groups for all possible values of
           the field being grouped by"""

        # self._group_by_full should map groupable fields to a method that returns
        # a list of all aggregated values that we want to display for this field,
        # in the form of a m2o-like pair (key,label).
        # This is useful to implement kanban views for instance, where all columns
        # should be displayed even if they don't contain any record.

        # Grab the list of all groups that should be displayed, including all present groups
        present_group_ids = [x[groupby][0] for x in read_group_result if x[groupby]]
        all_groups,folded = self._group_by_full[groupby](self, cr, uid, present_group_ids, domain,
                                                  read_group_order=read_group_order,
                                                  access_rights_uid=openerp.SUPERUSER_ID,
                                                  context=context)

        result_template = dict.fromkeys(aggregated_fields, False)
        result_template[groupby + '_count'] = 0
        if groupby_list and len(groupby_list) > 1:
            result_template['__context'] = {'group_by': groupby_list[1:]}

        # Merge the left_side (current results as dicts) with the right_side (all
        # possible values as m2o pairs). Both lists are supposed to be using the
        # same ordering, and can be merged in one pass.
        result = []
        known_values = {}
        def append_left(left_side):
            grouped_value = left_side[groupby] and left_side[groupby][0]
            if not grouped_value in known_values:
                result.append(left_side)
                known_values[grouped_value] = left_side
            else:
                count_attr = groupby + '_count'
                known_values[grouped_value].update({count_attr: left_side[count_attr]})
        def append_right(right_side):
            grouped_value = right_side[0]
            if not grouped_value in known_values:
                line = dict(result_template)
                line[groupby] = right_side
                line['__domain'] = [(groupby,'=',grouped_value)] + domain
                result.append(line)
                known_values[grouped_value] = line
        while read_group_result or all_groups:
            left_side = read_group_result[0] if read_group_result else None
            right_side = all_groups[0] if all_groups else None
            assert left_side is None or left_side[groupby] is False \
                 or isinstance(left_side[groupby], (tuple,list)), \
                'M2O-like pair expected, got %r' % left_side[groupby]
            assert right_side is None or isinstance(right_side, (tuple,list)), \
                'M2O-like pair expected, got %r' % right_side
            if left_side is None:
                append_right(all_groups.pop(0))
            elif right_side is None:
                append_left(read_group_result.pop(0))
            elif left_side[groupby] == right_side:
                append_left(read_group_result.pop(0))
                all_groups.pop(0) # discard right_side
            elif not left_side[groupby] or not left_side[groupby][0]:
                # left side == "Undefined" entry, not present on right_side
                append_left(read_group_result.pop(0))
            else:
                append_right(all_groups.pop(0))

        if folded:
            for r in result:
                r['__fold'] = folded.get(r[groupby] and r[groupby][0], False)
        return result

    def read_group(self, cr, uid, domain, fields, groupby, offset=0, limit=None, context=None, orderby=False):
        """
        Get the list of records in list view grouped by the given ``groupby`` fields

        :param cr: database cursor
        :param uid: current user id
        :param domain: list specifying search criteria [['field_name', 'operator', 'value'], ...]
        :param list fields: list of fields present in the list view specified on the object
        :param list groupby: fields by which the records will be grouped
        :param int offset: optional number of records to skip
        :param int limit: optional max number of records to return
        :param dict context: context arguments, like lang, time zone
        :param list orderby: optional ``order by`` specification, for
                             overriding the natural sort ordering of the
                             groups, see also :py:meth:`~osv.osv.osv.search`
                             (supported only for many2one fields currently)
        :return: list of dictionaries(one dictionary for each record) containing:

                    * the values of fields grouped by the fields in ``groupby`` argument
                    * __domain: list of tuples specifying the search criteria
                    * __context: dictionary with argument like ``groupby``
        :rtype: [{'field_name_1': value, ...]
        :raise AccessError: * if user has no read rights on the requested object
                            * if user tries to bypass access rules for read on the requested object

        """
        context = context or {}
        self.check_access_rights(cr, uid, 'read')
        if not fields:
            fields = self._columns.keys()

        query = self._where_calc(cr, uid, domain, context=context)
        self._apply_ir_rules(cr, uid, query, 'read', context=context)

        # Take care of adding join(s) if groupby is an '_inherits'ed field
        groupby_list = groupby
        qualified_groupby_field = groupby
        if groupby:
            if isinstance(groupby, list):
                groupby = groupby[0]
            qualified_groupby_field = self._inherits_join_calc(groupby, query)

        if groupby:
            assert not groupby or groupby in fields, "Fields in 'groupby' must appear in the list of fields to read (perhaps it's missing in the list view?)"
            groupby_def = self._columns.get(groupby) or (self._inherit_fields.get(groupby) and self._inherit_fields.get(groupby)[2])
            assert groupby_def and groupby_def._classic_write, "Fields in 'groupby' must be regular database-persisted fields (no function or related fields), or function fields with store=True"

        # TODO it seems fields_get can be replaced by _all_columns (no need for translation)
        fget = self.fields_get(cr, uid, fields)
        flist = ''
        group_count = group_by = groupby
        if groupby:
            if fget.get(groupby):
                groupby_type = fget[groupby]['type']
                if groupby_type in ('date', 'datetime'):
                    qualified_groupby_field = "to_char(%s,'yyyy-mm')" % qualified_groupby_field
                    flist = "%s as %s " % (qualified_groupby_field, groupby)
                elif groupby_type == 'boolean':
                    qualified_groupby_field = "coalesce(%s,false)" % qualified_groupby_field
                    flist = "%s as %s " % (qualified_groupby_field, groupby)
                else:
                    flist = qualified_groupby_field
            else:
                # Don't allow arbitrary values, as this would be a SQL injection vector!
                raise except_orm(_('Invalid group_by'),
                                 _('Invalid group_by specification: "%s".\nA group_by specification must be a list of valid fields.')%(groupby,))

        aggregated_fields = [
            f for f in fields
            if f not in ('id', 'sequence')
            if fget[f]['type'] in ('integer', 'float')
            if (f in self._columns and getattr(self._columns[f], '_classic_write'))]
        for f in aggregated_fields:
            group_operator = fget[f].get('group_operator', 'sum')
            if flist:
                flist += ', '
            qualified_field = '"%s"."%s"' % (self._table, f)
            flist += "%s(%s) AS %s" % (group_operator, qualified_field, f)

        gb = groupby and (' GROUP BY ' + qualified_groupby_field) or ''

        from_clause, where_clause, where_clause_params = query.get_sql()
        where_clause = where_clause and ' WHERE ' + where_clause
        limit_str = limit and ' limit %d' % limit or ''
        offset_str = offset and ' offset %d' % offset or ''
        if len(groupby_list) < 2 and context.get('group_by_no_leaf'):
            group_count = '_'
        cr.execute('SELECT min(%s.id) AS id, count(%s.id) AS %s_count' % (self._table, self._table, group_count) + (flist and ',') + flist + ' FROM ' + from_clause + where_clause + gb + limit_str + offset_str, where_clause_params)
        alldata = {}
        groupby = group_by
        for r in cr.dictfetchall():
            for fld, val in r.items():
                if val == None: r[fld] = False
            alldata[r['id']] = r
            del r['id']

        order = orderby or groupby
        data_ids = self.search(cr, uid, [('id', 'in', alldata.keys())], order=order, context=context)
        # the IDS of records that have groupby field value = False or '' should be sorted too
        data_ids += filter(lambda x:x not in data_ids, alldata.keys())
        data = self.read(cr, uid, data_ids, groupby and [groupby] or ['id'], context=context)
        # restore order of the search as read() uses the default _order (this is only for groups, so the size of data_read shoud be small):
        data.sort(lambda x,y: cmp(data_ids.index(x['id']), data_ids.index(y['id'])))

        for d in data:
            if groupby:
                d['__domain'] = [(groupby, '=', alldata[d['id']][groupby] or False)] + domain
                if not isinstance(groupby_list, (str, unicode)):
                    if groupby or not context.get('group_by_no_leaf', False):
                        d['__context'] = {'group_by': groupby_list[1:]}
            if groupby and groupby in fget:
                if d[groupby] and fget[groupby]['type'] in ('date', 'datetime'):
                    dt = datetime.datetime.strptime(alldata[d['id']][groupby][:7], '%Y-%m')
                    days = calendar.monthrange(dt.year, dt.month)[1]

                    date_value = datetime.datetime.strptime(d[groupby][:10], '%Y-%m-%d')
                    d[groupby] = babel.dates.format_date(
                        date_value, format='MMMM yyyy', locale=context.get('lang', 'en_US'))
                    d['__domain'] = [(groupby, '>=', alldata[d['id']][groupby] and datetime.datetime.strptime(alldata[d['id']][groupby][:7] + '-01', '%Y-%m-%d').strftime('%Y-%m-%d') or False),\
                                     (groupby, '<=', alldata[d['id']][groupby] and datetime.datetime.strptime(alldata[d['id']][groupby][:7] + '-' + str(days), '%Y-%m-%d').strftime('%Y-%m-%d') or False)] + domain
                del alldata[d['id']][groupby]
            d.update(alldata[d['id']])
            del d['id']

        if groupby and groupby in self._group_by_full:
            data = self._read_group_fill_results(cr, uid, domain, groupby, groupby_list,
                                                 aggregated_fields, data, read_group_order=order,
                                                 context=context)

        return data

    def _inherits_join_add(self, current_table, parent_model_name, query):
        """
        Add missing table SELECT and JOIN clause to ``query`` for reaching the parent table (no duplicates)
        :param current_table: current model object
        :param parent_model_name: name of the parent model for which the clauses should be added
        :param query: query object on which the JOIN should be added
        """
        inherits_field = current_table._inherits[parent_model_name]
        parent_model = self.pool.get(parent_model_name)
        parent_table_name = parent_model._table
        quoted_parent_table_name = '"%s"' % parent_table_name
        if quoted_parent_table_name not in query.tables:
            query.tables.append(quoted_parent_table_name)
            query.where_clause.append('(%s.%s = %s.id)' % (current_table._table, inherits_field, parent_table_name))



    def _inherits_join_calc(self, field, query):
        """
        Adds missing table select and join clause(s) to ``query`` for reaching
        the field coming from an '_inherits' parent table (no duplicates).

        :param field: name of inherited field to reach
        :param query: query object on which the JOIN should be added
        :return: qualified name of field, to be used in SELECT clause
        """
        current_table = self
        while field in current_table._inherit_fields and not field in current_table._columns:
            parent_model_name = current_table._inherit_fields[field][0]
            parent_table = self.pool.get(parent_model_name)
            self._inherits_join_add(current_table, parent_model_name, query)
            current_table = parent_table
        return '"%s".%s' % (current_table._table, field)

    def _parent_store_compute(self, cr):
        if not self._parent_store:
            return
        _logger.info('Computing parent left and right for table %s...', self._table)
        def browse_rec(root, pos=0):
# TODO: set order
            where = self._parent_name+'='+str(root)
            if not root:
                where = self._parent_name+' IS NULL'
            if self._parent_order:
                where += ' order by '+self._parent_order
            cr.execute('SELECT id FROM '+self._table+' WHERE '+where)
            pos2 = pos + 1
            for id in cr.fetchall():
                pos2 = browse_rec(id[0], pos2)
            cr.execute('update '+self._table+' set parent_left=%s, parent_right=%s where id=%s', (pos, pos2, root))
            return pos2 + 1
        query = 'SELECT id FROM '+self._table+' WHERE '+self._parent_name+' IS NULL'
        if self._parent_order:
            query += ' order by ' + self._parent_order
        pos = 0
        cr.execute(query)
        for (root,) in cr.fetchall():
            pos = browse_rec(root, pos)
        return True

    def _update_store(self, cr, f, k):
        _logger.info("storing computed values of fields.function '%s'", k)
        ss = self._columns[k]._symbol_set
        update_query = 'UPDATE "%s" SET "%s"=%s WHERE id=%%s' % (self._table, k, ss[0])
        cr.execute('select id from '+self._table)
        ids_lst = map(lambda x: x[0], cr.fetchall())
        while ids_lst:
            iids = ids_lst[:40]
            ids_lst = ids_lst[40:]
            res = f.get(cr, self, iids, k, SUPERUSER_ID, {})
            for key, val in res.items():
                if f._multi:
                    val = val[k]
                # if val is a many2one, just write the ID
                if type(val) == tuple:
                    val = val[0]
                if val is not False:
                    cr.execute(update_query, (ss[1](val), key))

    def _check_selection_field_value(self, cr, uid, field, value, context=None):
        """Raise except_orm if value is not among the valid values for the selection field"""
        if self._columns[field]._type == 'reference':
            val_model, val_id_str = value.split(',', 1)
            val_id = False
            try:
                val_id = long(val_id_str)
            except ValueError:
                pass
            if not val_id:
                raise except_orm(_('ValidateError'),
                                 _('Invalid value for reference field "%s.%s" (last part must be a non-zero integer): "%s"') % (self._table, field, value))
            val = val_model
        else:
            val = value
        if isinstance(self._columns[field].selection, (tuple, list)):
            if val in dict(self._columns[field].selection):
                return
        elif val in dict(self._columns[field].selection(self, cr, uid, context=context)):
            return
        raise except_orm(_('ValidateError'),
                         _('The value "%s" for the field "%s.%s" is not in the selection') % (value, self._table, field))

    def _check_removed_columns(self, cr, log=False):
        # iterate on the database columns to drop the NOT NULL constraints
        # of fields which were required but have been removed (or will be added by another module)
        columns = [c for c in self._columns if not (isinstance(self._columns[c], fields.function) and not self._columns[c].store)]
        columns += MAGIC_COLUMNS
        cr.execute("SELECT a.attname, a.attnotnull"
                   "  FROM pg_class c, pg_attribute a"
                   " WHERE c.relname=%s"
                   "   AND c.oid=a.attrelid"
                   "   AND a.attisdropped=%s"
                   "   AND pg_catalog.format_type(a.atttypid, a.atttypmod) NOT IN ('cid', 'tid', 'oid', 'xid')"
                   "   AND a.attname NOT IN %s", (self._table, False, tuple(columns))),

        for column in cr.dictfetchall():
            if log:
                _logger.debug("column %s is in the table %s but not in the corresponding object %s",
                              column['attname'], self._table, self._name)
            if column['attnotnull']:
                cr.execute('ALTER TABLE "%s" ALTER COLUMN "%s" DROP NOT NULL' % (self._table, column['attname']))
                _schema.debug("Table '%s': column '%s': dropped NOT NULL constraint",
                              self._table, column['attname'])

    def _save_constraint(self, cr, constraint_name, type):
        """
        Record the creation of a constraint for this model, to make it possible
        to delete it later when the module is uninstalled. Type can be either
        'f' or 'u' depending on the constraing being a foreign key or not.
        """
        assert type in ('f', 'u')
        cr.execute("""
            SELECT 1 FROM ir_model_constraint, ir_module_module
            WHERE ir_model_constraint.module=ir_module_module.id
                AND ir_model_constraint.name=%s
                AND ir_module_module.name=%s
            """, (constraint_name, self._module))
        if not cr.rowcount:
            cr.execute("""
                INSERT INTO ir_model_constraint
                    (name, date_init, date_update, module, model, type)
                VALUES (%s, now() AT TIME ZONE 'UTC', now() AT TIME ZONE 'UTC',
                    (SELECT id FROM ir_module_module WHERE name=%s),
                    (SELECT id FROM ir_model WHERE model=%s), %s)""",
                    (constraint_name, self._module, self._name, type))

    def _save_relation_table(self, cr, relation_table):
        """
        Record the creation of a many2many for this model, to make it possible
        to delete it later when the module is uninstalled.
        """
        cr.execute("""
            SELECT 1 FROM ir_model_relation, ir_module_module
            WHERE ir_model_relation.module=ir_module_module.id
                AND ir_model_relation.name=%s
                AND ir_module_module.name=%s
            """, (relation_table, self._module))
        if not cr.rowcount:
            cr.execute("""INSERT INTO ir_model_relation (name, date_init, date_update, module, model)
                                 VALUES (%s, now() AT TIME ZONE 'UTC', now() AT TIME ZONE 'UTC',
                    (SELECT id FROM ir_module_module WHERE name=%s),
                    (SELECT id FROM ir_model WHERE model=%s))""",
                       (relation_table, self._module, self._name))

    # checked version: for direct m2o starting from `self`
    def _m2o_add_foreign_key_checked(self, source_field, dest_model, ondelete):
        assert self.is_transient() or not dest_model.is_transient(), \
            'Many2One relationships from non-transient Model to TransientModel are forbidden'
        if self.is_transient() and not dest_model.is_transient():
            # TransientModel relationships to regular Models are annoying
            # usually because they could block deletion due to the FKs.
            # So unless stated otherwise we default them to ondelete=cascade.
            ondelete = ondelete or 'cascade'
        self._foreign_keys.append((self._table, source_field, dest_model._table, ondelete or 'set null'))
        _schema.debug("Table '%s': added foreign key '%s' with definition=REFERENCES \"%s\" ON DELETE %s",
            self._table, source_field, dest_model._table, ondelete)

    # unchecked version: for custom cases, such as m2m relationships
    def _m2o_add_foreign_key_unchecked(self, source_table, source_field, dest_model, ondelete):
        self._foreign_keys.append((source_table, source_field, dest_model._table, ondelete or 'set null'))
        _schema.debug("Table '%s': added foreign key '%s' with definition=REFERENCES \"%s\" ON DELETE %s",
            source_table, source_field, dest_model._table, ondelete)

    def _drop_constraint(self, cr, source_table, constraint_name):
        cr.execute("ALTER TABLE %s DROP CONSTRAINT %s" % (source_table,constraint_name))

    def _m2o_fix_foreign_key(self, cr, source_table, source_field, dest_model, ondelete):
        # Find FK constraint(s) currently established for the m2o field,
        # and see whether they are stale or not
        cr.execute("""SELECT confdeltype as ondelete_rule, conname as constraint_name,
                             cl2.relname as foreign_table
                      FROM pg_constraint as con, pg_class as cl1, pg_class as cl2,
                           pg_attribute as att1, pg_attribute as att2
                      WHERE con.conrelid = cl1.oid
                        AND cl1.relname = %s
                        AND con.confrelid = cl2.oid
                        AND array_lower(con.conkey, 1) = 1
                        AND con.conkey[1] = att1.attnum
                        AND att1.attrelid = cl1.oid
                        AND att1.attname = %s
                        AND array_lower(con.confkey, 1) = 1
                        AND con.confkey[1] = att2.attnum
                        AND att2.attrelid = cl2.oid
                        AND att2.attname = %s
                        AND con.contype = 'f'""", (source_table, source_field, 'id'))
        constraints = cr.dictfetchall()
        if constraints:
            if len(constraints) == 1:
                # Is it the right constraint?
                cons, = constraints
                if cons['ondelete_rule'] != POSTGRES_CONFDELTYPES.get((ondelete or 'set null').upper(), 'a')\
                    or cons['foreign_table'] != dest_model._table:
                    _schema.debug("Table '%s': dropping obsolete FK constraint: '%s'",
                                  source_table, cons['constraint_name'])
                    self._drop_constraint(cr, source_table, cons['constraint_name'])
                    self._m2o_add_foreign_key_checked(source_field, dest_model, ondelete)
                # else it's all good, nothing to do!
            else:
                # Multiple FKs found for the same field, drop them all, and re-create
                for cons in constraints:
                    _schema.debug("Table '%s': dropping duplicate FK constraints: '%s'",
                                  source_table, cons['constraint_name'])
                    self._drop_constraint(cr, source_table, cons['constraint_name'])
                self._m2o_add_foreign_key_checked(source_field, dest_model, ondelete)



    def _auto_init(self, cr, context=None):
        """

        Call _field_create and, unless _auto is False:

        - create the corresponding table in database for the model,
        - possibly add the parent columns in database,
        - possibly add the columns 'create_uid', 'create_date', 'write_uid',
          'write_date' in database if _log_access is True (the default),
        - report on database columns no more existing in _columns,
        - remove no more existing not null constraints,
        - alter existing database columns to match _columns,
        - create database tables to match _columns,
        - add database indices to match _columns,
        - save in self._foreign_keys a list a foreign keys to create (see
          _auto_end).

        """
        self._foreign_keys = []
        raise_on_invalid_object_name(self._name)
        if context is None:
            context = {}
        store_compute = False
        todo_end = []
        update_custom_fields = context.get('update_custom_fields', False)
        self._field_create(cr, context=context)
        create = not self._table_exist(cr)
        if getattr(self, '_auto', True):

            if create:
                self._create_table(cr)

            cr.commit()
            if self._parent_store:
                if not self._parent_columns_exist(cr):
                    self._create_parent_columns(cr)
                    store_compute = True

            # Create the create_uid, create_date, write_uid, write_date, columns if desired.
            if self._log_access:
                self._add_log_columns(cr)

            self._check_removed_columns(cr, log=False)

            # iterate on the "object columns"
            column_data = self._select_column_data(cr)

            for k, f in self._columns.iteritems():
                if k in MAGIC_COLUMNS:
                    continue
                # Don't update custom (also called manual) fields
                if f.manual and not update_custom_fields:
                    continue

                if isinstance(f, fields.one2many):
                    self._o2m_raise_on_missing_reference(cr, f)

                elif isinstance(f, fields.many2many):
                    self._m2m_raise_or_create_relation(cr, f)

                else:
                    res = column_data.get(k)

                    # The field is not found as-is in database, try if it
                    # exists with an old name.
                    if not res and hasattr(f, 'oldname'):
                        res = column_data.get(f.oldname)
                        if res:
                            cr.execute('ALTER TABLE "%s" RENAME "%s" TO "%s"' % (self._table, f.oldname, k))
                            res['attname'] = k
                            column_data[k] = res
                            _schema.debug("Table '%s': renamed column '%s' to '%s'",
                                self._table, f.oldname, k)

                    # The field already exists in database. Possibly
                    # change its type, rename it, drop it or change its
                    # constraints.
                    if res:
                        f_pg_type = res['typname']
                        f_pg_size = res['size']
                        f_pg_notnull = res['attnotnull']
                        if isinstance(f, fields.function) and not f.store and\
                                not getattr(f, 'nodrop', False):
                            _logger.info('column %s (%s) in table %s removed: converted to a function !\n',
                                         k, f.string, self._table)
                            cr.execute('ALTER TABLE "%s" DROP COLUMN "%s" CASCADE' % (self._table, k))
                            cr.commit()
                            _schema.debug("Table '%s': dropped column '%s' with cascade",
                                self._table, k)
                            f_obj_type = None
                        else:
                            f_obj_type = get_pg_type(f) and get_pg_type(f)[0]

                        if f_obj_type:
                            ok = False
                            casts = [
                                ('text', 'char', pg_varchar(f.size), '::%s' % pg_varchar(f.size)),
                                ('varchar', 'text', 'TEXT', ''),
                                ('int4', 'float', get_pg_type(f)[1], '::'+get_pg_type(f)[1]),
                                ('date', 'datetime', 'TIMESTAMP', '::TIMESTAMP'),
                                ('timestamp', 'date', 'date', '::date'),
                                ('numeric', 'float', get_pg_type(f)[1], '::'+get_pg_type(f)[1]),
                                ('float8', 'float', get_pg_type(f)[1], '::'+get_pg_type(f)[1]),
                            ]
                            if f_pg_type == 'varchar' and f._type == 'char' and ((f.size is None and f_pg_size) or f_pg_size < f.size):
                                cr.execute('ALTER TABLE "%s" RENAME COLUMN "%s" TO temp_change_size' % (self._table, k))
                                cr.execute('ALTER TABLE "%s" ADD COLUMN "%s" %s' % (self._table, k, pg_varchar(f.size)))
                                cr.execute('UPDATE "%s" SET "%s"=temp_change_size::%s' % (self._table, k, pg_varchar(f.size)))
                                cr.execute('ALTER TABLE "%s" DROP COLUMN temp_change_size CASCADE' % (self._table,))
                                cr.commit()
                                _schema.debug("Table '%s': column '%s' (type varchar) changed size from %s to %s",
                                    self._table, k, f_pg_size or 'unlimited', f.size or 'unlimited')
                            for c in casts:
                                if (f_pg_type==c[0]) and (f._type==c[1]):
                                    if f_pg_type != f_obj_type:
                                        ok = True
                                        cr.execute('ALTER TABLE "%s" RENAME COLUMN "%s" TO temp_change_size' % (self._table, k))
                                        cr.execute('ALTER TABLE "%s" ADD COLUMN "%s" %s' % (self._table, k, c[2]))
                                        cr.execute(('UPDATE "%s" SET "%s"=temp_change_size'+c[3]) % (self._table, k))
                                        cr.execute('ALTER TABLE "%s" DROP COLUMN temp_change_size CASCADE' % (self._table,))
                                        cr.commit()
                                        _schema.debug("Table '%s': column '%s' changed type from %s to %s",
                                            self._table, k, c[0], c[1])
                                    break

                            if f_pg_type != f_obj_type:
                                if not ok:
                                    i = 0
                                    while True:
                                        newname = k + '_moved' + str(i)
                                        cr.execute("SELECT count(1) FROM pg_class c,pg_attribute a " \
                                            "WHERE c.relname=%s " \
                                            "AND a.attname=%s " \
                                            "AND c.oid=a.attrelid ", (self._table, newname))
                                        if not cr.fetchone()[0]:
                                            break
                                        i += 1
                                    if f_pg_notnull:
                                        cr.execute('ALTER TABLE "%s" ALTER COLUMN "%s" DROP NOT NULL' % (self._table, k))
                                    cr.execute('ALTER TABLE "%s" RENAME COLUMN "%s" TO "%s"' % (self._table, k, newname))
                                    cr.execute('ALTER TABLE "%s" ADD COLUMN "%s" %s' % (self._table, k, get_pg_type(f)[1]))
                                    cr.execute("COMMENT ON COLUMN %s.\"%s\" IS %%s" % (self._table, k), (f.string,))
                                    _schema.debug("Table '%s': column '%s' has changed type (DB=%s, def=%s), data moved to column %s !",
                                        self._table, k, f_pg_type, f._type, newname)

                            # if the field is required and hasn't got a NOT NULL constraint
                            if f.required and f_pg_notnull == 0:
                                # set the field to the default value if any
                                if k in self._defaults:
                                    if callable(self._defaults[k]):
                                        default = self._defaults[k](self, cr, SUPERUSER_ID, context)
                                    else:
                                        default = self._defaults[k]

                                    if (default is not None):
                                        ss = self._columns[k]._symbol_set
                                        query = 'UPDATE "%s" SET "%s"=%s WHERE "%s" is NULL' % (self._table, k, ss[0], k)
                                        cr.execute(query, (ss[1](default),))
                                # add the NOT NULL constraint
                                cr.commit()
                                try:
                                    cr.execute('ALTER TABLE "%s" ALTER COLUMN "%s" SET NOT NULL' % (self._table, k), log_exceptions=False)
                                    cr.commit()
                                    _schema.debug("Table '%s': column '%s': added NOT NULL constraint",
                                        self._table, k)
                                except Exception:
                                    msg = "Table '%s': unable to set a NOT NULL constraint on column '%s' !\n"\
                                        "If you want to have it, you should update the records and execute manually:\n"\
                                        "ALTER TABLE %s ALTER COLUMN %s SET NOT NULL"
                                    _schema.warning(msg, self._table, k, self._table, k)
                                cr.commit()
                            elif not f.required and f_pg_notnull == 1:
                                cr.execute('ALTER TABLE "%s" ALTER COLUMN "%s" DROP NOT NULL' % (self._table, k))
                                cr.commit()
                                _schema.debug("Table '%s': column '%s': dropped NOT NULL constraint",
                                    self._table, k)
                            # Verify index
                            indexname = '%s_%s_index' % (self._table, k)
                            cr.execute("SELECT indexname FROM pg_indexes WHERE indexname = %s and tablename = %s", (indexname, self._table))
                            res2 = cr.dictfetchall()
                            if not res2 and f.select:
                                cr.execute('CREATE INDEX "%s_%s_index" ON "%s" ("%s")' % (self._table, k, self._table, k))
                                cr.commit()
                                if f._type == 'text':
                                    # FIXME: for fields.text columns we should try creating GIN indexes instead (seems most suitable for an ERP context)
                                    msg = "Table '%s': Adding (b-tree) index for %s column '%s'."\
                                        "This is probably useless (does not work for fulltext search) and prevents INSERTs of long texts"\
                                        " because there is a length limit for indexable btree values!\n"\
                                        "Use a search view instead if you simply want to make the field searchable."
                                    _schema.warning(msg, self._table, f._type, k)
                            if res2 and not f.select:
                                cr.execute('DROP INDEX "%s_%s_index"' % (self._table, k))
                                cr.commit()
                                msg = "Table '%s': dropping index for column '%s' of type '%s' as it is not required anymore"
                                _schema.debug(msg, self._table, k, f._type)

                            if isinstance(f, fields.many2one):
                                dest_model = self.pool.get(f._obj)
                                if dest_model._table != 'ir_actions':
                                    self._m2o_fix_foreign_key(cr, self._table, k, dest_model, f.ondelete)

                    # The field doesn't exist in database. Create it if necessary.
                    else:
                        if not isinstance(f, fields.function) or f.store:
                            # add the missing field
                            cr.execute('ALTER TABLE "%s" ADD COLUMN "%s" %s' % (self._table, k, get_pg_type(f)[1]))
                            cr.execute("COMMENT ON COLUMN %s.\"%s\" IS %%s" % (self._table, k), (f.string,))
                            _schema.debug("Table '%s': added column '%s' with definition=%s",
                                self._table, k, get_pg_type(f)[1])

                            # initialize it
                            if not create and k in self._defaults:
                                if callable(self._defaults[k]):
                                    default = self._defaults[k](self, cr, SUPERUSER_ID, context)
                                else:
                                    default = self._defaults[k]

                                ss = self._columns[k]._symbol_set
                                query = 'UPDATE "%s" SET "%s"=%s' % (self._table, k, ss[0])
                                cr.execute(query, (ss[1](default),))
                                cr.commit()
                                _logger.debug("Table '%s': setting default value of new column %s", self._table, k)

                            # remember the functions to call for the stored fields
                            if isinstance(f, fields.function):
                                order = 10
                                if f.store is not True: # i.e. if f.store is a dict
                                    order = f.store[f.store.keys()[0]][2]
                                todo_end.append((order, self._update_store, (f, k)))

                            # and add constraints if needed
                            if isinstance(f, fields.many2one):
                                if not self.pool.get(f._obj):
                                    raise except_orm('Programming Error', ('There is no reference available for %s') % (f._obj,))
                                dest_model = self.pool.get(f._obj)
                                ref = dest_model._table
                                # ir_actions is inherited so foreign key doesn't work on it
                                if ref != 'ir_actions':
                                    self._m2o_add_foreign_key_checked(k, dest_model, f.ondelete)
                            if f.select:
                                cr.execute('CREATE INDEX "%s_%s_index" ON "%s" ("%s")' % (self._table, k, self._table, k))
                            if f.required:
                                try:
                                    cr.commit()
                                    cr.execute('ALTER TABLE "%s" ALTER COLUMN "%s" SET NOT NULL' % (self._table, k), log_exceptions=False)
                                    _schema.debug("Table '%s': column '%s': added a NOT NULL constraint",
                                        self._table, k)
                                except Exception:
                                    msg = "WARNING: unable to set column %s of table %s not null !\n"\
                                        "Try to re-run: openerp-server --update=module\n"\
                                        "If it doesn't work, update records and execute manually:\n"\
                                        "ALTER TABLE %s ALTER COLUMN %s SET NOT NULL"
                                    _logger.warning(msg, k, self._table, self._table, k)
                            cr.commit()

        else:
            cr.execute("SELECT relname FROM pg_class WHERE relkind IN ('r','v') AND relname=%s", (self._table,))
            create = not bool(cr.fetchone())

        cr.commit()     # start a new transaction

        self._add_sql_constraints(cr)

        if create:
            self._execute_sql(cr)

        if store_compute:
            self._parent_store_compute(cr)
            cr.commit()

        return todo_end

    def _auto_end(self, cr, context=None):
        """ Create the foreign keys recorded by _auto_init. """
        for t, k, r, d in self._foreign_keys:
            cr.execute('ALTER TABLE "%s" ADD FOREIGN KEY ("%s") REFERENCES "%s" ON DELETE %s' % (t, k, r, d))
            self._save_constraint(cr, "%s_%s_fkey" % (t, k), 'f')
        cr.commit()
        del self._foreign_keys


    def _table_exist(self, cr):
        cr.execute("SELECT relname FROM pg_class WHERE relkind IN ('r','v') AND relname=%s", (self._table,))
        return cr.rowcount


    def _create_table(self, cr):
        cr.execute('CREATE TABLE "%s" (id SERIAL NOT NULL, PRIMARY KEY(id)) WITHOUT OIDS' % (self._table,))
        cr.execute(("COMMENT ON TABLE \"%s\" IS %%s" % self._table), (self._description,))
        _schema.debug("Table '%s': created", self._table)


    def _parent_columns_exist(self, cr):
        cr.execute("""SELECT c.relname
            FROM pg_class c, pg_attribute a
            WHERE c.relname=%s AND a.attname=%s AND c.oid=a.attrelid
            """, (self._table, 'parent_left'))
        return cr.rowcount


    def _create_parent_columns(self, cr):
        cr.execute('ALTER TABLE "%s" ADD COLUMN "parent_left" INTEGER' % (self._table,))
        cr.execute('ALTER TABLE "%s" ADD COLUMN "parent_right" INTEGER' % (self._table,))
        if 'parent_left' not in self._columns:
            _logger.error('create a column parent_left on object %s: fields.integer(\'Left Parent\', select=1)',
                          self._table)
            _schema.debug("Table '%s': added column '%s' with definition=%s",
                self._table, 'parent_left', 'INTEGER')
        elif not self._columns['parent_left'].select:
            _logger.error('parent_left column on object %s must be indexed! Add select=1 to the field definition)',
                          self._table)
        if 'parent_right' not in self._columns:
            _logger.error('create a column parent_right on object %s: fields.integer(\'Right Parent\', select=1)',
                          self._table)
            _schema.debug("Table '%s': added column '%s' with definition=%s",
                self._table, 'parent_right', 'INTEGER')
        elif not self._columns['parent_right'].select:
            _logger.error('parent_right column on object %s must be indexed! Add select=1 to the field definition)',
                          self._table)
        if self._columns[self._parent_name].ondelete != 'cascade':
            _logger.error("The column %s on object %s must be set as ondelete='cascade'",
                          self._parent_name, self._name)

        cr.commit()


    def _add_log_columns(self, cr):
        for field, field_def in LOG_ACCESS_COLUMNS.iteritems():
            cr.execute("""
                SELECT c.relname
                  FROM pg_class c, pg_attribute a
                 WHERE c.relname=%s AND a.attname=%s AND c.oid=a.attrelid
                """, (self._table, field))
            if not cr.rowcount:
                cr.execute('ALTER TABLE "%s" ADD COLUMN "%s" %s' % (self._table, field, field_def))
                cr.commit()
                _schema.debug("Table '%s': added column '%s' with definition=%s",
                    self._table, field, field_def)


    def _select_column_data(self, cr):
        # attlen is the number of bytes necessary to represent the type when
        # the type has a fixed size. If the type has a varying size attlen is
        # -1 and atttypmod is the size limit + 4, or -1 if there is no limit.
        cr.execute("SELECT c.relname,a.attname,a.attlen,a.atttypmod,a.attnotnull,a.atthasdef,t.typname,CASE WHEN a.attlen=-1 THEN (CASE WHEN a.atttypmod=-1 THEN 0 ELSE a.atttypmod-4 END) ELSE a.attlen END as size " \
           "FROM pg_class c,pg_attribute a,pg_type t " \
           "WHERE c.relname=%s " \
           "AND c.oid=a.attrelid " \
           "AND a.atttypid=t.oid", (self._table,))
        return dict(map(lambda x: (x['attname'], x),cr.dictfetchall()))


    def _o2m_raise_on_missing_reference(self, cr, f):
        # TODO this check should be a method on fields.one2many.

        other = self.pool.get(f._obj)
        if other:
            # TODO the condition could use fields_get_keys().
            if f._fields_id not in other._columns.keys():
                if f._fields_id not in other._inherit_fields.keys():
                    raise except_orm('Programming Error', ("There is no reference field '%s' found for '%s'") % (f._fields_id, f._obj,))

    def _m2m_raise_or_create_relation(self, cr, f):
        m2m_tbl, col1, col2 = f._sql_names(self)
        self._save_relation_table(cr, m2m_tbl)
        cr.execute("SELECT relname FROM pg_class WHERE relkind IN ('r','v') AND relname=%s", (m2m_tbl,))
        if not cr.dictfetchall():
            if not self.pool.get(f._obj):
                raise except_orm('Programming Error', ('Many2Many destination model does not exist: `%s`') % (f._obj,))
            dest_model = self.pool.get(f._obj)
            ref = dest_model._table
            cr.execute('CREATE TABLE "%s" ("%s" INTEGER NOT NULL, "%s" INTEGER NOT NULL, UNIQUE("%s","%s")) WITH OIDS' % (m2m_tbl, col1, col2, col1, col2))
            # create foreign key references with ondelete=cascade, unless the targets are SQL views
            cr.execute("SELECT relkind FROM pg_class WHERE relkind IN ('v') AND relname=%s", (ref,))
            if not cr.fetchall():
                self._m2o_add_foreign_key_unchecked(m2m_tbl, col2, dest_model, 'cascade')
            cr.execute("SELECT relkind FROM pg_class WHERE relkind IN ('v') AND relname=%s", (self._table,))
            if not cr.fetchall():
                self._m2o_add_foreign_key_unchecked(m2m_tbl, col1, self, 'cascade')

            cr.execute('CREATE INDEX "%s_%s_index" ON "%s" ("%s")' % (m2m_tbl, col1, m2m_tbl, col1))
            cr.execute('CREATE INDEX "%s_%s_index" ON "%s" ("%s")' % (m2m_tbl, col2, m2m_tbl, col2))
            cr.execute("COMMENT ON TABLE \"%s\" IS 'RELATION BETWEEN %s AND %s'" % (m2m_tbl, self._table, ref))
            cr.commit()
            _schema.debug("Create table '%s': m2m relation between '%s' and '%s'", m2m_tbl, self._table, ref)


    def _add_sql_constraints(self, cr):
        """

        Modify this model's database table constraints so they match the one in
        _sql_constraints.

        """
        def unify_cons_text(txt):
            return txt.lower().replace(', ',',').replace(' (','(')

        for (key, con, _) in self._sql_constraints:
            conname = '%s_%s' % (self._table, key)

            self._save_constraint(cr, conname, 'u')
            cr.execute("SELECT conname, pg_catalog.pg_get_constraintdef(oid, true) as condef FROM pg_constraint where conname=%s", (conname,))
            existing_constraints = cr.dictfetchall()
            sql_actions = {
                'drop': {
                    'execute': False,
                    'query': 'ALTER TABLE "%s" DROP CONSTRAINT "%s"' % (self._table, conname, ),
                    'msg_ok': "Table '%s': dropped constraint '%s'. Reason: its definition changed from '%%s' to '%s'" % (
                        self._table, conname, con),
                    'msg_err': "Table '%s': unable to drop \'%s\' constraint !" % (self._table, con),
                    'order': 1,
                },
                'add': {
                    'execute': False,
                    'query': 'ALTER TABLE "%s" ADD CONSTRAINT "%s" %s' % (self._table, conname, con,),
                    'msg_ok': "Table '%s': added constraint '%s' with definition=%s" % (self._table, conname, con),
                    'msg_err': "Table '%s': unable to add \'%s\' constraint !\n If you want to have it, you should update the records and execute manually:\n%%s" % (
                        self._table, con),
                    'order': 2,
                },
            }

            if not existing_constraints:
                # constraint does not exists:
                sql_actions['add']['execute'] = True
                sql_actions['add']['msg_err'] = sql_actions['add']['msg_err'] % (sql_actions['add']['query'], )
            elif unify_cons_text(con) not in [unify_cons_text(item['condef']) for item in existing_constraints]:
                # constraint exists but its definition has changed:
                sql_actions['drop']['execute'] = True
                sql_actions['drop']['msg_ok'] = sql_actions['drop']['msg_ok'] % (existing_constraints[0]['condef'].lower(), )
                sql_actions['add']['execute'] = True
                sql_actions['add']['msg_err'] = sql_actions['add']['msg_err'] % (sql_actions['add']['query'], )

            # we need to add the constraint:
            sql_actions = [item for item in sql_actions.values()]
            sql_actions.sort(key=lambda x: x['order'])
            for sql_action in [action for action in sql_actions if action['execute']]:
                try:
                    cr.execute(sql_action['query'])
                    cr.commit()
                    _schema.debug(sql_action['msg_ok'])
                except:
                    _schema.warning(sql_action['msg_err'])
                    cr.rollback()


    def _execute_sql(self, cr):
        """ Execute the SQL code from the _sql attribute (if any)."""
        if hasattr(self, "_sql"):
            for line in self._sql.split(';'):
                line2 = line.replace('\n', '').strip()
                if line2:
                    cr.execute(line2)
                    cr.commit()

    #
    # Update objects that uses this one to update their _inherits fields
    #

    def _inherits_reload_src(self):
        """ Recompute the _inherit_fields mapping on each _inherits'd child model."""
        for obj in self.pool.models.values():
            if self._name in obj._inherits:
                obj._inherits_reload()


    def _inherits_reload(self):
        """ Recompute the _inherit_fields mapping.

        This will also call itself on each inherits'd child model.

        """
        res = {}
        for table in self._inherits:
            other = self.pool.get(table)
            for col in other._columns.keys():
                res[col] = (table, self._inherits[table], other._columns[col], table)
            for col in other._inherit_fields.keys():
                res[col] = (table, self._inherits[table], other._inherit_fields[col][2], other._inherit_fields[col][3])
        self._inherit_fields = res
        self._all_columns = self._get_column_infos()
        self._inherits_reload_src()


    def _get_column_infos(self):
        """Returns a dict mapping all fields names (direct fields and
           inherited field via _inherits) to a ``column_info`` struct
           giving detailed columns """
        result = {}
        for k, (parent, m2o, col, original_parent) in self._inherit_fields.iteritems():
            result[k] = fields.column_info(k, col, parent, m2o, original_parent)
        for k, col in self._columns.iteritems():
            result[k] = fields.column_info(k, col)
        return result


    def _inherits_check(self):
        for table, field_name in self._inherits.items():
            if field_name not in self._columns:
                _logger.info('Missing many2one field definition for _inherits reference "%s" in "%s", using default one.', field_name, self._name)
                self._columns[field_name] = fields.many2one(table, string="Automatically created field to link to parent %s" % table,
                                                             required=True, ondelete="cascade")
            elif not self._columns[field_name].required or self._columns[field_name].ondelete.lower() != "cascade":
                _logger.warning('Field definition for _inherits reference "%s" in "%s" must be marked as "required" with ondelete="cascade", forcing it.', field_name, self._name)
                self._columns[field_name].required = True
                self._columns[field_name].ondelete = "cascade"

    #def __getattr__(self, name):
    #    """
    #    Proxies attribute accesses to the `inherits` parent so we can call methods defined on the inherited parent
    #    (though inherits doesn't use Python inheritance).
    #    Handles translating between local ids and remote ids.
    #    Known issue: doesn't work correctly when using python's own super(), don't involve inherit-based inheritance
    #                 when you have inherits.
    #    """
    #    for model, field in self._inherits.iteritems():
    #        proxy = self.pool.get(model)
    #        if hasattr(proxy, name):
    #            attribute = getattr(proxy, name)
    #            if not hasattr(attribute, '__call__'):
    #                return attribute
    #            break
    #    else:
    #        return super(orm, self).__getattr__(name)

    #    def _proxy(cr, uid, ids, *args, **kwargs):
    #        objects = self.browse(cr, uid, ids, kwargs.get('context', None))
    #        lst = [obj[field].id for obj in objects if obj[field]]
    #        return getattr(proxy, name)(cr, uid, lst, *args, **kwargs)

    #    return _proxy


    def fields_get(self, cr, user, allfields=None, context=None, write_access=True):
        """ Return the definition of each field.

        The returned value is a dictionary (indiced by field name) of
        dictionaries. The _inherits'd fields are included. The string, help,
        and selection (if present) attributes are translated.

        :param cr: database cursor
        :param user: current user id
        :param fields: list of fields
        :param context: context arguments, like lang, time zone
        :return: dictionary of field dictionaries, each one describing a field of the business object
        :raise AccessError: * if user has no create/write rights on the requested object

        """
        if context is None:
            context = {}

        write_access = self.check_access_rights(cr, user, 'write', raise_exception=False) \
            or self.check_access_rights(cr, user, 'create', raise_exception=False)

        res = {}

        translation_obj = self.pool.get('ir.translation')
        for parent in self._inherits:
            res.update(self.pool.get(parent).fields_get(cr, user, allfields, context))

        for f, field in self._columns.iteritems():
            if (allfields and f not in allfields) or \
                (field.groups and not self.user_has_groups(cr, user, groups=field.groups, context=context)):
                continue

            res[f] = fields.field_to_dict(self, cr, user, field, context=context)

            if not write_access:
                res[f]['readonly'] = True
                res[f]['states'] = {}

            if 'lang' in context:
                if 'string' in res[f]:
                    res_trans = translation_obj._get_source(cr, user, self._name + ',' + f, 'field', context['lang'])
                    if res_trans:
                        res[f]['string'] = res_trans
                if 'help' in res[f]:
                    help_trans = translation_obj._get_source(cr, user, self._name + ',' + f, 'help', context['lang'])
                    if help_trans:
                        res[f]['help'] = help_trans
                if 'selection' in res[f]:
                    if isinstance(field.selection, (tuple, list)):
                        sel = field.selection
                        sel2 = []
                        for key, val in sel:
                            val2 = None
                            if val:
                                val2 = translation_obj._get_source(cr, user, self._name + ',' + f, 'selection',  context['lang'], val)
                            sel2.append((key, val2 or val))
                        res[f]['selection'] = sel2

        return res

    def read(self, cr, user, ids, fields=None, context=None, load='_classic_read'):
        """ Read records with given ids with the given fields

        :param cr: database cursor
        :param user: current user id
        :param ids: id or list of the ids of the records to read
        :param fields: optional list of field names to return (default: all fields would be returned)
        :type fields: list (example ['field_name_1', ...])
        :param context: optional context dictionary - it may contains keys for specifying certain options
                        like ``context_lang``, ``context_tz`` to alter the results of the call.
                        A special ``bin_size`` boolean flag may also be passed in the context to request the
                        value of all fields.binary columns to be returned as the size of the binary instead of its
                        contents. This can also be selectively overriden by passing a field-specific flag
                        in the form ``bin_size_XXX: True/False`` where ``XXX`` is the name of the field.
                        Note: The ``bin_size_XXX`` form is new in OpenERP v6.0.
        :return: list of dictionaries((dictionary per record asked)) with requested field values
        :rtype: [{‘name_of_the_field’: value, ...}, ...]
        :raise AccessError: * if user has no read rights on the requested object
                            * if user tries to bypass access rules for read on the requested object

        """

        if not context:
            context = {}
        self.check_access_rights(cr, user, 'read')
        if not fields:
            fields = list(set(self._columns.keys() + self._inherit_fields.keys()))
        if isinstance(ids, (int, long)):
            select = [ids]
        else:
            select = ids
        select = map(lambda x: isinstance(x, dict) and x['id'] or x, select)
        result = self._read_flat(cr, user, select, fields, context, load)

        for r in result:
            for key, v in r.items():
                if v is None:
                    r[key] = False

        if isinstance(ids, (int, long, dict)):
            return result and result[0] or False
        return result

    def _read_flat(self, cr, user, ids, fields_to_read, context=None, load='_classic_read'):
        if not context:
            context = {}
        if not ids:
            return []
        if fields_to_read == None:
            fields_to_read = self._columns.keys()

        # Construct a clause for the security rules.
        # 'tables' hold the list of tables necessary for the SELECT including the ir.rule clauses,
        # or will at least contain self._table.
        rule_clause, rule_params, tables = self.pool.get('ir.rule').domain_get(cr, user, self._name, 'read', context=context)

        # all inherited fields + all non inherited fields for which the attribute whose name is in load is True
        fields_pre = [f for f in fields_to_read if
                           f == self.CONCURRENCY_CHECK_FIELD
                        or (f in self._columns and getattr(self._columns[f], '_classic_write'))
                     ] + self._inherits.values()

        res = []
        if len(fields_pre):
            def convert_field(f):
                f_qual = '%s."%s"' % (self._table, f) # need fully-qualified references in case len(tables) > 1
                if f in ('create_date', 'write_date'):
                    return "date_trunc('second', %s) as %s" % (f_qual, f)
                if f == self.CONCURRENCY_CHECK_FIELD:
                    if self._log_access:
                        return "COALESCE(%s.write_date, %s.create_date, (now() at time zone 'UTC'))::timestamp AS %s" % (self._table, self._table, f,)
                    return "(now() at time zone 'UTC')::timestamp AS %s" % (f,)
                if isinstance(self._columns[f], fields.binary) and context.get('bin_size', False):
                    return 'length(%s) as "%s"' % (f_qual, f)
                return f_qual

            fields_pre2 = map(convert_field, fields_pre)
            order_by = self._parent_order or self._order
            select_fields = ','.join(fields_pre2 + ['%s.id' % self._table])
            query = 'SELECT %s FROM %s WHERE %s.id IN %%s' % (select_fields, ','.join(tables), self._table)
            if rule_clause:
                query += " AND " + (' OR '.join(rule_clause))
            query += " ORDER BY " + order_by
            for sub_ids in cr.split_for_in_conditions(ids):
                cr.execute(query, [tuple(sub_ids)] + rule_params)
                results = cr.dictfetchall()
                result_ids = [x['id'] for x in results]
                self._check_record_rules_result_count(cr, user, sub_ids, result_ids, 'read', context=context)
                res.extend(results)
        else:
            res = map(lambda x: {'id': x}, ids)

        for f in fields_pre:
            if f == self.CONCURRENCY_CHECK_FIELD:
                continue
            if self._columns[f].translate:
                ids = [x['id'] for x in res]
                #TODO: optimize out of this loop
                res_trans = self.pool.get('ir.translation')._get_ids(cr, user, self._name+','+f, 'model', context.get('lang', False) or 'en_US', ids)
                for r in res:
                    r[f] = res_trans.get(r['id'], False) or r[f]

        for table in self._inherits:
            col = self._inherits[table]
            cols = [x for x in intersect(self._inherit_fields.keys(), fields_to_read) if x not in self._columns.keys()]
            if not cols:
                continue
            res2 = self.pool.get(table).read(cr, user, [x[col] for x in res], cols, context, load)

            res3 = {}
            for r in res2:
                res3[r['id']] = r
                del r['id']

            for record in res:
                if not record[col]: # if the record is deleted from _inherits table?
                    continue
                record.update(res3[record[col]])
                if col not in fields_to_read:
                    del record[col]

        # all fields which need to be post-processed by a simple function (symbol_get)
        fields_post = filter(lambda x: x in self._columns and self._columns[x]._symbol_get, fields_to_read)
        if fields_post:
            for r in res:
                for f in fields_post:
                    r[f] = self._columns[f]._symbol_get(r[f])
        ids = [x['id'] for x in res]

        # all non inherited fields for which the attribute whose name is in load is False
        fields_post = filter(lambda x: x in self._columns and not getattr(self._columns[x], load), fields_to_read)

        # Compute POST fields
        todo = {}
        for f in fields_post:
            todo.setdefault(self._columns[f]._multi, [])
            todo[self._columns[f]._multi].append(f)
        for key, val in todo.items():
            if key:
                res2 = self._columns[val[0]].get(cr, self, ids, val, user, context=context, values=res)
                assert res2 is not None, \
                    'The function field "%s" on the "%s" model returned None\n' \
                    '(a dictionary was expected).' % (val[0], self._name)
                for pos in val:
                    for record in res:
                        if isinstance(res2[record['id']], str): res2[record['id']] = eval(res2[record['id']]) #TOCHECK : why got string instend of dict in python2.6
                        multi_fields = res2.get(record['id'],{})
                        if multi_fields:
                            record[pos] = multi_fields.get(pos,[])
            else:
                for f in val:
                    res2 = self._columns[f].get(cr, self, ids, f, user, context=context, values=res)
                    for record in res:
                        if res2:
                            record[f] = res2[record['id']]
                        else:
                            record[f] = []

        # Warn about deprecated fields now that fields_pre and fields_post are computed
        # Explicitly use list() because we may receive tuples
        for f in list(fields_pre) + list(fields_post):
            field_column = self._all_columns.get(f) and self._all_columns.get(f).column
            if field_column and field_column.deprecated:
                _logger.warning('Field %s.%s is deprecated: %s', self._name, f, field_column.deprecated)

        readonly = None
        for vals in res:
            for field in vals.copy():
                fobj = None
                if field in self._columns:
                    fobj = self._columns[field]

                if not fobj:
                    continue
                groups = fobj.read
                if groups:
                    edit = False
                    for group in groups:
                        module = group.split(".")[0]
                        grp = group.split(".")[1]
                        cr.execute("select count(*) from res_groups_users_rel where gid IN (select res_id from ir_model_data where name=%s and module=%s and model=%s) and uid=%s",  \
                                   (grp, module, 'res.groups', user))
                        readonly = cr.fetchall()
                        if readonly[0][0] >= 1:
                            edit = True
                            break
                        elif readonly[0][0] == 0:
                            edit = False
                        else:
                            edit = False

                    if not edit:
                        if type(vals[field]) == type([]):
                            vals[field] = []
                        elif type(vals[field]) == type(0.0):
                            vals[field] = 0
                        elif type(vals[field]) == type(''):
                            vals[field] = '=No Permission='
                        else:
                            vals[field] = False
        return res

    # TODO check READ access
    def perm_read(self, cr, user, ids, context=None, details=True):
        """
        Returns some metadata about the given records.

        :param details: if True, \*_uid fields are replaced with the name of the user
        :return: list of ownership dictionaries for each requested record
        :rtype: list of dictionaries with the following keys:

                    * id: object id
                    * create_uid: user who created the record
                    * create_date: date when the record was created
                    * write_uid: last user who changed the record
                    * write_date: date of the last change to the record
                    * xmlid: XML ID to use to refer to this record (if there is one), in format ``module.name``
        """
        if not context:
            context = {}
        if not ids:
            return []
        fields = ''
        uniq = isinstance(ids, (int, long))
        if uniq:
            ids = [ids]
        fields = ['id']
        if self._log_access:
            fields += ['create_uid', 'create_date', 'write_uid', 'write_date']
        quoted_table = '"%s"' % self._table
        fields_str = ",".join('%s.%s'%(quoted_table, field) for field in fields)
        query = '''SELECT %s, __imd.module, __imd.name
                   FROM %s LEFT JOIN ir_model_data __imd
                       ON (__imd.model = %%s and __imd.res_id = %s.id)
                   WHERE %s.id IN %%s''' % (fields_str, quoted_table, quoted_table, quoted_table)
        cr.execute(query, (self._name, tuple(ids)))
        res = cr.dictfetchall()
        for r in res:
            for key in r:
                r[key] = r[key] or False
                if details and key in ('write_uid', 'create_uid') and r[key]:
                    try:
                        r[key] = self.pool.get('res.users').name_get(cr, user, [r[key]])[0]
                    except Exception:
                        pass # Leave the numeric uid there
            r['xmlid'] = ("%(module)s.%(name)s" % r) if r['name'] else False
            del r['name'], r['module']
        if uniq:
            return res[ids[0]]
        return res

    def _check_concurrency(self, cr, ids, context):
        if not context:
            return
        if not (context.get(self.CONCURRENCY_CHECK_FIELD) and self._log_access):
            return
        check_clause = "(id = %s AND %s < COALESCE(write_date, create_date, (now() at time zone 'UTC'))::timestamp)"
        for sub_ids in cr.split_for_in_conditions(ids):
            ids_to_check = []
            for id in sub_ids:
                id_ref = "%s,%s" % (self._name, id)
                update_date = context[self.CONCURRENCY_CHECK_FIELD].pop(id_ref, None)
                if update_date:
                    ids_to_check.extend([id, update_date])
            if not ids_to_check:
                continue
            cr.execute("SELECT id FROM %s WHERE %s" % (self._table, " OR ".join([check_clause]*(len(ids_to_check)/2))), tuple(ids_to_check))
            res = cr.fetchone()
            if res:
                # mention the first one only to keep the error message readable
                raise except_orm('ConcurrencyException', _('A document was modified since you last viewed it (%s:%d)') % (self._description, res[0]))

    def _check_record_rules_result_count(self, cr, uid, ids, result_ids, operation, context=None):
        """Verify the returned rows after applying record rules matches
           the length of `ids`, and raise an appropriate exception if it does not.
        """
        ids, result_ids = set(ids), set(result_ids)
        missing_ids = ids - result_ids
        if missing_ids:
            # Attempt to distinguish record rule restriction vs deleted records,
            # to provide a more specific error message - check if the missinf
            cr.execute('SELECT id FROM ' + self._table + ' WHERE id IN %s', (tuple(missing_ids),))
            if cr.rowcount:
                # the missing ids are (at least partially) hidden by access rules
                if uid == SUPERUSER_ID:
                    return
                _logger.warning('Access Denied by record rules for operation: %s, uid: %s, model: %s', operation, uid, self._name)
                raise except_orm(_('Access Denied'),
                                 _('The requested operation cannot be completed due to security restrictions. Please contact your system administrator.\n\n(Document type: %s, Operation: %s)') % \
                                    (self._description, operation))
            else:
                # If we get here, the missing_ids are not in the database
                if operation in ('read','unlink'):
                    # No need to warn about deleting an already deleted record.
                    # And no error when reading a record that was deleted, to prevent spurious
                    # errors for non-transactional search/read sequences coming from clients 
                    return
                _logger.warning('Failed operation on deleted record(s): %s, uid: %s, model: %s', operation, uid, self._name)
                raise except_orm(_('Missing document(s)'),
                                 _('One of the documents you are trying to access has been deleted, please try again after refreshing.'))


    def check_access_rights(self, cr, uid, operation, raise_exception=True): # no context on purpose.
        """Verifies that the operation given by ``operation`` is allowed for the user
           according to the access rights."""
        return self.pool.get('ir.model.access').check(cr, uid, self._name, operation, raise_exception)

    def check_access_rule(self, cr, uid, ids, operation, context=None):
        """Verifies that the operation given by ``operation`` is allowed for the user
           according to ir.rules.

           :param operation: one of ``write``, ``unlink``
           :raise except_orm: * if current ir.rules do not permit this operation.
           :return: None if the operation is allowed
        """
        if uid == SUPERUSER_ID:
            return

        if self.is_transient():
            # Only one single implicit access rule for transient models: owner only!
            # This is ok to hardcode because we assert that TransientModels always
            # have log_access enabled so that the create_uid column is always there.
            # And even with _inherits, these fields are always present in the local
            # table too, so no need for JOINs.
            cr.execute("""SELECT distinct create_uid
                          FROM %s
                          WHERE id IN %%s""" % self._table, (tuple(ids),))
            uids = [x[0] for x in cr.fetchall()]
            if len(uids) != 1 or uids[0] != uid:
                raise except_orm(_('Access Denied'),
                                 _('For this kind of document, you may only access records you created yourself.\n\n(Document type: %s)') % (self._description,))
        else:
            where_clause, where_params, tables = self.pool.get('ir.rule').domain_get(cr, uid, self._name, operation, context=context)
            if where_clause:
                where_clause = ' and ' + ' and '.join(where_clause)
                for sub_ids in cr.split_for_in_conditions(ids):
                    cr.execute('SELECT ' + self._table + '.id FROM ' + ','.join(tables) +
                               ' WHERE ' + self._table + '.id IN %s' + where_clause,
                               [sub_ids] + where_params)
                    returned_ids = [x['id'] for x in cr.dictfetchall()]
                    self._check_record_rules_result_count(cr, uid, sub_ids, returned_ids, operation, context=context)

    def _workflow_trigger(self, cr, uid, ids, trigger, context=None):
        """Call given workflow trigger as a result of a CRUD operation"""
        wf_service = netsvc.LocalService("workflow")
        for res_id in ids:
            getattr(wf_service, trigger)(uid, self._name, res_id, cr)

    def _workflow_signal(self, cr, uid, ids, signal, context=None):
        """Send given workflow signal and return a dict mapping ids to workflow results"""
        wf_service = netsvc.LocalService("workflow")
        result = {}
        for res_id in ids:
            result[res_id] = wf_service.trg_validate(uid, self._name, res_id, signal, cr)
        return result

    def unlink(self, cr, uid, ids, context=None):
        """
        Delete records with given ids

        :param cr: database cursor
        :param uid: current user id
        :param ids: id or list of ids
        :param context: (optional) context arguments, like lang, time zone
        :return: True
        :raise AccessError: * if user has no unlink rights on the requested object
                            * if user tries to bypass access rules for unlink on the requested object
        :raise UserError: if the record is default property for other records

        """
        if not ids:
            return True
        if isinstance(ids, (int, long)):
            ids = [ids]

        result_store = self._store_get_values(cr, uid, ids, self._all_columns.keys(), context)

        self._check_concurrency(cr, ids, context)

        self.check_access_rights(cr, uid, 'unlink')

        ir_property = self.pool.get('ir.property')

        # Check if the records are used as default properties.
        domain = [('res_id', '=', False),
                  ('value_reference', 'in', ['%s,%s' % (self._name, i) for i in ids]),
                 ]
        if ir_property.search(cr, uid, domain, context=context):
            raise except_orm(_('Error'), _('Unable to delete this document because it is used as a default property'))

        # Delete the records' properties.
        property_ids = ir_property.search(cr, uid, [('res_id', 'in', ['%s,%s' % (self._name, i) for i in ids])], context=context)
        ir_property.unlink(cr, uid, property_ids, context=context)

        self._workflow_trigger(cr, uid, ids, 'trg_delete', context=context)

        self.check_access_rule(cr, uid, ids, 'unlink', context=context)
        pool_model_data = self.pool.get('ir.model.data')
        ir_values_obj = self.pool.get('ir.values')
        for sub_ids in cr.split_for_in_conditions(ids):
            cr.execute('delete from ' + self._table + ' ' \
                       'where id IN %s', (sub_ids,))

            # Removing the ir_model_data reference if the record being deleted is a record created by xml/csv file,
            # as these are not connected with real database foreign keys, and would be dangling references.
            # Note: following steps performed as admin to avoid access rights restrictions, and with no context
            #       to avoid possible side-effects during admin calls.
            # Step 1. Calling unlink of ir_model_data only for the affected IDS
            reference_ids = pool_model_data.search(cr, SUPERUSER_ID, [('res_id','in',list(sub_ids)),('model','=',self._name)])
            # Step 2. Marching towards the real deletion of referenced records
            if reference_ids:
                pool_model_data.unlink(cr, SUPERUSER_ID, reference_ids)

            # For the same reason, removing the record relevant to ir_values
            ir_value_ids = ir_values_obj.search(cr, uid,
                    ['|',('value','in',['%s,%s' % (self._name, sid) for sid in sub_ids]),'&',('res_id','in',list(sub_ids)),('model','=',self._name)],
                    context=context)
            if ir_value_ids:
                ir_values_obj.unlink(cr, uid, ir_value_ids, context=context)

        for order, object, store_ids, fields in result_store:
            if object != self._name:
                obj = self.pool.get(object)
                cr.execute('select id from '+obj._table+' where id IN %s', (tuple(store_ids),))
                rids = map(lambda x: x[0], cr.fetchall())
                if rids:
                    obj._store_set_values(cr, uid, rids, fields, context)

        return True

    #
    # TODO: Validate
    #
    def write(self, cr, user, ids, vals, context=None):
        """
        Update records with given ids with the given field values

        :param cr: database cursor
        :param user: current user id
        :type user: integer
        :param ids: object id or list of object ids to update according to **vals**
        :param vals: field values to update, e.g {'field_name': new_field_value, ...}
        :type vals: dictionary
        :param context: (optional) context arguments, e.g. {'lang': 'en_us', 'tz': 'UTC', ...}
        :type context: dictionary
        :return: True
        :raise AccessError: * if user has no write rights on the requested object
                            * if user tries to bypass access rules for write on the requested object
        :raise ValidateError: if user tries to enter invalid value for a field that is not in selection
        :raise UserError: if a loop would be created in a hierarchy of objects a result of the operation (such as setting an object as its own parent)

        **Note**: The type of field values to pass in ``vals`` for relationship fields is specific:

            + For a many2many field, a list of tuples is expected.
              Here is the list of tuple that are accepted, with the corresponding semantics ::

                 (0, 0,  { values })    link to a new record that needs to be created with the given values dictionary
                 (1, ID, { values })    update the linked record with id = ID (write *values* on it)
                 (2, ID)                remove and delete the linked record with id = ID (calls unlink on ID, that will delete the object completely, and the link to it as well)
                 (3, ID)                cut the link to the linked record with id = ID (delete the relationship between the two objects but does not delete the target object itself)
                 (4, ID)                link to existing record with id = ID (adds a relationship)
                 (5)                    unlink all (like using (3,ID) for all linked records)
                 (6, 0, [IDs])          replace the list of linked IDs (like using (5) then (4,ID) for each ID in the list of IDs)

                 Example:
                    [(6, 0, [8, 5, 6, 4])] sets the many2many to ids [8, 5, 6, 4]

            + For a one2many field, a lits of tuples is expected.
              Here is the list of tuple that are accepted, with the corresponding semantics ::

                 (0, 0,  { values })    link to a new record that needs to be created with the given values dictionary
                 (1, ID, { values })    update the linked record with id = ID (write *values* on it)
                 (2, ID)                remove and delete the linked record with id = ID (calls unlink on ID, that will delete the object completely, and the link to it as well)

                 Example:
                    [(0, 0, {'field_name':field_value_record1, ...}), (0, 0, {'field_name':field_value_record2, ...})]

            + For a many2one field, simply use the ID of target record, which must already exist, or ``False`` to remove the link.
            + For a reference field, use a string with the model name, a comma, and the target object id (example: ``'product.product, 5'``)

        """
        readonly = None
        for field in vals.copy():
            fobj = None
            if field in self._columns:
                fobj = self._columns[field]
            elif field in self._inherit_fields:
                fobj = self._inherit_fields[field][2]
            if not fobj:
                continue
            groups = fobj.write

            if groups:
                edit = False
                for group in groups:
                    module = group.split(".")[0]
                    grp = group.split(".")[1]
                    cr.execute("select count(*) from res_groups_users_rel where gid IN (select res_id from ir_model_data where name=%s and module=%s and model=%s) and uid=%s", \
                               (grp, module, 'res.groups', user))
                    readonly = cr.fetchall()
                    if readonly[0][0] >= 1:
                        edit = True
                        break

                if not edit:
                    vals.pop(field)

        if not context:
            context = {}
        if not ids:
            return True
        if isinstance(ids, (int, long)):
            ids = [ids]

        self._check_concurrency(cr, ids, context)
        self.check_access_rights(cr, user, 'write')

        result = self._store_get_values(cr, user, ids, vals.keys(), context) or []

        # No direct update of parent_left/right
        vals.pop('parent_left', None)
        vals.pop('parent_right', None)

        parents_changed = []
        parent_order = self._parent_order or self._order
        if self._parent_store and (self._parent_name in vals):
            # The parent_left/right computation may take up to
            # 5 seconds. No need to recompute the values if the
            # parent is the same.
            # Note: to respect parent_order, nodes must be processed in
            # order, so ``parents_changed`` must be ordered properly.
            parent_val = vals[self._parent_name]
            if parent_val:
                query = "SELECT id FROM %s WHERE id IN %%s AND (%s != %%s OR %s IS NULL) ORDER BY %s" % \
                                (self._table, self._parent_name, self._parent_name, parent_order)
                cr.execute(query, (tuple(ids), parent_val))
            else:
                query = "SELECT id FROM %s WHERE id IN %%s AND (%s IS NOT NULL) ORDER BY %s" % \
                                (self._table, self._parent_name, parent_order)
                cr.execute(query, (tuple(ids),))
            parents_changed = map(operator.itemgetter(0), cr.fetchall())

        upd0 = []
        upd1 = []
        upd_todo = []
        updend = []
        direct = []
        totranslate = context.get('lang', False) and (context['lang'] != 'en_US')
        for field in vals:
            field_column = self._all_columns.get(field) and self._all_columns.get(field).column
            if field_column and field_column.deprecated:
                _logger.warning('Field %s.%s is deprecated: %s', self._name, field, field_column.deprecated)
            if field in self._columns:
                if self._columns[field]._classic_write and not (hasattr(self._columns[field], '_fnct_inv')):
                    if (not totranslate) or not self._columns[field].translate:
                        upd0.append('"'+field+'"='+self._columns[field]._symbol_set[0])
                        upd1.append(self._columns[field]._symbol_set[1](vals[field]))
                    direct.append(field)
                else:
                    upd_todo.append(field)
            else:
                updend.append(field)
            if field in self._columns \
                    and hasattr(self._columns[field], 'selection') \
                    and vals[field]:
                self._check_selection_field_value(cr, user, field, vals[field], context=context)

        if self._log_access:
            upd0.append('write_uid=%s')
            upd0.append("write_date=(now() at time zone 'UTC')")
            upd1.append(user)

        if len(upd0):
            self.check_access_rule(cr, user, ids, 'write', context=context)
            for sub_ids in cr.split_for_in_conditions(ids):
                cr.execute('update ' + self._table + ' set ' + ','.join(upd0) + ' ' \
                           'where id IN %s', upd1 + [sub_ids])
                if cr.rowcount != len(sub_ids):
                    raise except_orm(_('AccessError'),
                                     _('One of the records you are trying to modify has already been deleted (Document type: %s).') % self._description)

            if totranslate:
                # TODO: optimize
                for f in direct:
                    if self._columns[f].translate:
                        src_trans = self.pool.get(self._name).read(cr, user, ids, [f])[0][f]
                        if not src_trans:
                            src_trans = vals[f]
                            # Inserting value to DB
                            self.write(cr, user, ids, {f: vals[f]})
                        self.pool.get('ir.translation')._set_ids(cr, user, self._name+','+f, 'model', context['lang'], ids, vals[f], src_trans)


        # call the 'set' method of fields which are not classic_write
        upd_todo.sort(lambda x, y: self._columns[x].priority-self._columns[y].priority)

        # default element in context must be removed when call a one2many or many2many
        rel_context = context.copy()
        for c in context.items():
            if c[0].startswith('default_'):
                del rel_context[c[0]]

        for field in upd_todo:
            for id in ids:
                result += self._columns[field].set(cr, self, id, field, vals[field], user, context=rel_context) or []

        unknown_fields = updend[:]
        for table in self._inherits:
            col = self._inherits[table]
            nids = []
            for sub_ids in cr.split_for_in_conditions(ids):
                cr.execute('select distinct "'+col+'" from "'+self._table+'" ' \
                           'where id IN %s', (sub_ids,))
                nids.extend([x[0] for x in cr.fetchall()])

            v = {}
            for val in updend:
                if self._inherit_fields[val][0] == table:
                    v[val] = vals[val]
                    unknown_fields.remove(val)
            if v:
                self.pool.get(table).write(cr, user, nids, v, context)

        if unknown_fields:
            _logger.warning(
                'No such field(s) in model %s: %s.',
                self._name, ', '.join(unknown_fields))
        self._validate(cr, user, ids, context)

        # TODO: use _order to set dest at the right position and not first node of parent
        # We can't defer parent_store computation because the stored function
        # fields that are computer may refer (directly or indirectly) to
        # parent_left/right (via a child_of domain)
        if parents_changed:
            if self.pool._init:
                self.pool._init_parent[self._name] = True
            else:
                order = self._parent_order or self._order
                parent_val = vals[self._parent_name]
                if parent_val:
                    clause, params = '%s=%%s' % (self._parent_name,), (parent_val,)
                else:
                    clause, params = '%s IS NULL' % (self._parent_name,), ()

                for id in parents_changed:
                    cr.execute('SELECT parent_left, parent_right FROM %s WHERE id=%%s' % (self._table,), (id,))
                    pleft, pright = cr.fetchone()
                    distance = pright - pleft + 1

                    # Positions of current siblings, to locate proper insertion point;
                    # this can _not_ be fetched outside the loop, as it needs to be refreshed
                    # after each update, in case several nodes are sequentially inserted one
                    # next to the other (i.e computed incrementally)
                    cr.execute('SELECT parent_right, id FROM %s WHERE %s ORDER BY %s' % (self._table, clause, parent_order), params)
                    parents = cr.fetchall()

                    # Find Position of the element
                    position = None
                    for (parent_pright, parent_id) in parents:
                        if parent_id == id:
                            break
                        position = parent_pright + 1

                    # It's the first node of the parent
                    if not position:
                        if not parent_val:
                            position = 1
                        else:
                            cr.execute('select parent_left from '+self._table+' where id=%s', (parent_val,))
                            position = cr.fetchone()[0] + 1

                    if pleft < position <= pright:
                        raise except_orm(_('UserError'), _('Recursivity Detected.'))

                    if pleft < position:
                        cr.execute('update '+self._table+' set parent_left=parent_left+%s where parent_left>=%s', (distance, position))
                        cr.execute('update '+self._table+' set parent_right=parent_right+%s where parent_right>=%s', (distance, position))
                        cr.execute('update '+self._table+' set parent_left=parent_left+%s, parent_right=parent_right+%s where parent_left>=%s and parent_left<%s', (position-pleft, position-pleft, pleft, pright))
                    else:
                        cr.execute('update '+self._table+' set parent_left=parent_left+%s where parent_left>=%s', (distance, position))
                        cr.execute('update '+self._table+' set parent_right=parent_right+%s where parent_right>=%s', (distance, position))
                        cr.execute('update '+self._table+' set parent_left=parent_left-%s, parent_right=parent_right-%s where parent_left>=%s and parent_left<%s', (pleft-position+distance, pleft-position+distance, pleft+distance, pright+distance))

        result += self._store_get_values(cr, user, ids, vals.keys(), context)
        result.sort()

        done = {}
        for order, object, ids_to_update, fields_to_recompute in result:
            key = (object, tuple(fields_to_recompute))
            done.setdefault(key, {})
            # avoid to do several times the same computation
            todo = []
            for id in ids_to_update:
                if id not in done[key]:
                    done[key][id] = True
                    todo.append(id)
            self.pool.get(object)._store_set_values(cr, user, todo, fields_to_recompute, context)

        self._workflow_trigger(cr, user, ids, 'trg_write', context=context)
        return True

    #
    # TODO: Should set perm to user.xxx
    #
    def create(self, cr, user, vals, context=None):
        """
        Create a new record for the model.

        The values for the new record are initialized using the ``vals``
        argument, and if necessary the result of ``default_get()``.

        :param cr: database cursor
        :param user: current user id
        :type user: integer
        :param vals: field values for new record, e.g {'field_name': field_value, ...}
        :type vals: dictionary
        :param context: optional context arguments, e.g. {'lang': 'en_us', 'tz': 'UTC', ...}
        :type context: dictionary
        :return: id of new record created
        :raise AccessError: * if user has no create rights on the requested object
                            * if user tries to bypass access rules for create on the requested object
        :raise ValidateError: if user tries to enter invalid value for a field that is not in selection
        :raise UserError: if a loop would be created in a hierarchy of objects a result of the operation (such as setting an object as its own parent)

        **Note**: The type of field values to pass in ``vals`` for relationship fields is specific.
        Please see the description of the :py:meth:`~osv.osv.osv.write` method for details about the possible values and how
        to specify them.

        """
        if not context:
            context = {}

        if self.is_transient():
            self._transient_vacuum(cr, user)

        self.check_access_rights(cr, user, 'create')

        if self._log_access:
            for f in LOG_ACCESS_COLUMNS:
                if vals.pop(f, None) is not None:
                    _logger.warning(
                        'Field `%s` is not allowed when creating the model `%s`.',
                        f, self._name)
        vals = self._add_missing_default_values(cr, user, vals, context)

        tocreate = {}
        for v in self._inherits:
            if self._inherits[v] not in vals:
                tocreate[v] = {}
            else:
                tocreate[v] = {'id': vals[self._inherits[v]]}
        (upd0, upd1, upd2) = ('', '', [])
        upd_todo = []
        unknown_fields = []
        for v in vals.keys():
            if v in self._inherit_fields and v not in self._columns:
                (table, col, col_detail, original_parent) = self._inherit_fields[v]
                tocreate[table][v] = vals[v]
                del vals[v]
            else:
                if (v not in self._inherit_fields) and (v not in self._columns):
                    del vals[v]
                    unknown_fields.append(v)
        if unknown_fields:
            _logger.warning(
                'No such field(s) in model %s: %s.',
                self._name, ', '.join(unknown_fields))

        # Try-except added to filter the creation of those records whose filds are readonly.
        # Example : any dashboard which has all the fields readonly.(due to Views(database views))
        try:
            cr.execute("SELECT nextval('"+self._sequence+"')")
        except:
            raise except_orm(_('UserError'),
                _('You cannot perform this operation. New Record Creation is not allowed for this object as this object is for reporting purpose.'))

        id_new = cr.fetchone()[0]
        for table in tocreate:
            if self._inherits[table] in vals:
                del vals[self._inherits[table]]

            record_id = tocreate[table].pop('id', None)

            if record_id is None or not record_id:
                record_id = self.pool.get(table).create(cr, user, tocreate[table], context=context)
            else:
                self.pool.get(table).write(cr, user, [record_id], tocreate[table], context=context)

            upd0 += ',' + self._inherits[table]
            upd1 += ',%s'
            upd2.append(record_id)

        #Start : Set bool fields to be False if they are not touched(to make search more powerful)
        bool_fields = [x for x in self._columns.keys() if self._columns[x]._type=='boolean']

        for bool_field in bool_fields:
            if bool_field not in vals:
                vals[bool_field] = False
        #End
        for field in vals.copy():
            fobj = None
            if field in self._columns:
                fobj = self._columns[field]
            else:
                fobj = self._inherit_fields[field][2]
            if not fobj:
                continue
            groups = fobj.write
            if groups:
                edit = False
                for group in groups:
                    module = group.split(".")[0]
                    grp = group.split(".")[1]
                    cr.execute("select count(*) from res_groups_users_rel where gid IN (select res_id from ir_model_data where name='%s' and module='%s' and model='%s') and uid=%s" % \
                               (grp, module, 'res.groups', user))
                    readonly = cr.fetchall()
                    if readonly[0][0] >= 1:
                        edit = True
                        break
                    elif readonly[0][0] == 0:
                        edit = False
                    else:
                        edit = False

                if not edit:
                    vals.pop(field)
        for field in vals:
            if self._columns[field]._classic_write:
                upd0 = upd0 + ',"' + field + '"'
                upd1 = upd1 + ',' + self._columns[field]._symbol_set[0]
                upd2.append(self._columns[field]._symbol_set[1](vals[field]))
                #for the function fields that receive a value, we set them directly in the database 
                #(they may be required), but we also need to trigger the _fct_inv()
                if (hasattr(self._columns[field], '_fnct_inv')) and not isinstance(self._columns[field], fields.related):
                    #TODO: this way to special case the related fields is really creepy but it shouldn't be changed at
                    #one week of the release candidate. It seems the only good way to handle correctly this is to add an
                    #attribute to make a field `really readonly´ and thus totally ignored by the create()... otherwise
                    #if, for example, the related has a default value (for usability) then the fct_inv is called and it
                    #may raise some access rights error. Changing this is a too big change for now, and is thus postponed
                    #after the release but, definitively, the behavior shouldn't be different for related and function
                    #fields.
                    upd_todo.append(field)
            else:
                #TODO: this `if´ statement should be removed because there is no good reason to special case the fields
                #related. See the above TODO comment for further explanations.
                if not isinstance(self._columns[field], fields.related):
                    upd_todo.append(field)
            if field in self._columns \
                    and hasattr(self._columns[field], 'selection') \
                    and vals[field]:
                self._check_selection_field_value(cr, user, field, vals[field], context=context)
        if self._log_access:
            upd0 += ',create_uid,create_date,write_uid,write_date'
            upd1 += ",%s,(now() at time zone 'UTC'),%s,(now() at time zone 'UTC')"
            upd2.extend((user, user))
        cr.execute('insert into "'+self._table+'" (id'+upd0+") values ("+str(id_new)+upd1+')', tuple(upd2))
        self.check_access_rule(cr, user, [id_new], 'create', context=context)
        upd_todo.sort(lambda x, y: self._columns[x].priority-self._columns[y].priority)

        if self._parent_store and not context.get('defer_parent_store_computation'):
            if self.pool._init:
                self.pool._init_parent[self._name] = True
            else:
                parent = vals.get(self._parent_name, False)
                if parent:
                    cr.execute('select parent_right from '+self._table+' where '+self._parent_name+'=%s order by '+(self._parent_order or self._order), (parent,))
                    pleft_old = None
                    result_p = cr.fetchall()
                    for (pleft,) in result_p:
                        if not pleft:
                            break
                        pleft_old = pleft
                    if not pleft_old:
                        cr.execute('select parent_left from '+self._table+' where id=%s', (parent,))
                        pleft_old = cr.fetchone()[0]
                    pleft = pleft_old
                else:
                    cr.execute('select max(parent_right) from '+self._table)
                    pleft = cr.fetchone()[0] or 0
                cr.execute('update '+self._table+' set parent_left=parent_left+2 where parent_left>%s', (pleft,))
                cr.execute('update '+self._table+' set parent_right=parent_right+2 where parent_right>%s', (pleft,))
                cr.execute('update '+self._table+' set parent_left=%s,parent_right=%s where id=%s', (pleft+1, pleft+2, id_new))

        # default element in context must be remove when call a one2many or many2many
        rel_context = context.copy()
        for c in context.items():
            if c[0].startswith('default_'):
                del rel_context[c[0]]

        result = []
        for field in upd_todo:
            result += self._columns[field].set(cr, self, id_new, field, vals[field], user, rel_context) or []
        self._validate(cr, user, [id_new], context)

        if not context.get('no_store_function', False):
            result += self._store_get_values(cr, user, [id_new], vals.keys(), context)
            result.sort()
            done = []
            for order, object, ids, fields2 in result:
                if not (object, ids, fields2) in done:
                    self.pool.get(object)._store_set_values(cr, user, ids, fields2, context)
                    done.append((object, ids, fields2))

        if self._log_create and not (context and context.get('no_store_function', False)):
            message = self._description + \
                " '" + \
                self.name_get(cr, user, [id_new], context=context)[0][1] + \
                "' " + _("created.")
            self.log(cr, user, id_new, message, True, context=context)
        self._workflow_trigger(cr, user, [id_new], 'trg_create', context=context)
        return id_new

    def browse(self, cr, uid, select, context=None, list_class=None, fields_process=None):
        """Fetch records as objects allowing to use dot notation to browse fields and relations

        :param cr: database cursor
        :param uid: current user id
        :param select: id or list of ids.
        :param context: context arguments, like lang, time zone
        :rtype: object or list of objects requested

        """
        self._list_class = list_class or browse_record_list
        cache = {}
        # need to accepts ints and longs because ids coming from a method
        # launched by button in the interface have a type long...
        if isinstance(select, (int, long)):
            return browse_record(cr, uid, select, self, cache, context=context, list_class=self._list_class, fields_process=fields_process)
        elif isinstance(select, list):
            return self._list_class([browse_record(cr, uid, id, self, cache, context=context, list_class=self._list_class, fields_process=fields_process) for id in select], context=context)
        else:
            return browse_null()

    def _store_get_values(self, cr, uid, ids, fields, context):
        """Returns an ordered list of fields.functions to call due to
           an update operation on ``fields`` of records with ``ids``,
           obtained by calling the 'store' functions of these fields,
           as setup by their 'store' attribute.

           :return: [(priority, model_name, [record_ids,], [function_fields,])]
        """
        if fields is None: fields = []
        stored_functions = self.pool._store_function.get(self._name, [])

        # use indexed names for the details of the stored_functions:
        model_name_, func_field_to_compute_, id_mapping_fnct_, trigger_fields_, priority_ = range(5)

        # only keep functions that should be triggered for the ``fields``
        # being written to.
        to_compute = [f for f in stored_functions \
                if ((not f[trigger_fields_]) or set(fields).intersection(f[trigger_fields_]))]

        mapping = {}
        for function in to_compute:
            # use admin user for accessing objects having rules defined on store fields
            target_ids = [id for id in function[id_mapping_fnct_](self, cr, SUPERUSER_ID, ids, context) if id]

            # the compound key must consider the priority and model name
            key = (function[priority_], function[model_name_])
            for target_id in target_ids:
                mapping.setdefault(key, {}).setdefault(target_id,set()).add(tuple(function))

        # Here mapping looks like:
        # { (10, 'model_a') : { target_id1: [ (function_1_tuple, function_2_tuple) ], ... }
        #   (20, 'model_a') : { target_id2: [ (function_3_tuple, function_4_tuple) ], ... }
        #   (99, 'model_a') : { target_id1: [ (function_5_tuple, function_6_tuple) ], ... }
        # }

        # Now we need to generate the batch function calls list
        # call_map =
        #   { (10, 'model_a') : [(10, 'model_a', [record_ids,], [function_fields,])] }
        call_map = {}
        for ((priority,model), id_map) in mapping.iteritems():
            functions_ids_maps = {}
            # function_ids_maps =
            #   { (function_1_tuple, function_2_tuple) : [target_id1, target_id2, ..] }
            for id, functions in id_map.iteritems():
                functions_ids_maps.setdefault(tuple(functions), []).append(id)
            for functions, ids in functions_ids_maps.iteritems():
                call_map.setdefault((priority,model),[]).append((priority, model, ids,
                                                                 [f[func_field_to_compute_] for f in functions]))
        ordered_keys = call_map.keys()
        ordered_keys.sort()
        result = []
        if ordered_keys:
            result = reduce(operator.add, (call_map[k] for k in ordered_keys))
        return result

    def _store_set_values(self, cr, uid, ids, fields, context):
        """Calls the fields.function's "implementation function" for all ``fields``, on records with ``ids`` (taking care of
           respecting ``multi`` attributes), and stores the resulting values in the database directly."""
        if not ids:
            return True
        field_flag = False
        field_dict = {}
        if self._log_access:
            cr.execute('select id,write_date from '+self._table+' where id IN %s', (tuple(ids),))
            res = cr.fetchall()
            for r in res:
                if r[1]:
                    field_dict.setdefault(r[0], [])
                    res_date = time.strptime((r[1])[:19], '%Y-%m-%d %H:%M:%S')
                    write_date = datetime.datetime.fromtimestamp(time.mktime(res_date))
                    for i in self.pool._store_function.get(self._name, []):
                        if i[5]:
                            up_write_date = write_date + datetime.timedelta(hours=i[5])
                            if datetime.datetime.now() < up_write_date:
                                if i[1] in fields:
                                    field_dict[r[0]].append(i[1])
                                    if not field_flag:
                                        field_flag = True
        todo = {}
        keys = []
        for f in fields:
            if self._columns[f]._multi not in keys:
                keys.append(self._columns[f]._multi)
            todo.setdefault(self._columns[f]._multi, [])
            todo[self._columns[f]._multi].append(f)
        for key in keys:
            val = todo[key]
            if key:
                # use admin user for accessing objects having rules defined on store fields
                result = self._columns[val[0]].get(cr, self, ids, val, SUPERUSER_ID, context=context)
                for id, value in result.items():
                    if field_flag:
                        for f in value.keys():
                            if f in field_dict[id]:
                                value.pop(f)
                    upd0 = []
                    upd1 = []
                    for v in value:
                        if v not in val:
                            continue
                        if self._columns[v]._type == 'many2one':
                            try:
                                value[v] = value[v][0]
                            except:
                                pass
                        upd0.append('"'+v+'"='+self._columns[v]._symbol_set[0])
                        upd1.append(self._columns[v]._symbol_set[1](value[v]))
                    upd1.append(id)
                    if upd0 and upd1:
                        cr.execute('update "' + self._table + '" set ' + \
                            ','.join(upd0) + ' where id = %s', upd1)

            else:
                for f in val:
                    # use admin user for accessing objects having rules defined on store fields
                    result = self._columns[f].get(cr, self, ids, f, SUPERUSER_ID, context=context)
                    for r in result.keys():
                        if field_flag:
                            if r in field_dict.keys():
                                if f in field_dict[r]:
                                    result.pop(r)
                    for id, value in result.items():
                        if self._columns[f]._type == 'many2one':
                            try:
                                value = value[0]
                            except:
                                pass
                        cr.execute('update "' + self._table + '" set ' + \
                            '"'+f+'"='+self._columns[f]._symbol_set[0] + ' where id = %s', (self._columns[f]._symbol_set[1](value), id))
        return True

    #
    # TODO: Validate
    #
    def perm_write(self, cr, user, ids, fields, context=None):
        raise NotImplementedError(_('This method does not exist anymore'))

    # TODO: ameliorer avec NULL
    def _where_calc(self, cr, user, domain, active_test=True, context=None):
        """Computes the WHERE clause needed to implement an OpenERP domain.
        :param domain: the domain to compute
        :type domain: list
        :param active_test: whether the default filtering of records with ``active``
                            field set to ``False`` should be applied.
        :return: the query expressing the given domain as provided in domain
        :rtype: osv.query.Query
        """
        if not context:
            context = {}
        domain = domain[:]
        # if the object has a field named 'active', filter out all inactive
        # records unless they were explicitely asked for
        if 'active' in self._all_columns and (active_test and context.get('active_test', True)):
            if domain:
                # the item[0] trick below works for domain items and '&'/'|'/'!'
                # operators too
                if not any(item[0] == 'active' for item in domain):
                    domain.insert(0, ('active', '=', 1))
            else:
                domain = [('active', '=', 1)]

        if domain:
            e = expression.expression(cr, user, domain, self, context)
            tables = e.get_tables()
            where_clause, where_params = e.to_sql()
            where_clause = where_clause and [where_clause] or []
        else:
            where_clause, where_params, tables = [], [], ['"%s"' % self._table]

        return Query(tables, where_clause, where_params)

    def _check_qorder(self, word):
        if not regex_order.match(word):
            raise except_orm(_('AccessError'), _('Invalid "order" specified. A valid "order" specification is a comma-separated list of valid field names (optionally followed by asc/desc for the direction)'))
        return True

    def _apply_ir_rules(self, cr, uid, query, mode='read', context=None):
        """Add what's missing in ``query`` to implement all appropriate ir.rules
          (using the ``model_name``'s rules or the current model's rules if ``model_name`` is None)

           :param query: the current query object
        """
        def apply_rule(added_clause, added_params, added_tables, parent_model=None, child_object=None):
            if added_clause:
                if parent_model and child_object:
                    # as inherited rules are being applied, we need to add the missing JOIN
                    # to reach the parent table (if it was not JOINed yet in the query)
                    child_object._inherits_join_add(child_object, parent_model, query)
                query.where_clause += added_clause
                query.where_clause_params += added_params
                for table in added_tables:
                    if table not in query.tables:
                        query.tables.append(table)
                return True
            return False

        # apply main rules on the object
        rule_obj = self.pool.get('ir.rule')
        apply_rule(*rule_obj.domain_get(cr, uid, self._name, mode, context=context))

        # apply ir.rules from the parents (through _inherits)
        for inherited_model in self._inherits:
            kwargs = dict(parent_model=inherited_model, child_object=self) #workaround for python2.5
            apply_rule(*rule_obj.domain_get(cr, uid, inherited_model, mode, context=context), **kwargs)

    def _generate_m2o_order_by(self, order_field, query):
        """
        Add possibly missing JOIN to ``query`` and generate the ORDER BY clause for m2o fields,
        either native m2o fields or function/related fields that are stored, including
        intermediate JOINs for inheritance if required.

        :return: the qualified field name to use in an ORDER BY clause to sort by ``order_field``
        """
        if order_field not in self._columns and order_field in self._inherit_fields:
            # also add missing joins for reaching the table containing the m2o field
            qualified_field = self._inherits_join_calc(order_field, query)
            order_field_column = self._inherit_fields[order_field][2]
        else:
            qualified_field = '"%s"."%s"' % (self._table, order_field)
            order_field_column = self._columns[order_field]

        assert order_field_column._type == 'many2one', 'Invalid field passed to _generate_m2o_order_by()'
        if not order_field_column._classic_write and not getattr(order_field_column, 'store', False):
            _logger.debug("Many2one function/related fields must be stored " \
                "to be used as ordering fields! Ignoring sorting for %s.%s",
                self._name, order_field)
            return

        # figure out the applicable order_by for the m2o
        dest_model = self.pool.get(order_field_column._obj)
        m2o_order = dest_model._order
        if not regex_order.match(m2o_order):
            # _order is complex, can't use it here, so we default to _rec_name
            m2o_order = dest_model._rec_name
        else:
            # extract the field names, to be able to qualify them and add desc/asc
            m2o_order_list = []
            for order_part in m2o_order.split(","):
                m2o_order_list.append(order_part.strip().split(" ",1)[0].strip())
            m2o_order = m2o_order_list

        # Join the dest m2o table if it's not joined yet. We use [LEFT] OUTER join here
        # as we don't want to exclude results that have NULL values for the m2o
        src_table, src_field = qualified_field.replace('"','').split('.', 1)
        query.join((src_table, dest_model._table, src_field, 'id'), outer=True)
        qualify = lambda field: '"%s"."%s"' % (dest_model._table, field)
        return map(qualify, m2o_order) if isinstance(m2o_order, list) else qualify(m2o_order)


    def _generate_order_by(self, order_spec, query):
        """
        Attempt to consruct an appropriate ORDER BY clause based on order_spec, which must be
        a comma-separated list of valid field names, optionally followed by an ASC or DESC direction.

        :raise" except_orm in case order_spec is malformed
        """
        order_by_clause = self._order
        if order_spec:
            order_by_elements = []
            self._check_qorder(order_spec)
            for order_part in order_spec.split(','):
                order_split = order_part.strip().split(' ')
                order_field = order_split[0].strip()
                order_direction = order_split[1].strip() if len(order_split) == 2 else ''
                inner_clause = None
                if order_field == 'id':
<<<<<<< HEAD
                    order_by_elements.append('"%s"."id" %s' % (self._table, order_direction))
=======
                    inner_clause = '"%s"."%s"' % (self._table, order_field)
>>>>>>> c5824190
                elif order_field in self._columns:
                    order_column = self._columns[order_field]
                    if order_column._classic_read:
                        inner_clause = '"%s"."%s"' % (self._table, order_field)
                    elif order_column._type == 'many2one':
                        inner_clause = self._generate_m2o_order_by(order_field, query)
                    else:
                        continue # ignore non-readable or "non-joinable" fields
                elif order_field in self._inherit_fields:
                    parent_obj = self.pool.get(self._inherit_fields[order_field][3])
                    order_column = parent_obj._columns[order_field]
                    if order_column._classic_read:
                        inner_clause = self._inherits_join_calc(order_field, query)
                    elif order_column._type == 'many2one':
                        inner_clause = self._generate_m2o_order_by(order_field, query)
                    else:
                        continue # ignore non-readable or "non-joinable" fields
                if inner_clause:
                    if isinstance(inner_clause, list):
                        for clause in inner_clause:
                            order_by_elements.append("%s %s" % (clause, order_direction))
                    else:
                        order_by_elements.append("%s %s" % (inner_clause, order_direction))
            if order_by_elements:
                order_by_clause = ",".join(order_by_elements)

        return order_by_clause and (' ORDER BY %s ' % order_by_clause) or ''

    def _search(self, cr, user, args, offset=0, limit=None, order=None, context=None, count=False, access_rights_uid=None):
        """
        Private implementation of search() method, allowing specifying the uid to use for the access right check.
        This is useful for example when filling in the selection list for a drop-down and avoiding access rights errors,
        by specifying ``access_rights_uid=1`` to bypass access rights check, but not ir.rules!
        This is ok at the security level because this method is private and not callable through XML-RPC.

        :param access_rights_uid: optional user ID to use when checking access rights
                                  (not for ir.rules, this is only for ir.model.access)
        """
        if context is None:
            context = {}
        self.check_access_rights(cr, access_rights_uid or user, 'read')

        # For transient models, restrict acces to the current user, except for the super-user
        if self.is_transient() and self._log_access and user != SUPERUSER_ID:
            args = expression.AND(([('create_uid', '=', user)], args or []))

        query = self._where_calc(cr, user, args, context=context)
        self._apply_ir_rules(cr, user, query, 'read', context=context)
        order_by = self._generate_order_by(order, query)
        from_clause, where_clause, where_clause_params = query.get_sql()

        limit_str = limit and ' limit %d' % limit or ''
        offset_str = offset and ' offset %d' % offset or ''
        where_str = where_clause and (" WHERE %s" % where_clause) or ''

        if count:
            cr.execute('SELECT count("%s".id) FROM ' % self._table + from_clause + where_str + limit_str + offset_str, where_clause_params)
            res = cr.fetchall()
            return res[0][0]
        cr.execute('SELECT "%s".id FROM ' % self._table + from_clause + where_str + order_by + limit_str + offset_str, where_clause_params)
        res = cr.fetchall()
        return [x[0] for x in res]

    # returns the different values ever entered for one field
    # this is used, for example, in the client when the user hits enter on
    # a char field
    def distinct_field_get(self, cr, uid, field, value, args=None, offset=0, limit=None):
        if not args:
            args = []
        if field in self._inherit_fields:
            return self.pool.get(self._inherit_fields[field][0]).distinct_field_get(cr, uid, field, value, args, offset, limit)
        else:
            return self._columns[field].search(cr, self, args, field, value, offset, limit, uid)

    def copy_data(self, cr, uid, id, default=None, context=None):
        """
        Copy given record's data with all its fields values

        :param cr: database cursor
        :param user: current user id
        :param id: id of the record to copy
        :param default: field values to override in the original values of the copied record
        :type default: dictionary
        :param context: context arguments, like lang, time zone
        :type context: dictionary
        :return: dictionary containing all the field values
        """

        if context is None:
            context = {}

        # avoid recursion through already copied records in case of circular relationship
        seen_map = context.setdefault('__copy_data_seen',{})
        if id in seen_map.setdefault(self._name,[]):
            return
        seen_map[self._name].append(id)

        if default is None:
            default = {}
        if 'state' not in default:
            if 'state' in self._defaults:
                if callable(self._defaults['state']):
                    default['state'] = self._defaults['state'](self, cr, uid, context)
                else:
                    default['state'] = self._defaults['state']

        context_wo_lang = context.copy()
        if 'lang' in context:
            del context_wo_lang['lang']
        data = self.read(cr, uid, [id,], context=context_wo_lang)
        if data:
            data = data[0]
        else:
            raise IndexError( _("Record #%d of %s not found, cannot copy!") %( id, self._name))

        # build a black list of fields that should not be copied
        blacklist = set(MAGIC_COLUMNS + ['parent_left', 'parent_right'])
        def blacklist_given_fields(obj):
            # blacklist the fields that are given by inheritance
            for other, field_to_other in obj._inherits.items():
                blacklist.add(field_to_other)
                if field_to_other in default:
                    # all the fields of 'other' are given by the record: default[field_to_other],
                    # except the ones redefined in self
                    blacklist.update(set(self.pool.get(other)._all_columns) - set(self._columns))
                else:
                    blacklist_given_fields(self.pool.get(other))
        blacklist_given_fields(self)

        res = dict(default)
        for f, colinfo in self._all_columns.items():
            field = colinfo.column
            if f in default:
                pass
            elif f in blacklist:
                pass
            elif isinstance(field, fields.function):
                pass
            elif field._type == 'many2one':
                res[f] = data[f] and data[f][0]
            elif field._type == 'one2many':
                other = self.pool.get(field._obj)
                # duplicate following the order of the ids because we'll rely on
                # it later for copying translations in copy_translation()!
                lines = [other.copy_data(cr, uid, line_id, context=context) for line_id in sorted(data[f])]
                # the lines are duplicated using the wrong (old) parent, but then
                # are reassigned to the correct one thanks to the (0, 0, ...)
                res[f] = [(0, 0, line) for line in lines if line]
            elif field._type == 'many2many':
                res[f] = [(6, 0, data[f])]
            else:
                res[f] = data[f]

        return res

    def copy_translations(self, cr, uid, old_id, new_id, context=None):
        if context is None:
            context = {}

        # avoid recursion through already copied records in case of circular relationship
        seen_map = context.setdefault('__copy_translations_seen',{})
        if old_id in seen_map.setdefault(self._name,[]):
            return
        seen_map[self._name].append(old_id)

        trans_obj = self.pool.get('ir.translation')
        # TODO it seems fields_get can be replaced by _all_columns (no need for translation)
        fields = self.fields_get(cr, uid, context=context)

        translation_records = []
        for field_name, field_def in fields.items():
            # we must recursively copy the translations for o2o and o2m
            if field_def['type'] == 'one2many':
                target_obj = self.pool.get(field_def['relation'])
                old_record, new_record = self.read(cr, uid, [old_id, new_id], [field_name], context=context)
                # here we rely on the order of the ids to match the translations
                # as foreseen in copy_data()
                old_children = sorted(old_record[field_name])
                new_children = sorted(new_record[field_name])
                for (old_child, new_child) in zip(old_children, new_children):
                    target_obj.copy_translations(cr, uid, old_child, new_child, context=context)
            # and for translatable fields we keep them for copy
            elif field_def.get('translate'):
                trans_name = ''
                if field_name in self._columns:
                    trans_name = self._name + "," + field_name
                elif field_name in self._inherit_fields:
                    trans_name = self._inherit_fields[field_name][0] + "," + field_name
                if trans_name:
                    trans_ids = trans_obj.search(cr, uid, [
                            ('name', '=', trans_name),
                            ('res_id', '=', old_id)
                    ])
                    translation_records.extend(trans_obj.read(cr, uid, trans_ids, context=context))

        for record in translation_records:
            del record['id']
            record['res_id'] = new_id
            trans_obj.create(cr, uid, record, context=context)


    def copy(self, cr, uid, id, default=None, context=None):
        """
        Duplicate record with given id updating it with default values

        :param cr: database cursor
        :param uid: current user id
        :param id: id of the record to copy
        :param default: dictionary of field values to override in the original values of the copied record, e.g: ``{'field_name': overriden_value, ...}``
        :type default: dictionary
        :param context: context arguments, like lang, time zone
        :type context: dictionary
        :return: id of the newly created record

        """
        if context is None:
            context = {}
        context = context.copy()
        data = self.copy_data(cr, uid, id, default, context)
        new_id = self.create(cr, uid, data, context)
        self.copy_translations(cr, uid, id, new_id, context)
        return new_id

    def exists(self, cr, uid, ids, context=None):
        """Checks whether the given id or ids exist in this model,
           and return the list of ids that do. This is simple to use for
           a truth test on a browse_record::

               if record.exists():
                   pass

           :param ids: id or list of ids to check for existence
           :type ids: int or [int]
           :return: the list of ids that currently exist, out of
                    the given `ids`
        """
        if type(ids) in (int, long):
            ids = [ids]
        query = 'SELECT id FROM "%s"' % (self._table)
        cr.execute(query + "WHERE ID IN %s", (tuple(ids),))
        return [x[0] for x in cr.fetchall()]

    def check_recursion(self, cr, uid, ids, context=None, parent=None):
        _logger.warning("You are using deprecated %s.check_recursion(). Please use the '_check_recursion()' instead!" % \
                        self._name)
        assert parent is None or parent in self._columns or parent in self._inherit_fields,\
                    "The 'parent' parameter passed to check_recursion() must be None or a valid field name"
        return self._check_recursion(cr, uid, ids, context, parent)

    def _check_recursion(self, cr, uid, ids, context=None, parent=None):
        """
        Verifies that there is no loop in a hierarchical structure of records,
        by following the parent relationship using the **parent** field until a loop
        is detected or until a top-level record is found.

        :param cr: database cursor
        :param uid: current user id
        :param ids: list of ids of records to check
        :param parent: optional parent field name (default: ``self._parent_name = parent_id``)
        :return: **True** if the operation can proceed safely, or **False** if an infinite loop is detected.
        """

        if not parent:
            parent = self._parent_name
        ids_parent = ids[:]
        query = 'SELECT distinct "%s" FROM "%s" WHERE id IN %%s' % (parent, self._table)
        while ids_parent:
            ids_parent2 = []
            for i in range(0, len(ids), cr.IN_MAX):
                sub_ids_parent = ids_parent[i:i+cr.IN_MAX]
                cr.execute(query, (tuple(sub_ids_parent),))
                ids_parent2.extend(filter(None, map(lambda x: x[0], cr.fetchall())))
            ids_parent = ids_parent2
            for i in ids_parent:
                if i in ids:
                    return False
        return True

    def _get_external_ids(self, cr, uid, ids, *args, **kwargs):
        """Retrieve the External ID(s) of any database record.

        **Synopsis**: ``_get_xml_ids(cr, uid, ids) -> { 'id': ['module.xml_id'] }``

        :return: map of ids to the list of their fully qualified External IDs
                 in the form ``module.key``, or an empty list when there's no External
                 ID for a record, e.g.::

                     { 'id': ['module.ext_id', 'module.ext_id_bis'],
                       'id2': [] }
        """
        ir_model_data = self.pool.get('ir.model.data')
        data_ids = ir_model_data.search(cr, uid, [('model', '=', self._name), ('res_id', 'in', ids)])
        data_results = ir_model_data.read(cr, uid, data_ids, ['module', 'name', 'res_id'])
        result = {}
        for id in ids:
            # can't use dict.fromkeys() as the list would be shared!
            result[id] = []
        for record in data_results:
            result[record['res_id']].append('%(module)s.%(name)s' % record)
        return result

    def get_external_id(self, cr, uid, ids, *args, **kwargs):
        """Retrieve the External ID of any database record, if there
        is one. This method works as a possible implementation
        for a function field, to be able to add it to any
        model object easily, referencing it as ``Model.get_external_id``.

        When multiple External IDs exist for a record, only one
        of them is returned (randomly).

        :return: map of ids to their fully qualified XML ID,
                 defaulting to an empty string when there's none
                 (to be usable as a function field),
                 e.g.::

                     { 'id': 'module.ext_id',
                       'id2': '' }
        """
        results = self._get_xml_ids(cr, uid, ids)
        for k, v in results.iteritems():
            if results[k]:
                results[k] = v[0]
            else:
                results[k] = ''
        return results

    # backwards compatibility
    get_xml_id = get_external_id
    _get_xml_ids = _get_external_ids

    # Transience
    def is_transient(self):
        """ Return whether the model is transient.

        See :class:`TransientModel`.

        """
        return self._transient

    def _transient_clean_rows_older_than(self, cr, seconds):
        assert self._transient, "Model %s is not transient, it cannot be vacuumed!" % self._name
        cr.execute("SELECT id FROM " + self._table + " WHERE"
            " COALESCE(write_date, create_date, (now() at time zone 'UTC'))::timestamp <"
            " ((now() at time zone 'UTC') - interval %s)", ("%s seconds" % seconds,))
        ids = [x[0] for x in cr.fetchall()]
        self.unlink(cr, SUPERUSER_ID, ids)

    def _transient_clean_old_rows(self, cr, count):
        assert self._transient, "Model %s is not transient, it cannot be vacuumed!" % self._name
        cr.execute(
            "SELECT id, COALESCE(write_date, create_date, (now() at time zone 'UTC'))::timestamp"
            " AS t FROM " + self._table +
            " ORDER BY t LIMIT %s", (count,))
        ids = [x[0] for x in cr.fetchall()]
        self.unlink(cr, SUPERUSER_ID, ids)

    def _transient_vacuum(self, cr, uid, force=False):
        """Clean the transient records.

        This unlinks old records from the transient model tables whenever the
        "_transient_max_count" or "_max_age" conditions (if any) are reached.
        Actual cleaning will happen only once every "_transient_check_time" calls.
        This means this method can be called frequently called (e.g. whenever
        a new record is created).
        """
        assert self._transient, "Model %s is not transient, it cannot be vacuumed!" % self._name
        self._transient_check_count += 1
        if (not force) and (self._transient_check_count % self._transient_check_time):
            self._transient_check_count = 0
            return True

        # Age-based expiration
        if self._transient_max_hours:
            self._transient_clean_rows_older_than(cr, self._transient_max_hours * 60 * 60)

        # Count-based expiration
        if self._transient_max_count:
            self._transient_clean_old_rows(cr, self._transient_max_count)

        return True

    def resolve_2many_commands(self, cr, uid, field_name, commands, fields=None, context=None):
        """ Serializes one2many and many2many commands into record dictionaries
            (as if all the records came from the database via a read()).  This
            method is aimed at onchange methods on one2many and many2many fields.

            Because commands might be creation commands, not all record dicts
            will contain an ``id`` field.  Commands matching an existing record
            will have an ``id``.

            :param field_name: name of the one2many or many2many field matching the commands
            :type field_name: str
            :param commands: one2many or many2many commands to execute on ``field_name``
            :type commands: list((int|False, int|False, dict|False))
            :param fields: list of fields to read from the database, when applicable
            :type fields: list(str)
            :returns: records in a shape similar to that returned by ``read()``
                (except records may be missing the ``id`` field if they don't exist in db)
            :rtype: list(dict)
        """
        result = []             # result (list of dict)
        record_ids = []         # ids of records to read
        updates = {}            # {id: dict} of updates on particular records

        for command in commands:
            if not isinstance(command, (list, tuple)):
                record_ids.append(command)
            elif command[0] == 0:
                result.append(command[2])
            elif command[0] == 1:
                record_ids.append(command[1])
                updates.setdefault(command[1], {}).update(command[2])
            elif command[0] in (2, 3):
                record_ids = [id for id in record_ids if id != command[1]]
            elif command[0] == 4:
                record_ids.append(command[1])
            elif command[0] == 5:
                result, record_ids = [], []
            elif command[0] == 6:
                result, record_ids = [], list(command[2])

        # read the records and apply the updates
        other_model = self.pool.get(self._all_columns[field_name].column._obj)
        for record in other_model.read(cr, uid, record_ids, fields=fields, context=context):
            record.update(updates.get(record['id'], {}))
            result.append(record)

        return result

    # for backward compatibility
    resolve_o2m_commands_to_record_dicts = resolve_2many_commands

# keep this import here, at top it will cause dependency cycle errors
import expression

class Model(BaseModel):
    """Main super-class for regular database-persisted OpenERP models.

    OpenERP models are created by inheriting from this class::

        class user(Model):
            ...

    The system will later instantiate the class once per database (on
    which the class' module is installed).
    """
    _auto = True
    _register = False # not visible in ORM registry, meant to be python-inherited only
    _transient = False # True in a TransientModel

class TransientModel(BaseModel):
    """Model super-class for transient records, meant to be temporarily
       persisted, and regularly vaccuum-cleaned.

       A TransientModel has a simplified access rights management,
       all users can create new records, and may only access the
       records they created. The super-user has unrestricted access
       to all TransientModel records.
    """
    _auto = True
    _register = False # not visible in ORM registry, meant to be python-inherited only
    _transient = True

class AbstractModel(BaseModel):
    """Abstract Model super-class for creating an abstract class meant to be
       inherited by regular models (Models or TransientModels) but not meant to
       be usable on its own, or persisted.

       Technical note: we don't want to make AbstractModel the super-class of
       Model or BaseModel because it would not make sense to put the main
       definition of persistence methods such as create() in it, and still we
       should be able to override them within an AbstractModel.
       """
    _auto = False # don't create any database backend for AbstractModels
    _register = False # not visible in ORM registry, meant to be python-inherited only

def itemgetter_tuple(items):
    """ Fixes itemgetter inconsistency (useful in some cases) of not returning
    a tuple if len(items) == 1: always returns an n-tuple where n = len(items)
    """
    if len(items) == 0:
        return lambda a: ()
    if len(items) == 1:
        return lambda gettable: (gettable[items[0]],)
    return operator.itemgetter(*items)
class ImportWarning(Warning):
    """ Used to send warnings upwards the stack during the import process
    """
    pass


def convert_pgerror_23502(model, fields, info, e):
    m = re.match(r'^null value in column "(?P<field>\w+)" violates '
                 r'not-null constraint\n',
                 str(e))
    field_name = m.group('field')
    if not m or field_name not in fields:
        return {'message': unicode(e)}
    message = _(u"Missing required value for the field '%s'.") % field_name
    field = fields.get(field_name)
    if field:
        message = _(u"%s This might be '%s' in the current model, or a field "
                    u"of the same name in an o2m.") % (message, field['string'])
    return {
        'message': message,
        'field': field_name,
    }

PGERROR_TO_OE = collections.defaultdict(
    # shape of mapped converters
    lambda: (lambda model, fvg, info, pgerror: {'message': unicode(pgerror)}), {
    # not_null_violation
    '23502': convert_pgerror_23502,
})
# vim:expandtab:smartindent:tabstop=4:softtabstop=4:shiftwidth=4:<|MERGE_RESOLUTION|>--- conflicted
+++ resolved
@@ -1111,7 +1111,7 @@
                     if not model_data.search(cr, uid, [('name', '=', n)]):
                         break
                     postfix += 1
-                model_data.create(cr, uid, {
+                model_data.create(cr, SUPERUSER_ID, {
                     'name': n,
                     'model': self._name,
                     'res_id': r['id'],
@@ -1782,13 +1782,8 @@
                         # TODO: find a way to remove this hack, by allow dynamic domains
                         dom = []
                         if column._domain and not isinstance(column._domain, basestring):
-<<<<<<< HEAD
                             dom = list(column._domain)
                         dom += eval(node.get('domain', '[]'), {'uid': user, 'time': time})
-=======
-                            dom = column._domain
-                        dom = dom + eval(node.get('domain', '[]'), {'uid': user, 'time': time})
->>>>>>> c5824190
                         search_context = dict(context)
                         if column._context and not isinstance(column._context, basestring):
                             search_context.update(column._context)
@@ -1843,7 +1838,7 @@
                 if trans:
                     node.set('string', trans)
 
-            for attr_name in ('confirm', 'sum', 'help', 'placeholder'):
+            for attr_name in ('confirm', 'sum', 'avg', 'help', 'placeholder'):
                 attr_value = node.get(attr_name)
                 if attr_value:
                     trans = self.pool.get('ir.translation')._get_source(cr, user, self._name, 'view', context['lang'], attr_value)
@@ -2675,13 +2670,19 @@
 
         order = orderby or groupby
         data_ids = self.search(cr, uid, [('id', 'in', alldata.keys())], order=order, context=context)
-        # the IDS of records that have groupby field value = False or '' should be sorted too
-        data_ids += filter(lambda x:x not in data_ids, alldata.keys())
-        data = self.read(cr, uid, data_ids, groupby and [groupby] or ['id'], context=context)
-        # restore order of the search as read() uses the default _order (this is only for groups, so the size of data_read shoud be small):
-        data.sort(lambda x,y: cmp(data_ids.index(x['id']), data_ids.index(y['id'])))
-
-        for d in data:
+        
+        # the IDs of records that have groupby field value = False or '' should be included too
+        data_ids += set(alldata.keys()).difference(data_ids)
+        
+        if groupby:   
+            data = self.read(cr, uid, data_ids, [groupby], context=context)
+            # restore order of the search as read() uses the default _order (this is only for groups, so the footprint of data should be small):
+            data_dict = dict((d['id'], d[groupby] ) for d in data)
+            result = [{'id': i, groupby: data_dict[i]} for i in data_ids]
+        else:
+            result = [{'id': i} for i in data_ids] 
+
+        for d in result:
             if groupby:
                 d['__domain'] = [(groupby, '=', alldata[d['id']][groupby] or False)] + domain
                 if not isinstance(groupby_list, (str, unicode)):
@@ -2702,11 +2703,11 @@
             del d['id']
 
         if groupby and groupby in self._group_by_full:
-            data = self._read_group_fill_results(cr, uid, domain, groupby, groupby_list,
-                                                 aggregated_fields, data, read_group_order=order,
-                                                 context=context)
-
-        return data
+            result = self._read_group_fill_results(cr, uid, domain, groupby, groupby_list,
+                                                   aggregated_fields, result, read_group_order=order,
+                                                   context=context)
+
+        return result
 
     def _inherits_join_add(self, current_table, parent_model_name, query):
         """
@@ -4310,11 +4311,16 @@
                 del vals[self._inherits[table]]
 
             record_id = tocreate[table].pop('id', None)
-
+            
+            # When linking/creating parent records, force context without 'no_store_function' key that
+            # defers stored functions computing, as these won't be computed in batch at the end of create(). 
+            parent_context = dict(context)
+            parent_context.pop('no_store_function', None)
+            
             if record_id is None or not record_id:
-                record_id = self.pool.get(table).create(cr, user, tocreate[table], context=context)
+                record_id = self.pool.get(table).create(cr, user, tocreate[table], context=parent_context)
             else:
-                self.pool.get(table).write(cr, user, [record_id], tocreate[table], context=context)
+                self.pool.get(table).write(cr, user, [record_id], tocreate[table], context=parent_context)
 
             upd0 += ',' + self._inherits[table]
             upd1 += ',%s'
@@ -4727,11 +4733,7 @@
                 order_direction = order_split[1].strip() if len(order_split) == 2 else ''
                 inner_clause = None
                 if order_field == 'id':
-<<<<<<< HEAD
                     order_by_elements.append('"%s"."id" %s' % (self._table, order_direction))
-=======
-                    inner_clause = '"%s"."%s"' % (self._table, order_field)
->>>>>>> c5824190
                 elif order_field in self._columns:
                     order_column = self._columns[order_field]
                     if order_column._classic_read:
@@ -5207,6 +5209,7 @@
        """
     _auto = False # don't create any database backend for AbstractModels
     _register = False # not visible in ORM registry, meant to be python-inherited only
+    _transient = False
 
 def itemgetter_tuple(items):
     """ Fixes itemgetter inconsistency (useful in some cases) of not returning
