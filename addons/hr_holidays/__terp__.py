--- conflicted
+++ resolved
@@ -36,9 +36,9 @@
     - An employee can make an ask for more off-days by making a new Allocation It will increase his total of that leave type available (if the request is accepted).
     - There are two ways to print the employee's holidays:
         * The first will allow to choose employees by department and is used by clicking the menu item located in
-                HR / Reporting / Holidays / Print Summary of Holidays
+                HR / Holidays Request / Print Summary of Holidays
         * The second will allow you to choose the holidays report for specific employees. Go on the list
-                HR / Human Resources / Employees
+                HR / Employees / Employees
             then select the ones you want to choose, click on the print icon and select the option
                 'Print Summary of Employee's Holidays'
     - The wizard allows you to choose if you want to print either the Confirmed & Validated holidays or only the Validated ones. These states must be set up by a user from the group 'HR' and with the role 'holidays'. You can define these features in the security tab from the user data in
@@ -51,19 +51,13 @@
     'init_xml': [],
     'update_xml': [
         'security/ir.model.access.csv',
-<<<<<<< HEAD
-        'hr_holidays_workflow.xml',
-        'hr_holidays_view.xml',
-        'hr_holidays_report.xml',
-=======
         'hr_workflow.xml',
         'hr_view.xml',
->>>>>>> 07272579
         'hr_holidays_wizard.xml',
         'hr_holidays_report.xml',
         #'process/hr_holidays_process.xml'
     ],
-    'demo_xml': ['hr_holidays_demo.xml'],
+    'demo_xml': [],
     'installable': True,
     'active': False,
     'certificate': '0086579209325',
