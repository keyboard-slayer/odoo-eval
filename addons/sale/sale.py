# -*- coding: utf-8 -*-
##############################################################################
#
#    OpenERP, Open Source Management Solution
#    Copyright (C) 2004-2010 Tiny SPRL (<http://tiny.be>).
#
#    This program is free software: you can redistribute it and/or modify
#    it under the terms of the GNU Affero General Public License as
#    published by the Free Software Foundation, either version 3 of the
#    License, or (at your option) any later version.
#
#    This program is distributed in the hope that it will be useful,
#    but WITHOUT ANY WARRANTY; without even the implied warranty of
#    MERCHANTABILITY or FITNESS FOR A PARTICULAR PURPOSE.  See the
#    GNU Affero General Public License for more details.
#
#    You should have received a copy of the GNU Affero General Public License
#    along with this program.  If not, see <http://www.gnu.org/licenses/>.
#
##############################################################################

from datetime import datetime, timedelta
from dateutil.relativedelta import relativedelta
import time
import pooler
from osv import fields, osv
from tools.translate import _
from tools import DEFAULT_SERVER_DATE_FORMAT, DEFAULT_SERVER_DATETIME_FORMAT, DATETIME_FORMATS_MAP, float_compare
import decimal_precision as dp
import netsvc

class sale_shop(osv.osv):
    _name = "sale.shop"
    _description = "Sales Shop"
    _columns = {
        'name': fields.char('Shop Name', size=64, required=True),
        'payment_default_id': fields.many2one('account.payment.term', 'Default Payment Term', required=True),
        'pricelist_id': fields.many2one('product.pricelist', 'Pricelist'),
        'project_id': fields.many2one('account.analytic.account', 'Analytic Account', domain=[('parent_id', '!=', False)]),
        'company_id': fields.many2one('res.company', 'Company', required=False),
    }
    _defaults = {
        'company_id': lambda s, cr, uid, c: s.pool.get('res.company')._company_default_get(cr, uid, 'sale.shop', context=c),
    }

sale_shop()

class sale_order(osv.osv):
    _name = "sale.order"
    _inherit = ['mail.thread', 'ir.needaction_mixin']
    _description = "Sales Order"

    def copy(self, cr, uid, id, default=None, context=None):
        if not default:
            default = {}
        default.update({
            'state': 'draft',
            'invoice_ids': [],
            'date_confirm': False,
            'name': self.pool.get('ir.sequence').get(cr, uid, 'sale.order'),
        })
        return super(sale_order, self).copy(cr, uid, id, default, context=context)

    def _amount_line_tax(self, cr, uid, line, context=None):
        val = 0.0
        for c in self.pool.get('account.tax').compute_all(cr, uid, line.tax_id, line.price_unit * (1-(line.discount or 0.0)/100.0), line.product_uom_qty, line.product_id, line.order_id.partner_id)['taxes']:
            val += c.get('amount', 0.0)
        return val

    def _amount_all(self, cr, uid, ids, field_name, arg, context=None):
        cur_obj = self.pool.get('res.currency')
        res = {}
        for order in self.browse(cr, uid, ids, context=context):
            res[order.id] = {
                'amount_untaxed': 0.0,
                'amount_tax': 0.0,
                'amount_total': 0.0,
            }
            val = val1 = 0.0
            cur = order.pricelist_id.currency_id
            for line in order.order_line:
                val1 += line.price_subtotal
                val += self._amount_line_tax(cr, uid, line, context=context)
            res[order.id]['amount_tax'] = cur_obj.round(cr, uid, cur, val)
            res[order.id]['amount_untaxed'] = cur_obj.round(cr, uid, cur, val1)
            res[order.id]['amount_total'] = res[order.id]['amount_untaxed'] + res[order.id]['amount_tax']
        return res


    def _invoiced_rate(self, cursor, user, ids, name, arg, context=None):
        res = {}
        for sale in self.browse(cursor, user, ids, context=context):
            if sale.invoiced:
                res[sale.id] = 100.0
                continue
            tot = 0.0
            for invoice in sale.invoice_ids:
                if invoice.state not in ('draft', 'cancel'):
                    tot += invoice.amount_untaxed
            if tot:
                res[sale.id] = min(100.0, tot * 100.0 / (sale.amount_untaxed or 1.00))
            else:
                res[sale.id] = 0.0
        return res

    def _invoice_exists(self, cursor, user, ids, name, arg, context=None):
        res = {}
        for sale in self.browse(cursor, user, ids, context=context):
            res[sale.id] = False
            if sale.invoice_ids:
                res[sale.id] = True
        return res

    def _invoiced(self, cursor, user, ids, name, arg, context=None):
        res = {}
        for sale in self.browse(cursor, user, ids, context=context):
            res[sale.id] = True
            invoice_existence = False
            for invoice in sale.invoice_ids:
                if invoice.state!='cancel':
                    invoice_existence = True
                    if invoice.state != 'paid':
                        res[sale.id] = False
                        break
            if not invoice_existence or sale.state == 'manual':
                res[sale.id] = False
        return res

    def _invoiced_search(self, cursor, user, obj, name, args, context=None):
        if not len(args):
            return []
        clause = ''
        sale_clause = ''
        no_invoiced = False
        for arg in args:
            if arg[1] == '=':
                if arg[2]:
                    clause += 'AND inv.state = \'paid\''
                else:
                    clause += 'AND inv.state != \'cancel\' AND sale.state != \'cancel\'  AND inv.state <> \'paid\'  AND rel.order_id = sale.id '
                    sale_clause = ',  sale_order AS sale '
                    no_invoiced = True

        cursor.execute('SELECT rel.order_id ' \
                'FROM sale_order_invoice_rel AS rel, account_invoice AS inv '+ sale_clause + \
                'WHERE rel.invoice_id = inv.id ' + clause)
        res = cursor.fetchall()
        if no_invoiced:
            cursor.execute('SELECT sale.id ' \
                    'FROM sale_order AS sale ' \
                    'WHERE sale.id NOT IN ' \
                        '(SELECT rel.order_id ' \
                        'FROM sale_order_invoice_rel AS rel) and sale.state != \'cancel\'')
            res.extend(cursor.fetchall())
        if not res:
            return [('id', '=', 0)]
        return [('id', 'in', [x[0] for x in res])]

    def _get_order(self, cr, uid, ids, context=None):
        result = {}
        for line in self.pool.get('sale.order.line').browse(cr, uid, ids, context=context):
            result[line.order_id.id] = True
        return result.keys()

    _columns = {
        'name': fields.char('Order Reference', size=64, required=True,
            readonly=True, states={'draft': [('readonly', False)], 'sent': [('readonly', False)]}, select=True),
        'shop_id': fields.many2one('sale.shop', 'Shop', required=True, readonly=True, states={'draft': [('readonly', False)], 'sent': [('readonly', False)]}),
        'origin': fields.char('Source Document', size=64, help="Reference of the document that generated this sales order request."),
        'client_order_ref': fields.char('Customer Reference', size=64),
        'state': fields.selection([
            ('draft', 'Draft Quotation'),
            ('sent', 'Quotation Sent'),
            ('cancel', 'Cancelled'),
            ('waiting_date', 'Waiting Schedule'),
            ('progress', 'Sale Order'),
            ('manual', 'Sale to Invoice'),
            ('invoice_except', 'Invoice Exception'),
            ('done', 'Done'),
            ], 'Status', readonly=True, help="Gives the state of the quotation or sales order. \nThe exception state is automatically set when a cancel operation occurs in the processing of a document linked to the sale order. \nThe 'Waiting Schedule' state is set when the invoice is confirmed but waiting for the scheduler to run on the order date.", select=True),
        'date_order': fields.date('Date', required=True, readonly=True, select=True, states={'draft': [('readonly', False)], 'sent': [('readonly', False)]}),
        'create_date': fields.datetime('Creation Date', readonly=True, select=True, help="Date on which sales order is created."),
        'date_confirm': fields.date('Confirmation Date', readonly=True, select=True, help="Date on which sales order is confirmed."),
        'user_id': fields.many2one('res.users', 'Salesperson', states={'draft': [('readonly', False)], 'sent': [('readonly', False)]}, select=True),
        'partner_id': fields.many2one('res.partner', 'Customer', readonly=True, states={'draft': [('readonly', False)], 'sent': [('readonly', False)]}, required=True, change_default=True, select=True),
        'partner_invoice_id': fields.many2one('res.partner', 'Invoice Address', readonly=True, required=True, states={'draft': [('readonly', False)], 'sent': [('readonly', False)]}, help="Invoice address for current sales order."),
        'partner_shipping_id': fields.many2one('res.partner', 'Shipping Address', readonly=True, required=True, states={'draft': [('readonly', False)], 'sent': [('readonly', False)]}, help="Shipping address for current sales order."),
        'order_policy': fields.selection([
                ('manual', 'On Demand'),
            ], 'Create Invoice', required=True, readonly=True, states={'draft': [('readonly', False)], 'sent': [('readonly', False)]},
            help="""This field controls how invoice and delivery operations are synchronized.
  - With 'Before Delivery', a draft invoice is created, and it must be paid before delivery."""),
        'pricelist_id': fields.many2one('product.pricelist', 'Pricelist', required=True, readonly=True, states={'draft': [('readonly', False)], 'sent': [('readonly', False)]}, help="Pricelist for current sales order."),
        'project_id': fields.many2one('account.analytic.account', 'Contract/Analytic Account', readonly=True, states={'draft': [('readonly', False)], 'sent': [('readonly', False)]}, help="The analytic account related to a sales order."),

        'order_line': fields.one2many('sale.order.line', 'order_id', 'Order Lines', readonly=True, states={'draft': [('readonly', False)], 'sent': [('readonly', False)]}),
        'invoice_ids': fields.many2many('account.invoice', 'sale_order_invoice_rel', 'order_id', 'invoice_id', 'Invoices', readonly=True, help="This is the list of invoices that have been generated for this sales order. The same sales order may have been invoiced in several times (by line for example)."),
        'invoiced_rate': fields.function(_invoiced_rate, string='Invoiced', type='float'),
        'invoiced': fields.function(_invoiced, string='Paid',
            fnct_search=_invoiced_search, type='boolean', help="It indicates that an invoice has been paid."),
        'invoice_exists': fields.function(_invoice_exists, string='Invoiced',
            fnct_search=_invoiced_search, type='boolean', help="It indicates that sale order has at least one invoice."),
        'note': fields.text('Terms and conditions'),

        'amount_untaxed': fields.function(_amount_all, digits_compute= dp.get_precision('Account'), string='Untaxed Amount',
            store = {
                'sale.order': (lambda self, cr, uid, ids, c={}: ids, ['order_line'], 10),
                'sale.order.line': (_get_order, ['price_unit', 'tax_id', 'discount', 'product_uom_qty'], 10),
            },
            multi='sums', help="The amount without tax."),
        'amount_tax': fields.function(_amount_all, digits_compute= dp.get_precision('Account'), string='Taxes',
            store = {
                'sale.order': (lambda self, cr, uid, ids, c={}: ids, ['order_line'], 10),
                'sale.order.line': (_get_order, ['price_unit', 'tax_id', 'discount', 'product_uom_qty'], 10),
            },
            multi='sums', help="The tax amount."),
        'amount_total': fields.function(_amount_all, digits_compute= dp.get_precision('Account'), string='Total',
            store = {
                'sale.order': (lambda self, cr, uid, ids, c={}: ids, ['order_line'], 10),
                'sale.order.line': (_get_order, ['price_unit', 'tax_id', 'discount', 'product_uom_qty'], 10),
            },
            multi='sums', help="The total amount."),

        'invoice_quantity': fields.selection([('order', 'Ordered Quantities')], 'Invoice on', help="The sale order will automatically create the invoice proposition (draft invoice).", required=True, readonly=True, states={'draft': [('readonly', False)]}),
        'payment_term': fields.many2one('account.payment.term', 'Payment Term'),
        'fiscal_position': fields.many2one('account.fiscal.position', 'Fiscal Position'),
        'company_id': fields.related('shop_id','company_id',type='many2one',relation='res.company',string='Company',store=True,readonly=True)
    }
    _defaults = {
        'date_order': fields.date.context_today,
        'order_policy': 'manual',
        'state': 'draft',
        'user_id': lambda obj, cr, uid, context: uid,
        'name': lambda obj, cr, uid, context: obj.pool.get('ir.sequence').get(cr, uid, 'sale.order'),
        'invoice_quantity': 'order',
        'partner_invoice_id': lambda self, cr, uid, context: context.get('partner_id', False) and self.pool.get('res.partner').address_get(cr, uid, [context['partner_id']], ['invoice'])['invoice'],
        'partner_shipping_id': lambda self, cr, uid, context: context.get('partner_id', False) and self.pool.get('res.partner').address_get(cr, uid, [context['partner_id']], ['delivery'])['delivery'],
    }
    _sql_constraints = [
        ('name_uniq', 'unique(name, company_id)', 'Order Reference must be unique per Company!'),
    ]
    _order = 'name desc'

    # Form filling
    def unlink(self, cr, uid, ids, context=None):
        sale_orders = self.read(cr, uid, ids, ['state'], context=context)
        unlink_ids = []
        for s in sale_orders:
            if s['state'] in ['draft', 'cancel']:
                unlink_ids.append(s['id'])
            else:
                raise osv.except_osv(_('Invalid Action!'), _('In order to delete a confirmed sale order, you must cancel it before !'))

        return osv.osv.unlink(self, cr, uid, unlink_ids, context=context)

    def onchange_pricelist_id(self, cr, uid, ids, pricelist_id, order_lines, context={}):
        if (not pricelist_id) or (not order_lines):
            return {}
        warning = {
            'title': _('Pricelist Warning!'),
            'message' : _('If you change the pricelist of this order (and eventually the currency), prices of existing order lines will not be updated.')
        }
        return {'warning': warning}


    def onchange_partner_id(self, cr, uid, ids, part):
        if not part:
            return {'value': {'partner_invoice_id': False, 'partner_shipping_id': False,  'payment_term': False, 'fiscal_position': False}}

        addr = self.pool.get('res.partner').address_get(cr, uid, [part], ['delivery', 'invoice', 'contact'])
        part = self.pool.get('res.partner').browse(cr, uid, part)
        pricelist = part.property_product_pricelist and part.property_product_pricelist.id or False
        payment_term = part.property_payment_term and part.property_payment_term.id or False
        fiscal_position = part.property_account_position and part.property_account_position.id or False
        dedicated_salesman = part.user_id and part.user_id.id or uid
        val = {
            'partner_invoice_id': addr['invoice'],
            'partner_shipping_id': addr['delivery'],
            'payment_term': payment_term,
            'fiscal_position': fiscal_position,
            'user_id': dedicated_salesman,
        }
        if pricelist:
            val['pricelist_id'] = pricelist
        return {'value': val}

    def create(self, cr, uid, vals, context=None):
        order =  super(sale_order, self).create(cr, uid, vals, context=context)
        if order:
            self.create_send_note(cr, uid, [order], context=context)
        return order

    def button_dummy(self, cr, uid, ids, context=None):
        return True

    # FIXME: deprecated method, overriders should be using _prepare_invoice() instead.
    #        can be removed after 6.1.
    def _inv_get(self, cr, uid, order, context=None):
        return {}

    def _prepare_invoice(self, cr, uid, order, lines, context=None):
        """Prepare the dict of values to create the new invoice for a
           sale order. This method may be overridden to implement custom
           invoice generation (making sure to call super() to establish
           a clean extension chain).

           :param browse_record order: sale.order record to invoice
           :param list(int) line: list of invoice line IDs that must be
                                  attached to the invoice
           :return: dict of value to create() the invoice
        """
        if context is None:
            context = {}
        journal_ids = self.pool.get('account.journal').search(cr, uid,
            [('type', '=', 'sale'), ('company_id', '=', order.company_id.id)],
            limit=1)
        if not journal_ids:
            raise osv.except_osv(_('Error!'),
                _('Please define sales journal for this company: "%s" (id:%d).') % (order.company_id.name, order.company_id.id))
        invoice_vals = {
            'name': order.client_order_ref or '',
            'origin': order.name,
            'type': 'out_invoice',
            'reference': order.client_order_ref or order.name,
            'account_id': order.partner_id.property_account_receivable.id,
            'partner_id': order.partner_id.id,
            'journal_id': journal_ids[0],
            'invoice_line': [(6, 0, lines)],
            'currency_id': order.pricelist_id.currency_id.id,
            'comment': order.note,
            'payment_term': order.payment_term and order.payment_term.id or False,
            'fiscal_position': order.fiscal_position.id or order.partner_id.property_account_position.id,
            'date_invoice': context.get('date_invoice', False),
            'company_id': order.company_id.id,
            'user_id': order.user_id and order.user_id.id or False
        }

        # Care for deprecated _inv_get() hook - FIXME: to be removed after 6.1
        invoice_vals.update(self._inv_get(cr, uid, order, context=context))
        return invoice_vals

    def _make_invoice(self, cr, uid, order, lines, context=None):
        inv_obj = self.pool.get('account.invoice')
        obj_invoice_line = self.pool.get('account.invoice.line')
        if context is None:
            context = {}
        invoiced_sale_line_ids = self.pool.get('sale.order.line').search(cr, uid, [('order_id', '=', order.id), ('invoiced', '=', True)], context=context)
        from_line_invoice_ids = []
        for invoiced_sale_line_id in self.pool.get('sale.order.line').browse(cr, uid, invoiced_sale_line_ids, context=context):
            for invoice_line_id in invoiced_sale_line_id.invoice_lines:
                if invoice_line_id.invoice_id.id not in from_line_invoice_ids:
                    from_line_invoice_ids.append(invoice_line_id.invoice_id.id)
        for preinv in order.invoice_ids:
            if preinv.state not in ('cancel',) and preinv.id not in from_line_invoice_ids:
                for preline in preinv.invoice_line:
                    inv_line_id = obj_invoice_line.copy(cr, uid, preline.id, {'invoice_id': False, 'price_unit': -preline.price_unit})
                    lines.append(inv_line_id)
        inv = self._prepare_invoice(cr, uid, order, lines, context=context)
        inv_id = inv_obj.create(cr, uid, inv, context=context)
        data = inv_obj.onchange_payment_term_date_invoice(cr, uid, [inv_id], inv['payment_term'], time.strftime(DEFAULT_SERVER_DATE_FORMAT))
        if data.get('value', False):
            inv_obj.write(cr, uid, [inv_id], data['value'], context=context)
        inv_obj.button_compute(cr, uid, [inv_id])
        return inv_id

    def print_quotation(self, cr, uid, ids, context=None):
        '''
        This function prints the sale order and mark it as sent, so that we can see more easily the next step of the workflow
        '''
        assert len(ids) == 1, 'This option should only be used for a single id at a time'
        wf_service = netsvc.LocalService("workflow")
        wf_service.trg_validate(uid, 'sale.order', ids[0], 'quotation_sent', cr)
        datas = {
                 'model': 'sale.order',
                 'ids': ids,
                 'form': self.read(cr, uid, ids[0], context=context),
        }
        return {'type': 'ir.actions.report.xml', 'report_name': 'sale.order', 'datas': datas, 'nodestroy': True}

    def manual_invoice(self, cr, uid, ids, context=None):
        """ create invoices for the given sale orders (ids), and open the form
            view of one of the newly created invoices
        """
        mod_obj = self.pool.get('ir.model.data')
        wf_service = netsvc.LocalService("workflow")

        # create invoices through the sale orders' workflow
        inv_ids0 = set(inv.id for sale in self.browse(cr, uid, ids, context) for inv in sale.invoice_ids)
        for id in ids:
            wf_service.trg_validate(uid, 'sale.order', id, 'manual_invoice', cr)
        inv_ids1 = set(inv.id for sale in self.browse(cr, uid, ids, context) for inv in sale.invoice_ids)
        # determine newly created invoices
        new_inv_ids = list(inv_ids1 - inv_ids0)

        res = mod_obj.get_object_reference(cr, uid, 'account', 'invoice_form')
        res_id = res and res[1] or False,

        return {
            'name': _('Customer Invoices'),
            'view_type': 'form',
            'view_mode': 'form',
            'view_id': [res_id],
            'res_model': 'account.invoice',
            'context': "{'type':'out_invoice'}",
            'type': 'ir.actions.act_window',
            'nodestroy': True,
            'target': 'current',
            'res_id': new_inv_ids and new_inv_ids[0] or False,
        }

    def action_view_invoice(self, cr, uid, ids, context=None):
        '''
        This function returns an action that display existing invoices of given sale order ids. It can either be a in a list or in a form view, if there is only one invoice to show.
        '''
        mod_obj = self.pool.get('ir.model.data')
        act_obj = self.pool.get('ir.actions.act_window')

        result = mod_obj.get_object_reference(cr, uid, 'account', 'action_invoice_tree1')
        id = result and result[1] or False
        result = act_obj.read(cr, uid, [id], context=context)[0]
        #compute the number of invoices to display
        inv_ids = []
        for so in self.browse(cr, uid, ids, context=context):
            inv_ids += [invoice.id for invoice in so.invoice_ids]
        #choose the view_mode accordingly
        if len(inv_ids)>1:
            result['domain'] = "[('id','in',["+','.join(map(str, inv_ids))+"])]"
        else:
            res = mod_obj.get_object_reference(cr, uid, 'account', 'invoice_form')
            result['views'] = [(res and res[1] or False, 'form')]
            result['res_id'] = inv_ids and inv_ids[0] or False
        return result

    def test_no_product(self, cr, uid, order, context):
        for line in order.order_line:
            if line.product_id and (line.product_id.type<>'service'):
                return False
        return True

    def action_invoice_create(self, cr, uid, ids, grouped=False, states=['confirmed', 'done', 'exception'], date_inv = False, context=None):
        res = False
        invoices = {}
        invoice_ids = []
        invoice = self.pool.get('account.invoice')
        obj_sale_order_line = self.pool.get('sale.order.line')
        partner_currency = {}
        if context is None:
            context = {}
        # If date was specified, use it as date invoiced, usefull when invoices are generated this month and put the
        # last day of the last month as invoice date
        if date_inv:
            context['date_inv'] = date_inv
        for o in self.browse(cr, uid, ids, context=context):
            currency_id = o.pricelist_id.currency_id.id
            if (o.partner_id.id in partner_currency) and (partner_currency[o.partner_id.id] <> currency_id):
                raise osv.except_osv(
                    _('Error!'),
                    _('You cannot group sales having different currencies for the same partner.'))

            partner_currency[o.partner_id.id] = currency_id
            lines = []
            for line in o.order_line:
                if line.invoiced:
                    continue
                elif (line.state in states):
                    lines.append(line.id)
            created_lines = obj_sale_order_line.invoice_line_create(cr, uid, lines)
            if created_lines:
                invoices.setdefault(o.partner_id.id, []).append((o, created_lines))
        if not invoices:
            for o in self.browse(cr, uid, ids, context=context):
                for i in o.invoice_ids:
                    if i.state == 'draft':
                        return i.id
        for val in invoices.values():
            if grouped:
                res = self._make_invoice(cr, uid, val[0][0], reduce(lambda x, y: x + y, [l for o, l in val], []), context=context)
                invoice_ref = ''
                for o, l in val:
                    invoice_ref += o.name + '|'
                    self.write(cr, uid, [o.id], {'state': 'progress'})
                    cr.execute('insert into sale_order_invoice_rel (order_id,invoice_id) values (%s,%s)', (o.id, res))
                invoice.write(cr, uid, [res], {'origin': invoice_ref, 'name': invoice_ref})
            else:
                for order, il in val:
                    res = self._make_invoice(cr, uid, order, il, context=context)
                    invoice_ids.append(res)
                    self.write(cr, uid, [order.id], {'state': 'progress'})
                    cr.execute('insert into sale_order_invoice_rel (order_id,invoice_id) values (%s,%s)', (order.id, res))
        if res:
            self.invoice_send_note(cr, uid, ids, res, context)
        return res

    def action_invoice_cancel(self, cr, uid, ids, context=None):
        if context is None:
            context = {}
        for sale in self.browse(cr, uid, ids, context=context):
            for line in sale.order_line:
                #
                # Check if the line is invoiced (has asociated invoice
                # lines from non-cancelled invoices).
                #
                invoiced = False
                for iline in line.invoice_lines:
                    if iline.invoice_id and iline.invoice_id.state != 'cancel':
                        invoiced = True
                        break
                # Update the line (only when needed)
                if line.invoiced != invoiced:
                    self.pool.get('sale.order.line').write(cr, uid, [line.id], {'invoiced': invoiced}, context=context)
        self.write(cr, uid, ids, {'state': 'invoice_except', 'invoice_ids': False}, context=context)
        return True

    def action_invoice_end(self, cr, uid, ids, context=None):
        for order in self.browse(cr, uid, ids, context=context):
            #
            # Update the sale order lines state (and invoiced flag).
            #
            for line in order.order_line:
                vals = {}
                #
                # Check if the line is invoiced (has asociated invoice
                # lines from non-cancelled invoices).
                #
                invoiced = False
                for iline in line.invoice_lines:
                    if iline.invoice_id and iline.invoice_id.state != 'cancel':
                        invoiced = True
                        break
                if line.invoiced != invoiced:
                    vals['invoiced'] = invoiced
                # If the line was in exception state, now it gets confirmed.
                if line.state == 'exception':
                    vals['state'] = 'confirmed'
                # Update the line (only when needed).
                if vals:
                    self.pool.get('sale.order.line').write(cr, uid, [line.id], vals, context=context)
            #
            # Update the sales order state.
            #
            if order.state == 'invoice_except':
                self.write(cr, uid, [order.id], {'state': 'progress'}, context=context)
            self.invoice_paid_send_note(cr, uid, [order.id], context=context)
        return True

    def action_cancel(self, cr, uid, ids, context=None):
        wf_service = netsvc.LocalService("workflow")
        if context is None:
            context = {}
        sale_order_line_obj = self.pool.get('sale.order.line')
        for sale in self.browse(cr, uid, ids, context=context):
            for inv in sale.invoice_ids:
                if inv.state not in ('draft', 'cancel'):
                    raise osv.except_osv(
                        _('Cannot cancel this sales order!'),
                        _('First cancel all invoices attached to this sales order.'))
            for r in self.read(cr, uid, ids, ['invoice_ids']):
                for inv in r['invoice_ids']:
                    wf_service.trg_validate(uid, 'account.invoice', inv, 'invoice_cancel', cr)
            sale_order_line_obj.write(cr, uid, [l.id for l in  sale.order_line],
                    {'state': 'cancel'})
            self.cancel_send_note(cr, uid, [sale.id], context=None)
        self.write(cr, uid, ids, {'state': 'cancel'})
        return True

    def action_button_confirm(self, cr, uid, ids, context=None):
        assert len(ids) == 1, 'This option should only be used for a single id at a time.'
        wf_service = netsvc.LocalService('workflow')
        wf_service.trg_validate(uid, 'sale.order', ids[0], 'order_confirm', cr)

        # redisplay the record as a sale order
        view_ref = self.pool.get('ir.model.data').get_object_reference(cr, uid, 'sale', 'view_order_form')
        view_id = view_ref and view_ref[1] or False,
        return {
            'type': 'ir.actions.act_window',
            'name': _('Sales Order'),
            'res_model': 'sale.order',
            'res_id': ids[0],
            'view_type': 'form',
            'view_mode': 'form',
            'view_id': view_id,
            'target': 'current',
            'nodestroy': True,
        }

    def action_wait(self, cr, uid, ids, context=None):
        for o in self.browse(cr, uid, ids):
            if not o.order_line:
                raise osv.except_osv(_('Error!'),_('You cannot confirm a sale order which has no line.'))
            noprod = self.test_no_product(cr, uid, o, context)
            if (o.order_policy == 'manual') or noprod:
                self.write(cr, uid, [o.id], {'state': 'manual', 'date_confirm': fields.date.context_today(self, cr, uid, context=context)})
            else:
                self.write(cr, uid, [o.id], {'state': 'progress', 'date_confirm': fields.date.context_today(self, cr, uid, context=context)})
            self.pool.get('sale.order.line').button_confirm(cr, uid, [x.id for x in o.order_line])
            self.confirm_send_note(cr, uid, ids, context)
        return True

    def action_quotation_send(self, cr, uid, ids, context=None):
        '''
        This function opens a window to compose an email, with the edi sale template message loaded by default
        '''
        assert len(ids) == 1, 'This option should only be used for a single id at a time.'
        mod_obj = self.pool.get('ir.model.data')
        template = mod_obj.get_object_reference(cr, uid, 'sale', 'email_template_edi_sale')
        template_id = template and template[1] or False
        res = mod_obj.get_object_reference(cr, uid, 'mail', 'email_compose_message_wizard_form')
        res_id = res and res[1] or False
        ctx = dict(context)
        ctx.update({
            'default_model': 'sale.order',
            'default_res_id': ids[0],
            'default_use_template': True,
            'default_template_id': template_id,
            'mark_so_as_sent': True
        })
        return {
            'view_type': 'form',
            'view_mode': 'form',
            'res_model': 'mail.compose.message',
            'views': [(res_id, 'form')],
            'view_id': res_id,
            'type': 'ir.actions.act_window',
            'target': 'new',
            'context': ctx,
            'nodestroy': True,
        }

    def action_done(self, cr, uid, ids, context=None):
        self.done_send_note(cr, uid, ids, context=context)
        return self.write(cr, uid, ids, {'state': 'done'}, context=context)

    # ------------------------------------------------
    # OpenChatter methods and notifications
    # ------------------------------------------------

    def needaction_domain_get(self, cr, uid, ids, context=None):
        return [('state', '=', 'draft'), ('user_id','=',uid)]

    def create_send_note(self, cr, uid, ids, context=None):
        for obj in self.browse(cr, uid, ids, context=context):
            self.message_post(cr, uid, [obj.id], body=_("Quotation for <em>%s</em> has been <b>created</b>.") % (obj.partner_id.name), subtype="mt_sale_new", context=context)

    def confirm_send_note(self, cr, uid, ids, context=None):
        for obj in self.browse(cr, uid, ids, context=context):
            self.message_post(cr, uid, [obj.id], body=_("Quotation for <em>%s</em> <b>converted</b> to Sale Order of %s %s.") % (obj.partner_id.name, obj.amount_total, obj.pricelist_id.currency_id.symbol), context=context)

    def cancel_send_note(self, cr, uid, ids, context=None):
        for obj in self.browse(cr, uid, ids, context=context):
            self.message_post(cr, uid, [obj.id], body=_("Sale Order for <em>%s</em> <b>cancelled</b>.") % (obj.partner_id.name), context=context)
<<<<<<< HEAD

    def delivery_send_note(self, cr, uid, ids, picking_id, context=None):
        for order in self.browse(cr, uid, ids, context=context):
            for picking in (pck for pck in order.picking_ids if pck.id == picking_id):
                # convert datetime field to a datetime, using server format, then
                # convert it to the user TZ and re-render it with %Z to add the timezone
                picking_datetime = fields.DT.datetime.strptime(picking.min_date, DEFAULT_SERVER_DATETIME_FORMAT)
                picking_date_str = fields.datetime.context_timestamp(cr, uid, picking_datetime, context=context).strftime(DATETIME_FORMATS_MAP['%+'] + " (%Z)")
                self.message_post(cr, uid, [order.id], body=_("Delivery Order <em>%s</em> <b>scheduled</b> for %s.") % (picking.name, picking_date_str), context=context)

    def delivery_end_send_note(self, cr, uid, ids, context=None):
        self.message_post(cr, uid, ids, body=_("Order <b>delivered</b>."), subtype="mt_sale_delivered", context=context)
=======
            
    def done_send_note(self, cr, uid, ids, context=None):
        for obj in self.browse(cr, uid, ids, context=context):
            self.message_post(cr, uid, [obj.id], body=_("Sale Order for <em>%s</em> set to <b>Done</b>") % (obj.partner_id.name), context=context)
>>>>>>> 70f6e847

    def invoice_paid_send_note(self, cr, uid, ids, context=None):
        self.message_post(cr, uid, ids, body=_("Invoice <b>paid</b>."), subtype="sale_subtype_paid", context=context)

    def invoice_send_note(self, cr, uid, ids, invoice_id, context=None):
        for order in self.browse(cr, uid, ids, context=context):
            for invoice in (inv for inv in order.invoice_ids if inv.id == invoice_id):
                self.message_post(cr, uid, [order.id], body=_("Draft Invoice of %s %s <b>waiting for validation</b>.") % (invoice.amount_total, invoice.currency_id.symbol), context=context)

sale_order()

# TODO add a field price_unit_uos
# - update it on change product and unit price
# - use it in report if there is a uos
class sale_order_line(osv.osv):

    def _amount_line(self, cr, uid, ids, field_name, arg, context=None):
        tax_obj = self.pool.get('account.tax')
        cur_obj = self.pool.get('res.currency')
        res = {}
        if context is None:
            context = {}
        for line in self.browse(cr, uid, ids, context=context):
            price = line.price_unit * (1 - (line.discount or 0.0) / 100.0)
            taxes = tax_obj.compute_all(cr, uid, line.tax_id, price, line.product_uom_qty, line.product_id, line.order_id.partner_id)
            cur = line.order_id.pricelist_id.currency_id
            res[line.id] = cur_obj.round(cr, uid, cur, taxes['total'])
        return res

    def _get_uom_id(self, cr, uid, *args):
        try:
            proxy = self.pool.get('ir.model.data')
            result = proxy.get_object_reference(cr, uid, 'product', 'product_uom_unit')
            return result[1]
        except Exception, ex:
            return False

    _name = 'sale.order.line'
    _description = 'Sales Order Line'
    _columns = {
        'order_id': fields.many2one('sale.order', 'Order Reference', required=True, ondelete='cascade', select=True, readonly=True, states={'draft':[('readonly',False)]}),
        'name': fields.text('Product Description', size=256, required=True, select=True, readonly=True, states={'draft': [('readonly', False)]}),
        'sequence': fields.integer('Sequence', help="Gives the sequence order when displaying a list of sales order lines."),
        'product_id': fields.many2one('product.product', 'Product', domain=[('sale_ok', '=', True)], change_default=True),
        'invoice_lines': fields.many2many('account.invoice.line', 'sale_order_line_invoice_rel', 'order_line_id', 'invoice_id', 'Invoice Lines', readonly=True),
        'invoiced': fields.boolean('Invoiced', readonly=True),
        'price_unit': fields.float('Unit Price', required=True, digits_compute= dp.get_precision('Product Price'), readonly=True, states={'draft': [('readonly', False)]}),
        'price_subtotal': fields.function(_amount_line, string='Subtotal', digits_compute= dp.get_precision('Account')),
        'tax_id': fields.many2many('account.tax', 'sale_order_tax', 'order_line_id', 'tax_id', 'Taxes', readonly=True, states={'draft': [('readonly', False)]}),
        'address_allotment_id': fields.many2one('res.partner', 'Allotment Partner'),
        'product_uom_qty': fields.float('Quantity', digits_compute= dp.get_precision('Product UoS'), required=True, readonly=True, states={'draft': [('readonly', False)]}),
        'product_uom': fields.many2one('product.uom', 'Unit of Measure ', required=True, readonly=True, states={'draft': [('readonly', False)]}),
        'product_uos_qty': fields.float('Quantity (UoS)' ,digits_compute= dp.get_precision('Product UoS'), readonly=True, states={'draft': [('readonly', False)]}),
        'product_uos': fields.many2one('product.uom', 'Product UoS'),
        'discount': fields.float('Discount (%)', digits_compute= dp.get_precision('Discount'), readonly=True, states={'draft': [('readonly', False)]}),
        'th_weight': fields.float('Weight', readonly=True, states={'draft': [('readonly', False)]}),
        'state': fields.selection([('cancel', 'Cancelled'),('draft', 'Draft'),('confirmed', 'Confirmed'),('exception', 'Exception'),('done', 'Done')], 'Status', required=True, readonly=True,
                help='* The \'Draft\' state is set when the related sales order in draft state. \
                    \n* The \'Confirmed\' state is set when the related sales order is confirmed. \
                    \n* The \'Exception\' state is set when the related sales order is set as exception. \
                    \n* The \'Done\' state is set when the sales order line has been picked. \
                    \n* The \'Cancelled\' state is set when a user cancel the sales order related.'),
        'order_partner_id': fields.related('order_id', 'partner_id', type='many2one', relation='res.partner', store=True, string='Customer'),
        'salesman_id':fields.related('order_id', 'user_id', type='many2one', relation='res.users', store=True, string='Salesperson'),
        'company_id': fields.related('order_id', 'company_id', type='many2one', relation='res.company', string='Company', store=True, readonly=True),
    }
    _order = 'sequence, id'
    _defaults = {
        'product_uom' : _get_uom_id,
        'discount': 0.0,
        'product_uom_qty': 1,
        'product_uos_qty': 1,
        'sequence': 10,
        'invoiced': 0,
        'state': 'draft',
        'price_unit': 0.0,
    }

    def _get_line_qty(self, cr, uid, line, context=None):
        if (line.order_id.invoice_quantity=='order'):
            if line.product_uos:
                return line.product_uos_qty or 0.0
            return line.product_uom_qty

    def _get_line_uom(self, cr, uid, line, context=None):
        if (line.order_id.invoice_quantity=='order'):
            if line.product_uos:
                return line.product_uos.id
            return line.product_uom.id

    def _prepare_order_line_invoice_line(self, cr, uid, line, account_id=False, context=None):
        """Prepare the dict of values to create the new invoice line for a
           sale order line. This method may be overridden to implement custom
           invoice generation (making sure to call super() to establish
           a clean extension chain).

           :param browse_record line: sale.order.line record to invoice
           :param int account_id: optional ID of a G/L account to force
               (this is used for returning products including service)
           :return: dict of values to create() the invoice line
        """
        res = {}
        if not line.invoiced:
            if not account_id:
                if line.product_id:
                    account_id = line.product_id.product_tmpl_id.property_account_income.id
                    if not account_id:
                        account_id = line.product_id.categ_id.property_account_income_categ.id
                    if not account_id:
                        raise osv.except_osv(_('Error!'),
                                _('Please define income account for this product: "%s" (id:%d).') % \
                                    (line.product_id.name, line.product_id.id,))
                else:
                    prop = self.pool.get('ir.property').get(cr, uid,
                            'property_account_income_categ', 'product.category',
                            context=context)
                    account_id = prop and prop.id or False
            uosqty = self._get_line_qty(cr, uid, line, context=context)
            uos_id = self._get_line_uom(cr, uid, line, context=context)
            pu = 0.0
            if uosqty:
                pu = round(line.price_unit * line.product_uom_qty / uosqty,
                        self.pool.get('decimal.precision').precision_get(cr, uid, 'Product Price'))
            fpos = line.order_id.fiscal_position or False
            account_id = self.pool.get('account.fiscal.position').map_account(cr, uid, fpos, account_id)
            if not account_id:
                raise osv.except_osv(_('Error!'),
                            _('There is no Fiscal Position defined or Income category account defined for default properties of Product categories.'))
            res = {
                'name': line.name,
                'origin': line.order_id.name,
                'account_id': account_id,
                'price_unit': pu,
                'quantity': uosqty,
                'discount': line.discount,
                'uos_id': uos_id,
                'product_id': line.product_id.id or False,
                'invoice_line_tax_id': [(6, 0, [x.id for x in line.tax_id])],
                'account_analytic_id': line.order_id.project_id and line.order_id.project_id.id or False,
            }

        return res

    def invoice_line_create(self, cr, uid, ids, context=None):
        if context is None:
            context = {}

        create_ids = []
        sales = set()
        for line in self.browse(cr, uid, ids, context=context):
            vals = self._prepare_order_line_invoice_line(cr, uid, line, False, context)
            if vals:
                inv_id = self.pool.get('account.invoice.line').create(cr, uid, vals, context=context)
                cr.execute('insert into sale_order_line_invoice_rel (order_line_id,invoice_id) values (%s,%s)', (line.id, inv_id))
                self.write(cr, uid, [line.id], {'invoiced': True})
                sales.add(line.order_id.id)
                create_ids.append(inv_id)
        # Trigger workflow events
        wf_service = netsvc.LocalService("workflow")
        for sale_id in sales:
            wf_service.trg_write(uid, 'sale.order', sale_id, cr)
        return create_ids

    def button_cancel(self, cr, uid, ids, context=None):
        for line in self.browse(cr, uid, ids, context=context):
            if line.invoiced:
                raise osv.except_osv(_('Invalid Action!'), _('You cannot cancel a sale order line that has already been invoiced.'))
        return self.write(cr, uid, ids, {'state': 'cancel'})

    def button_confirm(self, cr, uid, ids, context=None):
        return self.write(cr, uid, ids, {'state': 'confirmed'})

    def button_done(self, cr, uid, ids, context=None):
        wf_service = netsvc.LocalService("workflow")
        res = self.write(cr, uid, ids, {'state': 'done'})
        for line in self.browse(cr, uid, ids, context=context):
            wf_service.trg_write(uid, 'sale.order', line.order_id.id, cr)
        return res

    def uos_change(self, cr, uid, ids, product_uos, product_uos_qty=0, product_id=None):
        product_obj = self.pool.get('product.product')
        if not product_id:
            return {'value': {'product_uom': product_uos,
                'product_uom_qty': product_uos_qty}, 'domain': {}}

        product = product_obj.browse(cr, uid, product_id)
        value = {
            'product_uom': product.uom_id.id,
        }
        # FIXME must depend on uos/uom of the product and not only of the coeff.
        try:
            value.update({
                'product_uom_qty': product_uos_qty / product.uos_coeff,
                'th_weight': product_uos_qty / product.uos_coeff * product.weight
            })
        except ZeroDivisionError:
            pass
        return {'value': value}

    def copy_data(self, cr, uid, id, default=None, context=None):
        if not default:
            default = {}
        default.update({'state': 'draft',  'invoiced': False, 'invoice_lines': []})
        return super(sale_order_line, self).copy_data(cr, uid, id, default, context=context)

    def product_id_change(self, cr, uid, ids, pricelist, product, qty=0,
            uom=False, qty_uos=0, uos=False, name='', partner_id=False,
            lang=False, update_tax=True, date_order=False, packaging=False, fiscal_position=False, flag=False, context=None):
        context = context or {}
        lang = lang or context.get('lang',False)
        if not  partner_id:
            raise osv.except_osv(_('No Customer Defined !'), _('Before choosing a product,\n select a customer in the sales form.'))
        warning = {}
        product_uom_obj = self.pool.get('product.uom')
        partner_obj = self.pool.get('res.partner')
        product_obj = self.pool.get('product.product')
        context = {'lang': lang, 'partner_id': partner_id}
        if partner_id:
            lang = partner_obj.browse(cr, uid, partner_id).lang
        context_partner = {'lang': lang, 'partner_id': partner_id}

        if not product:
            return {'value': {'th_weight': 0, 
                'product_uos_qty': qty}, 'domain': {'product_uom': [],
                   'product_uos': []}}
        if not date_order:
            date_order = time.strftime(DEFAULT_SERVER_DATE_FORMAT)
#
        result = {}
        warning_msgs = {}
        product_obj = product_obj.browse(cr, uid, product, context=context)

        uom2 = False
        if uom:
            uom2 = product_uom_obj.browse(cr, uid, uom)
            if product_obj.uom_id.category_id.id != uom2.category_id.id:
                uom = False
        if uos:
            if product_obj.uos_id:
                uos2 = product_uom_obj.browse(cr, uid, uos)
                if product_obj.uos_id.category_id.id != uos2.category_id.id:
                    uos = False
            else:
                uos = False
        fpos = fiscal_position and self.pool.get('account.fiscal.position').browse(cr, uid, fiscal_position) or False
        if update_tax: #The quantity only have changed
            result['tax_id'] = self.pool.get('account.fiscal.position').map_tax(cr, uid, fpos, product_obj.taxes_id)
            result.update({'type': product_obj.procure_method})

        if not flag:
            result['name'] = self.pool.get('product.product').name_get(cr, uid, [product_obj.id], context=context_partner)[0][1]
            if product_obj.description_sale:
                result['name'] += '\n'+product_obj.description_sale
        domain = {}
        if (not uom) and (not uos):
            result['product_uom'] = product_obj.uom_id.id
            if product_obj.uos_id:
                result['product_uos'] = product_obj.uos_id.id
                result['product_uos_qty'] = qty * product_obj.uos_coeff
                uos_category_id = product_obj.uos_id.category_id.id
            else:
                result['product_uos'] = False
                result['product_uos_qty'] = qty
                uos_category_id = False
            result['th_weight'] = qty * product_obj.weight
            domain = {'product_uom':
                        [('category_id', '=', product_obj.uom_id.category_id.id)],
                        'product_uos':
                        [('category_id', '=', uos_category_id)]}
        elif uos and not uom: # only happens if uom is False
            result['product_uom'] = product_obj.uom_id and product_obj.uom_id.id
            result['product_uom_qty'] = qty_uos / product_obj.uos_coeff
            result['th_weight'] = result['product_uom_qty'] * product_obj.weight
        elif uom: # whether uos is set or not
            default_uom = product_obj.uom_id and product_obj.uom_id.id
            q = product_uom_obj._compute_qty(cr, uid, uom, qty, default_uom)
            if product_obj.uos_id:
                result['product_uos'] = product_obj.uos_id.id
                result['product_uos_qty'] = qty * product_obj.uos_coeff
            else:
                result['product_uos'] = False
                result['product_uos_qty'] = qty
            result['th_weight'] = q * product_obj.weight        # Round the quantity up

        if not uom2:
            uom2 = product_obj.uom_id
        # get unit price

        if not pricelist:
            warn_msg = _('You have to select a pricelist or a customer in the sales form !\n'
                    'Please set one before choosing a product.')
            warning_msgs += _("No Pricelist ! : ") + warn_msg +"\n\n"
        else:
            price = self.pool.get('product.pricelist').price_get(cr, uid, [pricelist],
                    product, qty or 1.0, partner_id, {
                        'uom': uom or result.get('product_uom'),
                        'date': date_order,
                        })[pricelist]
            if price is False:
                warn_msg = _("Cannot find a pricelist line matching this product and quantity.\n"
                        "You have to change either the product, the quantity or the pricelist.")

                warning_msgs += _("No valid pricelist line found ! :") + warn_msg +"\n\n"
            else:
                result.update({'price_unit': price})
        if warning_msgs:
            warning = {
                       'title': _('Configuration Error!'),
                       'message' : warning_msgs
                    }
        return {'value': result, 'domain': domain, 'warning': warning}

    def product_uom_change(self, cursor, user, ids, pricelist, product, qty=0,
            uom=False, qty_uos=0, uos=False, name='', partner_id=False,
            lang=False, update_tax=True, date_order=False, context=None):
        context = context or {}
        lang = lang or ('lang' in context and context['lang'])
        if not uom:
            return {'value': {'price_unit': 0.0, 'product_uom' : uom or False}}
        return self.product_id_change(cursor, user, ids, pricelist, product,
                qty=qty, uom=uom, qty_uos=qty_uos, uos=uos, name=name,
                partner_id=partner_id, lang=lang, update_tax=update_tax,
                date_order=date_order, context=context)

    def unlink(self, cr, uid, ids, context=None):
        if context is None:
            context = {}
        """Allows to delete sales order lines in draft,cancel states"""
        for rec in self.browse(cr, uid, ids, context=context):
            if rec.state not in ['draft', 'cancel']:
                raise osv.except_osv(_('Invalid Action!'), _('Cannot delete a sales order line which is in state \'%s\'.') %(rec.state,))
        return super(sale_order_line, self).unlink(cr, uid, ids, context=context)

sale_order_line()

class mail_compose_message(osv.osv):
    _inherit = 'mail.compose.message'
    def send_mail(self, cr, uid, ids, context=None):
        context = context or {}
        if context.get('mark_so_as_sent', False) and context.get('default_res_id', False):
            wf_service = netsvc.LocalService("workflow")
            wf_service.trg_validate(uid, 'sale.order', context.get('default_res_id', False), 'quotation_sent', cr)
        return super(mail_compose_message, self).send_mail(cr, uid, ids, context=context)
mail_compose_message()

# vim:expandtab:smartindent:tabstop=4:softtabstop=4:shiftwidth=4:<|MERGE_RESOLUTION|>--- conflicted
+++ resolved
@@ -648,25 +648,10 @@
     def cancel_send_note(self, cr, uid, ids, context=None):
         for obj in self.browse(cr, uid, ids, context=context):
             self.message_post(cr, uid, [obj.id], body=_("Sale Order for <em>%s</em> <b>cancelled</b>.") % (obj.partner_id.name), context=context)
-<<<<<<< HEAD
-
-    def delivery_send_note(self, cr, uid, ids, picking_id, context=None):
-        for order in self.browse(cr, uid, ids, context=context):
-            for picking in (pck for pck in order.picking_ids if pck.id == picking_id):
-                # convert datetime field to a datetime, using server format, then
-                # convert it to the user TZ and re-render it with %Z to add the timezone
-                picking_datetime = fields.DT.datetime.strptime(picking.min_date, DEFAULT_SERVER_DATETIME_FORMAT)
-                picking_date_str = fields.datetime.context_timestamp(cr, uid, picking_datetime, context=context).strftime(DATETIME_FORMATS_MAP['%+'] + " (%Z)")
-                self.message_post(cr, uid, [order.id], body=_("Delivery Order <em>%s</em> <b>scheduled</b> for %s.") % (picking.name, picking_date_str), context=context)
-
-    def delivery_end_send_note(self, cr, uid, ids, context=None):
-        self.message_post(cr, uid, ids, body=_("Order <b>delivered</b>."), subtype="mt_sale_delivered", context=context)
-=======
-            
+    
     def done_send_note(self, cr, uid, ids, context=None):
         for obj in self.browse(cr, uid, ids, context=context):
             self.message_post(cr, uid, [obj.id], body=_("Sale Order for <em>%s</em> set to <b>Done</b>") % (obj.partner_id.name), context=context)
->>>>>>> 70f6e847
 
     def invoice_paid_send_note(self, cr, uid, ids, context=None):
         self.message_post(cr, uid, ids, body=_("Invoice <b>paid</b>."), subtype="sale_subtype_paid", context=context)
