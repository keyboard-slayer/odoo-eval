# -*- coding: utf-8 -*-
##############################################################################
#
#    OpenERP, Open Source Management Solution
#    Copyright (C) 2004-2010 Tiny SPRL (<http://tiny.be>).
#
#    This program is free software: you can redistribute it and/or modify
#    it under the terms of the GNU Affero General Public License as
#    published by the Free Software Foundation, either version 3 of the
#    License, or (at your option) any later version.
#
#    This program is distributed in the hope that it will be useful,
#    but WITHOUT ANY WARRANTY; without even the implied warranty of
#    MERCHANTABILITY or FITNESS FOR A PARTICULAR PURPOSE.  See the
#    GNU Affero General Public License for more details.
#
#    You should have received a copy of the GNU Affero General Public License
#    along with this program.  If not, see <http://www.gnu.org/licenses/>.
#
##############################################################################

from datetime import datetime, timedelta
from dateutil.relativedelta import relativedelta
import time
import pooler
from osv import fields, osv
from tools.translate import _
from tools import DEFAULT_SERVER_DATE_FORMAT, DEFAULT_SERVER_DATETIME_FORMAT, DATETIME_FORMATS_MAP, float_compare
import decimal_precision as dp
import netsvc

class sale_shop(osv.osv):
    _name = "sale.shop"
    _description = "Sales Shop"
    _columns = {
        'name': fields.char('Shop Name', size=64, required=True),
        'payment_default_id': fields.many2one('account.payment.term', 'Default Payment Term', required=True),
        'pricelist_id': fields.many2one('product.pricelist', 'Pricelist'),
        'project_id': fields.many2one('account.analytic.account', 'Analytic Account', domain=[('parent_id', '!=', False)]),
        'company_id': fields.many2one('res.company', 'Company', required=False),
    }
    _defaults = {
        'company_id': lambda s, cr, uid, c: s.pool.get('res.company')._company_default_get(cr, uid, 'sale.shop', context=c),
    }

sale_shop()

class sale_order(osv.osv):
    _name = "sale.order"
    _inherit = ['ir.needaction_mixin', 'mail.thread']
    _description = "Sales Order"

    def copy(self, cr, uid, id, default=None, context=None):
        if not default:
            default = {}
        default.update({
            'state': 'draft',
            'invoice_ids': [],
            'date_confirm': False,
            'name': self.pool.get('ir.sequence').get(cr, uid, 'sale.order'),
        })
        return super(sale_order, self).copy(cr, uid, id, default, context=context)

    def _amount_line_tax(self, cr, uid, line, context=None):
        val = 0.0
        for c in self.pool.get('account.tax').compute_all(cr, uid, line.tax_id, line.price_unit * (1-(line.discount or 0.0)/100.0), line.product_uom_qty, line.product_id, line.order_id.partner_id)['taxes']:
            val += c.get('amount', 0.0)
        return val

    def _amount_all(self, cr, uid, ids, field_name, arg, context=None):
        cur_obj = self.pool.get('res.currency')
        res = {}
        for order in self.browse(cr, uid, ids, context=context):
            res[order.id] = {
                'amount_untaxed': 0.0,
                'amount_tax': 0.0,
                'amount_total': 0.0,
            }
            val = val1 = 0.0
            cur = order.pricelist_id.currency_id
            for line in order.order_line:
                val1 += line.price_subtotal
                val += self._amount_line_tax(cr, uid, line, context=context)
            res[order.id]['amount_tax'] = cur_obj.round(cr, uid, cur, val)
            res[order.id]['amount_untaxed'] = cur_obj.round(cr, uid, cur, val1)
            res[order.id]['amount_total'] = res[order.id]['amount_untaxed'] + res[order.id]['amount_tax']
        return res


    def _invoiced_rate(self, cursor, user, ids, name, arg, context=None):
        res = {}
        for sale in self.browse(cursor, user, ids, context=context):
            if sale.invoiced:
                res[sale.id] = 100.0
                continue
            tot = 0.0
            for invoice in sale.invoice_ids:
                if invoice.state not in ('draft', 'cancel'):
                    tot += invoice.amount_untaxed
            if tot:
                res[sale.id] = min(100.0, tot * 100.0 / (sale.amount_untaxed or 1.00))
            else:
                res[sale.id] = 0.0
        return res

    def _invoiced(self, cursor, user, ids, name, arg, context=None):
        res = {}
        for sale in self.browse(cursor, user, ids, context=context):
            res[sale.id] = True
            invoice_existence = False
            for invoice in sale.invoice_ids:
                if invoice.state!='cancel':
                    invoice_existence = True
                    if invoice.state != 'paid':
                        res[sale.id] = False
                        break
            if not invoice_existence:
                res[sale.id] = False
        return res

    def _invoiced_search(self, cursor, user, obj, name, args, context=None):
        if not len(args):
            return []
        clause = ''
        sale_clause = ''
        no_invoiced = False
        for arg in args:
            if arg[1] == '=':
                if arg[2]:
                    clause += 'AND inv.state = \'paid\''
                else:
                    clause += 'AND inv.state != \'cancel\' AND sale.state != \'cancel\'  AND inv.state <> \'paid\'  AND rel.order_id = sale.id '
                    sale_clause = ',  sale_order AS sale '
                    no_invoiced = True

        cursor.execute('SELECT rel.order_id ' \
                'FROM sale_order_invoice_rel AS rel, account_invoice AS inv '+ sale_clause + \
                'WHERE rel.invoice_id = inv.id ' + clause)
        res = cursor.fetchall()
        if no_invoiced:
            cursor.execute('SELECT sale.id ' \
                    'FROM sale_order AS sale ' \
                    'WHERE sale.id NOT IN ' \
                        '(SELECT rel.order_id ' \
                        'FROM sale_order_invoice_rel AS rel) and sale.state != \'cancel\'')
            res.extend(cursor.fetchall())
        if not res:
            return [('id', '=', 0)]
        return [('id', 'in', [x[0] for x in res])]

    def _get_order(self, cr, uid, ids, context=None):
        result = {}
        for line in self.pool.get('sale.order.line').browse(cr, uid, ids, context=context):
            result[line.order_id.id] = True
        return result.keys()

    _columns = {
        'name': fields.char('Order Reference', size=64, required=True,
            readonly=True, states={'draft': [('readonly', False)], 'sent': [('readonly', False)]}, select=True),
        'shop_id': fields.many2one('sale.shop', 'Shop', required=True, readonly=True, states={'draft': [('readonly', False)], 'sent': [('readonly', False)]}),
        'origin': fields.char('Source Document', size=64, help="Reference of the document that generated this sales order request."),
        'client_order_ref': fields.char('Customer Reference', size=64),
        'state': fields.selection([
            ('draft', 'Draft Quotation'),
            ('sent', 'Quotation Sent'),
            ('cancel', 'Cancelled'),
            ('waiting_date', 'Waiting Schedule'),
            ('progress', 'Sale Order'),
            ('invoice_except', 'Invoice Exception'),
            ('done', 'Done'),
            ], 'Status', readonly=True, help="Gives the state of the quotation or sales order. \nThe exception state is automatically set when a cancel operation occurs in the invoice validation (Invoice Exception). \nThe 'Waiting Schedule' state is set when the invoice is confirmed but waiting for the scheduler to run on the order date.", select=True),
        'date_order': fields.date('Date', required=True, readonly=True, select=True, states={'draft': [('readonly', False)], 'sent': [('readonly', False)]}),
        'create_date': fields.datetime('Creation Date', readonly=True, select=True, help="Date on which sales order is created."),
        'date_confirm': fields.date('Confirmation Date', readonly=True, select=True, help="Date on which sales order is confirmed."),
        'user_id': fields.many2one('res.users', 'Salesperson', states={'draft': [('readonly', False)], 'sent': [('readonly', False)]}, select=True),
        'partner_id': fields.many2one('res.partner', 'Customer', readonly=True, states={'draft': [('readonly', False)], 'sent': [('readonly', False)]}, required=True, change_default=True, select=True),
        'partner_invoice_id': fields.many2one('res.partner', 'Invoice Address', readonly=True, required=True, states={'draft': [('readonly', False)], 'sent': [('readonly', False)]}, help="Invoice address for current sales order."),
        'partner_shipping_id': fields.many2one('res.partner', 'Shipping Address', readonly=True, required=True, states={'draft': [('readonly', False)], 'sent': [('readonly', False)]}, help="Shipping address for current sales order."),
        'order_policy': fields.selection([
                ('prepaid', 'Before Delivery'),
            ], 'Create Invoice', required=True, readonly=True, states={'draft': [('readonly', False)], 'sent': [('readonly', False)]},
            help="""This field controls how invoice and delivery operations are synchronized.
  - With 'Before Delivery', a draft invoice is created, and it must be paid before delivery."""),
        'pricelist_id': fields.many2one('product.pricelist', 'Pricelist', required=True, readonly=True, states={'draft': [('readonly', False)], 'sent': [('readonly', False)]}, help="Pricelist for current sales order."),
        'project_id': fields.many2one('account.analytic.account', 'Contract/Analytic Account', readonly=True, states={'draft': [('readonly', False)], 'sent': [('readonly', False)]}, help="The analytic account related to a sales order."),

        'order_line': fields.one2many('sale.order.line', 'order_id', 'Order Lines', readonly=True, states={'draft': [('readonly', False)], 'sent': [('readonly', False)]}),
        'invoice_ids': fields.many2many('account.invoice', 'sale_order_invoice_rel', 'order_id', 'invoice_id', 'Invoices', readonly=True, help="This is the list of invoices that have been generated for this sales order. The same sales order may have been invoiced in several times (by line for example)."),
        'invoiced_rate': fields.function(_invoiced_rate, string='Invoiced', type='float'),
        'invoiced': fields.function(_invoiced, string='Paid',
            fnct_search=_invoiced_search, type='boolean', help="It indicates that an invoice has been paid."),
        'note': fields.text('Terms and conditions'),

        'amount_untaxed': fields.function(_amount_all, digits_compute= dp.get_precision('Account'), string='Untaxed Amount',
            store = {
                'sale.order': (lambda self, cr, uid, ids, c={}: ids, ['order_line'], 10),
                'sale.order.line': (_get_order, ['price_unit', 'tax_id', 'discount', 'product_uom_qty'], 10),
            },
            multi='sums', help="The amount without tax."),
        'amount_tax': fields.function(_amount_all, digits_compute= dp.get_precision('Account'), string='Taxes',
            store = {
                'sale.order': (lambda self, cr, uid, ids, c={}: ids, ['order_line'], 10),
                'sale.order.line': (_get_order, ['price_unit', 'tax_id', 'discount', 'product_uom_qty'], 10),
            },
            multi='sums', help="The tax amount."),
        'amount_total': fields.function(_amount_all, digits_compute= dp.get_precision('Account'), string='Total',
            store = {
                'sale.order': (lambda self, cr, uid, ids, c={}: ids, ['order_line'], 10),
                'sale.order.line': (_get_order, ['price_unit', 'tax_id', 'discount', 'product_uom_qty'], 10),
            },
            multi='sums', help="The total amount."),

        'invoice_quantity': fields.selection([('order', 'Ordered Quantities')], 'Invoice on', help="The sale order will automatically create the invoice proposition (draft invoice). Ordered and delivered quantities may not be the same. You have to choose if you want your invoice based on ordered or shipped quantities. If the product is a service, shipped quantities means hours spent on the associated tasks.", required=True, readonly=True, states={'draft': [('readonly', False)]}),
        'payment_term': fields.many2one('account.payment.term', 'Payment Term'),
        'fiscal_position': fields.many2one('account.fiscal.position', 'Fiscal Position'),
        'company_id': fields.related('shop_id','company_id',type='many2one',relation='res.company',string='Company',store=True,readonly=True)
    }
    _defaults = {
        'date_order': fields.date.context_today,
        'order_policy': 'prepaid',
        'state': 'draft',
        'user_id': lambda obj, cr, uid, context: uid,
        'name': lambda obj, cr, uid, context: obj.pool.get('ir.sequence').get(cr, uid, 'sale.order'),
        'invoice_quantity': 'order',
        'partner_invoice_id': lambda self, cr, uid, context: context.get('partner_id', False) and self.pool.get('res.partner').address_get(cr, uid, [context['partner_id']], ['invoice'])['invoice'],
        'partner_shipping_id': lambda self, cr, uid, context: context.get('partner_id', False) and self.pool.get('res.partner').address_get(cr, uid, [context['partner_id']], ['delivery'])['delivery'],
    }
    _sql_constraints = [
        ('name_uniq', 'unique(name, company_id)', 'Order Reference must be unique per Company!'),
    ]
    _order = 'name desc'

    # Form filling
    def unlink(self, cr, uid, ids, context=None):
        sale_orders = self.read(cr, uid, ids, ['state'], context=context)
        unlink_ids = []
        for s in sale_orders:
            if s['state'] in ['draft', 'cancel']:
                unlink_ids.append(s['id'])
            else:
                raise osv.except_osv(_('Invalid action !'), _('In order to delete a confirmed sale order, you must cancel it before !'))

        return osv.osv.unlink(self, cr, uid, unlink_ids, context=context)

    def onchange_shop_id(self, cr, uid, ids, shop_id):
        v = {}
        if shop_id:
            shop = self.pool.get('sale.shop').browse(cr, uid, shop_id)
            v['project_id'] = shop.project_id.id
            # Que faire si le client a une pricelist a lui ?
            if shop.pricelist_id.id:
                v['pricelist_id'] = shop.pricelist_id.id
        return {'value': v}


    def onchange_pricelist_id(self, cr, uid, ids, pricelist_id, order_lines, context={}):
        if (not pricelist_id) or (not order_lines):
            return {}
        warning = {
            'title': _('Pricelist Warning!'),
            'message' : _('If you change the pricelist of this order (and eventually the currency), prices of existing order lines will not be updated.')
        }
        return {'warning': warning}


    def onchange_partner_id(self, cr, uid, ids, part):
        if not part:
            return {'value': {'partner_invoice_id': False, 'partner_shipping_id': False,  'payment_term': False, 'fiscal_position': False}}

        addr = self.pool.get('res.partner').address_get(cr, uid, [part], ['delivery', 'invoice', 'contact'])
        part = self.pool.get('res.partner').browse(cr, uid, part)
        pricelist = part.property_product_pricelist and part.property_product_pricelist.id or False
        payment_term = part.property_payment_term and part.property_payment_term.id or False
        fiscal_position = part.property_account_position and part.property_account_position.id or False
        dedicated_salesman = part.user_id and part.user_id.id or uid
        val = {
            'partner_invoice_id': addr['invoice'],
            'partner_shipping_id': addr['delivery'],
            'payment_term': payment_term,
            'fiscal_position': fiscal_position,
            'user_id': dedicated_salesman,
        }
        if pricelist:
            val['pricelist_id'] = pricelist
        return {'value': val}

    def create(self, cr, uid, vals, context=None):
        order =  super(sale_order, self).create(cr, uid, vals, context=context)
        if order:
            self.create_send_note(cr, uid, [order], context=context)
        return order

    def button_dummy(self, cr, uid, ids, context=None):
        return True

    # FIXME: deprecated method, overriders should be using _prepare_invoice() instead.
    #        can be removed after 6.1.
    def _inv_get(self, cr, uid, order, context=None):
        return {}

    def _prepare_invoice(self, cr, uid, order, lines, context=None):
        """Prepare the dict of values to create the new invoice for a
           sale order. This method may be overridden to implement custom
           invoice generation (making sure to call super() to establish
           a clean extension chain).

           :param browse_record order: sale.order record to invoice
           :param list(int) line: list of invoice line IDs that must be
                                  attached to the invoice
           :return: dict of value to create() the invoice
        """
        if context is None:
            context = {}
        journal_ids = self.pool.get('account.journal').search(cr, uid,
            [('type', '=', 'sale'), ('company_id', '=', order.company_id.id)],
            limit=1)
        if not journal_ids:
            raise osv.except_osv(_('Error!'),
                _('Please define sales journal for this company: "%s" (id:%d).') % (order.company_id.name, order.company_id.id))

        invoice_vals = {
            'name': order.client_order_ref or '',
            'origin': order.name,
            'type': 'out_invoice',
            'reference': order.client_order_ref or order.name,
            'account_id': order.partner_id.property_account_receivable.id,
            'partner_id': order.partner_id.id,
            'journal_id': journal_ids[0],
            'invoice_line': [(6, 0, lines)],
            'currency_id': order.pricelist_id.currency_id.id,
            'comment': order.note,
            'payment_term': order.payment_term and order.payment_term.id or False,
            'fiscal_position': order.fiscal_position.id or order.partner_id.property_account_position.id,
            'date_invoice': context.get('date_invoice', False),
            'company_id': order.company_id.id,
            'user_id': order.user_id and order.user_id.id or False
        }

        # Care for deprecated _inv_get() hook - FIXME: to be removed after 6.1
        invoice_vals.update(self._inv_get(cr, uid, order, context=context))

        return invoice_vals

    def _make_invoice(self, cr, uid, order, lines, context=None):
        inv_obj = self.pool.get('account.invoice')
        obj_invoice_line = self.pool.get('account.invoice.line')
        if context is None:
            context = {}
        invoiced_sale_line_ids = self.pool.get('sale.order.line').search(cr, uid, [('order_id', '=', order.id), ('invoiced', '=', True)], context=context)
        from_line_invoice_ids = []
        for invoiced_sale_line_id in self.pool.get('sale.order.line').browse(cr, uid, invoiced_sale_line_ids, context=context):
            for invoice_line_id in invoiced_sale_line_id.invoice_lines:
                if invoice_line_id.invoice_id.id not in from_line_invoice_ids:
                    from_line_invoice_ids.append(invoice_line_id.invoice_id.id)
        for preinv in order.invoice_ids:
            if preinv.state not in ('cancel',) and preinv.id not in from_line_invoice_ids:
                for preline in preinv.invoice_line:
                    inv_line_id = obj_invoice_line.copy(cr, uid, preline.id, {'invoice_id': False, 'price_unit': -preline.price_unit})
                    lines.append(inv_line_id)
        inv = self._prepare_invoice(cr, uid, order, lines, context=context)
        inv_id = inv_obj.create(cr, uid, inv, context=context)
        data = inv_obj.onchange_payment_term_date_invoice(cr, uid, [inv_id], inv['payment_term'], time.strftime(DEFAULT_SERVER_DATE_FORMAT))
        if data.get('value', False):
            inv_obj.write(cr, uid, [inv_id], data['value'], context=context)
        inv_obj.button_compute(cr, uid, [inv_id])
        return inv_id

    def print_quotation(self, cr, uid, ids, context=None):
        '''
        This function prints the sale order and mark it as sent, so that we can see more easily the next step of the workflow
        '''
        assert len(ids) == 1, 'This option should only be used for a single id at a time'
        wf_service = netsvc.LocalService("workflow")
        wf_service.trg_validate(uid, 'sale.order', ids[0], 'quotation_sent', cr)
        datas = {
                 'model': 'sale.order',
                 'ids': ids,
                 'form': self.read(cr, uid, ids[0], context=context),
        }
        return {'type': 'ir.actions.report.xml', 'report_name': 'sale.order', 'datas': datas, 'nodestroy': True}


    def action_view_invoice(self, cr, uid, ids, context=None):
        '''
        This function returns an action that display existing invoices of given sale order ids. It can either be a in a list or in a form view, if there is only one invoice to show.
        '''
        mod_obj = self.pool.get('ir.model.data')
        result = {
            'name': _('Cutomer Invoice'),
            'view_type': 'form',
            'res_model': 'account.invoice',
            'context': "{'type':'out_invoice', 'journal_type': 'sale'}",
            'type': 'ir.actions.act_window',
            'nodestroy': True,
            'target': 'current',
        }
        #compute the number of invoices to display
        inv_ids = []
        for so in self.browse(cr, uid, ids, context=context):
            inv_ids += [invoice.id for invoice in so.invoice_ids]
        #choose the view_mode accordingly
        if len(inv_ids)>1:
            res = mod_obj.get_object_reference(cr, uid, 'account', 'invoice_tree')
            result.update({
                'view_mode': 'tree,form',
                'res_id': inv_ids or False
            })
        else:
            res = mod_obj.get_object_reference(cr, uid, 'account', 'invoice_form')
            result.update({
                'view_mode': 'form',
                'res_id': inv_ids and inv_ids[0] or False,
            })
        result.update(view_id = res and res[1] or False)
        return result

    def action_invoice_create(self, cr, uid, ids, grouped=False, states=['confirmed', 'done', 'exception'], date_inv = False, context=None):
        res = False
        invoices = {}
        invoice_ids = []
        invoice = self.pool.get('account.invoice')
        obj_sale_order_line = self.pool.get('sale.order.line')
        partner_currency = {}
        if context is None:
            context = {}
        # If date was specified, use it as date invoiced, usefull when invoices are generated this month and put the
        # last day of the last month as invoice date
        if date_inv:
            context['date_inv'] = date_inv
        for o in self.browse(cr, uid, ids, context=context):
            currency_id = o.pricelist_id.currency_id.id
            if (o.partner_id.id in partner_currency) and (partner_currency[o.partner_id.id] <> currency_id):
                raise osv.except_osv(
                    _('Error!'),
                    _('You cannot group sales having different currencies for the same partner.'))

            partner_currency[o.partner_id.id] = currency_id
            lines = []
            for line in o.order_line:
                if line.invoiced:
                    continue
                elif (line.state in states):
                    lines.append(line.id)
            created_lines = obj_sale_order_line.invoice_line_create(cr, uid, lines)
            if created_lines:
                invoices.setdefault(o.partner_id.id, []).append((o, created_lines))
        if not invoices:
            for o in self.browse(cr, uid, ids, context=context):
                for i in o.invoice_ids:
                    if i.state == 'draft':
                        return i.id
        for val in invoices.values():
            if grouped:
                res = self._make_invoice(cr, uid, val[0][0], reduce(lambda x, y: x + y, [l for o, l in val], []), context=context)
                invoice_ref = ''
                for o, l in val:
                    invoice_ref += o.name + '|'
                    self.write(cr, uid, [o.id], {'state': 'progress'})
                    cr.execute('insert into sale_order_invoice_rel (order_id,invoice_id) values (%s,%s)', (o.id, res))
                invoice.write(cr, uid, [res], {'origin': invoice_ref, 'name': invoice_ref})
            else:
                for order, il in val:
                    res = self._make_invoice(cr, uid, order, il, context=context)
                    invoice_ids.append(res)
                    self.write(cr, uid, [order.id], {'state': 'progress'})
                    cr.execute('insert into sale_order_invoice_rel (order_id,invoice_id) values (%s,%s)', (order.id, res))
        if res:
            self.invoice_send_note(cr, uid, ids, res, context)
        return res

    def action_invoice_cancel(self, cr, uid, ids, context=None):
        if context is None:
            context = {}
        for sale in self.browse(cr, uid, ids, context=context):
            for line in sale.order_line:
                #
                # Check if the line is invoiced (has asociated invoice
                # lines from non-cancelled invoices).
                #
                invoiced = False
                for iline in line.invoice_lines:
                    if iline.invoice_id and iline.invoice_id.state != 'cancel':
                        invoiced = True
                        break
                # Update the line (only when needed)
                if line.invoiced != invoiced:
                    self.pool.get('sale.order.line').write(cr, uid, [line.id], {'invoiced': invoiced}, context=context)
        self.write(cr, uid, ids, {'state': 'invoice_except', 'invoice_ids': False}, context=context)
        return True

    def action_invoice_end(self, cr, uid, ids, context=None):
        for order in self.browse(cr, uid, ids, context=context):
            #
            # Update the sale order lines state (and invoiced flag).
            #
            for line in order.order_line:
                vals = {}
                #
                # Check if the line is invoiced (has asociated invoice
                # lines from non-cancelled invoices).
                #
                invoiced = False
                for iline in line.invoice_lines:
                    if iline.invoice_id and iline.invoice_id.state != 'cancel':
                        invoiced = True
                        break
                if line.invoiced != invoiced:
                    vals['invoiced'] = invoiced
                # If the line was in exception state, now it gets confirmed.
                if line.state == 'exception':
                    vals['state'] = 'confirmed'
                # Update the line (only when needed).
                if vals:
                    self.pool.get('sale.order.line').write(cr, uid, [line.id], vals, context=context)
            #
            # Update the sales order state.
            #
            if order.state == 'invoice_except':
                self.write(cr, uid, [order.id], {'state': 'progress'}, context=context)
        return True

    def action_cancel(self, cr, uid, ids, context=None):
        wf_service = netsvc.LocalService("workflow")
        if context is None:
            context = {}
        sale_order_line_obj = self.pool.get('sale.order.line')
        for sale in self.browse(cr, uid, ids, context=context):
            for inv in sale.invoice_ids:
                if inv.state not in ('draft', 'cancel'):
                    raise osv.except_osv(
                        _('Cannot cancel this sales order!'),
                        _('First cancel all invoices attached to this sales order.'))
            for r in self.read(cr, uid, ids, ['invoice_ids']):
                for inv in r['invoice_ids']:
                    wf_service.trg_validate(uid, 'account.invoice', inv, 'invoice_cancel', cr)
            sale_order_line_obj.write(cr, uid, [l.id for l in  sale.order_line],
                    {'state': 'cancel'})
            self.cancel_send_note(cr, uid, [sale.id], context=None)
        self.write(cr, uid, ids, {'state': 'cancel'})
        return True

    def action_button_confirm(self, cr, uid, ids, context=None):
        assert len(ids) == 1, 'This option should only be used for a single id at a time.'
        wf_service = netsvc.LocalService('workflow')
        wf_service.trg_validate(uid, 'sale.order', ids[0], 'order_confirm', cr)

        # redisplay the record as a sale order
        view_ref = self.pool.get('ir.model.data').get_object_reference(cr, uid, 'sale', 'view_order_form')
        view_id = view_ref and view_ref[1] or False,
        return {
            'type': 'ir.actions.act_window',
            'name': _('Sales Order'),
            'res_model': 'sale.order',
            'res_id': ids[0],
            'view_type': 'form',
            'view_mode': 'form',
            'view_id': view_id,
            'target': 'current',
            'nodestroy': True,
        }

    def action_wait(self, cr, uid, ids, context=None):
        for o in self.browse(cr, uid, ids):
            if not o.order_line:
                raise osv.except_osv(_('Error !'),_('You cannot confirm a sale order which has no line.'))
            self.write(cr, uid, [o.id], {'state': 'progress', 'date_confirm': fields.date.context_today(self, cr, uid, context=context)})
            self.pool.get('sale.order.line').button_confirm(cr, uid, [x.id for x in o.order_line])
            self.confirm_send_note(cr, uid, ids, context)
        return True

    def action_quotation_send(self, cr, uid, ids, context=None):
        '''
        This function opens a window to compose an email, with the edi sale template message loaded by default
        '''
        assert len(ids) == 1, 'This option should only be used for a single id at a time.'
        mod_obj = self.pool.get('ir.model.data')
        template = mod_obj.get_object_reference(cr, uid, 'sale', 'email_template_edi_sale')
        template_id = template and template[1] or False
        res = mod_obj.get_object_reference(cr, uid, 'mail', 'email_compose_message_wizard_form')
        res_id = res and res[1] or False
        ctx = dict(context, active_model='sale.order', active_id=ids[0])
        ctx.update({'mail.compose.template_id': template_id})
        return {
            'view_type': 'form',
            'view_mode': 'form',
            'res_model': 'mail.compose.message',
            'views': [(res_id,'form')],
            'view_id': res_id,
            'type': 'ir.actions.act_window',
            'target': 'new',
            'context': ctx,
            'nodestroy': True,
        }

    # ------------------------------------------------
    # OpenChatter methods and notifications
    # ------------------------------------------------

    def get_needaction_user_ids(self, cr, uid, ids, context=None):
        result = super(sale_order, self).get_needaction_user_ids(cr, uid, ids, context=context)
        for obj in self.browse(cr, uid, ids, context=context):
            if (obj.state == 'progress'):
                result[obj.id].append(obj.user_id.id)
        return result

    def create_send_note(self, cr, uid, ids, context=None):
        for obj in self.browse(cr, uid, ids, context=context):
            self.message_append_note(cr, uid, [obj.id], body=_("Quotation for <em>%s</em> has been <b>created</b>.") % (obj.partner_id.name), context=context)

    def confirm_send_note(self, cr, uid, ids, context=None):
        for obj in self.browse(cr, uid, ids, context=context):
            self.message_append_note(cr, uid, [obj.id], body=_("Quotation for <em>%s</em> <b>converted</b> to Sale Order of %s %s.") % (obj.partner_id.name, obj.amount_total, obj.pricelist_id.currency_id.symbol), context=context)

    def cancel_send_note(self, cr, uid, ids, context=None):
        for obj in self.browse(cr, uid, ids, context=context):
            self.message_append_note(cr, uid, [obj.id], body=_("Sale Order for <em>%s</em> <b>cancelled</b>.") % (obj.partner_id.name), context=context)
    def invoice_paid_send_note(self, cr, uid, ids, context=None):
        self.message_append_note(cr, uid, ids, body=_("Invoice <b>paid</b>."), context=context)

    def invoice_send_note(self, cr, uid, ids, invoice_id, context=None):
        for order in self.browse(cr, uid, ids, context=context):
            for invoice in (inv for inv in order.invoice_ids if inv.id == invoice_id):
                self.message_append_note(cr, uid, [order.id], body=_("Draft Invoice of %s %s <b>waiting for validation</b>.") % (invoice.amount_total, invoice.currency_id.symbol), context=context)
                
sale_order()

# TODO add a field price_unit_uos
# - update it on change product and unit price
# - use it in report if there is a uos
class sale_order_line(osv.osv):

    def _amount_line(self, cr, uid, ids, field_name, arg, context=None):
        tax_obj = self.pool.get('account.tax')
        cur_obj = self.pool.get('res.currency')
        res = {}
        if context is None:
            context = {}
        for line in self.browse(cr, uid, ids, context=context):
            price = line.price_unit * (1 - (line.discount or 0.0) / 100.0)
            taxes = tax_obj.compute_all(cr, uid, line.tax_id, price, line.product_uom_qty, line.product_id, line.order_id.partner_id)
            cur = line.order_id.pricelist_id.currency_id
            res[line.id] = cur_obj.round(cr, uid, cur, taxes['total'])
        return res



    def _get_uom_id(self, cr, uid, *args):
        try:
            proxy = self.pool.get('ir.model.data')
            result = proxy.get_object_reference(cr, uid, 'product', 'product_uom_unit')
            return result[1]
        except Exception, ex:
            return False

    _name = 'sale.order.line'
    _description = 'Sales Order Line'
    _columns = {
        'order_id': fields.many2one('sale.order', 'Order Reference', required=True, ondelete='cascade', select=True, readonly=True, states={'draft':[('readonly',False)]}),
        'name': fields.text('Product Description', size=256, required=True, select=True, readonly=True, states={'draft': [('readonly', False)]}),
        'sequence': fields.integer('Sequence', help="Gives the sequence order when displaying a list of sales order lines."),
        'product_id': fields.many2one('product.product', 'Product', domain=[('sale_ok', '=', True)], change_default=True),
        'invoice_lines': fields.many2many('account.invoice.line', 'sale_order_line_invoice_rel', 'order_line_id', 'invoice_id', 'Invoice Lines', readonly=True),
        'invoiced': fields.boolean('Invoiced', readonly=True),
<<<<<<< HEAD
        'price_unit': fields.float('Unit Price', required=True, digits_compute= dp.get_precision('Sale Price'), readonly=True, states={'draft': [('readonly', False)]}),
        'price_subtotal': fields.function(_amount_line, string='Subtotal', digits_compute= dp.get_precision('Sale Price')),
=======
        'procurement_id': fields.many2one('procurement.order', 'Procurement'),
        'price_unit': fields.float('Unit Price', required=True, digits_compute= dp.get_precision('Product Price'), readonly=True, states={'draft': [('readonly', False)]}),
        'price_subtotal': fields.function(_amount_line, string='Subtotal', digits_compute= dp.get_precision('Account')),
>>>>>>> f4f7de13
        'tax_id': fields.many2many('account.tax', 'sale_order_tax', 'order_line_id', 'tax_id', 'Taxes', readonly=True, states={'draft': [('readonly', False)]}),
        'address_allotment_id': fields.many2one('res.partner', 'Allotment Partner'),
        'product_uom_qty': fields.float('Quantity', digits_compute= dp.get_precision('Product UoS'), required=True, readonly=True, states={'draft': [('readonly', False)]}),
        'product_uom': fields.many2one('product.uom', 'Unit of Measure ', required=True, readonly=True, states={'draft': [('readonly', False)]}),
        'product_uos_qty': fields.float('Quantity (UoS)' ,digits_compute= dp.get_precision('Product UoS'), readonly=True, states={'draft': [('readonly', False)]}),
        'product_uos': fields.many2one('product.uom', 'Product UoS'),
<<<<<<< HEAD
        'discount': fields.float('Discount', digits=(16, 2), readonly=True, states={'draft': [('readonly', False)]}),
=======
        'product_packaging': fields.many2one('product.packaging', 'Packaging'),
        'move_ids': fields.one2many('stock.move', 'sale_line_id', 'Inventory Moves', readonly=True),
        'discount': fields.float('Discount (%)', digits_compute= dp.get_precision('Discount'), readonly=True, states={'draft': [('readonly', False)]}),
        'number_packages': fields.function(_number_packages, type='integer', string='Number Packages'),
>>>>>>> f4f7de13
        'th_weight': fields.float('Weight', readonly=True, states={'draft': [('readonly', False)]}),
        'state': fields.selection([('cancel', 'Cancelled'),('draft', 'Draft'),('confirmed', 'Confirmed'),('exception', 'Exception'),('done', 'Done')], 'Status', required=True, readonly=True,
                help='* The \'Draft\' state is set when the related sales order in draft state. \
                    \n* The \'Confirmed\' state is set when the related sales order is confirmed. \
                    \n* The \'Exception\' state is set when the related sales order is set as exception. \
                    \n* The \'Done\' state is set when the sales order line has been picked. \
                    \n* The \'Cancelled\' state is set when a user cancel the sales order related.'),
        'order_partner_id': fields.related('order_id', 'partner_id', type='many2one', relation='res.partner', store=True, string='Customer'),
        'salesman_id':fields.related('order_id', 'user_id', type='many2one', relation='res.users', store=True, string='Salesperson'),
        'company_id': fields.related('order_id', 'company_id', type='many2one', relation='res.company', string='Company', store=True, readonly=True),
    }
    _order = 'sequence, id'
    _defaults = {
        'product_uom' : _get_uom_id,
        'discount': 0.0,
        'product_uom_qty': 1,
        'product_uos_qty': 1,
        'sequence': 10,
        'invoiced': 0,
        'state': 'draft',
        'price_unit': 0.0,
    }

    def _prepare_order_line_invoice_line(self, cr, uid, line, account_id=False, context=None):
        """Prepare the dict of values to create the new invoice line for a
           sale order line. This method may be overridden to implement custom
           invoice generation (making sure to call super() to establish
           a clean extension chain).

           :param browse_record line: sale.order.line record to invoice
           :param int account_id: optional ID of a G/L account to force
               (this is used for returning products including service)
           :return: dict of values to create() the invoice line
        """

        def _get_line_qty(line):
            if (line.order_id.invoice_quantity=='order'):
                if line.product_uos:
                    return line.product_uos_qty or 0.0
                return line.product_uom_qty

        def _get_line_uom(line):
            if (line.order_id.invoice_quantity=='order'):
                if line.product_uos:
                    return line.product_uos.id
                return line.product_uom.id

        if not line.invoiced:
            if not account_id:
                if line.product_id:
                    account_id = line.product_id.product_tmpl_id.property_account_income.id
                    if not account_id:
                        account_id = line.product_id.categ_id.property_account_income_categ.id
                    if not account_id:
                        raise osv.except_osv(_('Error!'),
                                _('Please define income account for this product: "%s" (id:%d).') % \
                                    (line.product_id.name, line.product_id.id,))
                else:
                    prop = self.pool.get('ir.property').get(cr, uid,
                            'property_account_income_categ', 'product.category',
                            context=context)
                    account_id = prop and prop.id or False
            uosqty = _get_line_qty(line)
            uos_id = _get_line_uom(line)
            pu = 0.0
            if uosqty:
                pu = round(line.price_unit * line.product_uom_qty / uosqty,
                        self.pool.get('decimal.precision').precision_get(cr, uid, 'Product Price'))
            fpos = line.order_id.fiscal_position or False
            account_id = self.pool.get('account.fiscal.position').map_account(cr, uid, fpos, account_id)
            if not account_id:
                raise osv.except_osv(_('Error!'),
                            _('There is no Fiscal Position defined or Income category account defined for default properties of Product categories.'))
            return {
                'name': line.name,
                'origin': line.order_id.name,
                'account_id': account_id,
                'price_unit': pu,
                'quantity': uosqty,
                'discount': line.discount,
                'uos_id': uos_id,
                'product_id': line.product_id.id or False,
                'invoice_line_tax_id': [(6, 0, [x.id for x in line.tax_id])],
                'account_analytic_id': line.order_id.project_id and line.order_id.project_id.id or False,
            }

        return False

    def invoice_line_create(self, cr, uid, ids, context=None):
        if context is None:
            context = {}

        create_ids = []
        sales = set()
        for line in self.browse(cr, uid, ids, context=context):
            vals = self._prepare_order_line_invoice_line(cr, uid, line, False, context)
            if vals:
                inv_id = self.pool.get('account.invoice.line').create(cr, uid, vals, context=context)
                cr.execute('insert into sale_order_line_invoice_rel (order_line_id,invoice_id) values (%s,%s)', (line.id, inv_id))
                self.write(cr, uid, [line.id], {'invoiced': True})
                sales.add(line.order_id.id)
                create_ids.append(inv_id)
        # Trigger workflow events
        wf_service = netsvc.LocalService("workflow")
        for sale_id in sales:
            wf_service.trg_write(uid, 'sale.order', sale_id, cr)
        return create_ids

    def button_cancel(self, cr, uid, ids, context=None):
        for line in self.browse(cr, uid, ids, context=context):
            if line.invoiced:
                raise osv.except_osv(_('Invalid action !'), _('You cannot cancel a sale order line that has already been invoiced!'))
        return self.write(cr, uid, ids, {'state': 'cancel'})

    def button_confirm(self, cr, uid, ids, context=None):
        return self.write(cr, uid, ids, {'state': 'confirmed'})

    def button_done(self, cr, uid, ids, context=None):
        wf_service = netsvc.LocalService("workflow")
        res = self.write(cr, uid, ids, {'state': 'done'})
        for line in self.browse(cr, uid, ids, context=context):
            wf_service.trg_write(uid, 'sale.order', line.order_id.id, cr)
        return res

    def uos_change(self, cr, uid, ids, product_uos, product_uos_qty=0, product_id=None):
        product_obj = self.pool.get('product.product')
        if not product_id:
            return {'value': {'product_uom': product_uos,
                'product_uom_qty': product_uos_qty}, 'domain': {}}

        product = product_obj.browse(cr, uid, product_id)
        value = {
            'product_uom': product.uom_id.id,
        }
        # FIXME must depend on uos/uom of the product and not only of the coeff.
        try:
            value.update({
                'product_uom_qty': product_uos_qty / product.uos_coeff,
                'th_weight': product_uos_qty / product.uos_coeff * product.weight
            })
        except ZeroDivisionError:
            pass
        return {'value': value}

    def copy_data(self, cr, uid, id, default=None, context=None):
        if not default:
            default = {}
        default.update({'state': 'draft',  'invoiced': False, 'invoice_lines': []})
        return super(sale_order_line, self).copy_data(cr, uid, id, default, context=context)

    def product_id_change(self, cr, uid, ids, pricelist, product, qty=0,
            uom=False, qty_uos=0, uos=False, name='', partner_id=False,
            lang=False, update_tax=True, date_order=False, packaging=False, fiscal_position=False, flag=False, context=None):
        context = context or {}
        lang = lang or context.get('lang',False)
        if not  partner_id:
            raise osv.except_osv(_('No Customer Defined !'), _('Before choosing a product,\n select a customer in the sales form.'))
        warning = {}
        product_uom_obj = self.pool.get('product.uom')
        partner_obj = self.pool.get('res.partner')
        product_obj = self.pool.get('product.product')
        context = {'lang': lang, 'partner_id': partner_id}
        if partner_id:
            lang = partner_obj.browse(cr, uid, partner_id).lang
        context_partner = {'lang': lang, 'partner_id': partner_id}

        if not product:
            return {'value': {'th_weight': 0, 
                'product_uos_qty': qty}, 'domain': {'product_uom': [],
                   'product_uos': []}}
        if not date_order:
            date_order = time.strftime(DEFAULT_SERVER_DATE_FORMAT)

        res = {}
        result = res
        warning_msgs = res.get('warning') and res['warning']['message'] or ''
        product_obj = product_obj.browse(cr, uid, product, context=context)

        uom2 = False
        if uom:
            uom2 = product_uom_obj.browse(cr, uid, uom)
            if product_obj.uom_id.category_id.id != uom2.category_id.id:
                uom = False
        if uos:
            if product_obj.uos_id:
                uos2 = product_uom_obj.browse(cr, uid, uos)
                if product_obj.uos_id.category_id.id != uos2.category_id.id:
                    uos = False
            else:
                uos = False
        fpos = fiscal_position and self.pool.get('account.fiscal.position').browse(cr, uid, fiscal_position) or False
        if update_tax: #The quantity only have changed
            result['tax_id'] = self.pool.get('account.fiscal.position').map_tax(cr, uid, fpos, product_obj.taxes_id)
            result.update({'type': product_obj.procure_method})

        if not flag:
            result['name'] = self.pool.get('product.product').name_get(cr, uid, [product_obj.id], context=context_partner)[0][1]
            if product_obj.description_sale:
                result['name'] += '\n'+product_obj.description_sale
        domain = {}
        if (not uom) and (not uos):
            result['product_uom'] = product_obj.uom_id.id
            if product_obj.uos_id:
                result['product_uos'] = product_obj.uos_id.id
                result['product_uos_qty'] = qty * product_obj.uos_coeff
                uos_category_id = product_obj.uos_id.category_id.id
            else:
                result['product_uos'] = False
                result['product_uos_qty'] = qty
                uos_category_id = False
            result['th_weight'] = qty * product_obj.weight
            domain = {'product_uom':
                        [('category_id', '=', product_obj.uom_id.category_id.id)],
                        'product_uos':
                        [('category_id', '=', uos_category_id)]}
        elif uos and not uom: # only happens if uom is False
            result['product_uom'] = product_obj.uom_id and product_obj.uom_id.id
            result['product_uom_qty'] = qty_uos / product_obj.uos_coeff
            result['th_weight'] = result['product_uom_qty'] * product_obj.weight
        elif uom: # whether uos is set or not
            default_uom = product_obj.uom_id and product_obj.uom_id.id
            q = product_uom_obj._compute_qty(cr, uid, uom, qty, default_uom)
            if product_obj.uos_id:
                result['product_uos'] = product_obj.uos_id.id
                result['product_uos_qty'] = qty * product_obj.uos_coeff
            else:
                result['product_uos'] = False
                result['product_uos_qty'] = qty
            result['th_weight'] = q * product_obj.weight        # Round the quantity up

        if not uom2:
            uom2 = product_obj.uom_id
        # get unit price

        if not pricelist:
            warn_msg = _('You have to select a pricelist or a customer in the sales form !\n'
                    'Please set one before choosing a product.')
            warning_msgs += _("No Pricelist ! : ") + warn_msg +"\n\n"
        else:
            price = self.pool.get('product.pricelist').price_get(cr, uid, [pricelist],
                    product, qty or 1.0, partner_id, {
                        'uom': uom or result.get('product_uom'),
                        'date': date_order,
                        })[pricelist]
            if price is False:
                warn_msg = _("Cannot find a pricelist line matching this product and quantity.\n"
                        "You have to change either the product, the quantity or the pricelist.")

                warning_msgs += _("No valid pricelist line found ! :") + warn_msg +"\n\n"
            else:
                result.update({'price_unit': price})
        if warning_msgs:
            warning = {
                       'title': _('Configuration Error!'),
                       'message' : warning_msgs
                    }
        return {'value': result, 'domain': domain, 'warning': warning}

    def product_uom_change(self, cursor, user, ids, pricelist, product, qty=0,
            uom=False, qty_uos=0, uos=False, name='', partner_id=False,
            lang=False, update_tax=True, date_order=False, context=None):
        context = context or {}
        lang = lang or ('lang' in context and context['lang'])
        if not uom:
            return {'value': {'price_unit': 0.0, 'product_uom' : uom or False}}
        return self.product_id_change(cursor, user, ids, pricelist, product,
                qty=qty, uom=uom, qty_uos=qty_uos, uos=uos, name=name,
                partner_id=partner_id, lang=lang, update_tax=update_tax,
                date_order=date_order, context=context)

    def unlink(self, cr, uid, ids, context=None):
        if context is None:
            context = {}
        """Allows to delete sales order lines in draft,cancel states"""
        for rec in self.browse(cr, uid, ids, context=context):
            if rec.state not in ['draft', 'cancel']:
                raise osv.except_osv(_('Invalid Action!'), _('Cannot delete a sales order line which is in state \'%s\'.') %(rec.state,))
        return super(sale_order_line, self).unlink(cr, uid, ids, context=context)

sale_order_line()

class mail_message(osv.osv):
    _inherit = 'mail.message'

    def _postprocess_sent_message(self, cr, uid, message, context=None):
        if message.model == 'sale.order':
            wf_service = netsvc.LocalService("workflow")
            wf_service.trg_validate(uid, 'sale.order', message.res_id, 'quotation_sent', cr)
        return super(mail_message, self)._postprocess_sent_message(cr, uid, message=message, context=context)

mail_message()

# vim:expandtab:smartindent:tabstop=4:softtabstop=4:shiftwidth=4:<|MERGE_RESOLUTION|>--- conflicted
+++ resolved
@@ -661,28 +661,15 @@
         'product_id': fields.many2one('product.product', 'Product', domain=[('sale_ok', '=', True)], change_default=True),
         'invoice_lines': fields.many2many('account.invoice.line', 'sale_order_line_invoice_rel', 'order_line_id', 'invoice_id', 'Invoice Lines', readonly=True),
         'invoiced': fields.boolean('Invoiced', readonly=True),
-<<<<<<< HEAD
-        'price_unit': fields.float('Unit Price', required=True, digits_compute= dp.get_precision('Sale Price'), readonly=True, states={'draft': [('readonly', False)]}),
-        'price_subtotal': fields.function(_amount_line, string='Subtotal', digits_compute= dp.get_precision('Sale Price')),
-=======
-        'procurement_id': fields.many2one('procurement.order', 'Procurement'),
         'price_unit': fields.float('Unit Price', required=True, digits_compute= dp.get_precision('Product Price'), readonly=True, states={'draft': [('readonly', False)]}),
         'price_subtotal': fields.function(_amount_line, string='Subtotal', digits_compute= dp.get_precision('Account')),
->>>>>>> f4f7de13
         'tax_id': fields.many2many('account.tax', 'sale_order_tax', 'order_line_id', 'tax_id', 'Taxes', readonly=True, states={'draft': [('readonly', False)]}),
         'address_allotment_id': fields.many2one('res.partner', 'Allotment Partner'),
         'product_uom_qty': fields.float('Quantity', digits_compute= dp.get_precision('Product UoS'), required=True, readonly=True, states={'draft': [('readonly', False)]}),
         'product_uom': fields.many2one('product.uom', 'Unit of Measure ', required=True, readonly=True, states={'draft': [('readonly', False)]}),
         'product_uos_qty': fields.float('Quantity (UoS)' ,digits_compute= dp.get_precision('Product UoS'), readonly=True, states={'draft': [('readonly', False)]}),
         'product_uos': fields.many2one('product.uom', 'Product UoS'),
-<<<<<<< HEAD
-        'discount': fields.float('Discount', digits=(16, 2), readonly=True, states={'draft': [('readonly', False)]}),
-=======
-        'product_packaging': fields.many2one('product.packaging', 'Packaging'),
-        'move_ids': fields.one2many('stock.move', 'sale_line_id', 'Inventory Moves', readonly=True),
-        'discount': fields.float('Discount (%)', digits_compute= dp.get_precision('Discount'), readonly=True, states={'draft': [('readonly', False)]}),
-        'number_packages': fields.function(_number_packages, type='integer', string='Number Packages'),
->>>>>>> f4f7de13
+         'discount': fields.float('Discount (%)', digits_compute= dp.get_precision('Discount'), readonly=True, states={'draft': [('readonly', False)]}),
         'th_weight': fields.float('Weight', readonly=True, states={'draft': [('readonly', False)]}),
         'state': fields.selection([('cancel', 'Cancelled'),('draft', 'Draft'),('confirmed', 'Confirmed'),('exception', 'Exception'),('done', 'Done')], 'Status', required=True, readonly=True,
                 help='* The \'Draft\' state is set when the related sales order in draft state. \
