# -*- encoding: utf-8 -*-
##############################################################################
#
#    OpenERP, Open Source Management Solution
#    Copyright (C) 2004-2009 Tiny SPRL (<http://tiny.be>). All Rights Reserved
#    $Id$
#
#    This program is free software: you can redistribute it and/or modify
#    it under the terms of the GNU General Public License as published by
#    the Free Software Foundation, either version 3 of the License, or
#    (at your option) any later version.
#
#    This program is distributed in the hope that it will be useful,
#    but WITHOUT ANY WARRANTY; without even the implied warranty of
#    MERCHANTABILITY or FITNESS FOR A PARTICULAR PURPOSE.  See the
#    GNU General Public License for more details.
#
#    You should have received a copy of the GNU General Public License
#    along with this program.  If not, see <http://www.gnu.org/licenses/>.
#
##############################################################################

import time
import netsvc
from osv import fields, osv
from mx import DateTime
from tools import config
from tools.translate import _


class sale_shop(osv.osv):
    _name = "sale.shop"
    _description = "Sale Shop"
    _columns = {
        'name': fields.char('Shop Name', size=64, required=True),
        'payment_default_id': fields.many2one('account.payment.term', 'Default Payment Term', required=True),
        'payment_account_id': fields.many2many('account.account', 'sale_shop_account', 'shop_id', 'account_id', 'Payment Accounts'),
        'warehouse_id': fields.many2one('stock.warehouse', 'Warehouse'),
        'pricelist_id': fields.many2one('product.pricelist', 'Pricelist'),
        'project_id': fields.many2one('account.analytic.account', 'Analytic Account'),
    }
sale_shop()


def _incoterm_get(self, cr, uid, context={}):
    cr.execute('select code, code||\', \'||name from stock_incoterms where active')
    return cr.fetchall()


class sale_order(osv.osv):
    _name = "sale.order"
    _description = "Sale Order"

    def copy(self, cr, uid, id, default=None, context={}):
        if not default:
            default = {}
        default.update({
            'state': 'draft',
            'shipped': False,
            'invoice_ids': [],
            'picking_ids': [],
            'name': self.pool.get('ir.sequence').get(cr, uid, 'sale.order'),
        })
        return super(sale_order, self).copy(cr, uid, id, default, context)

    def _amount_line_tax(self, cr, uid, line, context={}):
        val = 0.0
        for c in self.pool.get('account.tax').compute(cr, uid, line.tax_id, line.price_unit * (1-(line.discount or 0.0)/100.0), line.product_uom_qty, line.order_id.partner_invoice_id.id, line.product_id, line.order_id.partner_id):
            val += c['amount']
        return val

    def _amount_all(self, cr, uid, ids, field_name, arg, context):
        res = {}
        cur_obj = self.pool.get('res.currency')
        for order in self.browse(cr, uid, ids):
            res[order.id] = {
                'amount_untaxed': 0.0,
                'amount_tax': 0.0,
                'amount_total': 0.0,
            }
            val = val1 = 0.0
            cur = order.pricelist_id.currency_id
            for line in order.order_line:
                val1 += line.price_subtotal
                val += self._amount_line_tax(cr, uid, line, context)
            res[order.id]['amount_tax'] = cur_obj.round(cr, uid, cur, val)
            res[order.id]['amount_untaxed'] = cur_obj.round(cr, uid, cur, val1)
            res[order.id]['amount_total'] = res[order.id]['amount_untaxed'] + res[order.id]['amount_tax']
        return res

    def _picked_rate(self, cr, uid, ids, name, arg, context=None):
        if not ids:
            return {}
        res = {}
        for id in ids:
            res[id] = [0.0, 0.0]
        cr.execute('''SELECT
                p.sale_id,sum(m.product_qty), m.state
            FROM
                stock_move m
            LEFT JOIN
                stock_picking p on (p.id=m.picking_id)
            WHERE
                p.sale_id in ('''+','.join(map(str, ids))+''')
            GROUP BY m.state, p.sale_id''')
        for oid, nbr, state in cr.fetchall():
            if state == 'cancel':
                continue
            if state == 'done':
                res[oid][0] += nbr or 0.0
                res[oid][1] += nbr or 0.0
            else:
                res[oid][1] += nbr or 0.0
        for r in res:
            if not res[r][1]:
                res[r] = 0.0
            else:
                res[r] = 100.0 * res[r][0] / res[r][1]
        for order in self.browse(cr, uid, ids, context):
            if order.shipped:
                res[order.id] = 100.0
        return res

    def _invoiced_rate(self, cursor, user, ids, name, arg, context=None):
        res = {}
        for sale in self.browse(cursor, user, ids, context=context):
            if sale.invoiced:
                res[sale.id] = 100.0
                continue
            tot = 0.0
            for invoice in sale.invoice_ids:
                if invoice.state not in ('draft', 'cancel'):
                    tot += invoice.amount_untaxed

            if tot:
                res[sale.id] = min(100.0, tot * 100.0 / (sale.amount_untaxed or 1.00))
            else:
                res[sale.id] = 0.0
        return res

    def _invoiced(self, cursor, user, ids, name, arg, context=None):
        res = {}
        for sale in self.browse(cursor, user, ids, context=context):
            res[sale.id] = True
            for invoice in sale.invoice_ids:
                if invoice.state != 'paid':
                    res[sale.id] = False
                    break
            if not sale.invoice_ids:
                res[sale.id] = False
        return res

    def _invoiced_search(self, cursor, user, obj, name, args):
        if not len(args):
            return []
        clause = ''
        no_invoiced = False
        for arg in args:
            if arg[1] == '=':
                if arg[2]:
                    clause += 'AND inv.state = \'paid\''
                else:
                    clause += 'AND inv.state <> \'paid\''
                    no_invoiced = True
        cursor.execute('SELECT rel.order_id ' \
                'FROM sale_order_invoice_rel AS rel, account_invoice AS inv ' \
                'WHERE rel.invoice_id = inv.id ' + clause)
        res = cursor.fetchall()
        if no_invoiced:
            cursor.execute('SELECT sale.id ' \
                    'FROM sale_order AS sale ' \
                    'WHERE sale.id NOT IN ' \
                        '(SELECT rel.order_id ' \
                        'FROM sale_order_invoice_rel AS rel)')
            res.extend(cursor.fetchall())
        if not res:
            return [('id', '=', 0)]
        return [('id', 'in', [x[0] for x in res])]

    def _get_order(self, cr, uid, ids, context={}):
        result = {}
        for line in self.pool.get('sale.order.line').browse(cr, uid, ids, context=context):
            result[line.order_id.id] = True
        return result.keys()

    _columns = {
        'name': fields.char('Order Reference', size=64, required=True, select=True),
        'shop_id': fields.many2one('sale.shop', 'Shop', required=True, readonly=True, states={'draft': [('readonly', False)]}),
        'origin': fields.char('Origin', size=64),
        'client_order_ref': fields.char('Customer Ref', size=64),

        'state': fields.selection([
            ('draft', 'Quotation'),
            ('waiting_date', 'Waiting Schedule'),
            ('manual', 'Manual In Progress'),
            ('progress', 'In Progress'),
            ('shipping_except', 'Shipping Exception'),
            ('invoice_except', 'Invoice Exception'),
            ('done', 'Done'),
            ('cancel', 'Cancelled')
            ], 'Order State', readonly=True, help="Gives the state of the quotation or sale order. The exception state is automatically set when a cancel operation occurs in the invoice validation (Invoice Exception) or in the packing list process (Shipping Exception). The 'Waiting Schedule' state is set when the invoice is confirmed but waiting for the scheduler to run on the date 'Date Ordered'.", select=True),
        'date_order': fields.date('Date Ordered', required=True, readonly=True, states={'draft': [('readonly', False)]}),

        'user_id': fields.many2one('res.users', 'Salesman', states={'draft': [('readonly', False)]}, select=True),
        'partner_id': fields.many2one('res.partner', 'Customer', readonly=True, states={'draft': [('readonly', False)]}, required=True, change_default=True, select=True),
        'partner_invoice_id': fields.many2one('res.partner.address', 'Invoice Address', readonly=True, required=True, states={'draft': [('readonly', False)]}),
        'partner_order_id': fields.many2one('res.partner.address', 'Ordering Contact', readonly=True, required=True, states={'draft': [('readonly', False)]}, help="The name and address of the contact that requested the order or quotation."),
        'partner_shipping_id': fields.many2one('res.partner.address', 'Shipping Address', readonly=True, required=True, states={'draft': [('readonly', False)]}),

        'incoterm': fields.selection(_incoterm_get, 'Incoterm', size=3),
        'picking_policy': fields.selection([('direct', 'Partial Delivery'), ('one', 'Complete Delivery')],
            'Packing Policy', required=True, help="""If you don't have enough stock available to deliver all at once, do you accept partial shipments or not?"""),
        'order_policy': fields.selection([
            ('prepaid', 'Payment Before Delivery'),
            ('manual', 'Shipping & Manual Invoice'),
            ('postpaid', 'Invoice on Order After Delivery'),
            ('picking', 'Invoice from the Packing'),
        ], 'Shipping Policy', required=True, readonly=True, states={'draft': [('readonly', False)]},
                    help="""The Shipping Policy is used to synchronise invoice and delivery operations.
  - The 'Pay before delivery' choice will first generate the invoice and then generate the packing order after the payment of this invoice.
  - The 'Shipping & Manual Invoice' will create the packing order directly and wait for the user to manually click on the 'Invoice' button to generate the draft invoice.
  - The 'Invoice on Order After Delivery' choice will generate the draft invoice based on sale order after all packing lists have been finished.
  - The 'Invoice from the packing' choice is used to create an invoice during the packing process."""),
        'pricelist_id': fields.many2one('product.pricelist', 'Pricelist', required=True, readonly=True, states={'draft': [('readonly', False)]}),
        'project_id': fields.many2one('account.analytic.account', 'Analytic Account', readonly=True, states={'draft': [('readonly', False)]}),

        'order_line': fields.one2many('sale.order.line', 'order_id', 'Order Lines', readonly=True, states={'draft': [('readonly', False)]}),
        'invoice_ids': fields.many2many('account.invoice', 'sale_order_invoice_rel', 'order_id', 'invoice_id', 'Invoices', help="This is the list of invoices that have been generated for this sale order. The same sale order may have been invoiced in several times (by line for example)."),
        'picking_ids': fields.one2many('stock.picking', 'sale_id', 'Related Packing', readonly=True, help="This is the list of picking list that have been generated for this invoice"),
        'shipped': fields.boolean('Picked', readonly=True),
        'picked_rate': fields.function(_picked_rate, method=True, string='Picked', type='float'),
        'invoiced_rate': fields.function(_invoiced_rate, method=True, string='Invoiced', type='float'),
        'invoiced': fields.function(_invoiced, method=True, string='Paid',
            fnct_search=_invoiced_search, type='boolean'),
        'note': fields.text('Notes'),

        'amount_untaxed': fields.function(_amount_all, method=True, digits=(16, int(config['price_accuracy'])), string='Untaxed Amount',
            store = {
                'sale.order': (lambda self, cr, uid, ids, c={}: ids, ['order_line'], 10),
                'sale.order.line': (_get_order, ['price_unit', 'tax_id', 'discount', 'product_uom_qty'], 10),
            },
            multi='sums'),
        'amount_tax': fields.function(_amount_all, method=True, digits=(16, int(config['price_accuracy'])), string='Taxes',
            store = {
                'sale.order': (lambda self, cr, uid, ids, c={}: ids, ['order_line'], 10),
                'sale.order.line': (_get_order, ['price_unit', 'tax_id', 'discount', 'product_uom_qty'], 10),
            },
            multi='sums'),
        'amount_total': fields.function(_amount_all, method=True, digits=(16, int(config['price_accuracy'])), string='Total',
            store = {
                'sale.order': (lambda self, cr, uid, ids, c={}: ids, ['order_line'], 10),
                'sale.order.line': (_get_order, ['price_unit', 'tax_id', 'discount', 'product_uom_qty'], 10),
            },
            multi='sums'),

        'invoice_quantity': fields.selection([('order', 'Ordered Quantities'), ('procurement', 'Shipped Quantities')], 'Invoice on', help="The sale order will automatically create the invoice proposition (draft invoice). Ordered and delivered quantities may not be the same. You have to choose if you invoice based on ordered or shipped quantities. If the product is a service, shipped quantities means hours spent on the associated tasks.", required=True),
        'payment_term': fields.many2one('account.payment.term', 'Payment Term'),
        'fiscal_position': fields.many2one('account.fiscal.position', 'Fiscal Position')
    }
    _defaults = {
        'picking_policy': lambda *a: 'direct',
        'date_order': lambda *a: time.strftime('%Y-%m-%d'),
        'order_policy': lambda *a: 'manual',
        'state': lambda *a: 'draft',
        'user_id': lambda obj, cr, uid, context: uid,
        'name': lambda obj, cr, uid, context: obj.pool.get('ir.sequence').get(cr, uid, 'sale.order'),
        'invoice_quantity': lambda *a: 'order',
        'partner_invoice_id': lambda self, cr, uid, context: context.get('partner_id', False) and self.pool.get('res.partner').address_get(cr, uid, [context['partner_id']], ['invoice'])['invoice'],
        'partner_order_id': lambda self, cr, uid, context: context.get('partner_id', False) and  self.pool.get('res.partner').address_get(cr, uid, [context['partner_id']], ['contact'])['contact'],
        'partner_shipping_id': lambda self, cr, uid, context: context.get('partner_id', False) and self.pool.get('res.partner').address_get(cr, uid, [context['partner_id']], ['delivery'])['delivery'],
        'pricelist_id': lambda self, cr, uid, context: context.get('partner_id', False) and self.pool.get('res.partner').browse(cr, uid, context['partner_id']).property_product_pricelist.id,
    }
    _order = 'name desc'

    # Form filling
    def unlink(self, cr, uid, ids, context=None):
        sale_orders = self.read(cr, uid, ids, ['state'])
        unlink_ids = []
        for s in sale_orders:
            if s['state'] in ['draft', 'cancel']:
                unlink_ids.append(s['id'])
            else:
                raise osv.except_osv(_('Invalid action !'), _('Cannot delete Sale Order(s) which are already confirmed !'))
        return osv.osv.unlink(self, cr, uid, unlink_ids, context=context)

    def onchange_shop_id(self, cr, uid, ids, shop_id):
        v = {}
        if shop_id:
            shop = self.pool.get('sale.shop').browse(cr, uid, shop_id)
            v['project_id'] = shop.project_id.id
            # Que faire si le client a une pricelist a lui ?
            if shop.pricelist_id.id:
                v['pricelist_id'] = shop.pricelist_id.id
            #v['payment_default_id']=shop.payment_default_id.id
        return {'value': v}

    def action_cancel_draft(self, cr, uid, ids, *args):
        if not len(ids):
            return False
        cr.execute('select id from sale_order_line where order_id in ('+','.join(map(str, ids))+')', ('draft',))
        line_ids = map(lambda x: x[0], cr.fetchall())
        self.write(cr, uid, ids, {'state': 'draft', 'invoice_ids': [], 'shipped': 0})
        self.pool.get('sale.order.line').write(cr, uid, line_ids, {'invoiced': False, 'state': 'draft', 'invoice_lines': [(6, 0, [])]})
        wf_service = netsvc.LocalService("workflow")
        for inv_id in ids:
            wf_service.trg_create(uid, 'sale.order', inv_id, cr)
        return True

    def onchange_partner_id(self, cr, uid, ids, part):
        if not part:
            return {'value': {'partner_invoice_id': False, 'partner_shipping_id': False, 'partner_order_id': False, 'payment_term': False, 'fiscal_position': False}}
        addr = self.pool.get('res.partner').address_get(cr, uid, [part], ['delivery', 'invoice', 'contact'])
        part = self.pool.get('res.partner').browse(cr, uid, part)
        pricelist = part.property_product_pricelist and part.property_product_pricelist.id or False
        payment_term = part.property_payment_term and part.property_payment_term.id or False
        fiscal_position = part.property_account_position and part.property_account_position.id or False
        val = {'partner_invoice_id': addr['invoice'], 'partner_order_id': addr['contact'], 'partner_shipping_id': addr['delivery'], 'payment_term': payment_term, 'fiscal_position': fiscal_position}
        if pricelist:
            val['pricelist_id'] = pricelist
        return {'value': val}

    def shipping_policy_change(self, cr, uid, ids, policy, context={}):
        if not policy:
            return {}
        inv_qty = 'order'
        if policy == 'prepaid':
            inv_qty = 'order'
        elif policy == 'picking':
            inv_qty = 'procurement'
        return {'value': {'invoice_quantity': inv_qty}}

    def write(self, cr, uid, ids, vals, context=None):
        if 'order_policy' in vals:
            if vals['order_policy'] == 'prepaid':
                vals.update({'invoice_quantity': 'order'})
            elif vals['order_policy'] == 'picking':
                vals.update({'invoice_quantity': 'procurement'})
        return super(sale_order, self).write(cr, uid, ids, vals, context=context)

    def create(self, cr, uid, vals, context={}):
        if 'order_policy' in vals:
            if vals['order_policy'] == 'prepaid':
                vals.update({'invoice_quantity': 'order'})
            if vals['order_policy'] == 'picking':
                vals.update({'invoice_quantity': 'procurement'})
        return super(sale_order, self).create(cr, uid, vals, context=context)

    def button_dummy(self, cr, uid, ids, context={}):
        return True

#FIXME: the method should return the list of invoices created (invoice_ids)
# and not the id of the last invoice created (res). The problem is that we
# cannot change it directly since the method is called by the sale order
# workflow and I suppose it expects a single id...
    def _inv_get(self, cr, uid, order, context={}):
        return {}

    def _make_invoice(self, cr, uid, order, lines, context={}):
        a = order.partner_id.property_account_receivable.id
        if order.payment_term:
            pay_term = order.payment_term.id
        else:
            pay_term = False
        for preinv in order.invoice_ids:
            if preinv.state not in ('cancel',):
                for preline in preinv.invoice_line:
                    inv_line_id = self.pool.get('account.invoice.line').copy(cr, uid, preline.id, {'invoice_id': False, 'price_unit': -preline.price_unit})
                    lines.append(inv_line_id)
        inv = {
            'name': order.client_order_ref or order.name,
            'origin': order.name,
            'type': 'out_invoice',
            'reference': "P%dSO%d" % (order.partner_id.id, order.id),
            'account_id': a,
            'partner_id': order.partner_id.id,
            'address_invoice_id': order.partner_invoice_id.id,
            'address_contact_id': order.partner_order_id.id,
            'invoice_line': [(6, 0, lines)],
            'currency_id': order.pricelist_id.currency_id.id,
            'comment': order.note,
            'payment_term': pay_term,
            'fiscal_position': order.partner_id.property_account_position.id
        }
        inv_obj = self.pool.get('account.invoice')
        inv.update(self._inv_get(cr, uid, order))
        inv_id = inv_obj.create(cr, uid, inv)
        data = inv_obj.onchange_payment_term_date_invoice(cr, uid, [inv_id], pay_term, time.strftime('%Y-%m-%d'))
        if data.get('value', False):
            inv_obj.write(cr, uid, [inv_id], data['value'], context=context)
        inv_obj.button_compute(cr, uid, [inv_id])
        return inv_id

    def action_invoice_create(self, cr, uid, ids, grouped=False, states=['confirmed', 'done', 'exception']):
        res = False
        invoices = {}
        invoice_ids = []

        for o in self.browse(cr, uid, ids):
            lines = []
            for line in o.order_line:
                if (line.state in states) and not line.invoiced:
                    lines.append(line.id)
            created_lines = self.pool.get('sale.order.line').invoice_line_create(cr, uid, lines)
            if created_lines:
                invoices.setdefault(o.partner_id.id, []).append((o, created_lines))

        if not invoices:
            for o in self.browse(cr, uid, ids):
                for i in o.invoice_ids:
                    if i.state == 'draft':
                        return i.id
        picking_obj = self.pool.get('stock.picking')
        for val in invoices.values():
            if grouped:
                res = self._make_invoice(cr, uid, val[0][0], reduce(lambda x, y: x + y, [l for o, l in val], []))
                for o, l in val:
                    self.write(cr, uid, [o.id], {'state': 'progress'})
                    if o.order_policy == 'picking':
                        picking_obj.write(cr, uid, map(lambda x: x.id, o.picking_ids), {'invoice_state': 'invoiced'})
                    cr.execute('insert into sale_order_invoice_rel (order_id,invoice_id) values (%s,%s)', (o.id, res))
            else:
                for order, il in val:
                    res = self._make_invoice(cr, uid, order, il)
                    invoice_ids.append(res)
                    self.write(cr, uid, [order.id], {'state': 'progress'})
                    if order.order_policy == 'picking':
                        picking_obj.write(cr, uid, map(lambda x: x.id, order.picking_ids), {'invoice_state': 'invoiced'})
                    cr.execute('insert into sale_order_invoice_rel (order_id,invoice_id) values (%s,%s)', (order.id, res))
        return res

    def action_invoice_cancel(self, cr, uid, ids, context={}):
        for sale in self.browse(cr, uid, ids):
            for line in sale.order_line:
                invoiced = False
                for iline in line.invoice_lines:
                    if iline.invoice_id and iline.invoice_id.state == 'cancel':
                        continue
                    else:
                        invoiced = True
                self.pool.get('sale.order.line').write(cr, uid, [line.id], {'invoiced': invoiced})
        self.write(cr, uid, ids, {'state': 'invoice_except', 'invoice_ids': False})
        return True

    def action_cancel(self, cr, uid, ids, context={}):
        ok = True
        sale_order_line_obj = self.pool.get('sale.order.line')
        for sale in self.browse(cr, uid, ids):
            for pick in sale.picking_ids:
                if pick.state not in ('draft', 'cancel'):
                    raise osv.except_osv(
                        _('Could not cancel sale order !'),
                        _('You must first cancel all packing attached to this sale order.'))
            for r in self.read(cr, uid, ids, ['picking_ids']):
                for pick in r['picking_ids']:
                    wf_service = netsvc.LocalService("workflow")
                    wf_service.trg_validate(uid, 'stock.picking', pick, 'button_cancel', cr)
            for inv in sale.invoice_ids:
                if inv.state not in ('draft', 'cancel'):
                    raise osv.except_osv(
                        _('Could not cancel this sale order !'),
                        _('You must first cancel all invoices attached to this sale order.'))
            for r in self.read(cr, uid, ids, ['invoice_ids']):
                for inv in r['invoice_ids']:
                    wf_service = netsvc.LocalService("workflow")
                    wf_service.trg_validate(uid, 'account.invoice', inv, 'invoice_cancel', cr)
            sale_order_line_obj.write(cr, uid, [l.id for l in  sale.order_line],
                    {'state': 'cancel'})
        self.write(cr, uid, ids, {'state': 'cancel'})
        return True

    def action_wait(self, cr, uid, ids, *args):
        event_p = self.pool.get('res.partner.event.type').check(cr, uid, 'sale_open')
        event_obj = self.pool.get('res.partner.event')
        for o in self.browse(cr, uid, ids):
            if event_p:
                event_obj.create(cr, uid, {'name': 'Sale Order: '+ o.name,\
                        'partner_id': o.partner_id.id,\
                        'date': time.strftime('%Y-%m-%d %H:%M:%S'),\
                        'user_id': (o.user_id and o.user_id.id) or uid,\
                        'partner_type': 'customer', 'probability': 1.0,\
                        'planned_revenue': o.amount_untaxed})
            if (o.order_policy == 'manual'):
                self.write(cr, uid, [o.id], {'state': 'manual'})
            else:
                self.write(cr, uid, [o.id], {'state': 'progress'})
            self.pool.get('sale.order.line').button_confirm(cr, uid, [x.id for x in o.order_line])

    def procurement_lines_get(self, cr, uid, ids, *args):
        res = []
        for order in self.browse(cr, uid, ids, context={}):
            for line in order.order_line:
                if line.procurement_id:
                    res.append(line.procurement_id.id)
        return res
        
    # if mode == 'finished':
    #   returns True if all lines are done, False otherwise
    # if mode == 'canceled':
    #   returns True if there is at least one canceled line, False otherwise
    def test_state(self, cr, uid, ids, mode, *args):
        assert mode in ('finished', 'canceled'), _("invalid mode for test_state")
        finished = True
        canceled = False
        notcanceled = False
        write_done_ids = []
        write_cancel_ids = []
        stock_move_obj = self.pool.get('stock.move')
        for order in self.browse(cr, uid, ids, context={}):
<<<<<<< HEAD
            for line in order.order_line:
                if (not line.procurement_id) or (line.procurement_id.state=='done'):
                    finished = True
=======
            
            #check for pending deliveries 
            pending_deliveries = False
            # check => if order_lines do not exist,don't proceed for any mode.
            if not order.order_line:
                return False
            for line in order.order_line:    
                move_ids = stock_move_obj.search(cr, uid, [('sale_line_id','=', line.id)])
                for move in stock_move_obj.browse( cr, uid, move_ids ):
                    #if one of the related order lines is in state draft, auto or confirmed
                    #this order line is not yet delivered
                    if move.state in ('draft', 'waiting', 'confirmed'):
                        pending_deliveries = True
                # Reason => if there are no move lines,the following condition will always set to be true,and will set SO to 'DONE'.
                # Added move_ids check to SOLVE.
                if move_ids and ((not line.procurement_id) or (line.procurement_id.state=='done')) and not pending_deliveries:
#                    finished = True
>>>>>>> 37dcaa1b
                    if line.state != 'done':
                        write_done_ids.append(line.id)
                else:
                    finished = False
                if line.procurement_id:
                    if (line.procurement_id.state == 'cancel'):
                        canceled = True
                        if line.state != 'exception':
                            write_cancel_ids.append(line.id)
                    else:
                        notcanceled = True
        if write_done_ids:
            self.pool.get('sale.order.line').write(cr, uid, write_done_ids, {'state': 'done'})
        if write_cancel_ids:
            self.pool.get('sale.order.line').write(cr, uid, write_cancel_ids, {'state': 'exception'})

        if mode == 'finished':
            return finished
        elif mode == 'canceled':
            return canceled
            if notcanceled:
                return False
            return canceled

    def action_ship_create(self, cr, uid, ids, *args):
        picking_id = False
        company = self.pool.get('res.users').browse(cr, uid, uid).company_id
        for order in self.browse(cr, uid, ids, context={}):
            output_id = order.shop_id.warehouse_id.lot_output_id.id
            picking_id = False
            for line in order.order_line:
                proc_id = False
                date_planned = DateTime.now() + DateTime.DateTimeDeltaFromDays(line.delay or 0.0)
                date_planned = (date_planned - DateTime.DateTimeDeltaFromDays(company.security_lead)).strftime('%Y-%m-%d %H:%M:%S')
                if line.state == 'done':
                    continue
                if line.product_id and line.product_id.product_tmpl_id.type in ('product', 'consu'):
                    location_id = order.shop_id.warehouse_id.lot_stock_id.id
                    if not picking_id:
                        loc_dest_id = order.partner_id.property_stock_customer.id
                        picking_id = self.pool.get('stock.picking').create(cr, uid, {
                            'origin': order.name,
                            'type': 'out',
                            'state': 'auto',
                            'move_type': order.picking_policy,
                            'sale_id': order.id,
                            'address_id': order.partner_shipping_id.id,
                            'note': order.note,
                            'invoice_state': (order.order_policy=='picking' and '2binvoiced') or 'none',

                        })

                    move_id = self.pool.get('stock.move').create(cr, uid, {
                        'name': line.name[:64],
                        'picking_id': picking_id,
                        'product_id': line.product_id.id,
                        'date_planned': date_planned,
                        'product_qty': line.product_uom_qty,
                        'product_uom': line.product_uom.id,
                        'product_uos_qty': line.product_uos_qty,
                        'product_uos': (line.product_uos and line.product_uos.id)\
                                or line.product_uom.id,
                        'product_packaging': line.product_packaging.id,
                        'address_id': line.address_allotment_id.id or order.partner_shipping_id.id,
                        'location_id': location_id,
                        'location_dest_id': output_id,
                        'sale_line_id': line.id,
                        'tracking_id': False,
                        'state': 'draft',
                        #'state': 'waiting',
                        'note': line.notes,
                    })
                    proc_id = self.pool.get('mrp.procurement').create(cr, uid, {
                        'name': order.name,
                        'origin': order.name,
                        'date_planned': date_planned,
                        'product_id': line.product_id.id,
                        'product_qty': line.product_uom_qty,
                        'product_uom': line.product_uom.id,
                        'product_uos_qty': (line.product_uos and line.product_uos_qty)\
                                or line.product_uom_qty,
                        'product_uos': (line.product_uos and line.product_uos.id)\
                                or line.product_uom.id,
                        'location_id': order.shop_id.warehouse_id.lot_stock_id.id,
                        'procure_method': line.type,
                        'move_id': move_id,
                        'property_ids': [(6, 0, [x.id for x in line.property_ids])],
                    })
                    wf_service = netsvc.LocalService("workflow")
                    wf_service.trg_validate(uid, 'mrp.procurement', proc_id, 'button_confirm', cr)
                    self.pool.get('sale.order.line').write(cr, uid, [line.id], {'procurement_id': proc_id})
                elif line.product_id and line.product_id.product_tmpl_id.type == 'service':
                    proc_id = self.pool.get('mrp.procurement').create(cr, uid, {
                        'name': line.name,
                        'origin': order.name,
                        'date_planned': date_planned,
                        'product_id': line.product_id.id,
                        'product_qty': line.product_uom_qty,
                        'product_uom': line.product_uom.id,
                        'location_id': order.shop_id.warehouse_id.lot_stock_id.id,
                        'procure_method': line.type,
                        'property_ids': [(6, 0, [x.id for x in line.property_ids])],
                    })
                    self.pool.get('sale.order.line').write(cr, uid, [line.id], {'procurement_id': proc_id})
                    wf_service = netsvc.LocalService("workflow")
                    wf_service.trg_validate(uid, 'mrp.procurement', proc_id, 'button_confirm', cr)
                else:
                    #
                    # No procurement because no product in the sale.order.line.
                    #
                    pass

            val = {}
            if picking_id:
                wf_service = netsvc.LocalService("workflow")
                wf_service.trg_validate(uid, 'stock.picking', picking_id, 'button_confirm', cr)

            if order.state == 'shipping_except':
                val['state'] = 'progress'

                if (order.order_policy == 'manual'):
                    for line in order.order_line:
                        if (not line.invoiced) and (line.state not in ('cancel', 'draft')):
                            val['state'] = 'manual'
                            break
            self.write(cr, uid, [order.id], val)

        return True

    def action_ship_end(self, cr, uid, ids, context={}):
        for order in self.browse(cr, uid, ids):
            val = {'shipped': True}
            if order.state == 'shipping_except':
                val['state'] = 'progress'
                if (order.order_policy == 'manual'):
                    for line in order.order_line:
                        if (not line.invoiced) and (line.state not in ('cancel', 'draft')):
                            val['state'] = 'manual'
                            break
            for line in order.order_line:
                towrite = []
                if line.state == 'exception':
                    towrite.append(line.id)
                if towrite:
                    self.pool.get('sale.order.line').write(cr, uid, towrite, {'state': 'done'}, context=context)
            self.write(cr, uid, [order.id], val)
        return True

    def _log_event(self, cr, uid, ids, factor=0.7, name='Open Order'):
        invs = self.read(cr, uid, ids, ['date_order', 'partner_id', 'amount_untaxed'])
        for inv in invs:
            part = inv['partner_id'] and inv['partner_id'][0]
            pr = inv['amount_untaxed'] or 0.0
            partnertype = 'customer'
            eventtype = 'sale'
            event = {
                'name': 'Order: '+name,
                'som': False,
                'description': 'Order '+str(inv['id']),
                'document': '',
                'partner_id': part,
                'date': time.strftime('%Y-%m-%d'),
                'canal_id': False,
                'user_id': uid,
                'partner_type': partnertype,
                'probability': 1.0,
                'planned_revenue': pr,
                'planned_cost': 0.0,
                'type': eventtype
            }
            self.pool.get('res.partner.event').create(cr, uid, event)

    def has_stockable_products(self, cr, uid, ids, *args):
        for order in self.browse(cr, uid, ids):
            for order_line in order.order_line:
                if order_line.product_id and order_line.product_id.product_tmpl_id.type in ('product', 'consu'):
                    return True
        return False
sale_order()

# TODO add a field price_unit_uos
# - update it on change product and unit price
# - use it in report if there is a uos
class sale_order_line(osv.osv):
    def _amount_line_net(self, cr, uid, ids, field_name, arg, context):
        res = {}
        for line in self.browse(cr, uid, ids):
            res[line.id] = line.price_unit * (1 - (line.discount or 0.0) / 100.0)
        return res

    def _amount_line(self, cr, uid, ids, field_name, arg, context):
        res = {}
        cur_obj = self.pool.get('res.currency')
        for line in self.browse(cr, uid, ids):
            res[line.id] = line.price_unit * line.product_uom_qty * (1 - (line.discount or 0.0) / 100.0)
            cur = line.order_id.pricelist_id.currency_id
            res[line.id] = cur_obj.round(cr, uid, cur, res[line.id])
        return res

    def _number_packages(self, cr, uid, ids, field_name, arg, context):
        res = {}
        for line in self.browse(cr, uid, ids):
            try:
                res[line.id] = int(line.product_uom_qty / line.product_packaging.qty)
            except:
                res[line.id] = 1
        return res

    _name = 'sale.order.line'
    _description = 'Sale Order line'
    _columns = {
        'order_id': fields.many2one('sale.order', 'Order Ref', required=True, ondelete='cascade', select=True),
        'name': fields.char('Description', size=256, required=True, select=True),
        'sequence': fields.integer('Sequence'),
        'delay': fields.float('Delivery Lead Time', required=True, help="Number of days between the order confirmation the the shipping of the products to the customer"),
        'product_id': fields.many2one('product.product', 'Product', domain=[('sale_ok', '=', True)], change_default=True),
        'invoice_lines': fields.many2many('account.invoice.line', 'sale_order_line_invoice_rel', 'order_line_id', 'invoice_id', 'Invoice Lines', readonly=True),
        'invoiced': fields.boolean('Invoiced', readonly=True),
        'procurement_id': fields.many2one('mrp.procurement', 'Procurement'),
        'price_unit': fields.float('Unit Price', required=True, digits=(16, int(config['price_accuracy']))),
        'price_net': fields.function(_amount_line_net, method=True, string='Net Price', digits=(16, int(config['price_accuracy']))),
        'price_subtotal': fields.function(_amount_line, method=True, string='Subtotal'),
        'tax_id': fields.many2many('account.tax', 'sale_order_tax', 'order_line_id', 'tax_id', 'Taxes'),
        'type': fields.selection([('make_to_stock', 'from stock'), ('make_to_order', 'on order')], 'Procure Method', required=True),
        'property_ids': fields.many2many('mrp.property', 'sale_order_line_property_rel', 'order_id', 'property_id', 'Properties'),
        'address_allotment_id': fields.many2one('res.partner.address', 'Allotment Partner'),
        'product_uom_qty': fields.float('Quantity (UoM)', digits=(16, 2), required=True),
        'product_uom': fields.many2one('product.uom', 'Product UoM', required=True),
        'product_uos_qty': fields.float('Quantity (UoS)'),
        'product_uos': fields.many2one('product.uom', 'Product UoS'),
        'product_packaging': fields.many2one('product.packaging', 'Packaging'),
        'move_ids': fields.one2many('stock.move', 'sale_line_id', 'Inventory Moves', readonly=True),
        'discount': fields.float('Discount (%)', digits=(16, 2)),
        'number_packages': fields.function(_number_packages, method=True, type='integer', string='Number Packages'),
        'notes': fields.text('Notes'),
        'th_weight': fields.float('Weight'),
        'state': fields.selection([('draft', 'Draft'), ('confirmed', 'Confirmed'), ('done', 'Done'), ('cancel', 'Cancelled'), ('exception', 'Exception')], 'Status', required=True, readonly=True),
        'order_partner_id': fields.related('order_id', 'partner_id', type='many2one', relation='res.partner', string='Customer')
    }
    _order = 'sequence, id'
    _defaults = {
        'discount': lambda *a: 0.0,
        'delay': lambda *a: 0.0,
        'product_uom_qty': lambda *a: 1,
        'product_uos_qty': lambda *a: 1,
        'sequence': lambda *a: 10,
        'invoiced': lambda *a: 0,
        'state': lambda *a: 'draft',
        'type': lambda *a: 'make_to_stock',
        'product_packaging': lambda *a: False
    }

    def invoice_line_create(self, cr, uid, ids, context={}):
        def _get_line_qty(line):
            if (line.order_id.invoice_quantity=='order') or not line.procurement_id:
                if line.product_uos:
                    return line.product_uos_qty or 0.0
                return line.product_uom_qty
            else:
                return self.pool.get('mrp.procurement').quantity_get(cr, uid,
                        line.procurement_id.id, context)

        def _get_line_uom(line):
            if (line.order_id.invoice_quantity=='order') or not line.procurement_id:
                if line.product_uos:
                    return line.product_uos.id
                return line.product_uom.id
            else:
                return self.pool.get('mrp.procurement').uom_get(cr, uid,
                        line.procurement_id.id, context)

        create_ids = []
        sales = {}
        for line in self.browse(cr, uid, ids, context):
            if not line.invoiced:
                if line.product_id:
                    a = line.product_id.product_tmpl_id.property_account_income.id
                    if not a:
                        a = line.product_id.categ_id.property_account_income_categ.id
                    if not a:
                        raise osv.except_osv(_('Error !'),
                                _('There is no income account defined ' \
                                        'for this product: "%s" (id:%d)') % \
                                        (line.product_id.name, line.product_id.id,))
                else:
                    a = self.pool.get('ir.property').get(cr, uid,
                            'property_account_income_categ', 'product.category',
                            context=context)
                uosqty = _get_line_qty(line)
                uos_id = _get_line_uom(line)
                pu = 0.0
                if uosqty:
                    pu = round(line.price_unit * line.product_uom_qty / uosqty,
                            int(config['price_accuracy']))
                fpos = line.order_id.fiscal_position or False
                a = self.pool.get('account.fiscal.position').map_account(cr, uid, fpos, a)
                if not a:
                    raise osv.except_osv(_('Error !'),
                                _('There is no income category account defined in default Properties for Product Category or Fiscal Position is not defined !'))
                inv_id = self.pool.get('account.invoice.line').create(cr, uid, {
                    'name': line.name,
                    'origin': line.order_id.name,
                    'account_id': a,
                    'price_unit': pu,
                    'quantity': uosqty,
                    'discount': line.discount,
                    'uos_id': uos_id,
                    'product_id': line.product_id.id or False,
                    'invoice_line_tax_id': [(6, 0, [x.id for x in line.tax_id])],
                    'note': line.notes,
                    'account_analytic_id': line.order_id.project_id and line.order_id.project_id.id or False,
                })
                cr.execute('insert into sale_order_line_invoice_rel (order_line_id,invoice_id) values (%s,%s)', (line.id, inv_id))
                self.write(cr, uid, [line.id], {'invoiced': True})

                sales[line.order_id.id] = True
                create_ids.append(inv_id)

        # Trigger workflow events
        wf_service = netsvc.LocalService("workflow")
        for sid in sales.keys():
            wf_service.trg_write(uid, 'sale.order', sid, cr)
        return create_ids

    def button_cancel(self, cr, uid, ids, context={}):
        for line in self.browse(cr, uid, ids, context=context):
            if line.invoiced:
                raise osv.except_osv(_('Invalid action !'), _('You cannot cancel a sale order line that has already been invoiced !'))
        return self.write(cr, uid, ids, {'state': 'cancel'})

    def button_confirm(self, cr, uid, ids, context={}):
        return self.write(cr, uid, ids, {'state': 'confirmed'})

    def button_done(self, cr, uid, ids, context={}):
        wf_service = netsvc.LocalService("workflow")
        res = self.write(cr, uid, ids, {'state': 'done'})
        for line in self.browse(cr, uid, ids, context):
            wf_service.trg_write(uid, 'sale.order', line.order_id.id, cr)

        return res

    def uos_change(self, cr, uid, ids, product_uos, product_uos_qty=0, product_id=None):
        product_obj = self.pool.get('product.product')
        if not product_id:
            return {'value': {'product_uom': product_uos,
                'product_uom_qty': product_uos_qty}, 'domain': {}}

        product = product_obj.browse(cr, uid, product_id)
        value = {
            'product_uom': product.uom_id.id,
        }
        # FIXME must depend on uos/uom of the product and not only of the coeff.
        try:
            value.update({
                'product_uom_qty': product_uos_qty / product.uos_coeff,
                'th_weight': product_uos_qty / product.uos_coeff * product.weight
            })
        except ZeroDivisionError:
            pass
        return {'value': value}

    def copy_data(self, cr, uid, id, default=None, context={}):
        if not default:
            default = {}
        default.update({'state': 'draft', 'move_ids': [], 'invoiced': False, 'invoice_lines': []})
        return super(sale_order_line, self).copy_data(cr, uid, id, default, context)

    def product_id_change(self, cr, uid, ids, pricelist, product, qty=0,
            uom=False, qty_uos=0, uos=False, name='', partner_id=False,
            lang=False, update_tax=True, date_order=False, packaging=False, fiscal_position=False, flag=False):
        if not  partner_id:
            raise osv.except_osv(_('No Customer Defined !'), _('You have to select a customer in the sale form !\nPlease set one customer before choosing a product.'))
        warning = {}
        product_uom_obj = self.pool.get('product.uom')
        partner_obj = self.pool.get('res.partner')
        product_obj = self.pool.get('product.product')
        if partner_id:
            lang = partner_obj.browse(cr, uid, partner_id).lang
        context = {'lang': lang, 'partner_id': partner_id}

        if not product:
            return {'value': {'th_weight': 0, 'product_packaging': False,
                'product_uos_qty': qty}, 'domain': {'product_uom': [],
                   'product_uos': []}}

        if not date_order:
            date_order = time.strftime('%Y-%m-%d')

        result = {}
        product_obj = product_obj.browse(cr, uid, product, context=context)
        if not packaging and product_obj.packaging:
            packaging = product_obj.packaging[0].id
            result['product_packaging'] = packaging

        if packaging:
            default_uom = product_obj.uom_id and product_obj.uom_id.id
            pack = self.pool.get('product.packaging').browse(cr, uid, packaging, context)
            q = product_uom_obj._compute_qty(cr, uid, uom, pack.qty, default_uom)
#            qty = qty - qty % q + q
            if qty and (q and not (qty % q) == 0):
                ean = pack.ean
                qty_pack = pack.qty
                type_ul = pack.ul
                warn_msg = _("You selected a quantity of %d Units.\nBut it's not compatible with the selected packaging.\nHere is a proposition of quantities according to the packaging: ") % (qty)
                warn_msg = warn_msg + "\n\n" + _("EAN: ") + str(ean) + _(" Quantity: ") + str(qty_pack) + _(" Type of ul: ") + str(type_ul.name)
                warning = {
                    'title': _('Packing Information !'),
                    'message': warn_msg
                    }
            result['product_uom_qty'] = qty

        if uom:
            uom2 = product_uom_obj.browse(cr, uid, uom)
            if product_obj.uom_id.category_id.id != uom2.category_id.id:
                uom = False

        if uos:
            if product_obj.uos_id:
                uos2 = product_uom_obj.browse(cr, uid, uos)
                if product_obj.uos_id.category_id.id != uos2.category_id.id:
                    uos = False
            else:
                uos = False
        result.update({'type': product_obj.procure_method})
        if product_obj.description_sale:
            result['notes'] = product_obj.description_sale
        fpos = fiscal_position and self.pool.get('account.fiscal.position').browse(cr, uid, fiscal_position) or False
        if update_tax: #The quantity only have changed
            result['delay'] = (product_obj.sale_delay or 0.0)
            partner = partner_obj.browse(cr, uid, partner_id)
            result['tax_id'] = self.pool.get('account.fiscal.position').map_tax(cr, uid, fpos, product_obj.taxes_id)
        if not flag:
            result['name'] = self.pool.get('product.product').name_get(cr, uid, [product_obj.id], context=context)[0][1]
        domain = {}
        if (not uom) and (not uos):
            result['product_uom'] = product_obj.uom_id.id
            if product_obj.uos_id:
                result['product_uos'] = product_obj.uos_id.id
                result['product_uos_qty'] = qty * product_obj.uos_coeff
                uos_category_id = product_obj.uos_id.category_id.id
            else:
                result['product_uos'] = False
                result['product_uos_qty'] = qty
                uos_category_id = False
            result['th_weight'] = qty * product_obj.weight
            domain = {'product_uom':
                        [('category_id', '=', product_obj.uom_id.category_id.id)],
                        'product_uos':
                        [('category_id', '=', uos_category_id)]}

        elif uos: # only happens if uom is False
            result['product_uom'] = product_obj.uom_id and product_obj.uom_id.id
            result['product_uom_qty'] = qty_uos / product_obj.uos_coeff
            result['th_weight'] = result['product_uom_qty'] * product_obj.weight
        elif uom: # whether uos is set or not
            default_uom = product_obj.uom_id and product_obj.uom_id.id
            q = product_uom_obj._compute_qty(cr, uid, uom, qty, default_uom)
            if product_obj.uos_id:
                result['product_uos'] = product_obj.uos_id.id
                result['product_uos_qty'] = qty * product_obj.uos_coeff
            else:
                result['product_uos'] = False
                result['product_uos_qty'] = qty
            result['th_weight'] = q * product_obj.weight        # Round the quantity up

        # get unit price

        if not pricelist:
            warning = {
                'title': 'No Pricelist !',
                'message':
                    'You have to select a pricelist in the sale form !\n'
                    'Please set one before choosing a product.'
                }
        else:
            price = self.pool.get('product.pricelist').price_get(cr, uid, [pricelist],
                    product, qty or 1.0, partner_id, {
                        'uom': uom,
                        'date': date_order,
                        })[pricelist]
            if price is False:
                warning = {
                    'title': 'No valid pricelist line found !',
                    'message':
                        "Couldn't find a pricelist line matching this product and quantity.\n"
                        "You have to change either the product, the quantity or the pricelist."
                    }
            else:
                result.update({'price_unit': price})
        return {'value': result, 'domain': domain, 'warning': warning}

    def product_uom_change(self, cursor, user, ids, pricelist, product, qty=0,
            uom=False, qty_uos=0, uos=False, name='', partner_id=False,
            lang=False, update_tax=True, date_order=False):
        res = self.product_id_change(cursor, user, ids, pricelist, product,
                qty=0, uom=uom, qty_uos=qty_uos, uos=uos, name=name,
                partner_id=partner_id, lang=lang, update_tax=update_tax,
                date_order=date_order)
        if 'product_uom' in res['value']:
            del res['value']['product_uom']
        if not uom:
            res['value']['price_unit'] = 0.0
        return res

    def unlink(self, cr, uid, ids, context={}):
        """Allows to delete sale order lines in draft,cancel states"""
        for rec in self.browse(cr, uid, ids, context=context):
            if rec.state not in ['draft', 'cancel']:
                raise osv.except_osv(_('Invalid action !'), _('Cannot delete a sale order line which is %s !')%(rec.state,))
        return super(sale_order_line, self).unlink(cr, uid, ids, context=context)

sale_order_line()


class sale_config_picking_policy(osv.osv_memory):
    _name = 'sale.config.picking_policy'
    _columns = {
        'name': fields.char('Name', size=64),
        'picking_policy': fields.selection([
            ('direct', 'Direct Delivery'),
            ('one', 'All at Once')
        ], 'Packing Default Policy', required=True),
        'order_policy': fields.selection([
            ('manual', 'Invoice Based on Sales Orders'),
            ('picking', 'Invoice Based on Deliveries'),
        ], 'Shipping Default Policy', required=True),
        'step': fields.selection([
            ('one', 'Delivery Order Only'),
            ('two', 'Packing List & Delivery Order')
        ], 'Steps To Deliver a Sale Order', required=True,
           help="By default, Open ERP is able to manage complex routing and paths "\
           "of products in your warehouse and partner locations. This will configure "\
           "the most common and simple methods to deliver products to the customer "\
           "in one or two operations by the worker.")
    }
    _defaults = {
        'picking_policy': lambda *a: 'direct',
        'order_policy': lambda *a: 'picking',
        'step': lambda *a: 'one'
    }

    def set_default(self, cr, uid, ids, context=None):
        for o in self.browse(cr, uid, ids, context=context):
            ir_values_obj = self.pool.get('ir.values')
            ir_values_obj.set(cr, uid, 'default', False, 'picking_policy', ['sale.order'], o.picking_policy)
            ir_values_obj.set(cr, uid, 'default', False, 'order_policy', ['sale.order'], o.order_policy)

            if o.step == 'one':
                md = self.pool.get('ir.model.data')
                group_id = md._get_id(cr, uid, 'base', 'group_no_one')
                group_id = md.browse(cr, uid, group_id, context).res_id
                menu_id = md._get_id(cr, uid, 'stock', 'menu_action_picking_tree_delivery')
                menu_id = md.browse(cr, uid, menu_id, context).res_id
                self.pool.get('ir.ui.menu').write(cr, uid, [menu_id], {'groups_id': [(6, 0, [group_id])]})

                location_id = md._get_id(cr, uid, 'stock', 'stock_location_output')
                location_id = md.browse(cr, uid, location_id, context).res_id
                self.pool.get('stock.location').write(cr, uid, [location_id], {'chained_auto_packing': 'transparent'})

        return {
                'view_type': 'form',
                "view_mode": 'form',
                'res_model': 'ir.actions.configuration.wizard',
                'type': 'ir.actions.act_window',
                'target': 'new',
         }

    def action_cancel(self, cr, uid, ids, context=None):
        return {
                'view_type': 'form',
                "view_mode": 'form',
                'res_model': 'ir.actions.configuration.wizard',
                'type': 'ir.actions.act_window',
                'target': 'new',
         }

sale_config_picking_policy()
<|MERGE_RESOLUTION|>--- conflicted
+++ resolved
@@ -506,29 +506,9 @@
         write_cancel_ids = []
         stock_move_obj = self.pool.get('stock.move')
         for order in self.browse(cr, uid, ids, context={}):
-<<<<<<< HEAD
             for line in order.order_line:
                 if (not line.procurement_id) or (line.procurement_id.state=='done'):
                     finished = True
-=======
-            
-            #check for pending deliveries 
-            pending_deliveries = False
-            # check => if order_lines do not exist,don't proceed for any mode.
-            if not order.order_line:
-                return False
-            for line in order.order_line:    
-                move_ids = stock_move_obj.search(cr, uid, [('sale_line_id','=', line.id)])
-                for move in stock_move_obj.browse( cr, uid, move_ids ):
-                    #if one of the related order lines is in state draft, auto or confirmed
-                    #this order line is not yet delivered
-                    if move.state in ('draft', 'waiting', 'confirmed'):
-                        pending_deliveries = True
-                # Reason => if there are no move lines,the following condition will always set to be true,and will set SO to 'DONE'.
-                # Added move_ids check to SOLVE.
-                if move_ids and ((not line.procurement_id) or (line.procurement_id.state=='done')) and not pending_deliveries:
-#                    finished = True
->>>>>>> 37dcaa1b
                     if line.state != 'done':
                         write_done_ids.append(line.id)
                 else:
