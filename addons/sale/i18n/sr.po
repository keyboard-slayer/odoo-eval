--- conflicted
+++ resolved
@@ -1531,13 +1531,8 @@
 
 #. module: sale
 #: view:sale.order:0
-<<<<<<< HEAD
-msgid "Logistics"
-msgstr ""
-=======
 msgid "Logistic"
 msgstr "Logistika"
->>>>>>> 4bfcb080
 
 #. module: sale
 #: view:sale.order.line:0
