--- conflicted
+++ resolved
@@ -1037,13 +1037,8 @@
 #. module: sale
 #: help:sale.order,picking_ids:0
 msgid ""
-<<<<<<< HEAD
-"This is a list of picking that has been generated for this sale order"
-msgstr ""
-=======
 "This is the list of picking list that have been generated for this invoice"
 msgstr "Ez a kivétek listája, ami ehhez a számlához lett létrehozva"
->>>>>>> b73b1c47
 
 #. module: sale
 #: model:process.node,note:sale.process_node_packinglist0
