<openerp>
    <data>
        <menuitem icon="terp-partner"
            id="base.menu_base_partner" name="Sales"
            sequence="1" groups="base.group_sale_salesman,base.group_sale_manager"/>

        <menuitem id="base.menu_product" name="Products" parent="base.menu_base_partner" sequence="9"/>

        <record id="view_shop_form" model="ir.ui.view">
            <field name="name">sale.shop</field>
            <field name="model">sale.shop</field>
            <field name="type">form</field>
            <field name="arch" type="xml">
                <form string="Sales Shop">
                    <field name="name" select="1"/>
                    <field name="warehouse_id" required="1" select="1" widget="selection"/>
                    <field name="company_id" widget="selection" groups="base.group_multi_company"/>
                    <separator colspan="4" string="Accounting"/>
                    <field name="payment_default_id"/>
                    <field domain="[('type','=','sale')]" name="pricelist_id" groups="product.group_sale_pricelist" select="1"/>
                    <field name="project_id" select="1" groups="analytic.group_analytic_accounting"/>
                </form>
            </field>
        </record>
        <record id="view_shop_tree" model="ir.ui.view">
            <field name="name">sale.shop</field>
            <field name="model">sale.shop</field>
            <field name="type">tree</field>
            <field name="arch" type="xml">
                <tree string="Sales Shop">
                    <field name="name"/>
                    <field name="warehouse_id"/>
                    <field name="pricelist_id" groups="product.group_sale_pricelist"/>
                    <field name="project_id" groups="analytic.group_analytic_accounting"/>
                </tree>
            </field>
        </record>

        <record id="action_shop_form" model="ir.actions.act_window">
            <field name="name">Shop</field>
            <field name="type">ir.actions.act_window</field>
            <field name="res_model">sale.shop</field>
            <field name="view_type">form</field>
            <field name="view_mode">tree,form</field>
            <field name="view_id" ref="view_shop_tree"/>
            <field name="help">If you have more than one shop reselling your company products, you can create and manage that from here. Whenever you will record a new quotation or sales order, it has to be linked to a shop. The shop also defines the warehouse from which the products will be delivered for each particular sales.</field>
        </record>

        <menuitem action="action_shop_form" id="menu_action_shop_form" parent="base.menu_base_config" sequence="35"/>

        <record id="view_sale_order_calendar" model="ir.ui.view">
            <field name="name">sale.order.calendar</field>
            <field name="model">sale.order</field>
            <field name="type">calendar</field>
            <field name="arch" type="xml">
                <calendar string="Sales Orders" color="state" date_start="date_order">
                    <field name="partner_id"/>
                    <field name="amount_total"/>
                </calendar>
            </field>
        </record>
        <record model="ir.ui.view" id="view_sale_order_graph">
            <field name="name">sale.order.graph</field>
            <field name="model">sale.order</field>
            <field name="type">graph</field>
            <field name="arch" type="xml">
                <graph string="Sales Orders" type="bar">
                    <field name="partner_id"/>
                    <field name="amount_total" operator="+"/>
                </graph>
            </field>
        </record>

        <record id="view_order_tree" model="ir.ui.view">
            <field name="name">sale.order.tree</field>
            <field name="model">sale.order</field>
            <field name="type">tree</field>
            <field name="priority">2</field>
            <field name="arch" type="xml">
                <tree string="Sales Orders" colors="grey:state=='cancel';blue:state in ('waiting_date','manual');red:state in ('invoice_except','shipping_except')">
                    <field name="name"/>
                    <field name="date_order"/>
                    <field name="partner_id"/>
                    <field name="user_id"/>
                    <field name="picked_rate" widget="progressbar"/>
                    <field name="invoiced_rate" widget="progressbar"/>
                    <field name="amount_untaxed" sum="Total Tax Excluded"/>
                    <field name="amount_total" sum="Total Tax Included"/>
                    <field name="state"/>
                </tree>
            </field>
        </record>

        <record id="view_order_form" model="ir.ui.view">
            <field name="name">sale.order.form</field>
            <field name="model">sale.order</field>
            <field name="type">form</field>
            <field name="arch" type="xml">
                <form layout="manual">
                <div class="oe_form_topbar">
                    <button name="invoice_recreate" states="invoice_except" string="Recreate Invoice" icon="gtk-go-forward"/>
                    <button name="invoice_corrected" states="invoice_except" string="Ignore Exception" icon="gtk-apply"/>
                    <button name="ship_recreate" states="shipping_except" string="Recreate Packing" icon="gtk-ok"/>
                    <button name="ship_corrected" states="shipping_except" string="Ignore Exception" icon="gtk-apply"/>
                    <button name="action_cancel" states="manual,progress" string="Cancel Order" type="object" icon="gtk-cancel"/>
                    <button name="%(report_sale_order)d" string="Print Order" type="action" icon="gtk-print" states="waiting_date,manual,progress,done,shipping_except,invoice_except"/>
                    <button name="manual_invoice" states="manual" string="Create Final Invoice" icon="gtk-go-forward" type="object"/>
                    <button name="ship_cancel" states="shipping_except" string="Cancel Order" icon="gtk-cancel"/>
                    <button name="action_cancel_draft" states="cancel" string="Set to Draft" type="object" icon="gtk-convert"/>
                    <button name="cancel" states="draft" string="Cancel Order" icon="gtk-cancel"/>
                    <button name="invoice_cancel" states="invoice_except" string="Cancel Order" icon="gtk-cancel"/>
                    <button name="%(report_sale_order)d" string="Print Quotation" type="action" icon="gtk-print" states="draft"/>
                    <button name="order_confirm" states="draft" string="Confirm Order" icon="gtk-apply"/>
                    <div class="oe_right">
                        <field name="state" nolabel="1" widget="statusbar" statusbar_visible="draft,progress,done" statusbar_colors='{"shipping_except":"red","invoice_except":"red","waiting_date":"blue"}'/>
                    </div>
                </div>
                <sheet string="Sales Order" layout="auto">
                    <group col="6" colspan="4" class="oe_form_header">
                        <group col="4" colspan="4">
                            <field name="name" groups="base.group_user"/>
                            <field name="date_order" groups="base.group_user"/>
                            <field name="shop_id" on_change="onchange_shop_id(shop_id)" widget="selection" groups="base.group_extended"/>
                            <field name="client_order_ref" groups="base.group_user"/>
                        </group>
                        <group col="2" colspan="2">
                            <field name="invoiced"/>
                            <field name="shipped"/>
                        </group>
                    </group>
                    <notebook colspan="5">
                        <page string="Sales Order">
                            <field name="partner_id" on_change="onchange_partner_id(partner_id)" domain="[('customer','=',True)]" context="{'search_default_customer':1}" required="1"/>
                            <field domain="[('parent_id','=',partner_id)]" name="partner_invoice_id" groups="sale.group_delivery_invoice_address" options='{"quick_create": false}'/>
                            <field domain="[('parent_id','=',partner_id)]" name="partner_shipping_id" groups="sale.group_delivery_invoice_address" options='{"quick_create": false}'/>
                            <field domain="[('type','=','sale')]" name="pricelist_id" groups="product.group_sale_pricelist" on_change="onchange_pricelist_id(pricelist_id,order_line)"/>
                            <field name="project_id" context="{'partner_id':partner_id, 'pricelist_id':pricelist_id, 'default_name':name}" groups="sale.group_analytic_accounting, base.group_user" domain="[('parent_id','!=',False)]" />
                            <newline/>
                            <field colspan="4" name="order_line" nolabel="1" widget="one2many_list">
                                <form string="Sales Order Lines">
                                    <notebook>
                                        <page string="Order Line">
                                        <group colspan="4" col="5">
                                            <field colspan="3"
                                                context="{'partner_id':parent.partner_id, 'quantity':product_uom_qty, 'pricelist':parent.pricelist_id, 'shop':parent.shop_id, 'uom':product_uom}"
                                                name="product_id"
                                                on_change="product_id_change(parent.pricelist_id,product_id,product_uom_qty,product_uom,product_uos_qty,product_uos,name,parent.partner_id, False, True, parent.date_order, product_packaging, parent.fiscal_position, False, context)"/>
                                            <field name="name"/>

                                            <field
                                                context="{'partner_id':parent.partner_id, 'quantity':product_uom_qty, 'pricelist':parent.pricelist_id, 'shop':parent.shop_id, 'uom':product_uom}"
                                                name="product_uom_qty"
                                                on_change="product_id_change(parent.pricelist_id,product_id,product_uom_qty,product_uom,product_uos_qty,product_uos,name,parent.partner_id, False, False, parent.date_order, product_packaging, parent.fiscal_position, True, context)"/>
                                            <group colspan="1">
                                                <field name="product_uom" nolabel="1" groups="product.group_uom"
                                                    on_change="product_uom_change(parent.pricelist_id,product_id,product_uom_qty,product_uom,product_uos_qty,product_uos,name,parent.partner_id, False, False, parent.date_order, context)"/>
                                            </group>
                                            <field name="price_unit"/>

                                            <field groups="product.group_uos" name="product_uos_qty"/>
                                            <field groups="product.group_uos" name="product_uos" nolabel="1"/>
                                            <newline/>
                                            <field name="product_packaging"
                                                context="{'partner_id':parent.partner_id, 'quantity':product_uom_qty, 'pricelist':parent.pricelist_id, 'shop':parent.shop_id, 'uom':product_uom}" on_change="product_packaging_change(parent.pricelist_id, product_id, product_uom_qty, product_uom, parent.partner_id, product_packaging, True, context)"
                                                domain="[('product_id','=',product_id)]" groups="base.group_extended"
                                                colspan="3"/>
                                            <field name="discount" groups="sale.group_discount_per_so_line"/>
                                            <separator colspan="5" string="Notes" groups="base.group_sale_notes_subtotal"/>
                                            <field colspan="5" name="notes" nolabel="1" groups="base.group_sale_notes_subtotal"/>
                                            <separator colspan="5" string="Taxes"/>
                                            <field colspan="5" name="tax_id" nolabel="1" domain="[('parent_id','=',False),('type_tax_use','&lt;&gt;','purchase')]"/>
                                            <group colspan="5" col="5" groups="base.group_extended">
                                                <separator colspan="5" string="States"/>
                                                <field name="state" widget="statusbar" statusbar_visible="draft,confirmed,done" statusbar_colors='{"exception":"red","cancel":"red"}'/>
                                                <field name="invoiced"/>
                                                <group attrs="{'invisible':[('invoiced','=',True)]}">
                                                    <button colspan="1" name="%(action_view_sale_order_line_make_invoice)d" states="confirmed" string="Make Invoices" type="action" icon="terp-document-new"/>
                                                </group>
                                            </group>
                                        </group>
                                        </page>
                                        <page string="Extra Info" groups="product.group_mrp_properties">
                                            <field name="type"/>
                                            <field name="delay"/>
                                            <field name="th_weight"/>
                                            <field name="address_allotment_id"/>
                                            <separator colspan="4" string="Properties"/>
                                            <field name="property_ids" colspan="4" nolabel="1"/>
                                        </page>
                                        <page string="History" groups="base.group_extended">
                                            <separator colspan="4" string="Invoice Lines"/>
                                            <field colspan="4" name="invoice_lines" nolabel="1"/>
                                            <separator colspan="4" string="Stock Moves"/>
                                            <field colspan="4" name="move_ids" nolabel="1" widget="many2many"/>
                                        </page>
                                    </notebook>
                                </form>
                                <tree string="Sales Order Lines">
                                    <field colspan="4" name="name"/>
                                    <field name="product_uom_qty" string="Qty(UoM)"/>
                                    <field name="product_uom" string="UoM" groups="product.group_uom"/>
                                    <field groups="product.group_uos" name="product_uos_qty" string="Qty(UoS)"/>
                                    <field groups="product.group_uos" name="product_uos" string="UoS"/>
                                    <field name="discount" groups="sale.group_discount_per_so_line"/>
                                    <field name="price_unit"/>
                                    <field name="price_subtotal" groups="base.group_sale_notes_subtotal"/>
                                </tree>
                            </field>
<<<<<<< HEAD

                            <div class="oe_right">
                                <group col="2">
                                    <field name="amount_untaxed" sum="Untaxed amount"/>
                                    <field name="amount_tax"/>
                                    <field name="amount_total"/>
                                </group>
                            </div>
                            <div class="oe_clear"/>

                            <separator colspan="4" string="Notes"/>
                            <field colspan="4" name="note" nolabel="1"/>
=======
                            <newline/>
                            <group col="13" colspan="10">
                                <field name="amount_untaxed" sum="Untaxed amount"/>
                                <field name="amount_tax"/>
                                <field name="amount_total"/>
                                <button name="button_dummy" states="draft" string="Compute" type="object" icon="gtk-execute"/>
                                <button name="%(action_view_sale_advance_payment_inv)d" string="Advance Invoice" type="action" icon="gtk-execute" states="draft,manual" groups="base.group_extended"/>
                            </group>
                            <group col="17" colspan="4">
                                <field name="state" widget="statusbar" statusbar_visible="draft,progress,done" statusbar_colors='{"shipping_except":"red","invoice_except":"red","waiting_date":"blue"}'/>
                                <button name="invoice_recreate" states="invoice_except" string="Recreate Invoice" icon="gtk-go-forward" />
                                <button name="invoice_corrected" states="invoice_except" string="Ignore Exception" icon="gtk-apply"/>
                                <button name="ship_recreate" states="shipping_except" string="Recreate Packing" icon="gtk-ok"/>
                                <button name="ship_corrected" states="shipping_except" string="Ignore Exception" icon="gtk-apply"/>
                                <button name="action_cancel" states="manual,progress" string="Cancel Order" type="object" icon="gtk-cancel"/>
                                <button name="%(report_sale_order)d" string="Print Order" type="action" icon="gtk-print" states="waiting_date,manual,progress,done,shipping_except,invoice_except"/>
                                <button name="manual_invoice" states="manual" string="Create Final Invoice" icon="gtk-go-forward" type="object"/>
                                <button name="ship_cancel" states="shipping_except" string="Cancel Order" icon="gtk-cancel"/>
                                <button name="action_cancel_draft" states="cancel" string="Set to Draft" type="object" icon="gtk-convert"/>
                                <button name="cancel" states="draft" string="Cancel Order" icon="gtk-cancel"/>
                                <button name="invoice_cancel" states="invoice_except" string="Cancel Order" icon="gtk-cancel"/>
                                <button name="%(report_sale_order)d" string="Print Quotation" type="action" icon="gtk-print" states="draft"/>
                                <button name="order_confirm" states="draft" string="Confirm Order" icon="gtk-apply"/>
                            </group>
>>>>>>> 93ac4d80
                        </page>
                        <page string="Other Information">
                            <group colspan="2" col="2" groups="base.group_extended" name="logistics">
                                <separator string="Logistic" colspan="2"/>
                                <field name="incoterm" widget="selection" groups="base.group_user"/>
                                <field name="picking_policy" required="True"/>
                                <field name="order_policy" on_change="shipping_policy_change(order_policy)"/>
                                <field name="invoice_quantity" attrs="{'readonly':[('order_policy','in',('prepaid','picking'))]}" groups="base.group_user"/>
                            </group>
                            <group colspan="2" col="2" groups="base.group_user">
                                <separator string="References" colspan="2"/>
                                <field name="user_id"/>
                                <field groups="base.group_extended" name="origin"/>
                            </group>
                            <group name="sale_pay" colspan="2" col="2" groups="base.group_extended, base.group_user" >
                                <separator string="Conditions" colspan="2"/>
                                <field name="payment_term" widget="selection"/>
                                <field name="fiscal_position" widget="selection"/>
                                <field name="company_id" widget="selection" groups="base.group_multi_company"/>
                            </group>
                            <separator colspan="4" string="Notes" groups="base.group_sale_notes_subtotal"/>
                            <field colspan="4" name="note" nolabel="1" groups="base.group_sale_notes_subtotal"/>
                        </page>
                        <page string="History" groups="base.group_extended, base.group_user">
                            <separator colspan="4" string="Invoices"/>
                            <field colspan="4" name="invoice_ids" nolabel="1" context="{'form_view_ref':'account.invoice_form'}"/>
                            <separator colspan="4" string="Packings"/>
                            <field colspan="4" name="picking_ids" nolabel="1"/>
                        </page>
                    </notebook>
                </sheet>
                <div class="oe_form_sheet_width">
                    <field name="message_ids_social" colspan="4" widget="ThreadView" nolabel="1"/>
                </div>
                </form>
            </field>
        </record>

        <record id="view_sales_order_filter" model="ir.ui.view">
            <field name="name">sale.order.list.select</field>
            <field name="model">sale.order</field>
            <field name="type">search</field>
            <field name="arch" type="xml">
                <search string="Search Sales Order">
                    <filter icon="terp-document-new" string="Quotations" name="draft" domain="[('state','=','draft')]" help="Sales Order that haven't yet been confirmed"/>
                    <filter icon="terp-check" string="Sales" name="sales" domain="[('state','in',('manual','progress'))]"/>
                    <separator orientation="vertical"/>
                    <filter icon="terp-dolar_ok!" string="To Invoice" domain="[('state','=','manual')]" help="Sales Order ready to be invoiced"/>
                    <separator orientation="vertical"/>
                    <field name="name"
                        filter_domain="['|', ('name','ilike',self),('client_order_ref','ilike',self)]"/>
                    <field name="partner_id"/>
                    <field name="user_id">
                        <filter domain="[('user_id','=',uid)]" help="My Sale Orders" icon="terp-personal"/>
                    </field>
                    <newline/>
                    <group expand="0" string="Group By..." groups="base.group_extended">
                        <filter string="Customer" icon="terp-personal" domain="[]" context="{'group_by':'partner_id'}"/>
                        <filter string="Salesman" icon="terp-personal" domain="[]" context="{'group_by':'user_id'}"/>
                        <separator orientation="vertical"/>
                        <filter string="State" icon="terp-stock_effects-object-colorize" domain="[]" context="{'group_by':'state'}"/>
                        <separator orientation="vertical"/>
                        <filter string="Order Date" icon="terp-go-month" domain="[]" context="{'group_by':'date_order'}"/>
                    </group>
               </search>
            </field>
        </record>

        <record id="action_order_form" model="ir.actions.act_window">
            <field name="name">Sales Orders</field>
            <field name="type">ir.actions.act_window</field>
            <field name="res_model">sale.order</field>
            <field name="view_type">form</field>
            <field name="view_mode">tree,form,calendar,graph</field>
            <field name="search_view_id" ref="view_sales_order_filter"/>
            <field name="context">{"search_default_sales":1}</field>
            <field name="help">Sales Orders help you manage quotations and orders from your customers. OpenERP suggests that you start by creating a quotation. Once it is confirmed, the quotation will be converted into a Sales Order. OpenERP can handle several types of products so that a sales order may trigger tasks, delivery orders, manufacturing orders, purchases and so on. Based on the configuration of the sales order, a draft invoice will be generated so that you just have to confirm it when you want to bill your customer.</field>
        </record>
        <menuitem action="action_order_form" id="menu_sale_order" parent="base.menu_sales" sequence="4" groups="base.group_sale_salesman,base.group_sale_manager"/>

        <record id="action_order_tree2" model="ir.actions.act_window">
            <field name="name">Sales in Exception</field>
            <field name="type">ir.actions.act_window</field>
            <field name="res_model">sale.order</field>
            <field name="view_type">form</field>
            <field name="view_mode">tree,form,calendar,graph</field>
            <field name="domain">[('state','in',('shipping_except','invoice_except'))]</field>
            <field name="filter" eval="True"/>
            <field name="search_view_id" ref="view_sales_order_filter"/>
        </record>

        <record id="action_order_tree4" model="ir.actions.act_window">
            <field name="name">Sales Order in Progress</field>
            <field name="type">ir.actions.act_window</field>
            <field name="res_model">sale.order</field>
            <field name="view_type">form</field>
            <field name="view_mode">tree,form,calendar,graph</field>
            <field name="domain">[('state','in',('progress','waiting_date','manual'))]</field>
            <field name="search_view_id" ref="view_sales_order_filter"/>
        </record>


        <record id="action_order_tree5" model="ir.actions.act_window">
            <field name="name">Quotations</field>
            <field name="type">ir.actions.act_window</field>
            <field name="res_model">sale.order</field>
            <field name="view_type">form</field>
            <field name="view_mode">tree,form,calendar,graph</field>
            <field name="context">{"search_default_draft":1}</field>
            <field name="search_view_id" ref="view_sales_order_filter"/>
        </record>

        <menuitem id="menu_sale_quotations"
        action="action_order_tree5" parent="base.menu_sales"
        sequence="3" />

        <record id="action_order_tree" model="ir.actions.act_window">
            <field name="name">Old Quotations</field>
            <field name="type">ir.actions.act_window</field>
            <field name="res_model">sale.order</field>
            <field name="view_type">form</field>
            <field name="view_mode">tree,form,calendar,graph</field>
            <field name="domain">[('state','=','draft'),('date_order','&lt;',time.strftime('%Y-%m-%d %H:%M:%S'))]</field>
            <field name="filter" eval="True"/>
            <field name="search_view_id" ref="view_sales_order_filter"/>
        </record>

        <record id="view_order_line_graph" model="ir.ui.view">
            <field name="name">sale.order.line.graph</field>
            <field name="model">sale.order.line</field>
            <field name="type">graph</field>
            <field name="arch" type="xml">
                <graph string="Sales Order Lines">
                    <field name="product_id"/>
                    <field name="price_subtotal" operator="+"/>
                </graph>
            </field>
        </record>

        <record id="view_order_line_tree" model="ir.ui.view">
            <field name="name">sale.order.line.tree</field>
            <field name="model">sale.order.line</field>
            <field name="type">tree</field>
            <field name="arch" type="xml">
                <tree string="Sales Order Lines">
                    <field name="order_id"/>
                    <field name="order_partner_id"/>
                    <field name="product_id"/>
                    <field name="product_uom_qty" string="Qty"/>
                    <field name="product_uom" string="UoM" groups="product.group_uom"/>
                    <field name="salesman_id"/>
                    <field name="price_subtotal" sum="Total" groups="base.group_sale_notes_subtotal"/>
                    <field name="state"/>
                    <field name="invoiced"/>
                </tree>
            </field>
        </record>
        <record id="view_order_line_form2" model="ir.ui.view">
            <field name="name">sale.order.line.form2</field>
            <field name="model">sale.order.line</field>
            <field name="type">form</field>
            <field name="arch" type="xml">
                <form string="Sales Order Lines">
                    <group colspan="4" col="6">
                        <field name="order_id"/>
                        <field name="order_partner_id" readonly="1" invisible="1"/>
                        <field name="invoiced"/>

                        <field name="product_id" readonly="1"/>
                        <field name="product_uom_qty" readonly="1"/>
                        <field name="product_uom" groups="product.group_uom"/>
                        <newline/>

                        <field colspan="4" name="name" groups="base.group_extended"/>
                        <field name="company_id" groups="base.group_multi_company" readonly="1"/>
                    </group>
                    <separator colspan="4" string="Price"/>
                    <group colspan="4" col="6">
                        <field name="price_unit"/>
                        <field name="discount" groups="sale.group_discount_per_so_line"/>
                        <field name="price_subtotal" groups="base.group_sale_notes_subtotal"/>
                    </group>
                    <separator colspan="4" string="Notes" groups="base.group_sale_notes_subtotal"/>
                    <field colspan="4" name="notes" nolabel="1" groups="base.group_sale_notes_subtotal"/>
                    <separator colspan="4"/>
                    <field name="state" widget="statusbar" statusbar_visible="draft,confirmed,done" statusbar_colors='{"exception":"red","cancel":"red"}'/>
                    <group col="3" colspan="2">
                        <button name="button_cancel" string="Cancel" type="object" icon="gtk-cancel" states="confirmed,exception"/>
                        <button colspan="1" name="%(action_view_sale_order_line_make_invoice)d" string="Create Invoice" type="action" states="done" icon="gtk-go-forward" attrs="{'invisible': [('invoiced', '=', 1)]}"/>
                        <button name="button_done" string="Done" type="object" states="confirmed,exception" icon="gtk-go-forward"/>
                    </group>
                </form>
            </field>
        </record>

        <record id="view_sales_order_line_filter" model="ir.ui.view">
            <field name="name">sale.order.line.select</field>
            <field name="model">sale.order.line</field>
            <field name="type">search</field>
            <field name="arch" type="xml">
                <search string="Search Sales Order">
                    <filter icon="terp-dolar_ok!" string="To Invoice" domain="[('invoiced','&lt;&gt;', 1),('state','=','done')]"  help="Sale Order Lines ready to be invoiced"/>
                    <separator orientation="vertical"/>
                    <field name="order_id"/>
                    <field name="order_partner_id"/>
                    <field name="product_id"/>
                    <field name="salesman_id">
                        <filter icon="terp-personnal" domain="[('salesman_id','=',uid)]" help="Sales Order Lines related to a Sales Order of mine"/>
                    </field>
                    <newline/>
                    <group expand="0" string="Group By...">
                        <filter string="Product" icon="terp-accessories-archiver" domain="[]" context="{'group_by':'product_id'}"/>
                        <filter string="Order" icon="terp-gtk-jump-to-rtl" domain="[]" context="{'group_by':'order_id'}"/>
                        <filter string="Salesman" icon="terp-personal" domain="[]" context="{'group_by':'salesman_id'}"/>
                        <filter string="State" icon="terp-stock_effects-object-colorize" domain="[]" context="{'group_by':'state'}"/>
                    </group>
                </search>
            </field>
        </record>

        <record id="view_sales_order_uninvoiced_line_filter" model="ir.ui.view">
            <field name="name">sale.order.uninvoiced.line</field>
            <field name="model">sale.order.line</field>
            <field name="type">search</field>
            <field name="arch" type="xml">
                <search string="Search Uninvoiced Lines">
                    <filter icon="terp-gtk-go-back-rtl" string="To Do" domain="[('state','=','confirmed')]" name="sale order" help="Confirmed sale order lines, not yet delivered"/>
                    <filter icon="terp-dialog-close" string="Done" domain="[('state','=','done')]" name="sale_order_done" help="Sale order lines done"/>
                    <separator orientation="vertical"/>
                    <filter icon="terp-accessories-archiver" string="Shipped" domain="[('state','=','done')]" name="unshipped" help="Sale Order Lines that are in 'done' state"/>
                    <filter icon="terp-dolar_ok!" string="Uninvoiced" name="uninvoiced" domain="[('invoiced','&lt;&gt;', 1),('state','&lt;&gt;','draft'),('state','&lt;&gt;','cancel')]" help="Sale Order Lines that are confirmed, done or in exception state and haven't yet been invoiced"/>
                    <separator orientation="vertical"/>
                    <field name="order_id"/>
                    <field name="order_partner_id"/>
                    <field name="product_id"/>
                    <field name="salesman_id">
                        <filter icon="terp-personal" domain="[('salesman_id','=',uid)]" help="My Sales Order Lines"/>
                    </field>
                    <newline/>
                    <group expand="0" string="Group By...">
                        <filter string="Order" icon="terp-gtk-jump-to-rtl" domain="[]" context="{'group_by':'order_id'}" help="Order reference"/>
                        <filter string="Product" icon="terp-accessories-archiver" domain="[]" context="{'group_by':'product_id'}"/>
                        <separator orientation="vertical"/>
                        <filter string="State" icon="terp-stock_effects-object-colorize" domain="[]" context="{'group_by':'state'}"/>
                    </group>
                </search>
            </field>
        </record>

        <record id="action_order_line_tree2" model="ir.actions.act_window">
            <field name="name">Order Lines to Invoice</field>
            <field name="type">ir.actions.act_window</field>
            <field name="res_model">sale.order.line</field>
            <field name="view_type">form</field>
            <field name="view_mode">tree,form,graph</field>
            <field name="search_view_id" ref="view_sales_order_uninvoiced_line_filter"/>
            <field name="context">{"search_default_uninvoiced":1}</field>
            <field name="filter" eval="True"/>
            <field name="help">Here is a list of each sales order line to be invoiced. You can invoice sales orders partially, by lines of sales order. You do not need this list if you invoice from the delivery orders or if you invoice sales totally.</field>
        </record>

        <record id="action_order_line_tree3" model="ir.actions.act_window">
            <field name="name">Uninvoiced and Delivered Lines</field>
            <field name="type">ir.actions.act_window</field>
            <field name="res_model">sale.order.line</field>
            <field name="view_type">form</field>
            <field name="view_mode">tree,form,graph</field>
            <field name="domain">[('invoiced','&lt;&gt;', 1),('state','=','done')]</field>
            <field name="filter" eval="True"/>
        </record>

        <act_window
            context="{'search_default_partner_id': [active_id], 'default_partner_id': active_id}"
            id="act_res_partner_2_sale_order"
            name="Quotations and Sales"
            groups="base.group_sale_salesman"
            res_model="sale.order"
            src_model="res.partner"/>

        <act_window
            context="{'search_default_product_id': [active_id], 'default_product_id': active_id}"
            id="action_order_line_product_tree"
            name="Sales Order Lines"
            res_model="sale.order.line"
            src_model="product.product"
            groups="base.group_sale_salesman"/>

        <menuitem id="base.menu_invoiced" name="Invoicing" parent="base.menu_base_partner" sequence="5"/>
        <menuitem id="menu_invoicing_sales_order_lines" parent="base.menu_invoiced" action="action_order_line_tree2" sequence="10" groups="sale.group_invoice_so_lines"/>

    </data>
</openerp><|MERGE_RESOLUTION|>--- conflicted
+++ resolved
@@ -118,8 +118,8 @@
                 <sheet string="Sales Order" layout="auto">
                     <group col="6" colspan="4" class="oe_form_header">
                         <group col="4" colspan="4">
-                            <field name="name" groups="base.group_user"/>
-                            <field name="date_order" groups="base.group_user"/>
+                            <field name="name"/>
+                            <field name="date_order" />
                             <field name="shop_id" on_change="onchange_shop_id(shop_id)" widget="selection" groups="base.group_extended"/>
                             <field name="client_order_ref" groups="base.group_user"/>
                         </group>
@@ -130,7 +130,7 @@
                     </group>
                     <notebook colspan="5">
                         <page string="Sales Order">
-                            <field name="partner_id" on_change="onchange_partner_id(partner_id)" domain="[('customer','=',True)]" context="{'search_default_customer':1}" required="1"/>
+                            <field name="partner_id" on_change="onchange_partner_id(partner_id)" domain="[('customer','=',True)]" context="{'search_default_customer':1}" required="1" groups="base.group_user"/>
                             <field domain="[('parent_id','=',partner_id)]" name="partner_invoice_id" groups="sale.group_delivery_invoice_address" options='{"quick_create": false}'/>
                             <field domain="[('parent_id','=',partner_id)]" name="partner_shipping_id" groups="sale.group_delivery_invoice_address" options='{"quick_create": false}'/>
                             <field domain="[('type','=','sale')]" name="pricelist_id" groups="product.group_sale_pricelist" on_change="onchange_pricelist_id(pricelist_id,order_line)"/>
@@ -206,7 +206,6 @@
                                     <field name="price_subtotal" groups="base.group_sale_notes_subtotal"/>
                                 </tree>
                             </field>
-<<<<<<< HEAD
 
                             <div class="oe_right">
                                 <group col="2">
@@ -219,7 +218,6 @@
 
                             <separator colspan="4" string="Notes"/>
                             <field colspan="4" name="note" nolabel="1"/>
-=======
                             <newline/>
                             <group col="13" colspan="10">
                                 <field name="amount_untaxed" sum="Untaxed amount"/>
@@ -244,9 +242,8 @@
                                 <button name="%(report_sale_order)d" string="Print Quotation" type="action" icon="gtk-print" states="draft"/>
                                 <button name="order_confirm" states="draft" string="Confirm Order" icon="gtk-apply"/>
                             </group>
->>>>>>> 93ac4d80
                         </page>
-                        <page string="Other Information">
+                        <page string="Other Information" groups="base.group_user">
                             <group colspan="2" col="2" groups="base.group_extended" name="logistics">
                                 <separator string="Logistic" colspan="2"/>
                                 <field name="incoterm" widget="selection" groups="base.group_user"/>
