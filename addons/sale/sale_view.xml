<?xml version="1.0" encoding="utf-8"?>
<openerp>
    <data>
        <menuitem id="base.menu_sales" name="Sales" parent="base.menu_base_partner" sequence="1"/>

        <menuitem id="base.menu_product" name="Products" parent="base.menu_base_partner" sequence="4"/>
        <menuitem action="product.product_normal_action" id="product.menu_products" parent="base.menu_product" sequence="1"/>

        <record id="view_shop_form" model="ir.ui.view">
            <field name="name">sale.shop</field>
            <field name="model">sale.shop</field>
            <field name="type">form</field>
            <field name="arch" type="xml">
                <form string="Sale Shop">
                    <field name="name" select="1"/>
                    <field name="warehouse_id" required="1" select="1" widget="selection"/>
                    <separator colspan="4" string="Accounting"/>
                    <field name="payment_default_id"/>
                    <field domain="[('type','=','sale')]" name="pricelist_id" select="1"/>
                    <field name="project_id" select="1"/>
                </form>
            </field>
        </record>
        <record id="view_shop_tree" model="ir.ui.view">
            <field name="name">sale.shop</field>
            <field name="model">sale.shop</field>
            <field name="type">tree</field>
            <field name="arch" type="xml">
                <tree string="Sale Shop">
                    <field name="name"/>
                    <field name="warehouse_id"/>
                    <field name="pricelist_id"/>
                    <field name="project_id"/>
                </tree>
            </field>
        </record>

        <record id="action_shop_form" model="ir.actions.act_window">
            <field name="name">Shop</field>
            <field name="type">ir.actions.act_window</field>
            <field name="res_model">sale.shop</field>
            <field name="view_type">form</field>
            <field name="view_mode">tree,form</field>
            <field name="view_id" ref="view_shop_tree"/>
        </record>
        <menuitem action="action_shop_form" id="menu_action_shop_form"
            parent="base.menu_base_config" sequence="70"
            groups="base.group_extended"/>

        <record id="view_sale_order_calendar" model="ir.ui.view">
            <field name="name">sale.order.calendar</field>
            <field name="model">sale.order</field>
            <field name="type">calendar</field>
            <field name="arch" type="xml">
                <calendar string="Sales orders" color="state" date_start="date_order">
                    <field name="partner_id"/>
                    <field name="amount_total"/>
                </calendar>
            </field>
        </record>
        <record model="ir.ui.view" id="view_sale_order_graph">
            <field name="name">sale.order.graph</field>
            <field name="model">sale.order</field>
            <field name="type">graph</field>
            <field name="arch" type="xml">
                <graph string="Sales orders" type="bar">
                    <field name="partner_id"/>
                    <field name="amount_total" operator="+"/>
                </graph>
            </field>
        </record>

        <record id="view_order_tree" model="ir.ui.view">
            <field name="name">sale.order.tree</field>
            <field name="model">sale.order</field>
            <field name="type">tree</field>
            <field name="arch" type="xml">
                <tree string="Sales orders">
                    <field name="date_order"/>
                    <field name="name"/>
                    <field name="partner_id"/>
                    <field name="partner_shipping_id"/>
                    <field name="user_id" />
                    <field name="picked_rate" widget="progressbar"/>
                    <field name="invoiced_rate" widget="progressbar"/>
                    <field name="amount_untaxed" sum="Total Untaxed amount"/>
                    <field name="amount_total" sum="Total amount"/>
                    <field name="state"/>
                </tree>
            </field>
        </record>

        <record id="view_order_form" model="ir.ui.view">
            <field name="name">sale.order.form</field>
            <field name="model">sale.order</field>
            <field name="type">form</field>
            <field name="arch" type="xml">
                <form string="Sales order">
                    <group col="6" colspan="4">
                        <field name="name" select="1"/>
                        <field name="client_order_ref"/>
                        <field name="shipped"/>
                        <field name="date_order" select="1"/>
                        <field name="shop_id" on_change="onchange_shop_id(shop_id)" widget="selection" groups="base.group_extended"/>
                        <field name="invoiced"/>
                    </group>
                    <notebook colspan="4">
                        <page string="Sale Order">
                            <field name="partner_id" on_change="onchange_partner_id(partner_id)" required="1" select="1"/>
                            <field domain="[('partner_id','=',partner_id)]" name="partner_order_id"/>
                            <field domain="[('partner_id','=',partner_id)]" name="partner_invoice_id"/>
                            <field domain="[('partner_id','=',partner_id)]" name="partner_shipping_id"/>
<<<<<<< HEAD
                            <field domain="[('type','=','sale')]" name="pricelist_id"/>
                            <field name="project_id" select="2" context="{'partner_id':partner_id, 'contact_id':partner_order_id, 'pricelist_id':pricelist_id, 'default_name':name}"/>
=======
                            <field domain="[('type','=','sale')]" name="pricelist_id" groups="base.group_extended"/>
                            <field name="project_id" 
                                context="{'partner_id':partner_id, 'contact_id':partner_order_id, 'pricelist_id':pricelist_id, 'default_name':name}"
                                groups="base.group_extended"/>
>>>>>>> 5e9e4eaa
                            <newline/>
                            <field colspan="4" mode="tree,form,graph" name="order_line" nolabel="1" widget="one2many_list">
                                <form string="Sale Order Lines">
                                    <notebook>
                                        <page string="Order Line">
                                            <field colspan="4"
                                                context="partner_id=parent.partner_id,quantity=product_uom_qty,pricelist=parent.pricelist_id,shop=parent.shop_id,uom=product_uom"
                                                name="product_id"
                                                on_change="product_id_change(parent.pricelist_id,product_id,product_uom_qty,product_uom,product_uos_qty,product_uos,name,parent.partner_id, 'lang' in context and context['lang'], True, parent.date_order, product_packaging, parent.fiscal_position)"
                                                select="1"/>
                                            <field
                                                context="partner_id=parent.partner_id,quantity=product_uom_qty,pricelist=parent.pricelist_id,shop=parent.shop_id,uom=product_uom"
                                                name="product_uom_qty"
                                                on_change="product_id_change(parent.pricelist_id,product_id,product_uom_qty,product_uom,product_uos_qty,product_uos,name,parent.partner_id, 'lang' in context and context['lang'], False, parent.date_order, product_packaging, parent.fiscal_position, True)"
                                                select="1"/>
                                            <field name="product_uom"
                                                on_change="product_uom_change(parent.pricelist_id,product_id,product_uom_qty,product_uom,product_uos_qty,product_uos,name,parent.partner_id, 'lang' in context and context['lang'], False, parent.date_order)"/>
                                            <field
                                                name="product_packaging"
                                                context="partner_id=parent.partner_id,quantity=product_uom_qty,pricelist=parent.pricelist_id,shop=parent.shop_id,uom=product_uom"
                                                on_change="product_id_change(parent.pricelist_id,product_id,product_uom_qty,product_uom,product_uos_qty,product_uos,name,parent.partner_id, 'lang' in context and context['lang'], False, parent.date_order, product_packaging, parent.fiscal_position)"
                                                domain="[('product_id','=',product_id)]"
                                                groups="base.group_extended"/>

                                            <field name="company_id" groups="base.group_multi_company" widget="selection"/>
                                            <field colspan="4" name="name"/>
                                            <field name="price_unit"/>
                                            <field name="discount"/>
                                            <field name="type" groups="base.group_extended"/>
                                            <field name="delay" groups="base.group_extended"/>
                                            <newline/>
                                            <field colspan="4" name="tax_id" domain="[('parent_id','=',False),('type_tax_use','&lt;&gt;','purchase')]"/>
                                            <group colspan="4" col="5" groups="base.group_extended">
                                                <separator colspan="5" string="States"/>
                                                <field name="state"/>
                                                <field name="invoiced"/>
                                                <button colspan="1"
                                                    name="%(action_view_sale_order_line_make_invoice)d"
                                                    states="confirmed"
                                                    string="Make Invoice"
                                                    type="action"
                                                    icon="gtk-print" />
                                            </group>
                                        </page>
                                        <page groups="base.group_extended" string="Extra Info">
                                            <field groups="product.group_uos" name="product_uos_qty" on_change="uos_change(product_uos, product_uos_qty, product_id)"/>
                                            <field groups="product.group_uos" name="product_uos"/>
                                            <field name="th_weight"/>
                                            <field name="address_allotment_id"/>
                                            <separator colspan="4" string="Properties"/>
                                            <field colspan="4" name="property_ids" nolabel="1"/>
                                        </page>
                                        <page string="Notes">
                                            <field colspan="4" name="notes" nolabel="1"/>
                                        </page>
                                        <page string="History" groups="base.group_extended">
                                            <separator colspan="4" string="Invoice Lines"/>
                                            <field colspan="4" name="invoice_lines" nolabel="1"/>
                                            <separator colspan="4" string="Stock Moves"/>
                                            <field colspan="4" name="move_ids" nolabel="1" widget="many2many"/>
                                        </page>
                                    </notebook>
                                </form>
                                <tree string="Sales order lines">
                                    <field colspan="4" name="name"/>
                                    <field name="product_uom_qty" string="Qty"/>
                                    <field name="product_uom" string="UoM"/>
                                    <field name="discount"/>
                                    <field name="price_unit"/>
                                    <field name="price_net"/>
                                    <field name="price_subtotal"/>
                                </tree>
                            </field>
                            <newline/>
                            <group col="7" colspan="4">
                                <field name="amount_untaxed" sum="Untaxed amount"/>
                                <field name="amount_tax"/>
                                <field name="amount_total" sum="Total amount"/>
                                <button name="button_dummy" states="draft" string="Compute" type="object" icon="gtk-execute"/>
                            </group>
                            <group col="13" colspan="4">
                                <field name="state"/>
                                <button name="order_confirm" states="draft" string="Confirm Order" icon="gtk-apply"/>
                                <button name="invoice_recreate" states="invoice_except" string="Recreate Invoice" icon="gtk-print"/>
                                <button name="invoice_corrected" states="invoice_except" string="Invoice Corrected" icon="gtk-apply"/>
                                <button name="ship_recreate" states="shipping_except" string="Recreate Procurement" icon="gtk-ok"/>
                                <button name="ship_corrected" states="shipping_except" string="Procurement Corrected" icon="gtk-apply"/>
                                <button name="manual_invoice" states="manual" string="Create Invoice" icon="gtk-print"/>
                                <button name="ship_cancel" states="shipping_except" string="Cancel Order" icon="gtk-cancel"/>
                                <button name="action_cancel_draft" states="cancel" string="Set to Draft" type="object" icon="gtk-convert"/>
                                <button name="action_cancel" states="manual,progress" string="Cancel Order" type="object" icon="gtk-cancel"/>
                                <button name="cancel" states="draft" string="Cancel Order" icon="gtk-cancel"/>
                                <button name="invoice_cancel" states="invoice_except" string="Cancel Order" icon="gtk-cancel"/>
                            </group>
                        </page>
                        <page string="Other data">
                            <group colspan="2" col="2" groups="base.group_extended" name="logistic">
                                <separator string="Logistic" colspan="2"/>
                                <field name="incoterm"/>
                                <field name="picking_policy" required="True"/>
                                <field name="order_policy" on_change="shipping_policy_change(order_policy)"/>
                                <field name="invoice_quantity" attrs="{'readonly':[('order_policy','=','prepaid'),('order_policy','=','picking')]}"/>
                            </group>
                            <group colspan="2" col="2">
                                <separator string="References" colspan="2"/>
                                <field name="user_id"/>
                                <field groups="base.group_extended" name="origin"/>
                            </group>
                            <group colspan="2" col="2" groups="base.group_extended">
                                <separator string="Conditions" colspan="2"/>
                                <field name="payment_term" widget="selection"/>
                                <field name="fiscal_position" widget="selection"/>
                                <field name="company_id" widget="selection"/>
                            </group>
                            <group colspan="2" col="2" groups="base.group_extended">
                                <separator string="Dates" colspan="2"/>
                                <field name="create_date" widget="datetime"/>
                                <field name="date_confirm"/>
                            </group>
                            <separator colspan="4" string="Notes"/>
                            <field colspan="4" name="note" nolabel="1"/>
                        </page>
                        <page string="History" groups="base.group_extended">
                            <separator colspan="4" string="Related invoices"/>
                            <field colspan="4" name="invoice_ids" nolabel="1"/>
                            <field colspan="4" name="picking_ids" nolabel="1"/>
                        </page>
                    </notebook>
                </form>
            </field>
        </record>

        <record id="view_sales_order_filter" model="ir.ui.view">
            <field name="name">sale.order.list.select</field>
            <field name="model">sale.order</field>
            <field name="type">search</field>
            <field name="arch" type="xml">
                <search string="Search Sales Order">
                    <filter icon="terp-sale" string="Quotations" domain="[('state','=','draft')]"/>
                    <filter icon="terp-sale" string="Running" domain="[('state','in',('manual','progress'))]"/>
                    <filter icon="terp-sale" string="Sales To Invoice" domain="[('state','=','manual')]"/>
                    <separator orientation="vertical"/>
                    <field name="name" select="1"/>
                    <field name="partner_id" select="1"/>
                    <field name="user_id" select="1" widget="selection">
                        <filter icon="terp-partner" domain="[('user_id','=',uid)]" help="My Sale Orders" default="1"/>
                    </field>
                    <field name="date_order" select="1" string="Order date" />
                    <newline/>
                    <group expand="1" string="Group By..." colspan="11" col="11">
                        <filter string="Customer" icon="terp-sale" domain="[]" context="{'group_by':'partner_id'}"/>
                        <filter string="State" icon="terp-sale" domain="[]" context="{'group_by':'state'}"/>
                        <filter string="Order Date" icon="terp-sale" domain="[]" context="{'group_by':'date_order'}"/>
                        <filter string="Salesman" icon="terp-sale" domain="[]" context="{'group_by':'user_id'}"/>
                    </group>
               </search>
            </field>
        </record>

        <record id="action_order_form" model="ir.actions.act_window">
            <field name="name">Sales Orders</field>
            <field name="type">ir.actions.act_window</field>
            <field name="res_model">sale.order</field>
            <field name="view_type">form</field>
            <field name="view_mode">tree,form,calendar,graph</field>
            <field name="search_view_id" ref="view_sales_order_filter"/>
        </record>
        <menuitem action="action_order_form" id="menu_sale_order" parent="base.menu_sales" sequence="3"/>

        <record id="action_order_tree2" model="ir.actions.act_window">
            <field name="name">Sales in Exception</field>
            <field name="type">ir.actions.act_window</field>
            <field name="res_model">sale.order</field>
            <field name="view_type">form</field>
            <field name="view_mode">tree,form,calendar,graph</field>
            <field name="domain">[('state','in',('shipping_except','invoice_except'))]</field>
            <field name="filter" eval="True"/>
            <field name="search_view_id" ref="view_sales_order_filter"/>
        </record>

        <record id="action_order_tree4" model="ir.actions.act_window">
            <field name="name">Sales Order in Progress</field>
            <field name="type">ir.actions.act_window</field>
            <field name="res_model">sale.order</field>
            <field name="view_type">form</field>
            <field name="view_mode">tree,form,calendar,graph</field>
            <field name="domain">[('state','in',('progress','waiting_date','manual'))]</field>
            <field name="search_view_id" ref="view_sales_order_filter"/>
        </record>


        <record id="action_order_tree5" model="ir.actions.act_window">
            <field name="name">All Quotations</field>
            <field name="type">ir.actions.act_window</field>
            <field name="res_model">sale.order</field>
            <field name="view_type">form</field>
            <field name="view_mode">tree,form,calendar,graph</field>
            <field name="domain">[('state','=','draft')]</field>
            <field name="search_view_id" ref="view_sales_order_filter"/>
        </record>

        <record id="action_order_tree" model="ir.actions.act_window">
            <field name="name">Old Quotations</field>
            <field name="type">ir.actions.act_window</field>
            <field name="res_model">sale.order</field>
            <field name="view_type">form</field>
            <field name="view_mode">tree,form,calendar,graph</field>
            <field name="domain">[('state','=','draft'),('date_order','&lt;',time.strftime('%Y-%m-%d %H:%M:%S'))]</field>
            <field name="filter" eval="True"/>
            <field name="search_view_id" ref="view_sales_order_filter"/>
        </record>

        <record id="view_order_line_graph" model="ir.ui.view">
            <field name="name">sale.order.line.graph</field>
            <field name="model">sale.order.line</field>
            <field name="type">graph</field>
            <field name="arch" type="xml">
                <graph string="Sales order lines">
                    <field name="product_id"/>
                    <field name="price_subtotal" operator="+"/>
                </graph>
            </field>
        </record>

        <record id="view_order_line_tree" model="ir.ui.view">
            <field name="name">sale.order.line.tree</field>
            <field name="model">sale.order.line</field>
            <field name="type">tree</field>
            <field name="arch" type="xml">
                <tree string="Sales order lines">
                    <field name="order_id"/>
                    <field name="order_partner_id"/>
                    <field name="product_id"/>
                    <field name="product_uom_qty" string="Qty"/>
                    <field name="product_uom" string="UoM"/>
                    <field name="salesman_id"/>
                    <field name="price_net"/>
                    <field name="price_subtotal"/>
                    <field name="th_weight"/>
                    <field name="state"/>
                </tree>
            </field>
        </record>
        <record id="view_order_line_form2" model="ir.ui.view">
            <field name="name">sale.order.line.form2</field>
            <field name="model">sale.order.line</field>
            <field name="type">form</field>
            <field name="arch" type="xml">
                <form string="Sales Order Lines">
                    <notebook>
                        <page string="Order Lines">
                            <separator colspan="4" string="General Information"/>
                            <field name="order_id" select="1"/>
                            <field name="order_partner_id" readonly="1" select="1" invisible="1"/>
                            <field name="product_uom_qty" readonly="1"/>
                            <field name="product_uom"/>
                            <field name="product_id" readonly="1" select="1"/>
                            <field name="invoiced"/>
                            <field name="company_id" groups="base.group_multi_company" widget="selection"/>
                            <separator colspan="4" string="Manual Designation"/>
                            <field colspan="4" name="name"/>
                            <field name="price_unit"/>
                            <field name="discount"/>
                            <field name="type" groups="base.group_extended"/>
                            <field name="delay" groups="base.group_extended"/>
                            <field name="price_subtotal"/>
                            <field name="th_weight"/>
                            <field colspan="4" name="tax_id" domain="[('parent_id','=',False),('type_tax_use','&lt;&gt;','purchase')]"/>
                            <separator colspan="4" string="States"/>
                            <field name="state"/>
                            <group col="2" colspan="2">
                                <button name="button_done"
                                    states="confirmed,exception"
                                    string="Done" type="object"
                                    icon="gtk-jump-to" />
                                <button name="button_cancel"
                                    states="confirmed,exception"
                                    string="Cancel" type="object"
                                    icon="gtk-cancel" />
                            </group>
                        </page>
                        <page string="Properties" groups="base.group_extended">
                            <field name="property_ids" nolabel="1"/>
                        </page>
                        <page string="Notes">
                            <field colspan="4" name="notes" nolabel="1"/>
                        </page>
                        <page string="Invoice Lines" groups="base.group_extended">
                            <field colspan="4" name="invoice_lines" nolabel="1"/>
                        </page>
                    </notebook>
                </form>
            </field>
        </record>

        <record id="view_sales_order_line_filter" model="ir.ui.view">
            <field name="name">sale.order.line.select</field>
            <field name="model">sale.order.line</field>
            <field name="type">search</field>
            <field name="arch" type="xml">
                <search string="Search Sales Order">
                    <filter icon="terp-purchase" string="To Invoice" domain="[('invoiced','&lt;&gt;', 1),('state','=','done')]" separator="1"/>
                    <separator orientation="vertical"/>
                    <field name="order_id" select="1"/>
                    <field name="order_partner_id" select="1"/>
                    <field name="product_id" select="1"/>
                    <field name="salesman_id" select="1" widget="selection">
                        <filter icon="terp-sale" domain="[('salesman_id','=',uid)]" help="My Sale Order Lines"/>
                        <filter icon="terp-sale" domain="[('salesman_id','child_of',[uid])]" help="My Departments Sale Order Lines"/>
                    </field>
                    <newline/>
                    <group expand="context.get('report',False)" string="Group By..." colspan="9" col="8">
                        <filter string="Product" icon="terp-sale"  default="1" domain="[]" context="{'group_by':'product_id'}"/>
                        <filter string="Order" icon="terp-sale" domain="[]" context="{'group_by':'order_id'}"/>
                        <filter string="Salesman" icon="terp-sale" domain="[]" context="{'group_by':'salesman_id'}"/>
                        <filter string="State" icon="terp-sale" domain="[]" context="{'group_by':'state'}"/>
                    </group>
                </search>
            </field>
        </record>

        <record id="view_sales_order_uninvoiced_line_filter" model="ir.ui.view">
            <field name="name">sale.order.uninvoiced.line</field>
            <field name="model">sale.order.line</field>
            <field name="type">search</field>
            <field name="arch" type="xml">
                <search string="Search Uninvoiced Lines">
                    <filter icon="terp-purchase" string="Shipped"
                        domain="[('state','=','done')]"
                        name="unshipped"
                        separator="1" />
                    <filter icon="terp-purchase" string="Uninvoiced"
                        domain="[('invoiced','&lt;&gt;', 1),('state','&lt;&gt;','draft'),('state','&lt;&gt;','cancel')]"  default="1"
                        separator="1" />
                    <separator orientation="vertical"/>
                    <field name="order_id" select="1"/>
                    <field name="order_partner_id" select="1"/>
                    <field name="product_id" select="1"/>
                    <field name="state" select="1"/>
                    <newline />
                    <group expand="1" string="Group By..." colspan="9" col="8">
                        <filter string="Product" icon="terp-sale" domain="[]" context="{'group_by':'product_id'}"/>
                        <filter string="Order" icon="terp-sale" domain="[]" context="{'group_by':'order_id'}"/>
                        <filter string="State" icon="terp-sale" domain="[]" context="{'group_by':'state'}"/>
                    </group>
                </search>
            </field>
        </record>

        <record id="action_order_line_tree2" model="ir.actions.act_window">
            <field name="name">Lines to Invoice</field>
            <field name="type">ir.actions.act_window</field>
            <field name="res_model">sale.order.line</field>
            <field name="view_type">form</field>
            <field name="view_mode">tree,form,graph</field>
<<<<<<< HEAD
=======
            <field name="context">{"search_default_uninvoiced":1,"search_default_unshipped":1}</field>
>>>>>>> 5e9e4eaa
            <field name="search_view_id" ref="view_sales_order_uninvoiced_line_filter" />
            <field name="filter" eval="True"/>
        </record>

        <record id="action_order_line_tree3" model="ir.actions.act_window">
            <field name="name">Uninvoiced and Delivered Lines</field>
            <field name="type">ir.actions.act_window</field>
            <field name="res_model">sale.order.line</field>
            <field name="view_type">form</field>
            <field name="view_mode">tree,form,graph</field>
            <field name="domain">[('invoiced','&lt;&gt;', 1),('state','=','done')]</field>
            <field name="filter" eval="True"/>
        </record>

        <act_window context="{'partner_id': active_id}" domain="[('partner_id', '=', active_id)]" id="act_res_partner_2_sale_order" name="Sales" res_model="sale.order" src_model="res.partner"/>

        <act_window domain="[('product_id','=',active_id)]" id="action_order_line_product_tree" name="Product sales" res_model="sale.order.line" src_model="product.product"/>

        <menuitem id="menu_invoiced" name="Billing" parent="base.menu_base_partner" sequence="6"/>
        <menuitem action="action_order_line_tree2" id="menu_invoicing_sales_order_lines" parent="menu_invoiced" sequence="2"/>
        <!-- configartion view -->

        <record id="view_config_picking_policy" model="ir.ui.view">
            <field name="name">Configure Picking Policy for Sale Order </field>
            <field name="model">sale.config.picking_policy</field>
            <field name="type">form</field>
            <field name="inherit_id" ref="base.res_config_view_base"/>
            <field name="arch" type="xml">
              <data>
                <form position="attributes">
                  <attribute name="string">Sales Configuration</attribute>
                </form>
                <group string="res_config_contents" position="replace">
                  <label colspan="4" align="0.0"
                         string="Setup your sales workflow and default values."/>
                  <separator colspan="4"
                       string="Configure Sale Order Logistic"/>
                  <newline/>
                  <field name="picking_policy" groups="base.group_extended"/>
                  <newline/>
                  <field name="order_policy"/>
                  <newline/>
                  <field name="step"/>
                </group>
                <xpath expr='//button[@name="action_skip"]' position='replace'/>
              </data>
            </field>
        </record>

        <record id="action_config_picking_policy" model="ir.actions.act_window">
            <field name="name">Configure Picking Policy for Sale Order</field>
            <field name="type">ir.actions.act_window</field>
            <field name="res_model">sale.config.picking_policy</field>
            <field name="view_id" ref="view_config_picking_policy"/>
            <field name="view_type">form</field>
            <field name="view_mode">form</field>
            <field name="target">new</field>
        </record>

        <!-- register configuration wizard -->
        <record id="config_wizard_step_sale_picking_policy" model="ir.actions.todo">
            <field name="action_id" ref="action_config_picking_policy"/>
        </record>

    </data>
</openerp><|MERGE_RESOLUTION|>--- conflicted
+++ resolved
@@ -110,15 +110,10 @@
                             <field domain="[('partner_id','=',partner_id)]" name="partner_order_id"/>
                             <field domain="[('partner_id','=',partner_id)]" name="partner_invoice_id"/>
                             <field domain="[('partner_id','=',partner_id)]" name="partner_shipping_id"/>
-<<<<<<< HEAD
-                            <field domain="[('type','=','sale')]" name="pricelist_id"/>
-                            <field name="project_id" select="2" context="{'partner_id':partner_id, 'contact_id':partner_order_id, 'pricelist_id':pricelist_id, 'default_name':name}"/>
-=======
                             <field domain="[('type','=','sale')]" name="pricelist_id" groups="base.group_extended"/>
-                            <field name="project_id" 
+                            <field name="project_id"
                                 context="{'partner_id':partner_id, 'contact_id':partner_order_id, 'pricelist_id':pricelist_id, 'default_name':name}"
                                 groups="base.group_extended"/>
->>>>>>> 5e9e4eaa
                             <newline/>
                             <field colspan="4" mode="tree,form,graph" name="order_line" nolabel="1" widget="one2many_list">
                                 <form string="Sale Order Lines">
@@ -474,10 +469,7 @@
             <field name="res_model">sale.order.line</field>
             <field name="view_type">form</field>
             <field name="view_mode">tree,form,graph</field>
-<<<<<<< HEAD
-=======
             <field name="context">{"search_default_uninvoiced":1,"search_default_unshipped":1}</field>
->>>>>>> 5e9e4eaa
             <field name="search_view_id" ref="view_sales_order_uninvoiced_line_filter" />
             <field name="filter" eval="True"/>
         </record>
