--- conflicted
+++ resolved
@@ -98,7 +98,6 @@
             <field name="type">form</field>
             <field name="arch" type="xml">
                 <form layout="manual">
-<<<<<<< HEAD
                     <div class="oe_form_topbar">
                         <button name="invoice_recreate" states="invoice_except" string="Recreate Invoice" icon="gtk-go-forward"/>
                         <button name="invoice_corrected" states="invoice_except" string="Ignore Exception" icon="gtk-apply"/>
@@ -118,23 +117,7 @@
                         <button name="action_cancel" states="manual,progress" string="Cancel Order" type="object" icon="gtk-cancel"/>
                         <button name="ship_cancel" states="shipping_except" string="Cancel Order" icon="gtk-cancel"/>
                         <button name="invoice_cancel" states="invoice_except" string="Cancel Order" icon="gtk-cancel"/>
-=======
-                <div class="oe_form_topbar">
-                    <button name="invoice_recreate" states="invoice_except" string="Recreate Invoice" icon="gtk-go-forward"/>
-                    <button name="invoice_corrected" states="invoice_except" string="Ignore Exception" icon="gtk-apply"/>
-                    <button name="ship_recreate" states="shipping_except" string="Recreate Packing" icon="gtk-ok"/>
-                    <button name="ship_corrected" states="shipping_except" string="Ignore Exception" icon="gtk-apply"/>
-                    <button name="action_cancel" states="manual,progress" string="Cancel Order" type="object" icon="gtk-cancel"/>
-                    <button name="%(report_sale_order)d" string="Print Order" type="action" icon="gtk-print" states="waiting_date,manual,progress,done,shipping_except,invoice_except"/>
-                    <button name="manual_invoice" states="manual" string="Create Final Invoice" icon="gtk-go-forward" type="object"/>
-                    <button name="ship_cancel" states="shipping_except" string="Cancel Order" icon="gtk-cancel"/>
-                    <button name="action_cancel_draft" states="cancel" string="Set to Draft" type="object" icon="gtk-convert"/>
-                    <button name="cancel" states="draft" string="Cancel Order" icon="gtk-cancel"/>
-                    <button name="invoice_cancel" states="invoice_except" string="Cancel Order" icon="gtk-cancel"/>
-                    <button name="%(report_sale_order)d" string="Print Quotation" type="action" icon="gtk-print" states="draft"/>
-                    <button name="order_confirm" states="draft" string="Confirm Order" icon="gtk-apply"/>
-                    <button name="%(action_view_sale_advance_payment_inv)d" string="Advance Invoice" type="action" icon="gtk-execute" states="draft,manual"/>
->>>>>>> 41a69ec9
+                        <button name="%(action_view_sale_advance_payment_inv)d" string="Advance Invoice" type="action" icon="gtk-execute" states="draft,manual"/>
                     <div class="oe_right">
                         <field name="state" widget="statusbar" statusbar_visible="draft,sent,progress,invoiced,done" statusbar_colors='{"shipping_except":"red","invoice_except":"red","waiting_date":"blue"}'/>
                     </div>
