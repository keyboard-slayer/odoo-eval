--- conflicted
+++ resolved
@@ -44,15 +44,11 @@
     * Top 10 sales of the month
     * Cases statistics
     * Graph of sales by product
-    * Graph of cases of the month        
+    * Graph of cases of the month
     """,
     'author': 'Tiny',
     'website': 'http://www.openerp.com',
-<<<<<<< HEAD
     'depends': ['product', 'stock', 'mrp_procurement', 'process','board'],
-=======
-    'depends': ['product', 'stock', 'procurement', 'process'],
->>>>>>> 4b613caa
     'init_xml': [],
     'update_xml': [
         'wizard/sale_make_invoice_advance.xml',
