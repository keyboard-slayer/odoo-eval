--- conflicted
+++ resolved
@@ -154,11 +154,7 @@
             logged_in = not request.env.user._is_public()
 
             # Make sure that the partner's company matches the sales order's company.
-<<<<<<< HEAD
-            payment_portal.PaymentPortal.ensure_matching_companies(
-=======
             payment_portal.PaymentPortal._ensure_matching_companies(
->>>>>>> bd72796d
                 order_sudo.partner_id, order_sudo.company_id
             )
 
