--- conflicted
+++ resolved
@@ -480,17 +480,6 @@
         }
         return invoice_vals
 
-<<<<<<< HEAD
-=======
-    @api.multi
-    def print_quotation(self):
-        self.filtered(lambda s: s.state == 'draft').write({'state': 'sent'})
-
-        return self.env.ref('sale.action_report_saleorder')\
-            .with_context(discard_logo_check=True).report_action(self)
-
-    @api.multi
->>>>>>> 4a1321bc
     def action_view_invoice(self):
         invoices = self.mapped('invoice_ids')
         action = self.env.ref('account.action_move_out_invoice_type').read()[0]
