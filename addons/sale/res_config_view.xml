<?xml version="1.0" encoding="utf-8"?>
<openerp>
    <data>

        <record id="view_sales_config" model="ir.ui.view">
            <field name="name">sale settings</field>
            <field name="model">sale.config.settings</field>
            <field name="type">form</field>
            <field name="inherit_id" ref="base_setup.view_sale_config_settings"/>
            <field name="arch" type="xml">
                <group name="config_sale" position="after">
                    <field name="module_project_timesheet" invisible="1"/>
                    <field name="module_project_mrp" invisible="1"/>
                    <group string="Invoicing Policy">
                        <group>
                            <field name="group_invoice_so_lines" on_change="onchange_invoice_methods(group_invoice_so_lines, group_invoice_deli_orders)"/>
                            <field name="group_invoice_deli_orders" on_change="onchange_invoice_methods(group_invoice_so_lines, group_invoice_deli_orders)"/>
                            <field name="task_work" on_change="onchange_task_work(task_work)"/>
                            <field name="timesheet" on_change="onchange_timesheet(timesheet)"/>
                        </group>
                        <group>
                            <field name="default_order_policy" attrs="{'invisible':['|',('group_invoice_so_lines','=',False),('group_invoice_deli_orders','=',False)],'required': ['|',('group_invoice_so_lines','=',True),('group_invoice_deli_orders','=',True)]}"/>
                            <field name="module_delivery" attrs="{'invisible':[('group_invoice_so_lines','=',False), ('group_invoice_deli_orders','=',False)]}"/>
                            <field name="time_unit" domain="[('category_id.name','=','Working Time')]"
                                attrs="{'invisible': [('task_work','=',False), ('module_account_analytic_analysis','=',False)],'required': ['|', ('task_work','=',True), ('module_account_analytic_analysis','=',True)]}"/>
                        </group>
                    </group>

                    <group string="Sale Order">
                        <group>
                            <field name="group_uom"/>
                            <field name="group_sale_delivery_address"/>
                            <field name="group_sale_pricelist"/>
                            <field name="group_multiple_shops"/>
                            <field name="module_warning"/>
                            <field name="decimal_precision"/>
                        </group>
                        <group>
                            <field name="default_picking_policy" attrs="{'invisible':[('group_invoice_deli_orders','=',False)]}"/>
                            <field name="group_discount_per_so_line"/>
                            <field name="module_sale_margin"/>
                            <field name="module_sale_layout"/>
                            <field name="module_sale_journal"/>
                        </group>
                    </group>

<<<<<<< HEAD
                    <separator string="Contracts" colspan="4"/>
                    <field name="module_account_analytic_analysis" on_change="onchange_timesheet(module_account_analytic_analysis)"/>
                    <field name="module_analytic_user_function" attrs="{'invisible':[('module_account_analytic_analysis','=',False)]}"/>
=======
                    <group string="Contracts">
                        <field name="module_account_analytic_analysis" on_change="onchange_timesheet(module_account_analytic_analysis)"/>
                        <field name="module_analytic_user_function" attrs="{'invisible':[('module_account_analytic_analysis','=',False)]}"/>
                        <field name="module_analytic_journal_billing_rate" attrs="{'invisible':[('module_account_analytic_analysis','=',False)]}"/>
                    </group>
>>>>>>> f1980fec
                </group>
            </field>
        </record>

        <menuitem id="base.menu_sale_config" name="Sales" parent="base.menu_config"
            sequence="1" action="base_setup.action_sale_config"/>

        <record id="view_account_config" model="ir.ui.view">
            <field name="name">account settings</field>
            <field name="model">account.config.settings</field>
            <field name="type">form</field>
            <field name="inherit_id" ref="account.view_account_config_settings"/>
            <field name="priority" eval="16"/>
            <field name="arch" type="xml">
                <group name="analytic_accounting" position="attributes">
                    <attribute name="invisible">0</attribute>
                </group>
                <group name="analytic_accounting" position="inside">
                    <field name="group_analytic_account_for_sales"/>
                    <field name="module_sale_analytic_plans" on_change="onchange_sale_analytic_plans(module_sale_analytic_plans)"/>
                </group>
            </field>
        </record>

    </data>
</openerp><|MERGE_RESOLUTION|>--- conflicted
+++ resolved
@@ -44,17 +44,10 @@
                         </group>
                     </group>
 
-<<<<<<< HEAD
-                    <separator string="Contracts" colspan="4"/>
-                    <field name="module_account_analytic_analysis" on_change="onchange_timesheet(module_account_analytic_analysis)"/>
-                    <field name="module_analytic_user_function" attrs="{'invisible':[('module_account_analytic_analysis','=',False)]}"/>
-=======
                     <group string="Contracts">
                         <field name="module_account_analytic_analysis" on_change="onchange_timesheet(module_account_analytic_analysis)"/>
                         <field name="module_analytic_user_function" attrs="{'invisible':[('module_account_analytic_analysis','=',False)]}"/>
-                        <field name="module_analytic_journal_billing_rate" attrs="{'invisible':[('module_account_analytic_analysis','=',False)]}"/>
                     </group>
->>>>>>> f1980fec
                 </group>
             </field>
         </record>
