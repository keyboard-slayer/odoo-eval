--- conflicted
+++ resolved
@@ -580,65 +580,7 @@
                 self.pool.get('stock.move').write(cr, uid, [production.move_prod_id.id],
                         {'location_id':production.location_dest_id.id})
         return True
-    
-    def action_start(self, cr, uid, ids, context=None):
-        self.write(cr, uid, ids, {'state':'in_production'})
-        return True
-
-<<<<<<< HEAD
-    #TODO Review materials in function in_prod and prod_end.
-    def action_production_end(self, cr, uid, ids, qty=0.0, mode=None):
-        move_ids = []
-        finished = []
-        move_obj = self.pool.get('stock.move')
-        for production in self.browse(cr, uid, ids):
-            done = 0.0
-            qty_rest = 0.0
-            for move in production.move_created_ids2:
-                done += move.product_qty
-            qty_operate = production.product_qty - done
-            if qty > production.product_qty:
-                # Is it required??
-                raise osv.except_osv(_('Error'), _("Couldn't produce more quantity"))
-            elif qty == qty_operate:
-                for res in production.move_lines:
-                    for move in production.move_created_ids:
-                        #XXX must use the orm
-                        cr.execute('INSERT INTO stock_move_history_ids \
-                                (parent_id, child_id) VALUES (%s,%s)', 
-                                (res.id, move.id))
-                    move_ids.append(res.id)
-                finished += [x.id for x in production.move_created_ids]
-            elif qty < qty_operate:
-                qty_rest = qty_operate - qty
-                moves = map(lambda x: x.id, production.move_lines)
-                moves_created = map(lambda x: x.id, production.move_created_ids)
-                if mode == 'consume':
-                    move_ids += move_obj.consume_moves(cr, uid, moves, qty)
-                    finished += move_obj.consume_moves(cr, uid, moves_created, qty)
-                elif mode == 'consume_produce':
-                    for move in move_obj.browse(cr, uid, moves):
-                        move_obj.write(cr, uid, move.id, {'product_qty': qty})
-                        new_move = move_obj.copy(cr, uid, move.id, {'product_qty': qty_rest, 'state': move.state})
-                        self.write(cr, uid, production.id, {'move_lines': [(4, new_move)]})
-                    move_ids += moves
-
-                    for move in move_obj.browse(cr, uid, moves_created):
-                        move_obj.write(cr, uid, move.id, {'product_qty': qty})
-                        new_finished = move_obj.copy(cr, uid, move.id, {'product_qty': qty_rest, 'state': move.state})
-                        self.write(cr, uid, production.id, {'move_created_ids': [(4, new_finished)]})
-                    finished += moves_created
-            move_obj.write(cr, uid, finished, vals={'state':'confirmed'})
-            if not production.date_finnished and mode != 'consume':
-                self.write(cr, uid, [production.id],
-                        {'date_finnished': time.strftime('%Y-%m-%d %H:%M:%S')})
-            move_obj.action_done(cr, uid, finished)
-            move_obj.action_done(cr, uid, move_ids)
-            if mode == 'consume_produce' and not qty_rest:
-                move_obj.check_assign(cr, uid, finished)
-                self._costs_generate(cr, uid, production)
-                self.write(cr,  uid, ids, {'state': 'done'})
-=======
+
     def action_production_end(self, cr, uid, ids):
         for production in self.browse(cr, uid, ids):
             self._costs_generate(cr, uid, production)
@@ -711,7 +653,6 @@
 
         wf_service = netsvc.LocalService("workflow")
         wf_service.trg_validate(uid, 'mrp.production', production_id, 'button_produce_done', cr)
->>>>>>> c0dcc4ff
         return True
 
     def _costs_generate(self, cr, uid, production):
@@ -867,80 +808,6 @@
         pick_obj = self.pool.get('stock.picking')
         pick_obj.force_assign(cr, uid, [prod.picking_id.id for prod in self.browse(cr, uid, ids)])
         return True
-    
-    def _change_prod_qty(self, cr, uid, ids, new_qty, context={}):
-        move_obj = self.pool.get('stock.move')
-        if new_qty <= 0.0:
-            return {}
-        def change(product_id, product_qty, qty_vals, qty_vals_done, moves, 
-                        moves_done, field):
-            if not moves.get(product_id) and moves_done.get(product_id):
-                new_qty = (product_qty - qty_vals_done.get(product_id, 0.0))
-                new_move = move_obj.copy(cr, uid, moves_done.get(product_id), default={'product_qty': new_qty})
-                self.write(cr, uid, prod.id, {field: [(4, new_move)]})
-                return 
-            to_add = (product_qty - qty_vals_done.get(product_id, 0.0)) - \
-                            qty_vals.get(product_id, 0.0)
-            avail_qty = move_obj.browse(cr, uid, moves[product_id][0]).product_qty
-            new_qty = avail_qty + to_add
-            if new_qty == 0:
-                move_obj.write(cr, uid, moves[product_id][0], {'state': 'draft'})
-                move_obj.unlink(cr, uid, moves[product_id])
-            elif new_qty < 0:
-                avail_qty = move_obj.browse(cr, uid, moves_done[product_id][0]).product_qty
-                move_obj.unlink(cr, uid, moves[product_id])
-                move_obj.write(cr, uid, moves_done[product_id][0], {'product_qty': avail_qty + new_qty})
-            else:
-                move_obj.write(cr, uid, moves[product_id][0], {'product_qty': avail_qty + to_add})
-            return 
-
-        for id in ids:
-            prod = self.browse(cr, uid, id)
-            self.write(cr, uid, prod.id, {'product_qty' :  new_qty})
-            self.action_compute(cr, uid, [prod.id])
-            bom_point = prod.bom_id
-            bom_id = prod.bom_id.id
-            if not bom_point:
-                bom_id = self.pool.get('mrp.bom')._bom_find(cr, uid, prod.product_id.id, prod.product_uom.id)
-                if not bom_id:
-                    raise osv.except_osv(_('Error'), _("Couldn't find bill of material for product"))
-                self.write(cr, uid, [prod.id], {'bom_id': bom_id})
-                bom_point = self.pool.get('mrp.bom').browse(cr, uid, [bom_id])[0]
-            factor = new_qty * prod.product_uom.factor / bom_point.product_uom.factor
-            res = self.pool.get('mrp.bom')._bom_explode(cr, uid, bom_point, factor / bom_point.product_qty, [])
-            qty_vals = {}
-            qty_vals_done = {}
-            moves = {}
-            moves_done = {}
-            for move in prod.move_lines:
-                moves[move.product_id.id] = []
-                qty_vals[move.product_id.id] = qty_vals.get(move.product_id.id, 0.0) + move.product_qty
-                moves[move.product_id.id].append(move.id)
-            for move in prod.move_lines2:
-                moves_done[move.product_id.id] = []
-                qty_vals_done[move.product_id.id] = qty_vals_done.get(move.product_id.id, 0.0) + move.product_qty
-                moves_done[move.product_id.id].append(move.id)
-    
-            for r in res[0]:
-                change(r['product_id'], r['product_qty'], qty_vals, \
-                        qty_vals_done, moves, moves_done, 'move_lines')
-
-#            For Finished Product lines
-            qty_vals = {}
-            qty_vals_done = {}
-            moves = {}
-            moves_done = {}
-            for move in prod.move_created_ids:
-                moves[move.product_id.id] = []
-                qty_vals[move.product_id.id] = qty_vals.get(move.product_id.id, 0.0) + move.product_qty
-                moves[move.product_id.id].append(move.id)
-            for move in prod.move_created_ids2:
-                moves_done[move.product_id.id] = []
-                qty_vals_done[move.product_id.id] = qty_vals_done.get(move.product_id.id, 0.0) + move.product_qty
-                moves_done[move.product_id.id].append(move.id)
-            change(prod.product_id.id, prod.product_qty, qty_vals, \
-                        qty_vals_done, moves, moves_done, 'move_created_ids')
-        return {}
 
 mrp_production()
 
@@ -1468,11 +1335,7 @@
                 state = 'confirmed'
                 if move.state=='assigned':
                     state='assigned'
-<<<<<<< HEAD
-                for line in res[0]:
-=======
                 for line in res[0]:                    
->>>>>>> c0dcc4ff
                     valdef = {
                         'picking_id': move.picking_id.id,
                         'product_id': line['product_id'],
@@ -1518,45 +1381,8 @@
                     wf_service.trg_validate(uid, 'mrp.procurement', m, 'button_wait_done', cr)
         return True
     
-    def _track_lines(self, cr, uid, ids, data, context=None):
-        production_ids = []
-        new_move = super(StockMove, self)._track_lines(cr, uid, ids, data, context=context)
-        if new_move:
-            production_obj = self.pool.get('mrp.production')
-            move_obj = self.pool.get('stock.move')
-            move = move_obj.browse(cr, uid, ids)
-            production_ids = production_obj.search(cr, uid, [('move_lines', 'in', [move.id])])
-            for new in new_move:
-                production_obj.write(cr, uid, production_ids, {'move_lines': [(4, new)]})
-                move_obj.action_done(cr, uid, [new])
-        return {}
     
-<<<<<<< HEAD
-    def consume_moves(self, cr, uid, ids, product_qty, location_id=None, context=None):
-        res = []
-        production_obj = self.pool.get('mrp.production')
-        for move in self.browse(cr, uid, ids):
-            new_moves = super(StockMove, self).consume_moves(cr, uid, [move.id], product_qty, location_id, context=context)
-            production_ids = production_obj.search(cr, uid, [('move_lines', 'in', [move.id])])
-            for new_move in new_moves:
-                production_obj.write(cr, uid, production_ids, {'move_lines': [(4, new_move)]})
-                res.append(new_move)
-        return res
-
-    def split_lines(self, cr, uid, ids, quantity, split_by_qty=1, prefix=False, context=None):
-        res = []
-        production_obj = self.pool.get('mrp.production')
-        for move in self.browse(cr, uid, ids):
-            new_moves = super(StockMove, self).split_lines(cr, uid, [move.id], quantity, split_by_qty, prefix, context=context)
-            production_ids = production_obj.search(cr, uid, [('move_lines', 'in', [move.id])])
-            for new_move in new_moves:
-                production_obj.write(cr, uid, production_ids, {'move_lines': [(4, new_move)]})
-                res.append(new_move)
-        return res
-    def scrap_moves(self, cr, uid, ids, quantity, location_dest_id, context=None):
-=======
     def consume_moves(self, cr, uid, ids, product_qty, location_id=False, location_dest_id=False, consume=True, context=None):
->>>>>>> c0dcc4ff
         res = []
         production_obj = self.pool.get('mrp.production')
         for move in self.browse(cr, uid, ids):
