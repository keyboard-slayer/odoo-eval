# -*- coding: utf-8 -*-
# Part of Odoo. See LICENSE file for full copyright and licensing details.

from collections import defaultdict

from odoo import api, fields, models, _
from odoo.addons import decimal_precision as dp
from odoo.exceptions import AccessError, UserError
from odoo.tools import float_compare, float_round

class MrpProduction(models.Model):
    """ Manufacturing Orders """
    _name = 'mrp.production'
    _description = 'Production Order'
    _date_name = 'date_planned_start'
    _inherit = ['mail.thread', 'mail.activity.mixin']
    _order = 'date_planned_start asc,id'

    @api.model
    def _get_default_picking_type(self):
        return self.env['stock.picking.type'].search([
            ('code', '=', 'mrp_operation'),
            ('warehouse_id.company_id', 'in', [self.env.context.get('company_id', self.env.user.company_id.id), False])],
            limit=1).id

    @api.model
    def _get_default_location_src_id(self):
        location = False
        if self._context.get('default_picking_type_id'):
            location = self.env['stock.picking.type'].browse(self.env.context['default_picking_type_id']).default_location_src_id
        if not location:
            location = self.env.ref('stock.stock_location_stock', raise_if_not_found=False)
            try:
                location.check_access_rule('read')
            except (AttributeError, AccessError):
                location = self.env['stock.warehouse'].search([('company_id', '=', self.env.user.company_id.id)], limit=1).lot_stock_id
        return location and location.id or False

    @api.model
    def _get_default_location_dest_id(self):
        location = False
        if self._context.get('default_picking_type_id'):
            location = self.env['stock.picking.type'].browse(self.env.context['default_picking_type_id']).default_location_dest_id
        if not location:
            location = self.env.ref('stock.stock_location_stock', raise_if_not_found=False)
            try:
                location.check_access_rule('read')
            except (AttributeError, AccessError):
                location = self.env['stock.warehouse'].search([('company_id', '=', self.env.user.company_id.id)], limit=1).lot_stock_id
        return location and location.id or False

    name = fields.Char(
        'Reference', copy=False, readonly=True, default=lambda x: _('New'))
    origin = fields.Char(
        'Source', copy=False,
        help="Reference of the document that generated this production order request.")

    product_id = fields.Many2one(
        'product.product', 'Product',
        domain=[('type', 'in', ['product', 'consu'])],
        readonly=True, required=True,
        states={'draft': [('readonly', False)]})
    product_tmpl_id = fields.Many2one('product.template', 'Product Template', related='product_id.product_tmpl_id')
    product_qty = fields.Float(
        'Quantity To Produce',
        default=1.0, digits=dp.get_precision('Product Unit of Measure'),
        readonly=True, required=True, track_visibility='onchange',
        states={'draft': [('readonly', False)]})
    product_uom_id = fields.Many2one(
        'uom.uom', 'Product Unit of Measure',
        oldname='product_uom', readonly=True, required=True,
        states={'draft': [('readonly', False)]})
    product_uom_qty = fields.Float(string='Total Quantity', compute='_compute_product_uom_qty', store=True)
    picking_type_id = fields.Many2one(
        'stock.picking.type', 'Operation Type',
        default=_get_default_picking_type, required=True)
    location_src_id = fields.Many2one(
        'stock.location', 'Raw Materials Location',
        default=_get_default_location_src_id,
        readonly=True,  required=True,
        states={'draft': [('readonly', False)]},
        help="Location where the system will look for components.")
    location_dest_id = fields.Many2one(
        'stock.location', 'Finished Products Location',
        default=_get_default_location_dest_id,
        readonly=True,  required=True,
        states={'draft': [('readonly', False)]},
        help="Location where the system will stock the finished products.")
    date_planned_start = fields.Datetime(
        'Deadline Start', copy=False, default=fields.Datetime.now,
        index=True, required=True,
        states={'draft': [('readonly', False)]}, oldname="date_planned")
    date_planned_finished = fields.Datetime(
        'Deadline End', copy=False, default=fields.Datetime.now,
        index=True,
        states={'draft': [('readonly', False)]})
    date_start = fields.Datetime('Start Date', copy=False, index=True, readonly=True)
    date_finished = fields.Datetime('End Date', copy=False, index=True, readonly=True)
    bom_id = fields.Many2one(
        'mrp.bom', 'Bill of Material',
        readonly=True, states={'draft': [('readonly', False)]},
        help="Bill of Materials allow you to define the list of required raw materials to make a finished product.")
    routing_id = fields.Many2one(
        'mrp.routing', 'Routing',
        readonly=True, compute='_compute_routing', store=True,
        help="The list of operations (list of work centers) to produce the finished product. The routing "
             "is mainly used to compute work center costs during operations and to plan future loads on "
             "work centers based on production planning.")

    state = fields.Selection([
        ('draft', 'Draft'),
        ('confirmed', 'Confirmed'),
        ('planned', 'Planned'),
        ('progress', 'In Progress'),
        ('to_close', 'To Close'),
        ('done', 'Done'),
        ('cancel', 'Cancelled')], string='State',
        compute='_compute_state', copy=False, index=True, readonly=True,
        store=True, track_visibility='onchange',
        help=" * Draft: The MO is not confirmed yet.\n"
             " * Confirmed: The MO is confirmed, the stock rules and the reordering of the components are trigerred.\n"
             " * Planned: The WO are planned.\n"
             " * In Progress: The production has started (on the MO or on the WO).\n"
             " * To Close: The production is done, the MO has to be closed.\n"
             " * Done: The MO is closed, the stock moves are posted. \n"
             " * Cancelled: The MO has been cancelled, can't be confirmed anymore.")
    reservation_state = fields.Selection([
        ('confirmed', 'Waiting'),
        ('assigned', 'Ready'),
        ('waiting', 'Waiting Another Operation')],
        string='Material Availability',
        compute='_compute_state', copy=False, index=True, readonly=True,
        store=True, track_visibility='onchange', oldname='availability',
        help=" * Ready: The material is available to start the production.\n\
            * Waiting: The material is not available to start the production.\n\
            The material availability is impacted by the manufacturing readiness\
            defined on the BoM.")

    move_raw_ids = fields.One2many(
        'stock.move', 'raw_material_production_id', 'Raw Materials', oldname='move_lines',
        copy=True, states={'done': [('readonly', True)], 'cancel': [('readonly', True)]},
        domain=[('scrapped', '=', False)])
    move_finished_ids = fields.One2many(
        'stock.move', 'production_id', 'Finished Products',
        copy=False, states={'done': [('readonly', True)], 'cancel': [('readonly', True)]},
        domain=[('scrapped', '=', False)])
    finished_move_line_ids = fields.One2many(
        'stock.move.line', compute='_compute_lines', inverse='_inverse_lines', string="Finished Product"
        )
    workorder_ids = fields.One2many(
        'mrp.workorder', 'production_id', 'Work Orders',
        copy=False, oldname='workcenter_lines', readonly=True)
    workorder_count = fields.Integer('# Work Orders', compute='_compute_workorder_count')
    workorder_done_count = fields.Integer('# Done Work Orders', compute='_compute_workorder_done_count')
    move_dest_ids = fields.One2many('stock.move', 'created_production_id',
        string="Stock Movements of Produced Goods")

    unreserve_visible = fields.Boolean(
        'Allowed to Unreserve Inventory', compute='_compute_unreserve_visible',
        help='Technical field to check when we can unreserve')
    post_visible = fields.Boolean(
        'Allowed to Post Inventory', compute='_compute_post_visible',
        help='Technical field to check when we can post')
    consumed_less_than_planned = fields.Boolean(
        compute='_compute_consumed_less_than_planned',
        help='Technical field used to see if we have to display a warning or not when confirming an order.')

    user_id = fields.Many2one('res.users', 'Responsible', default=lambda self: self._uid)
    company_id = fields.Many2one(
        'res.company', 'Company',
        default=lambda self: self.env['res.company']._company_default_get('mrp.production'),
        required=True)

    qty_produced = fields.Float(compute="_get_produced_qty", string="Quantity Produced")
    procurement_group_id = fields.Many2one(
        'procurement.group', 'Procurement Group',
        copy=False)
    propagate = fields.Boolean(
        'Propagate cancel and split',
        help='If checked, when the previous move of the move (which was generated by a next procurement) is cancelled or split, the move generated by this move will too')
    scrap_ids = fields.One2many('stock.scrap', 'production_id', 'Scraps')
    scrap_count = fields.Integer(compute='_compute_scrap_move_count', string='Scrap Move')
    priority = fields.Selection([('0', 'Not urgent'), ('1', 'Normal'), ('2', 'Urgent'), ('3', 'Very Urgent')], 'Priority',
                                readonly=True, states={'draft': [('readonly', False)]}, default='1')
    is_locked = fields.Boolean('Is Locked', default=True, copy=False)
    show_final_lots = fields.Boolean('Show Final Lots', compute='_compute_show_lots')
    production_location_id = fields.Many2one('stock.location', "Production Location", related='product_id.property_stock_production', readonly=False)
    picking_ids = fields.Many2many('stock.picking', compute='_compute_picking_ids', string='Picking associated to this manufacturing order')
    delivery_count = fields.Integer(string='Delivery Orders', compute='_compute_picking_ids')

    @api.depends('procurement_group_id')
    def _compute_picking_ids(self):
        for order in self:
            order.picking_ids = self.env['stock.picking'].search([
                ('group_id', '=', order.procurement_group_id.id),
            ])
            order.delivery_count = len(order.picking_ids)

    def action_view_mo_delivery(self):
        """ This function returns an action that display picking related to
        manufacturing order orders. It can either be a in a list or in a form
        view, if there is only one picking to show.
        """
        self.ensure_one()
        action = self.env.ref('stock.action_picking_tree_all').read()[0]
        pickings = self.mapped('picking_ids')
        if len(pickings) > 1:
            action['domain'] = [('id', 'in', pickings.ids)]
        elif pickings:
            action['views'] = [(self.env.ref('stock.view_picking_form').id, 'form')]
            action['res_id'] = pickings.id
        return action

    @api.depends('product_uom_id', 'product_qty', 'product_id.uom_id')
    def _compute_product_uom_qty(self):
        for production in self:
            if production.product_id.uom_id != production.product_uom_id:
                production.product_uom_qty = production.product_uom_id._compute_quantity(production.product_qty, production.product_id.uom_id)
            else:
                production.product_uom_qty = production.product_qty

    @api.depends('product_id.tracking')
    def _compute_show_lots(self):
        for production in self:
            production.show_final_lots = production.product_id.tracking != 'none'

    def _inverse_lines(self):
        """ Little hack to make sure that when you change something on these objects, it gets saved"""
        pass

    @api.depends('move_finished_ids.move_line_ids')
    def _compute_lines(self):
        for production in self:
            production.finished_move_line_ids = production.move_finished_ids.mapped('move_line_ids')

    @api.multi
    @api.depends('bom_id.routing_id', 'bom_id.routing_id.operation_ids')
    def _compute_routing(self):
        for production in self:
            if production.bom_id.routing_id.operation_ids:
                production.routing_id = production.bom_id.routing_id.id
            else:
                production.routing_id = False

    @api.multi
    @api.depends('workorder_ids')
    def _compute_workorder_count(self):
        data = self.env['mrp.workorder'].read_group([('production_id', 'in', self.ids)], ['production_id'], ['production_id'])
        count_data = dict((item['production_id'][0], item['production_id_count']) for item in data)
        for production in self:
            production.workorder_count = count_data.get(production.id, 0)

    @api.multi
    @api.depends('workorder_ids.state')
    def _compute_workorder_done_count(self):
        data = self.env['mrp.workorder'].read_group([
            ('production_id', 'in', self.ids),
            ('state', '=', 'done')], ['production_id'], ['production_id'])
        count_data = dict((item['production_id'][0], item['production_id_count']) for item in data)
        for production in self:
            production.workorder_done_count = count_data.get(production.id, 0)

    @api.multi
    @api.depends('move_raw_ids.state', 'move_finished_ids.state', 'workorder_ids', 'workorder_ids.state', 'qty_produced', 'move_raw_ids.quantity_done', 'product_qty')
    def _compute_state(self):
        """ Compute the production state. It use the same process than stock
        picking. It exists 3 extra steps for production:
        - planned: Workorder has been launched (workorders only)
        - progress: At least one item is produced.
        - to_close: The quantity produced is greater than the quantity to
        produce and all work orders has been finished.
        """
        # TODO: duplicated code with stock_picking.py
        for production in self:
            if not production.move_raw_ids:
                production.state = 'draft'
            elif all(move.state == 'draft' for move in production.move_raw_ids):
                production.state = 'draft'
            elif all(move.state == 'cancel' for move in production.move_raw_ids):
                production.state = 'cancel'
            elif all(move.state in ['cancel', 'done'] for move in production.move_raw_ids):
                production.state = 'done'
            elif production.move_finished_ids.filtered(lambda m: m.state not in ('cancel', 'done') and m.product_id.id == production.product_id.id)\
                 and (production.qty_produced >= production.product_qty)\
                 and (not production.routing_id or all(wo_state in ('cancel', 'done') for wo_state in production.workorder_ids.mapped('state'))):
                production.state = 'to_close'
            elif production.workorder_ids and any(wo_state in ('progress') for wo_state in production.workorder_ids.mapped('state'))\
                 or production.qty_produced > 0 and production.qty_produced < production.product_uom_qty:
                production.state = 'progress'
            elif production.workorder_ids:
                production.state = 'planned'
            else:
                production.state = 'confirmed'

            # Compute reservation state
            # State where the reservation does not matter.
            if production.state in ('draft', 'done', 'cancel'):
                production.reservation_state = False
            # Compute reservation state according to its component's moves.
            else:
                relevant_move_state = production.move_raw_ids._get_relevant_state_among_moves()
                if relevant_move_state == 'partially_available':
                    if production.routing_id and production.routing_id.operation_ids and production.bom_id.ready_to_produce == 'asap':
                        production.reservation_state = production._get_ready_to_produce_state()
                    else:
                        production.reservation_state = 'confirmed'
                elif relevant_move_state != 'draft':
                    production.reservation_state = relevant_move_state

    @api.depends('move_raw_ids', 'is_locked', 'state', 'move_raw_ids.quantity_done')
    def _compute_unreserve_visible(self):
        for order in self:
            already_reserved = order.is_locked and order.state not in ('done', 'cancel') and order.mapped('move_raw_ids.move_line_ids')
            any_quantity_done = any([m.quantity_done > 0 for m in order.move_raw_ids])
            order.unreserve_visible = not any_quantity_done and already_reserved

    @api.multi
    @api.depends('move_raw_ids.quantity_done', 'move_finished_ids.quantity_done', 'is_locked')
    def _compute_post_visible(self):
        for order in self:
            if order.product_tmpl_id._is_cost_method_standard():
                order.post_visible = order.is_locked and any((x.quantity_done > 0 and x.state not in ['done', 'cancel']) for x in order.move_raw_ids | order.move_finished_ids)
            else:
                order.post_visible = order.is_locked and any((x.quantity_done > 0 and x.state not in ['done', 'cancel']) for x in order.move_finished_ids)

    @api.multi
    @api.depends('move_raw_ids.quantity_done', 'move_raw_ids.product_uom_qty')
    def _compute_consumed_less_than_planned(self):
        """ Display a warning to the user if a component of the BoM has less
        quantity than planned.
        """
        for order in self:
            order.consumed_less_than_planned = any(order.move_raw_ids.filtered(
                lambda move: float_compare(move.quantity_done,
                                           move.product_uom_qty,
                                           precision_rounding=move.product_uom.rounding) == -1)
            )

    @api.multi
    @api.depends('workorder_ids.state', 'move_finished_ids', 'move_finished_ids.quantity_done', 'is_locked')
    def _get_produced_qty(self):
        for production in self:
            done_moves = production.move_finished_ids.filtered(lambda x: x.state != 'cancel' and x.product_id.id == production.product_id.id)
            qty_produced = sum(done_moves.mapped('quantity_done'))
            production.qty_produced = qty_produced
        return True

    @api.multi
    def _compute_scrap_move_count(self):
        data = self.env['stock.scrap'].read_group([('production_id', 'in', self.ids)], ['production_id'], ['production_id'])
        count_data = dict((item['production_id'][0], item['production_id_count']) for item in data)
        for production in self:
            production.scrap_count = count_data.get(production.id, 0)


    _sql_constraints = [
        ('name_uniq', 'unique(name, company_id)', 'Reference must be unique per Company!'),
        ('qty_positive', 'check (product_qty > 0)', 'The quantity to produce must be positive!'),
    ]

    @api.onchange('product_id', 'picking_type_id', 'company_id')
    def onchange_product_id(self):
        """ Finds UoM of changed product. """
        if not self.product_id:
            self.bom_id = False
        else:
            bom = self.env['mrp.bom']._bom_find(product=self.product_id, picking_type=self.picking_type_id, company_id=self.company_id.id)
            if bom.type == 'normal':
                self.bom_id = bom.id
                self.product_qty = self.bom_id.product_qty
                self.product_uom_id = self.bom_id.product_uom_id.id
            else:
                self.bom_id = False
                self.product_uom_id = self.product_id.uom_id.id
            return {'domain': {'product_uom_id': [('category_id', '=', self.product_id.uom_id.category_id.id)]}}

    @api.onchange('bom_id')
    def _onchange_bom_id(self):
        self.product_qty = self.bom_id.product_qty
        self.product_uom_id = self.bom_id.product_uom_id.id

    @api.onchange('date_planned_start')
    def _onchange_date_planned_start(self):
        self.move_raw_ids.update({
            'date': self.date_planned_start,
            'date_expected': self.date_planned_start,
        })

    @api.onchange('bom_id', 'product_id', 'product_qty', 'product_uom_id')
    def _onchange_move_raw(self):
        self.move_raw_ids = [(2, move.id) for move in self.move_raw_ids.filtered(lambda m: m.bom_line_id)]
        if self.bom_id and self.product_qty > 0:
            moves_raw_values = self._get_moves_raw_values()
            for move_raw_values in moves_raw_values:
                self.move_raw_ids += self.env['stock.move'].new(move_raw_values)

    @api.onchange('location_src_id', 'move_raw_ids', 'routing_id')
    def _onchange_location(self):
        source_location = self._get_raw_location()
        self.move_raw_ids.update({
            'warehouse_id': source_location.get_warehouse().id,
            'location_id': source_location.id,
        })

    @api.onchange('picking_type_id')
    def onchange_picking_type(self):
        location = self.env.ref('stock.stock_location_stock')
<<<<<<< HEAD
        self.move_raw_ids.update({'picking_type_id': self.picking_type_id})
=======
        try:
            location.check_access_rule('read')
        except (AttributeError, AccessError):
            location = self.env['stock.warehouse'].search([('company_id', '=', self.env.user.company_id.id)], limit=1).lot_stock_id
>>>>>>> cb8fefa8
        self.location_src_id = self.picking_type_id.default_location_src_id.id or location.id
        self.location_dest_id = self.picking_type_id.default_location_dest_id.id or location.id

    @api.multi
    def write(self, vals):
        res = super(MrpProduction, self).write(vals)
        if 'date_planned_start' in vals:
            moves = (self.mapped('move_raw_ids') + self.mapped('move_finished_ids')).filtered(
                lambda r: r.state not in ['done', 'cancel'])
            moves.write({
                'date_expected': vals['date_planned_start'],
            })
        for production in self:
            if 'move_raw_ids' in vals and production.state != 'draft':
                production.move_raw_ids.filtered(lambda m: m.state == 'draft')._action_confirm()
        return res

    @api.model
    def create(self, values):
        if not values.get('name', False) or values['name'] == _('New'):
            picking_type_id = values.get('picking_type_id') or self._get_default_picking_type()
            picking_type_id = self.env['stock.picking.type'].browse(picking_type_id)
            if picking_type_id:
                values['name'] = picking_type_id.sequence_id.next_by_id()
            else:
                values['name'] = self.env['ir.sequence'].next_by_code('mrp.production') or _('New')
        if not values.get('procurement_group_id'):
            values['procurement_group_id'] = self.env["procurement.group"].create({'name': values['name']}).id
        return super(MrpProduction, self).create(values)

    @api.multi
    def unlink(self):
        if any(production.state != 'cancel' for production in self):
            raise UserError(_('Cannot delete a manufacturing order not in cancel state'))
        return super(MrpProduction, self).unlink()

    def action_toggle_is_locked(self):
        self.ensure_one()
        self.is_locked = not self.is_locked
        return True

    def _generate_finished_moves(self):
        move = self.env['stock.move'].create({
            'name': self.name,
            'date': self.date_planned_start,
            'date_expected': self.date_planned_start,
            'picking_type_id': self.picking_type_id.id,
            'product_id': self.product_id.id,
            'product_uom': self.product_uom_id.id,
            'product_uom_qty': self.product_qty,
            'location_id': self.product_id.property_stock_production.id,
            'location_dest_id': self.location_dest_id.id,
            'company_id': self.company_id.id,
            'production_id': self.id,
            'warehouse_id': self.location_dest_id.get_warehouse().id,
            'origin': self.name,
            'group_id': self.procurement_group_id.id,
            'propagate': self.propagate,
            'move_dest_ids': [(4, x.id) for x in self.move_dest_ids],
        })
        return move

    def _get_moves_raw_values(self):
        self.ensure_one()
        moves = []
        factor = self.product_uom_id._compute_quantity(self.product_qty, self.bom_id.product_uom_id) / self.bom_id.product_qty
        boms, lines = self.bom_id.explode(self.product_id, factor, picking_type=self.bom_id.picking_type_id)
        for bom_line, line_data in lines:
            moves.append(self._get_move_raw_values(bom_line, line_data))
        return moves

    def _get_move_raw_values(self, bom_line, line_data):
        quantity = line_data['qty']
        # alt_op needed for the case when you explode phantom bom and all the lines will be consumed in the operation given by the parent bom line
        alt_op = line_data['parent_line'] and line_data['parent_line'].operation_id.id or False
        if bom_line.child_bom_id and bom_line.child_bom_id.type == 'phantom':
            return self.env['stock.move']
        if bom_line.product_id.type not in ['product', 'consu']:
            return self.env['stock.move']
        source_location = self._get_raw_location()
        data = {
            'sequence': bom_line.sequence,
            'name': self.name,
            'date': self.date_planned_start,
            'date_expected': self.date_planned_start,
            'bom_line_id': bom_line.id,
            'picking_type_id': self.picking_type_id.id,
            'product_id': bom_line.product_id.id,
            'product_uom_qty': quantity,
            'product_uom': bom_line.product_uom_id.id,
            'location_id': source_location.id,
            'location_dest_id': self.product_id.property_stock_production.id,
            'raw_material_production_id': self.id,
            'company_id': self.company_id.id,
            'operation_id': bom_line.operation_id.id or alt_op,
            'price_unit': bom_line.product_id.standard_price,
            'procure_method': 'make_to_stock',
            'origin': self.name,
            'state': 'draft',
            'warehouse_id': source_location.get_warehouse().id,
            'group_id': self.procurement_group_id.id,
            'propagate': self.propagate,
        }
        return data

    def _get_raw_location(self):
        if self.routing_id:
            routing = self.routing_id
        else:
            routing = self.bom_id.routing_id
        if routing and routing.location_id:
            return routing.location_id
        else:
            return self.location_src_id

    @api.multi
    def _adjust_procure_method(self):
        try:
            mto_route = self.env['stock.warehouse']._find_global_route('stock.route_warehouse0_mto', _('Make To Order'))
        except:
            mto_route = False
        for move in self.move_raw_ids:
            product = move.product_id
            routes = product.route_ids + product.route_from_categ_ids + move.warehouse_id.route_ids
            # TODO: optimize with read_group?
            pull = self.env['stock.rule'].search([('route_id', 'in', [x.id for x in routes]), ('location_src_id', '=', move.location_id.id),
                                                        ('location_id', '=', move.location_dest_id.id), ('action', '!=', 'push')], limit=1)
            if pull and (pull.procure_method == 'make_to_order'):
                move.procure_method = pull.procure_method
            elif not pull: # If there is no make_to_stock rule either
                if mto_route and mto_route.id in [x.id for x in routes]:
                    move.procure_method = 'make_to_order'

    @api.multi
    def _update_raw_move(self, bom_line, line_data):
        """ :returns update_move, old_quantity, new_quantity """
        quantity = line_data['qty']
        self.ensure_one()
        move = self.move_raw_ids.filtered(lambda x: x.bom_line_id.id == bom_line.id and x.state not in ('done', 'cancel'))
        if move:
            old_qty = move[0].product_uom_qty
            if quantity > 0:
                move[0]._decrease_reserved_quanity(quantity)
                move[0].with_context(do_not_unreserve=True).write({'product_uom_qty': quantity})
                move[0]._recompute_state()
                move[0]._action_assign()
                move.unit_factor = quantity / move.raw_material_production_id.product_qty
            elif quantity < 0:  # Do not remove 0 lines
                if move[0].quantity_done > 0:
                    raise UserError(_('Lines need to be deleted, but can not as you still have some quantities to consume in them. '))
                move[0]._action_cancel()
                move[0].unlink()
            return move[0], old_qty, quantity
        else:
            move_values = self._get_move_raw_values(bom_line, line_data)
            move = self.env['stock.move'].create(move_values)
            return move, 0, quantity

    def _get_ready_to_produce_state(self):
        """ returns 'assigned' if enough components are reserved in order to complete
        the first operation in the routing. If not returns 'waiting'
        """
        self.ensure_one()
        first_operation = self.routing_id.operation_ids[0]
        # Get BoM line related to first opeation in rounting. If there is only
        # one opeation in the routing then it will need all BoM lines.
        bom_line_ids = self.env['mrp.bom.line']
        if len(self.routing_id.operation_ids) == 1:
            bom_line_ids = self.bom_id.bom_line_ids
        else:
            bom_line_ids = self.bom_id.bom_line_ids.filtered(lambda bl: bl.operation_id == first_operation)
        bom_line_ids = bom_line_ids.filtered(lambda bl: not bl._skip_bom_line(self.product_id))

        moves_in_first_operation = self.move_raw_ids.filtered(lambda m: m.bom_line_id in bom_line_ids)
        if all(move.state == 'assigned' for move in moves_in_first_operation):
            return 'assigned'
        return 'confirmed'

    def action_confirm(self):
        for production in self:
            for move_raw in production.move_raw_ids:
                move_raw.write({
                    'group_id': production.procurement_group_id.id,
                    'unit_factor': move_raw.product_uom_qty / production.product_qty
                })
            production._generate_finished_moves()
            production._adjust_procure_method()
            (production.move_raw_ids | production.move_finished_ids)._action_confirm()
        return True

    @api.multi
    def action_assign(self):
        for production in self:
            production.move_raw_ids._action_assign()
        return True

    @api.multi
    def open_produce_product(self):
        self.ensure_one()
        action = self.env.ref('mrp.act_mrp_product_produce').read()[0]
        return action

    @api.multi
    def button_plan(self):
        """ Create work orders. And probably do stuff, like things. """
        orders_to_plan = self.filtered(lambda order: order.routing_id and order.state == 'confirmed')
        for order in orders_to_plan:
            order.move_raw_ids.filtered(lambda m: m.state == 'draft')._action_confirm()
            quantity = order.product_uom_id._compute_quantity(order.product_qty, order.bom_id.product_uom_id) / order.bom_id.product_qty
            boms, lines = order.bom_id.explode(order.product_id, quantity, picking_type=order.bom_id.picking_type_id)
            order._generate_workorders(boms)
        return True

    @api.multi
    def _generate_workorders(self, exploded_boms):
        workorders = self.env['mrp.workorder']
        original_one = False
        for bom, bom_data in exploded_boms:
            # If the routing of the parent BoM and phantom BoM are the same, don't recreate work orders, but use one master routing
            if bom.routing_id.id and (not bom_data['parent_line'] or bom_data['parent_line'].bom_id.routing_id.id != bom.routing_id.id):
                temp_workorders = self._workorders_create(bom, bom_data)
                workorders += temp_workorders
                if temp_workorders: # In order to avoid two "ending work orders"
                    if original_one:
                        temp_workorders[-1].next_work_order_id = original_one
                    original_one = temp_workorders[0]
        return workorders

    def _workorders_create(self, bom, bom_data):
        """
        :param bom: in case of recursive boms: we could create work orders for child
                    BoMs
        """
        workorders = self.env['mrp.workorder']
        bom_qty = bom_data['qty']

        # Initial qty producing
        if self.product_id.tracking == 'serial':
            quantity = 1.0
        else:
            quantity = self.product_qty - sum(self.move_finished_ids.mapped('quantity_done'))
            quantity = quantity if (quantity > 0) else 0

        for operation in bom.routing_id.operation_ids:
            # create workorder
            cycle_number = float_round(bom_qty / operation.workcenter_id.capacity, precision_digits=0, rounding_method='UP')
            duration_expected = (operation.workcenter_id.time_start +
                                 operation.workcenter_id.time_stop +
                                 cycle_number * operation.time_cycle * 100.0 / operation.workcenter_id.time_efficiency)
            workorder = workorders.create({
                'name': operation.name,
                'production_id': self.id,
                'workcenter_id': operation.workcenter_id.id,
                'operation_id': operation.id,
                'duration_expected': duration_expected,
                'state': len(workorders) == 0 and 'ready' or 'pending',
                'qty_producing': quantity,
                'capacity': operation.workcenter_id.capacity,
            })
            if workorders:
                workorders[-1].next_work_order_id = workorder.id
            workorders += workorder

            # assign moves; last operation receive all unassigned moves (which case ?)
            moves_raw = self.move_raw_ids.filtered(lambda move: move.operation_id == operation)
            if len(workorders) == len(bom.routing_id.operation_ids):
                moves_raw |= self.move_raw_ids.filtered(lambda move: not move.operation_id)
            moves_finished = self.move_finished_ids.filtered(lambda move: move.operation_id == operation) #TODO: code does nothing, unless maybe by_products?
            moves_raw.mapped('move_line_ids').write({'workorder_id': workorder.id})
            (moves_finished + moves_raw).write({'workorder_id': workorder.id})

            workorder._generate_lot_ids()
        return workorders

    def _check_lots(self):
        # Check that the raw materials were consumed for lots that we have produced.
        if self.product_id.tracking != 'none':
            finished_lots = set(self.finished_move_line_ids.mapped('lot_id'))
            raw_finished_lots = set(self.move_raw_ids.mapped('move_line_ids.lot_produced_id'))
            if not (raw_finished_lots <= finished_lots):
                lots_short = raw_finished_lots - finished_lots
                error_msg = _(
                    'Some raw materials have been consumed for a lot/serial number that has not been produced. '
                    'Unlock the MO and click on the components lines to correct it.\n'
                    'List of the components:\n'
                )
                move_lines = self.move_raw_ids.mapped('move_line_ids').filtered(lambda x: x.lot_produced_id in lots_short)
                for ml in move_lines:
                    error_msg += ml.product_id.display_name + ' (' + ml.lot_produced_id.name +')\n'
                raise UserError(error_msg)

    @api.multi
    def action_cancel(self):
        """ Cancels production order, unfinished stock moves and set procurement
        orders in exception """
        if any(workorder.state == 'progress' for workorder in self.mapped('workorder_ids')):
            raise UserError(_('You can not cancel production order, a work order is still in progress.'))
        documents = {}
        for production in self:
            for move_raw_id in production.move_raw_ids.filtered(lambda m: m.state not in ('done', 'cancel')):
                iterate_key = self._get_document_iterate_key(move_raw_id)
                if iterate_key:
                    document = self.env['stock.picking']._log_activity_get_documents({move_raw_id: (move_raw_id.product_uom_qty, 0)}, iterate_key, 'UP')
                    for key, value in document.items():
                        if documents.get(key):
                            documents[key] += [value]
                        else:
                            documents[key] = [value]
            production.workorder_ids.filtered(lambda x: x.state != 'cancel').action_cancel()
            finish_moves = production.move_finished_ids.filtered(lambda x: x.state not in ('done', 'cancel'))
            raw_moves = production.move_raw_ids.filtered(lambda x: x.state not in ('done', 'cancel'))
            (finish_moves | raw_moves)._action_cancel()
            picking_ids = production.picking_ids.filtered(lambda x: x.state not in ('done', 'cancel'))
            picking_ids.action_cancel()

        if documents:
            filtered_documents = {}
            for (parent, responsible), rendering_context in documents.items():
                if not parent or parent._name == 'stock.picking' and parent.state == 'cancel' or parent == self:
                    continue
                filtered_documents[(parent, responsible)] = rendering_context
            self._log_manufacture_exception(filtered_documents, cancel=True)
        return True

    def _get_document_iterate_key(self, move_raw_id):
        return move_raw_id.move_orig_ids and 'move_orig_ids' or False

    def _cal_price(self, consumed_moves):
        self.ensure_one()
        return True

    @api.multi
    def post_inventory(self):
        for order in self:
            moves_not_to_do = order.move_raw_ids.filtered(lambda x: x.state == 'done')
            moves_to_do = order.move_raw_ids.filtered(lambda x: x.state not in ('done', 'cancel'))
            for move in moves_to_do.filtered(lambda m: m.product_qty == 0.0 and m.quantity_done > 0):
                move.product_uom_qty = move.quantity_done
            moves_to_do._action_done()
            moves_to_do = order.move_raw_ids.filtered(lambda x: x.state == 'done') - moves_not_to_do
            order._cal_price(moves_to_do)
            moves_to_finish = order.move_finished_ids.filtered(lambda x: x.state not in ('done','cancel'))
            moves_to_finish._action_done()
            order.action_assign()
            consume_move_lines = moves_to_do.mapped('active_move_line_ids')
            for moveline in moves_to_finish.mapped('active_move_line_ids'):
                if moveline.product_id == order.product_id and moveline.move_id.has_tracking != 'none':
                    if any([not ml.lot_produced_id for ml in consume_move_lines]):
                        raise UserError(_('You can not consume without telling for which lot you consumed it'))
                    # Link all movelines in the consumed with same lot_produced_id false or the correct lot_produced_id
                    filtered_lines = consume_move_lines.filtered(lambda x: x.lot_produced_id == moveline.lot_id)
                    moveline.write({'consume_line_ids': [(6, 0, [x for x in filtered_lines.ids])]})
                else:
                    # Link with everything
                    moveline.write({'consume_line_ids': [(6, 0, [x for x in consume_move_lines.ids])]})
        return True

    @api.multi
    def button_mark_done(self):
        self.ensure_one()
        for wo in self.workorder_ids:
            if wo.time_ids.filtered(lambda x: (not x.date_end) and (x.loss_type in ('productive', 'performance'))):
                raise UserError(_('Work order %s is still running') % wo.name)
        self._check_lots()
        self.post_inventory()
        moves_to_cancel = (self.move_raw_ids | self.move_finished_ids).filtered(lambda x: x.state not in ('done', 'cancel'))
        moves_to_cancel._action_cancel()
        self.write({'date_finished': fields.Datetime.now()})
        return True

    @api.multi
    def do_unreserve(self):
        for production in self:
            production.move_raw_ids.filtered(lambda x: x.state not in ('done', 'cancel'))._do_unreserve()
        return True

    @api.multi
    def button_unreserve(self):
        self.ensure_one()
        self.do_unreserve()
        return True

    @api.multi
    def button_scrap(self):
        self.ensure_one()
        return {
            'name': _('Scrap'),
            'view_type': 'form',
            'view_mode': 'form',
            'res_model': 'stock.scrap',
            'view_id': self.env.ref('stock.stock_scrap_form_view2').id,
            'type': 'ir.actions.act_window',
            'context': {'default_production_id': self.id,
                        'product_ids': (self.move_raw_ids.filtered(lambda x: x.state not in ('done', 'cancel')) | self.move_finished_ids.filtered(lambda x: x.state == 'done')).mapped('product_id').ids,
                        },
            'target': 'new',
        }

    @api.multi
    def action_see_move_scrap(self):
        self.ensure_one()
        action = self.env.ref('stock.action_stock_scrap').read()[0]
        action['domain'] = [('production_id', '=', self.id)]
        return action

    @api.model
    def get_empty_list_help(self, help):
        self = self.with_context(
            empty_list_help_document_name=_("manufacturing order"),
        )
        return super(MrpProduction, self).get_empty_list_help(help)

    def _log_downside_manufactured_quantity(self, moves_modification):

        def _keys_in_sorted(move):
            """ sort by picking and the responsible for the product the
            move.
            """
            return (move.picking_id.id, move.product_id.responsible_id.id)

        def _keys_in_groupby(move):
            """ group by picking and the responsible for the product the
            move.
            """
            return (move.picking_id, move.product_id.responsible_id)

        def _render_note_exception_quantity_mo(rendering_context):
            values = {
                'production_order': self,
                'order_exceptions': dict((key, d[key]) for d in rendering_context for key in d),
                'impacted_pickings': False,
                'cancel': False
            }
            return self.env.ref('mrp.exception_on_mo').render(values=values)

        documents = {}
        for move, (old_qty, new_qty) in moves_modification.items():
            document = self.env['stock.picking']._log_activity_get_documents(
                {move: (old_qty, new_qty)}, 'move_dest_ids', 'DOWN', _keys_in_sorted, _keys_in_groupby)
            for key, value in document.items():
                if documents.get(key):
                    documents[key] += [value]
                else:
                    documents[key] = [value]
        self.env['stock.picking']._log_activity(_render_note_exception_quantity_mo, documents)

    def _log_manufacture_exception(self, documents, cancel=False):

        def _render_note_exception_quantity_mo(rendering_context):
            visited_objects = []
            order_exceptions = {}
            for exception in rendering_context:
                order_exception, visited = exception
                order_exceptions.update(order_exception)
                visited_objects += visited
            visited_objects = self.env[visited_objects[0]._name].concat(*visited_objects)
            impacted_object = []
            if visited_objects and visited_objects._name == 'stock.move':
                visited_objects |= visited_objects.mapped('move_orig_ids')
                impacted_object = visited_objects.filtered(lambda m: m.state not in ('done', 'cancel')).mapped('picking_id')
            values = {
                'production_order': self,
                'order_exceptions': order_exceptions,
                'impacted_object': impacted_object,
                'cancel': cancel
            }
            return self.env.ref('mrp.exception_on_mo').render(values=values)

        self.env['stock.picking']._log_activity(_render_note_exception_quantity_mo, documents)<|MERGE_RESOLUTION|>--- conflicted
+++ resolved
@@ -405,14 +405,11 @@
     @api.onchange('picking_type_id')
     def onchange_picking_type(self):
         location = self.env.ref('stock.stock_location_stock')
-<<<<<<< HEAD
-        self.move_raw_ids.update({'picking_type_id': self.picking_type_id})
-=======
         try:
             location.check_access_rule('read')
         except (AttributeError, AccessError):
             location = self.env['stock.warehouse'].search([('company_id', '=', self.env.user.company_id.id)], limit=1).lot_stock_id
->>>>>>> cb8fefa8
+        self.move_raw_ids.update({'picking_type_id': self.picking_type_id})
         self.location_src_id = self.picking_type_id.default_location_src_id.id or location.id
         self.location_dest_id = self.picking_type_id.default_location_dest_id.id or location.id
 
