# Translation of Odoo Server.
# This file contains the translation of the following modules:
# * mrp
#
# Translators:
# David Hernandez <davidhernandez.ctam@gmail.com>, 2016
msgid ""
msgstr ""
"Project-Id-Version: Odoo 9.0\n"
"Report-Msgid-Bugs-To: \n"
<<<<<<< HEAD
"POT-Creation-Date: 2016-08-19 10:24+0000\n"
=======
"POT-Creation-Date: 2016-08-18 14:06+0000\n"
>>>>>>> bc1a0a32
"PO-Revision-Date: 2016-07-11 21:54+0000\n"
"Last-Translator: Martin Trigaux\n"
"Language-Team: Spanish (Mexico) (http://www.transifex.com/odoo/odoo-9/"
"language/es_MX/)\n"
"Language: es_MX\n"
"MIME-Version: 1.0\n"
"Content-Type: text/plain; charset=UTF-8\n"
"Content-Transfer-Encoding: \n"
"Plural-Forms: nplurals=2; plural=(n != 1);\n"

#. module: mrp
<<<<<<< HEAD
#: code:addons/mrp/stock.py:250
=======
#: code:addons/mrp/stock.py:231
>>>>>>> bc1a0a32
#, python-format
msgid " Manufacture"
msgstr "Manufactura"

#. module: mrp
#: model:ir.model.fields,field_description:mrp.field_product_product_bom_count
#: model:ir.model.fields,field_description:mrp.field_product_template_bom_count
msgid "# Bill of Material"
msgstr "# Cuenta del Material"

#. module: mrp
#: model:ir.model.fields,field_description:mrp.field_product_product_mo_count
#: model:ir.model.fields,field_description:mrp.field_product_template_mo_count
msgid "# Manufacturing Orders"
msgstr "# Ordenes de Manufactura"

#. module: mrp
<<<<<<< HEAD
#: code:addons/mrp/mrp.py:343
=======
#: code:addons/mrp/mrp.py:341
>>>>>>> bc1a0a32
#, python-format
msgid "%s (copy)"
msgstr "%s (copia)"

#. module: mrp
<<<<<<< HEAD
#: code:addons/mrp/mrp.py:1051
=======
#: code:addons/mrp/mrp.py:1052
>>>>>>> bc1a0a32
#, python-format
msgid "%s produced"
msgstr "%s producidos"

#. module: mrp
#: model:ir.model.fields,help:mrp.field_mrp_product_produce_mode
msgid ""
"'Consume only' mode will only consume the products with the quantity "
"selected.\n"
"'Consume & Produce' mode will consume as well as produce the products with "
"the quantity selected and it will finish the production order when total "
"ordered quantities are produced."
msgstr ""
"'Sólo consumen' modo de sólo consumir los productos con cantidad "
"seleccionada.\n"
"\"Consumir y producir\" modo de consumirá, así como producir los productos "
"con la cantidad seleccionada y terminará la orden de producción cuando "
"ordenó se producirán las cantidades totales."

#. module: mrp
#: model:ir.ui.view,arch_db:mrp.report_mrporder
msgid "<strong>Consumed Products</strong>"
msgstr ""

#. module: mrp
#: model:ir.ui.view,arch_db:mrp.report_mrporder
msgid "<strong>Destination Location</strong>"
msgstr ""

#. module: mrp
#: model:ir.ui.view,arch_db:mrp.report_mrporder
msgid "<strong>Name</strong>"
msgstr "<strong>Nombre</strong>"

#. module: mrp
#: model:ir.ui.view,arch_db:mrp.report_mrporder
msgid "<strong>No. Of Cycles</strong>"
msgstr ""

#. module: mrp
#: model:ir.ui.view,arch_db:mrp.report_mrporder
msgid "<strong>No. Of Hours</strong>"
msgstr ""

#. module: mrp
#: model:ir.ui.view,arch_db:mrp.report_mrporder
msgid "<strong>Partner Ref:</strong><br/>"
msgstr ""

#. module: mrp
#: model:ir.ui.view,arch_db:mrp.report_mrporder
msgid "<strong>Printing date:</strong><br/>"
msgstr ""

#. module: mrp
#: model:ir.ui.view,arch_db:mrp.report_mrporder
msgid "<strong>Product:</strong><br/>"
msgstr ""

#. module: mrp
#: model:ir.ui.view,arch_db:mrp.report_mrporder
msgid "<strong>Product</strong>"
msgstr ""

#. module: mrp
#: model:ir.ui.view,arch_db:mrp.report_mrporder
msgid "<strong>Products to Consume</strong>"
msgstr ""

#. module: mrp
#: model:ir.ui.view,arch_db:mrp.report_mrporder
msgid "<strong>Quantity:</strong><br/>"
msgstr ""

#. module: mrp
#: model:ir.ui.view,arch_db:mrp.report_mrporder
msgid "<strong>Quantity</strong>"
msgstr ""

#. module: mrp
#: model:ir.ui.view,arch_db:mrp.report_mrporder
msgid "<strong>SO Number:</strong><br/>"
msgstr ""

#. module: mrp
#: model:ir.ui.view,arch_db:mrp.report_mrporder
msgid "<strong>Scheduled Date:</strong><br/>"
msgstr ""

#. module: mrp
#: model:ir.ui.view,arch_db:mrp.report_mrporder
msgid "<strong>Sequence</strong>"
msgstr ""

#. module: mrp
#: model:ir.ui.view,arch_db:mrp.report_mrporder
msgid "<strong>Source Document:</strong><br/>"
msgstr ""

#. module: mrp
#: model:ir.ui.view,arch_db:mrp.report_mrporder
msgid "<strong>Source Location</strong>"
msgstr ""

#. module: mrp
#: model:ir.ui.view,arch_db:mrp.report_mrporder
msgid "<strong>Work Orders</strong>"
msgstr ""

#. module: mrp
#: model:ir.ui.view,arch_db:mrp.report_mrporder
msgid "<strong>WorkCenter</strong>"
msgstr ""

#. module: mrp
#: model:ir.model.fields,help:mrp.field_mrp_bom_product_efficiency
msgid "A factor of 0.9 means a loss of 10% during the production process."
msgstr ""
"Un factor de 0.9 significa una pérdida de 10% durante el proceso de "
"producción."

#. module: mrp
#: model:ir.model.fields,help:mrp.field_mrp_bom_line_product_efficiency
msgid "A factor of 0.9 means a loss of 10% within the production process."
msgstr ""
"Un factor de 0,9 significa una pérdida de 10% en el proceso de producción."

#. module: mrp
#: model:ir.actions.act_window,help:mrp.mrp_production_action
#: model:ir.actions.act_window,help:mrp.mrp_production_action_planning
msgid ""
"A manufacturing order, based on a bill of materials, will\n"
"                consume raw materials and produce finished products."
msgstr ""

#. module: mrp
#: model:ir.model.fields,field_description:mrp.field_mrp_bom_active
#: model:ir.model.fields,field_description:mrp.field_mrp_routing_active
#: model:ir.model.fields,field_description:mrp.field_mrp_workcenter_active
msgid "Active"
msgstr "Activo"

#. module: mrp
#: code:addons/mrp/wizard/change_production_qty.py:51
#, python-format
msgid "Active Id not found"
msgstr ""

#. module: mrp
#: sql_constraint:mrp.bom.line:0
msgid ""
"All product quantities must be greater than 0.\n"
"You should install the mrp_byproduct module if you want to manage extra "
"products on BoMs !"
msgstr ""

#. module: mrp
#: selection:mrp.config.settings,module_mrp_operations:0
msgid "Allow detailed planning of work orders"
msgstr "Permitir planeación detallada por ordenes de trabajo"

#. module: mrp
#: model:ir.model.fields,help:mrp.field_mrp_config_settings_group_rounding_efficiency
msgid ""
"Allow to manage product rounding on quantity and product efficiency during "
"production process"
msgstr ""
"Permitir gestionar redondeo producto en cantidad y eficiencia de los "
"productos durante el proceso de producción"

#. module: mrp
#: model:ir.ui.view,arch_db:mrp.view_mrp_config
msgid "Apply"
msgstr "Aplicar"

#. module: mrp
#: model:ir.ui.view,arch_db:mrp.view_change_production_qty_wizard
msgid "Approve"
msgstr "Aprobar"

#. module: mrp
#: model:ir.ui.view,arch_db:mrp.mrp_routing_search_view
#: model:ir.ui.view,arch_db:mrp.view_mrp_bom_filter
#: model:ir.ui.view,arch_db:mrp.view_mrp_workcenter_search
msgid "Archived"
msgstr ""

#. module: mrp
#: model:ir.model.fields,help:mrp.field_product_product_produce_delay
#: model:ir.model.fields,help:mrp.field_product_template_produce_delay
msgid ""
"Average delay in days to produce this product. In the case of multi-level "
"BOM, the manufacturing lead times of the components will be added."
msgstr ""
"Retraso medio en día para producir este producto. En el caso de la lista de "
"materiales de varios niveles, se añadirán los plazos de fabricación de los "
"componentes."

#. module: mrp
#: selection:mrp.production,state:0
msgid "Awaiting Raw Materials"
msgstr "Esperando Materias Primas"

#. module: mrp
#: model:ir.actions.report.xml,name:mrp.action_report_bom_price
msgid "BOM Cost"
msgstr ""

#. module: mrp
#: model:ir.ui.view,arch_db:mrp.report_mrpbomstructure
msgid "BOM Name"
msgstr ""

#. module: mrp
#: model:ir.model.fields,help:mrp.field_mrp_bom_line_attribute_value_ids
msgid "BOM Product Variants needed form apply this line."
msgstr "BOM Variantes de Producto necesita formato aplicación de esta línea."

#. module: mrp
#: model:ir.ui.view,arch_db:mrp.report_mrpbomstructure
msgid "BOM Ref"
msgstr ""

#. module: mrp
#: model:ir.actions.report.xml,name:mrp.action_report_bom_structure
#: model:ir.ui.view,arch_db:mrp.report_mrpbomstructure
msgid "BOM Structure"
msgstr ""

#. module: mrp
#: model:ir.model.fields,field_description:mrp.field_mrp_bom_line_child_line_ids
msgid "BOM lines of the referred bom"
msgstr "BOM de líneas de la lista de materiales a que se refiere"

#. module: mrp
#: code:addons/mrp/stock.py:44
#, python-format
msgid ""
"Because the product %s requires it, you must assign a serial number to your "
"raw material %s to proceed further in your production. Please use the "
"'Produce' button to do so."
msgstr ""

#. module: mrp
#: model:ir.ui.view,arch_db:mrp.report_mrporder
#: model:ir.ui.view,arch_db:mrp.view_mrp_bom_line_filter
msgid "Bill Of Material"
msgstr "Lista de materiales (LdM)"

#. module: mrp
#: model:ir.model,name:mrp.model_mrp_bom
#: model:ir.model.fields,field_description:mrp.field_mrp_production_bom_id
#: model:ir.ui.view,arch_db:mrp.mrp_bom_form_view
msgid "Bill of Material"
msgstr "Lista de material"

#. module: mrp
#: model:ir.actions.act_window,name:mrp.mrp_bom_form_action
#: model:ir.actions.act_window,name:mrp.product_open_bom
#: model:ir.actions.act_window,name:mrp.template_open_bom
#: model:ir.model.fields,field_description:mrp.field_product_product_bom_ids
#: model:ir.model.fields,field_description:mrp.field_product_template_bom_ids
#: model:ir.ui.menu,name:mrp.menu_mrp_bom_form_action
#: model:ir.ui.view,arch_db:mrp.mrp_bom_line_tree_view
#: model:ir.ui.view,arch_db:mrp.mrp_bom_tree_view
#: model:ir.ui.view,arch_db:mrp.product_product_form_view_bom_button
#: model:ir.ui.view,arch_db:mrp.product_template_form_view_bom_button
msgid "Bill of Materials"
msgstr "Lista de materiales (LdM)"

#. module: mrp
#: model:ir.actions.act_window,name:mrp.action2
msgid "Bill of Materials Structure"
msgstr ""

#. module: mrp
#: model:ir.model.fields,help:mrp.field_mrp_production_bom_id
msgid ""
"Bill of Materials allow you to define the list of required raw materials to "
"make a finished product."
msgstr ""
"La lista de materiales permiten definir la lista de materias primas "
"necesarias para fabricar un producto acabado."

#. module: mrp
#: model:ir.actions.act_window,help:mrp.mrp_bom_form_action
msgid ""
"Bills of Materials allow you to define the list of required raw\n"
"                materials used to make a finished product; through a "
"manufacturing\n"
"                order or a pack of products."
msgstr ""

#. module: mrp
#: selection:mrp.config.settings,module_mrp_byproduct:0
msgid "Bills of materials may produce residual products (A + B --> C + D)"
msgstr ""

#. module: mrp
#: model:ir.model.fields,field_description:mrp.field_procurement_order_bom_id
msgid "BoM"
msgstr "Lista de materiales (LdM)"

#. module: mrp
<<<<<<< HEAD
#: code:addons/mrp/mrp.py:318
=======
#: code:addons/mrp/mrp.py:316
>>>>>>> bc1a0a32
#, python-format
msgid "BoM \"%s\" contains a BoM line with a product recursion: \"%s\"."
msgstr ""

#. module: mrp
#: model:ir.model.fields,field_description:mrp.field_mrp_bom_bom_line_ids
msgid "BoM Lines"
msgstr ""

#. module: mrp
#: model:ir.model.fields,field_description:mrp.field_mrp_bom_type
msgid "BoM Type"
msgstr ""

#. module: mrp
#: selection:mrp.product.produce,tracking:0
msgid "By Lots"
msgstr "Por Lotes"

#. module: mrp
#: selection:mrp.product.produce,tracking:0
msgid "By Unique Serial Number"
msgstr "Por número serial unico"

#. module: mrp
#: model:ir.model.fields,field_description:mrp.field_mrp_config_settings_module_mrp_byproduct
msgid "By-Products"
msgstr ""

#. module: mrp
<<<<<<< HEAD
#: code:addons/mrp/stock.py:247
=======
#: code:addons/mrp/stock.py:228
>>>>>>> bc1a0a32
#, python-format
msgid "Can't find any generic Manufacture route."
msgstr ""

#. module: mrp
#: model:ir.ui.view,arch_db:mrp.view_change_production_qty_wizard
#: model:ir.ui.view,arch_db:mrp.view_mrp_config
#: model:ir.ui.view,arch_db:mrp.view_mrp_product_produce_wizard
#: model:ir.ui.view,arch_db:mrp.view_stock_move_consume_wizard
msgid "Cancel"
msgstr "Cancelar"

#. module: mrp
#: model:ir.ui.view,arch_db:mrp.mrp_production_form_view
msgid "Cancel Production"
msgstr "Producción Cancelada"

#. module: mrp
#: selection:mrp.production,state:0
msgid "Cancelled"
msgstr "Cancelada"

#. module: mrp
<<<<<<< HEAD
#: code:addons/mrp/stock.py:169
=======
#: code:addons/mrp/stock.py:150
>>>>>>> bc1a0a32
#, python-format
msgid "Cannot consume a move with negative or zero quantity."
msgstr ""

#. module: mrp
<<<<<<< HEAD
#: code:addons/mrp/mrp.py:651
=======
#: code:addons/mrp/mrp.py:649
>>>>>>> bc1a0a32
#, python-format
msgid "Cannot delete a manufacturing order in state '%s'."
msgstr ""

#. module: mrp
<<<<<<< HEAD
#: code:addons/mrp/mrp.py:721
=======
#: code:addons/mrp/mrp.py:719
>>>>>>> bc1a0a32
#, python-format
msgid "Cannot find a bill of material for this product."
msgstr ""

#. module: mrp
#: code:addons/mrp/wizard/change_production_qty.py:67
#: code:addons/mrp/wizard/change_production_qty.py:72
#, python-format
msgid "Cannot find bill of material for this product."
msgstr ""

#. module: mrp
#: model:ir.ui.view,arch_db:mrp.mrp_workcenter_view
msgid "Capacity Information"
msgstr ""

#. module: mrp
#: model:ir.model.fields,field_description:mrp.field_mrp_workcenter_capacity_per_cycle
msgid "Capacity per Cycle"
msgstr ""

#. module: mrp
#: model:ir.actions.act_window,name:mrp.action_change_production_qty
#: model:ir.ui.view,arch_db:mrp.view_change_production_qty_wizard
msgid "Change Product Qty"
msgstr ""

#. module: mrp
#: model:ir.model,name:mrp.model_change_production_qty
msgid "Change Quantity of Products"
msgstr "Cambiar Cantidad de Productos"

#. module: mrp
#: model:ir.actions.act_window,help:mrp.mrp_workcenter_action
msgid "Click to add a work center."
msgstr ""

#. module: mrp
#: model:ir.actions.act_window,help:mrp.mrp_bom_form_action
msgid "Click to create a bill of material."
msgstr "Da clic para crear una cuenta de material."

#. module: mrp
#: model:ir.actions.act_window,help:mrp.mrp_property_group_action
msgid "Click to create a group of properties."
msgstr ""

#. module: mrp
#: model:ir.actions.act_window,help:mrp.mrp_production_action
msgid "Click to create a manufacturing order."
msgstr ""

#. module: mrp
#: model:ir.actions.act_window,help:mrp.mrp_property_action
msgid "Click to create a new property."
msgstr ""

#. module: mrp
#: model:ir.actions.act_window,help:mrp.mrp_routing_action
msgid "Click to create a new routing."
msgstr ""

#. module: mrp
#: model:ir.actions.act_window,help:mrp.mrp_production_action_planning
msgid "Click to start a new manufacturing order."
msgstr ""

#. module: mrp
#: model:ir.model.fields,field_description:mrp.field_mrp_routing_code
#: model:ir.model.fields,field_description:mrp.field_mrp_workcenter_code
msgid "Code"
msgstr "Código"

#. module: mrp
#: model:ir.model,name:mrp.model_res_company
msgid "Companies"
msgstr "Compañías"

#. module: mrp
#: model:ir.model.fields,field_description:mrp.field_mrp_bom_company_id
#: model:ir.model.fields,field_description:mrp.field_mrp_production_company_id
#: model:ir.model.fields,field_description:mrp.field_mrp_routing_company_id
#: model:ir.model.fields,field_description:mrp.field_mrp_routing_workcenter_company_id
#: model:ir.model.fields,field_description:mrp.field_mrp_workcenter_company_id
#: model:ir.model.fields,field_description:mrp.field_report_mrp_inout_company_id
#: model:ir.ui.view,arch_db:mrp.view_mrp_workcenter_search
msgid "Company"
msgstr "Compañía"

#. module: mrp
#: model:ir.ui.view,arch_db:mrp.mrp_bom_component_tree_view
#: model:ir.ui.view,arch_db:mrp.mrp_bom_form_view
#: model:ir.ui.view,arch_db:mrp.product_template_search_view_procurment
#: model:ir.ui.view,arch_db:mrp.view_mrp_bom_filter
msgid "Components"
msgstr ""

#. module: mrp
#: model:ir.ui.view,arch_db:mrp.mrp_production_form_view
msgid "Compute Data"
msgstr ""

#. module: mrp
#: model:ir.ui.menu,name:mrp.menu_mrp_configuration
msgid "Configuration"
msgstr "Configuración"

#. module: mrp
#: model:ir.actions.act_window,name:mrp.action_mrp_configuration
#: model:ir.ui.view,arch_db:mrp.view_mrp_config
msgid "Configure Manufacturing"
msgstr ""

#. module: mrp
#: model:ir.ui.view,arch_db:mrp.view_mrp_product_produce_wizard
msgid "Confirm"
msgstr "Confirmar"

#. module: mrp
#: model:ir.ui.view,arch_db:mrp.mrp_production_form_view
msgid "Confirm Production"
msgstr ""

#. module: mrp
#: selection:mrp.product.produce,mode:0
msgid "Consume & Produce"
msgstr ""

#. module: mrp
#: model:ir.ui.view,arch_db:mrp.view_mrp_product_produce_wizard
msgid "Consume Lines"
msgstr ""

#. module: mrp
#: model:ir.actions.act_window,name:mrp.move_consume
#: model:ir.ui.view,arch_db:mrp.view_stock_move_consume_wizard
msgid "Consume Move"
msgstr ""

#. module: mrp
#: selection:mrp.product.produce,mode:0
msgid "Consume Only"
msgstr ""

#. module: mrp
#: model:ir.model,name:mrp.model_stock_move_consume
#: model:ir.ui.view,arch_db:mrp.mrp_production_form_view
#: model:ir.ui.view,arch_db:mrp.view_stock_move_consume_wizard
msgid "Consume Products"
msgstr ""

#. module: mrp
#: model:ir.model.fields,field_description:mrp.field_mrp_production_move_lines2
#: model:ir.ui.view,arch_db:mrp.mrp_production_form_view
msgid "Consumed Products"
msgstr ""

#. module: mrp
#: model:ir.model.fields,field_description:mrp.field_stock_move_consumed_for
msgid "Consumed for"
msgstr ""

#. module: mrp
#: model:ir.ui.view,arch_db:mrp.mrp_bom_cost
msgid "Cost Structure"
msgstr ""

#. module: mrp
#: model:ir.model.fields,field_description:mrp.field_mrp_workcenter_costs_cycle
msgid "Cost per cycle"
msgstr ""

#. module: mrp
#: model:ir.model.fields,field_description:mrp.field_mrp_workcenter_costs_hour
msgid "Cost per hour"
msgstr ""

#. module: mrp
#: model:ir.ui.view,arch_db:mrp.mrp_workcenter_view
msgid "Costing Information"
msgstr ""

#. module: mrp
#: model:ir.model.fields,field_description:mrp.field_change_production_qty_create_uid
#: model:ir.model.fields,field_description:mrp.field_mrp_bom_create_uid
#: model:ir.model.fields,field_description:mrp.field_mrp_bom_line_create_uid
#: model:ir.model.fields,field_description:mrp.field_mrp_config_settings_create_uid
#: model:ir.model.fields,field_description:mrp.field_mrp_product_produce_create_uid
#: model:ir.model.fields,field_description:mrp.field_mrp_product_produce_line_create_uid
#: model:ir.model.fields,field_description:mrp.field_mrp_production_create_uid
#: model:ir.model.fields,field_description:mrp.field_mrp_production_product_line_create_uid
#: model:ir.model.fields,field_description:mrp.field_mrp_production_workcenter_line_create_uid
#: model:ir.model.fields,field_description:mrp.field_mrp_property_create_uid
#: model:ir.model.fields,field_description:mrp.field_mrp_property_group_create_uid
#: model:ir.model.fields,field_description:mrp.field_mrp_routing_create_uid
#: model:ir.model.fields,field_description:mrp.field_mrp_routing_workcenter_create_uid
#: model:ir.model.fields,field_description:mrp.field_mrp_workcenter_create_uid
#: model:ir.model.fields,field_description:mrp.field_stock_move_consume_create_uid
msgid "Created by"
msgstr "Creado por"

#. module: mrp
#: model:ir.model.fields,field_description:mrp.field_change_production_qty_create_date
#: model:ir.model.fields,field_description:mrp.field_mrp_bom_create_date
#: model:ir.model.fields,field_description:mrp.field_mrp_bom_line_create_date
#: model:ir.model.fields,field_description:mrp.field_mrp_config_settings_create_date
#: model:ir.model.fields,field_description:mrp.field_mrp_product_produce_create_date
#: model:ir.model.fields,field_description:mrp.field_mrp_product_produce_line_create_date
#: model:ir.model.fields,field_description:mrp.field_mrp_production_create_date
#: model:ir.model.fields,field_description:mrp.field_mrp_production_product_line_create_date
#: model:ir.model.fields,field_description:mrp.field_mrp_production_workcenter_line_create_date
#: model:ir.model.fields,field_description:mrp.field_mrp_property_create_date
#: model:ir.model.fields,field_description:mrp.field_mrp_property_group_create_date
#: model:ir.model.fields,field_description:mrp.field_mrp_routing_create_date
#: model:ir.model.fields,field_description:mrp.field_mrp_routing_workcenter_create_date
#: model:ir.model.fields,field_description:mrp.field_mrp_workcenter_create_date
#: model:ir.model.fields,field_description:mrp.field_stock_move_consume_create_date
msgid "Created on"
msgstr "Creado en"

#. module: mrp
#: model:ir.model.fields,field_description:mrp.field_mrp_workcenter_costs_cycle_account_id
msgid "Cycle Account"
msgstr ""

#. module: mrp
#: model:ir.ui.view,arch_db:mrp.view_mrp_bom_filter
#: model:ir.ui.view,arch_db:mrp.view_mrp_bom_line_filter
msgid "Default Unit of Measure"
msgstr "Unidad de medida por defecto"

#. module: mrp
#: model:ir.actions.act_window,help:mrp.mrp_property_group_action
msgid ""
"Define specific property groups that can be assigned to your\n"
"                bill of materials and sales orders. Properties allows Odoo\n"
"                to automatically select the right bill of materials "
"according\n"
"                to properties selected in the sales order by salesperson."
msgstr ""

#. module: mrp
#: model:ir.model.fields,help:mrp.field_mrp_workcenter_calendar_id
msgid "Define the schedule of resource"
msgstr "Define el horario del recurso."

#. module: mrp
#: model:ir.model.fields,field_description:mrp.field_mrp_property_description
#: model:ir.model.fields,field_description:mrp.field_mrp_property_group_description
#: model:ir.model.fields,field_description:mrp.field_mrp_routing_note
#: model:ir.model.fields,field_description:mrp.field_mrp_routing_workcenter_note
#: model:ir.model.fields,field_description:mrp.field_mrp_workcenter_note
#: model:ir.ui.view,arch_db:mrp.mrp_property_form_view
#: model:ir.ui.view,arch_db:mrp.mrp_property_group_form_view
#: model:ir.ui.view,arch_db:mrp.mrp_workcenter_view
msgid "Description"
msgstr "Descripción"

#. module: mrp
#: model:ir.model.fields,help:mrp.field_mrp_workcenter_note
msgid ""
"Description of the Work Center. Explain here what's a cycle according to "
"this Work Center."
msgstr ""

#. module: mrp
#: model:ir.ui.view,arch_db:mrp.mrp_production_form_view
msgid "Destination Loc."
msgstr ""

#. module: mrp
#: model:ir.model.fields,field_description:mrp.field_change_production_qty_display_name
#: model:ir.model.fields,field_description:mrp.field_mrp_bom_display_name
#: model:ir.model.fields,field_description:mrp.field_mrp_bom_line_display_name
#: model:ir.model.fields,field_description:mrp.field_mrp_config_settings_display_name
#: model:ir.model.fields,field_description:mrp.field_mrp_product_produce_display_name
#: model:ir.model.fields,field_description:mrp.field_mrp_product_produce_line_display_name
#: model:ir.model.fields,field_description:mrp.field_mrp_production_display_name
#: model:ir.model.fields,field_description:mrp.field_mrp_production_product_line_display_name
#: model:ir.model.fields,field_description:mrp.field_mrp_production_workcenter_line_display_name
#: model:ir.model.fields,field_description:mrp.field_mrp_property_display_name
#: model:ir.model.fields,field_description:mrp.field_mrp_property_group_display_name
#: model:ir.model.fields,field_description:mrp.field_mrp_routing_display_name
#: model:ir.model.fields,field_description:mrp.field_mrp_routing_workcenter_display_name
#: model:ir.model.fields,field_description:mrp.field_mrp_workcenter_display_name
#: model:ir.model.fields,field_description:mrp.field_report_mrp_bom_cost_display_name
#: model:ir.model.fields,field_description:mrp.field_report_mrp_inout_display_name
#: model:ir.model.fields,field_description:mrp.field_report_mrp_report_mrpbomstructure_display_name
#: model:ir.model.fields,field_description:mrp.field_report_workcenter_load_display_name
#: model:ir.model.fields,field_description:mrp.field_stock_move_consume_display_name
msgid "Display Name"
msgstr "Nombre desplegado"

#. module: mrp
#: selection:mrp.config.settings,module_mrp_operations:0
msgid "Do not use a planning for the work orders "
msgstr ""

#. module: mrp
#: selection:mrp.production,state:0
msgid "Done"
msgstr "Hecho"

#. module: mrp
#: model:ir.model.fields,field_description:mrp.field_mrp_workcenter_time_efficiency
msgid "Efficiency Factor"
msgstr "Factor de eficiciencia"

#. module: mrp
#: model:ir.model.fields,field_description:mrp.field_mrp_production_date_finished
msgid "End Date"
msgstr "Fecha final"

#. module: mrp
#: model:ir.ui.view,arch_db:mrp.mrp_production_form_view
msgid "Extra Information"
msgstr "Información extra"

#. module: mrp
#: model:ir.model.fields,help:mrp.field_mrp_workcenter_costs_cycle_account_id
#: model:ir.model.fields,help:mrp.field_mrp_workcenter_costs_hour_account_id
msgid ""
"Fill this only if you want automatic analytic accounting entries on "
"production orders."
msgstr ""

#. module: mrp
#: model:ir.model.fields,help:mrp.field_mrp_workcenter_product_id
msgid ""
"Fill this product to easily track your production costs in the analytic "
"accounting."
msgstr ""

#. module: mrp
#: model:ir.ui.view,arch_db:mrp.mrp_production_form_view
msgid "Finished Products"
msgstr ""

#. module: mrp
#: model:ir.model.fields,field_description:mrp.field_mrp_production_location_dest_id
msgid "Finished Products Location"
msgstr ""

#. module: mrp
#: model:ir.actions.act_window,help:mrp.mrp_property_group_action
msgid ""
"For instance, in the property group \"Warranty\", you an have\n"
"                two properties: 1 year warranty, 3 years warranty. "
"Depending\n"
"                on the propoerties selected in the sales order, Odoo will\n"
"                schedule a production using the matching bill of materials."
msgstr ""

#. module: mrp
#: model:ir.ui.view,arch_db:mrp.mrp_production_form_view
msgid "Force Reservation"
msgstr ""

#. module: mrp
#: model:ir.model.fields,field_description:mrp.field_mrp_workcenter_costs_general_account_id
msgid "General Account"
msgstr "Cuenta general"

#. module: mrp
#: model:ir.ui.view,arch_db:mrp.mrp_workcenter_view
msgid "General Information"
msgstr "Información general"

#. module: mrp
#: model:ir.model.fields,help:mrp.field_mrp_bom_sequence
msgid "Gives the sequence order when displaying a list of bills of material."
msgstr ""

#. module: mrp
#: model:ir.model.fields,help:mrp.field_mrp_routing_workcenter_sequence
msgid ""
"Gives the sequence order when displaying a list of routing Work Centers."
msgstr ""

#. module: mrp
#: model:ir.model.fields,help:mrp.field_mrp_production_workcenter_line_sequence
msgid "Gives the sequence order when displaying a list of work orders."
msgstr ""

#. module: mrp
#: model:ir.model.fields,help:mrp.field_mrp_bom_line_sequence
msgid "Gives the sequence order when displaying."
msgstr ""

#. module: mrp
#: model:ir.ui.view,arch_db:mrp.view_mrp_property_search
msgid "Group By"
msgstr "Agrupar por"

#. module: mrp
#: model:ir.ui.view,arch_db:mrp.mrp_routing_search_view
#: model:ir.ui.view,arch_db:mrp.view_mrp_bom_filter
#: model:ir.ui.view,arch_db:mrp.view_mrp_bom_line_filter
#: model:ir.ui.view,arch_db:mrp.view_mrp_production_filter
#: model:ir.ui.view,arch_db:mrp.view_mrp_workcenter_search
msgid "Group By..."
msgstr "Agrupar por..."

#. module: mrp
#: model:ir.model.fields,field_description:mrp.field_mrp_workcenter_costs_hour_account_id
msgid "Hour Account"
msgstr ""

#. module: mrp
#: model:ir.model.fields,field_description:mrp.field_change_production_qty_id
#: model:ir.model.fields,field_description:mrp.field_mrp_bom_id
#: model:ir.model.fields,field_description:mrp.field_mrp_bom_line_id
#: model:ir.model.fields,field_description:mrp.field_mrp_config_settings_id
#: model:ir.model.fields,field_description:mrp.field_mrp_product_produce_id
#: model:ir.model.fields,field_description:mrp.field_mrp_product_produce_line_id
#: model:ir.model.fields,field_description:mrp.field_mrp_production_id
#: model:ir.model.fields,field_description:mrp.field_mrp_production_product_line_id
#: model:ir.model.fields,field_description:mrp.field_mrp_production_workcenter_line_id
#: model:ir.model.fields,field_description:mrp.field_mrp_property_group_id
#: model:ir.model.fields,field_description:mrp.field_mrp_property_id
#: model:ir.model.fields,field_description:mrp.field_mrp_routing_id
#: model:ir.model.fields,field_description:mrp.field_mrp_routing_workcenter_id
#: model:ir.model.fields,field_description:mrp.field_mrp_workcenter_id
#: model:ir.model.fields,field_description:mrp.field_report_mrp_bom_cost_id
#: model:ir.model.fields,field_description:mrp.field_report_mrp_inout_id
#: model:ir.model.fields,field_description:mrp.field_report_mrp_report_mrpbomstructure_id
#: model:ir.model.fields,field_description:mrp.field_report_workcenter_load_id
#: model:ir.model.fields,field_description:mrp.field_stock_move_consume_id
msgid "ID"
msgstr "ID"

#. module: mrp
#: model:ir.model.fields,help:mrp.field_mrp_bom_product_id
msgid ""
"If a product variant is defined the BOM is available only for this product."
msgstr ""

#. module: mrp
#: model:ir.model.fields,help:mrp.field_mrp_bom_active
msgid ""
"If the active field is set to False, it will allow you to hide the bills of "
"material without removing it."
msgstr ""

#. module: mrp
<<<<<<< HEAD
=======
#: model:ir.model.fields,help:mrp.field_mrp_workcenter_active
msgid ""
"If the active field is set to False, it will allow you to hide the resource "
"record without removing it."
msgstr ""
"Si el campo activo se desmarca, permite ocultar el registro del recurso sin "
"eliminarlo."

#. module: mrp
>>>>>>> bc1a0a32
#: model:ir.model.fields,help:mrp.field_mrp_routing_active
msgid ""
"If the active field is set to False, it will allow you to hide the routing "
"without removing it."
msgstr ""

#. module: mrp
#: model:ir.ui.view,arch_db:mrp.view_mrp_production_filter
msgid "In Production"
msgstr "En Producción"

#. module: mrp
#: model:ir.model.fields,field_description:mrp.field_mrp_bom_position
msgid "Internal Reference"
msgstr "Referencia Interna"

#. module: mrp
#: model:ir.model.fields,help:mrp.field_mrp_routing_location_id
msgid ""
"Keep empty if you produce at the location where the finished products are "
"needed.Set a location if you produce at a fixed location. This can be a "
"partner location if you subcontract the manufacturing operations."
msgstr ""

#. module: mrp
#: model:ir.model.fields,field_description:mrp.field_change_production_qty___last_update
#: model:ir.model.fields,field_description:mrp.field_mrp_bom___last_update
#: model:ir.model.fields,field_description:mrp.field_mrp_bom_line___last_update
#: model:ir.model.fields,field_description:mrp.field_mrp_config_settings___last_update
#: model:ir.model.fields,field_description:mrp.field_mrp_product_produce___last_update
#: model:ir.model.fields,field_description:mrp.field_mrp_product_produce_line___last_update
#: model:ir.model.fields,field_description:mrp.field_mrp_production___last_update
#: model:ir.model.fields,field_description:mrp.field_mrp_production_product_line___last_update
#: model:ir.model.fields,field_description:mrp.field_mrp_production_workcenter_line___last_update
#: model:ir.model.fields,field_description:mrp.field_mrp_property___last_update
#: model:ir.model.fields,field_description:mrp.field_mrp_property_group___last_update
#: model:ir.model.fields,field_description:mrp.field_mrp_routing___last_update
#: model:ir.model.fields,field_description:mrp.field_mrp_routing_workcenter___last_update
#: model:ir.model.fields,field_description:mrp.field_mrp_workcenter___last_update
#: model:ir.model.fields,field_description:mrp.field_report_mrp_bom_cost___last_update
#: model:ir.model.fields,field_description:mrp.field_report_mrp_inout___last_update
#: model:ir.model.fields,field_description:mrp.field_report_mrp_report_mrpbomstructure___last_update
#: model:ir.model.fields,field_description:mrp.field_report_workcenter_load___last_update
#: model:ir.model.fields,field_description:mrp.field_stock_move_consume___last_update
msgid "Last Modified on"
msgstr "Ultima modificacion realizada"

#. module: mrp
#: model:ir.model.fields,field_description:mrp.field_change_production_qty_write_uid
#: model:ir.model.fields,field_description:mrp.field_mrp_bom_line_write_uid
#: model:ir.model.fields,field_description:mrp.field_mrp_bom_write_uid
#: model:ir.model.fields,field_description:mrp.field_mrp_config_settings_write_uid
#: model:ir.model.fields,field_description:mrp.field_mrp_product_produce_line_write_uid
#: model:ir.model.fields,field_description:mrp.field_mrp_product_produce_write_uid
#: model:ir.model.fields,field_description:mrp.field_mrp_production_product_line_write_uid
#: model:ir.model.fields,field_description:mrp.field_mrp_production_workcenter_line_write_uid
#: model:ir.model.fields,field_description:mrp.field_mrp_production_write_uid
#: model:ir.model.fields,field_description:mrp.field_mrp_property_group_write_uid
#: model:ir.model.fields,field_description:mrp.field_mrp_property_write_uid
#: model:ir.model.fields,field_description:mrp.field_mrp_routing_workcenter_write_uid
#: model:ir.model.fields,field_description:mrp.field_mrp_routing_write_uid
#: model:ir.model.fields,field_description:mrp.field_mrp_workcenter_write_uid
#: model:ir.model.fields,field_description:mrp.field_stock_move_consume_write_uid
msgid "Last Updated by"
msgstr "Ultima actualizacion por"

#. module: mrp
#: model:ir.model.fields,field_description:mrp.field_change_production_qty_write_date
#: model:ir.model.fields,field_description:mrp.field_mrp_bom_line_write_date
#: model:ir.model.fields,field_description:mrp.field_mrp_bom_write_date
#: model:ir.model.fields,field_description:mrp.field_mrp_config_settings_write_date
#: model:ir.model.fields,field_description:mrp.field_mrp_product_produce_line_write_date
#: model:ir.model.fields,field_description:mrp.field_mrp_product_produce_write_date
#: model:ir.model.fields,field_description:mrp.field_mrp_production_product_line_write_date
#: model:ir.model.fields,field_description:mrp.field_mrp_production_workcenter_line_write_date
#: model:ir.model.fields,field_description:mrp.field_mrp_production_write_date
#: model:ir.model.fields,field_description:mrp.field_mrp_property_group_write_date
#: model:ir.model.fields,field_description:mrp.field_mrp_property_write_date
#: model:ir.model.fields,field_description:mrp.field_mrp_routing_workcenter_write_date
#: model:ir.model.fields,field_description:mrp.field_mrp_routing_write_date
#: model:ir.model.fields,field_description:mrp.field_mrp_workcenter_write_date
#: model:ir.model.fields,field_description:mrp.field_stock_move_consume_write_date
msgid "Last Updated on"
msgstr "Ultima actualización realizada"

#. module: mrp
#: model:ir.ui.view,arch_db:mrp.view_mrp_production_filter
msgid "Late"
msgstr "Retrasado"

#. module: mrp
#: model:ir.model.fields,field_description:mrp.field_stock_move_consume_location_id
msgid "Location"
msgstr "Ubicación"

#. module: mrp
#: model:ir.model.fields,help:mrp.field_mrp_production_location_src_id
msgid "Location where the system will look for components."
msgstr ""

#. module: mrp
#: model:ir.model.fields,help:mrp.field_mrp_production_location_dest_id
msgid "Location where the system will stock the finished products."
msgstr ""

#. module: mrp
#: model:ir.model.fields,field_description:mrp.field_mrp_product_produce_line_lot_id
#: model:ir.model.fields,field_description:mrp.field_mrp_product_produce_lot_id
#: model:ir.model.fields,field_description:mrp.field_stock_move_consume_restrict_lot_id
msgid "Lot"
msgstr ""

#. module: mrp
#: model:res.groups,name:mrp.group_mrp_routings
msgid "Manage Work Order Operations"
msgstr ""

#. module: mrp
#: selection:mrp.config.settings,group_mrp_routings:0
msgid "Manage production by manufacturing orders"
msgstr ""

#. module: mrp
#: selection:mrp.config.settings,group_mrp_routings:0
msgid "Manage production by work orders"
msgstr ""

#. module: mrp
#: model:res.groups,name:mrp.group_rounding_efficiency
msgid "Manage rounding and efficiency of BoM components"
msgstr ""

#. module: mrp
#: selection:mrp.config.settings,group_rounding_efficiency:0
msgid "Manage rounding and efficiency of bills of materials components"
msgstr ""

#. module: mrp
#: model:res.groups,name:mrp.group_mrp_manager
msgid "Manager"
msgstr "Responsable"

#. module: mrp
<<<<<<< HEAD
#: code:addons/mrp/procurement.py:15 code:addons/mrp/stock.py:244
=======
#: code:addons/mrp/procurement.py:15 code:addons/mrp/stock.py:225
>>>>>>> bc1a0a32
#: model:stock.location.route,name:mrp.route_warehouse0_manufacture
#, python-format
msgid "Manufacture"
msgstr ""

#. module: mrp
#: model:ir.model.fields,field_description:mrp.field_stock_warehouse_manufacture_pull_id
msgid "Manufacture Rule"
msgstr ""

#. module: mrp
#: model:ir.model.fields,field_description:mrp.field_stock_warehouse_manufacture_to_resupply
msgid "Manufacture in this Warehouse"
msgstr ""

#. module: mrp
#: selection:mrp.bom,type:0
msgid "Manufacture this product"
msgstr ""

#. module: mrp
#: model:ir.ui.menu,name:mrp.menu_mrp_manufacturing
#: model:ir.ui.view,arch_db:mrp.product_product_form_view_bom_button
#: model:ir.ui.view,arch_db:mrp.product_template_form_view_bom_button
msgid "Manufacturing"
msgstr "Manufactura"

#. module: mrp
#: model:ir.model.fields,field_description:mrp.field_mrp_bom_line_product_efficiency
#: model:ir.model.fields,field_description:mrp.field_mrp_bom_product_efficiency
msgid "Manufacturing Efficiency"
msgstr ""

#. module: mrp
#: model:ir.model.fields,field_description:mrp.field_product_product_produce_delay
#: model:ir.model.fields,field_description:mrp.field_product_template_produce_delay
#: model:ir.model.fields,field_description:mrp.field_res_company_manufacturing_lead
msgid "Manufacturing Lead Time"
msgstr "Plazo de entrega de fabricación"

#. module: mrp
#: model:ir.model.fields,field_description:mrp.field_mrp_production_workcenter_line_production_id
#: model:ir.model.fields,field_description:mrp.field_procurement_order_production_id
#: model:ir.ui.view,arch_db:mrp.view_mrp_config
msgid "Manufacturing Order"
msgstr "Orden fabricación"

#. module: mrp
#: code:addons/mrp/procurement.py:114
#, python-format
msgid "Manufacturing Order <em>%s</em> created."
msgstr ""

#. module: mrp
#: model:ir.actions.act_window,name:mrp.act_product_mrp_production
#: model:ir.actions.act_window,name:mrp.mrp_production_action
#: model:ir.actions.act_window,name:mrp.mrp_production_action_planning
#: model:ir.ui.menu,name:mrp.menu_mrp_production_action
#: model:ir.ui.view,arch_db:mrp.mrp_production_form_view
#: model:ir.ui.view,arch_db:mrp.mrp_production_tree_view
#: model:ir.ui.view,arch_db:mrp.view_production_calendar
#: model:ir.ui.view,arch_db:mrp.view_production_graph
#: model:ir.ui.view,arch_db:mrp.view_production_pivot
msgid "Manufacturing Orders"
msgstr ""

#. module: mrp
#: model:ir.ui.view,arch_db:mrp.view_mrp_production_filter
msgid "Manufacturing Orders which are currently in production."
msgstr ""

#. module: mrp
#: model:ir.ui.view,arch_db:mrp.view_mrp_production_filter
msgid "Manufacturing Orders which are ready to start production."
msgstr ""

#. module: mrp
#: model:ir.ui.view,arch_db:mrp.view_mrp_production_filter
msgid "Manufacturing Orders which are waiting for raw materials."
msgstr ""

#. module: mrp
#: model:ir.ui.view,arch_db:mrp.mrp_production_form_view
msgid "Manufacturing Reference"
msgstr ""

#. module: mrp
<<<<<<< HEAD
#: code:addons/mrp/mrp.py:786
=======
#: code:addons/mrp/mrp.py:784
>>>>>>> bc1a0a32
#, python-format
msgid "Manufacturing order cancelled."
msgstr ""

#. module: mrp
#: model:ir.actions.act_window,help:mrp.mrp_production_action
#: model:ir.actions.act_window,help:mrp.mrp_production_action_planning
msgid ""
"Manufacturing orders are usually proposed automatically based\n"
"                on customer requirements or automated rules like the "
"minimum\n"
"                stock rule."
msgstr ""

#. module: mrp
#: model:ir.ui.view,arch_db:mrp.mrp_production_form_view
msgid "Mark as Started"
msgstr ""

#. module: mrp
#: model:ir.ui.view,arch_db:mrp.view_mrp_config
msgid "Master Data"
msgstr ""

#. module: mrp
#: model:ir.model.fields,field_description:mrp.field_mrp_product_produce_mode
msgid "Mode"
msgstr "Modo"

#. module: mrp
#: model:ir.ui.view,arch_db:mrp.view_mrp_workcenter_search
msgid "Mrp Workcenter"
msgstr ""

#. module: mrp
#: model:ir.model.fields,field_description:mrp.field_mrp_production_product_line_name
#: model:ir.model.fields,field_description:mrp.field_mrp_property_name
#: model:ir.model.fields,field_description:mrp.field_mrp_routing_name
#: model:ir.model.fields,field_description:mrp.field_mrp_routing_workcenter_name
#: model:ir.model.fields,field_description:mrp.field_mrp_workcenter_name
#: model:ir.ui.view,arch_db:mrp.view_mrp_property_search
msgid "Name"
msgstr "Nombre"

#. module: mrp
#: selection:mrp.production,state:0
msgid "New"
msgstr "Nuevo"

#. module: mrp
#: code:addons/mrp/procurement.py:110
#, python-format
msgid "No BoM exists for this product!"
msgstr ""

#. module: mrp
#: selection:mrp.product.produce,tracking:0
msgid "No Tracking"
msgstr ""

#. module: mrp
#: selection:mrp.config.settings,module_mrp_byproduct:0
msgid "No by-products in bills of materials (A + B --> C)"
msgstr ""

#. module: mrp
#: selection:mrp.config.settings,group_rounding_efficiency:0
msgid "No rounding and efficiency on bills of materials"
msgstr ""

#. module: mrp
#: selection:mrp.config.settings,group_product_variant:0
msgid "No variants on products"
msgstr ""

#. module: mrp
#: selection:mrp.production,priority:0
msgid "Normal"
msgstr "Normal"

#. module: mrp
#: selection:mrp.production,priority:0
msgid "Not urgent"
msgstr "No urgente"

#. module: mrp
#: model:ir.model.fields,help:mrp.field_mrp_property_composition
msgid "Not used in computations, for information purpose only."
msgstr "No se utiliza en los cálculos, sólo sirve como información."

#. module: mrp
#: model:ir.ui.view,arch_db:mrp.mrp_routing_form_view
msgid "Notes"
msgstr "Notas"

#. module: mrp
#: model:ir.model.fields,field_description:mrp.field_mrp_production_workcenter_line_cycle
#: model:ir.model.fields,field_description:mrp.field_mrp_routing_workcenter_cycle_nbr
#: model:ir.model.fields,field_description:mrp.field_report_workcenter_load_cycle
msgid "Number of Cycles"
msgstr ""

#. module: mrp
#: model:ir.model.fields,field_description:mrp.field_mrp_production_workcenter_line_hour
#: model:ir.model.fields,field_description:mrp.field_mrp_routing_workcenter_hour_nbr
#: model:ir.model.fields,field_description:mrp.field_report_workcenter_load_hour
msgid "Number of Hours"
msgstr ""

#. module: mrp
#: model:ir.model.fields,help:mrp.field_mrp_routing_workcenter_cycle_nbr
msgid ""
"Number of iterations this work center has to do in the specified operation "
"of the routing."
msgstr ""

#. module: mrp
#: model:ir.model.fields,help:mrp.field_mrp_workcenter_capacity_per_cycle
msgid ""
"Number of operations this Work Center can do in parallel. If this Work "
"Center represents a team of 5 workers, the capacity per cycle is 5."
msgstr ""

#. module: mrp
#: model:ir.actions.act_window,help:mrp.mrp_bom_form_action
msgid ""
"Odoo uses these BoMs to automatically propose manufacturing\n"
"                orders according to procurement needs."
msgstr ""

#. module: mrp
#: model:ir.ui.view,arch_db:mrp.view_stock_move_consume_wizard
msgid "Ok"
msgstr "Aceptar"

#. module: mrp
#: model:ir.ui.view,arch_db:mrp.mrp_routing_form_view
msgid "Operation"
msgstr "Operación"

#. module: mrp
#: model:ir.ui.menu,name:mrp.menu_mrp_production_order_action
msgid "Order Planning"
msgstr ""

#. module: mrp
#: constraint:mrp.production:0
msgid "Order quantity cannot be negative or zero!"
msgstr ""

#. module: mrp
#: model:ir.model.fields,field_description:mrp.field_mrp_bom_line_bom_id
msgid "Parent BoM"
msgstr ""

#. module: mrp
#: model:ir.model.fields,field_description:mrp.field_mrp_routing_workcenter_routing_id
msgid "Parent Routing"
msgstr ""

#. module: mrp
#: model:ir.ui.view,arch_db:mrp.view_mrp_production_filter
msgid "Pending"
msgstr "Pendiente"

#. module: mrp
#: model:ir.ui.menu,name:mrp.menu_mrp_planning
msgid "Planning"
msgstr "Planificación"

#. module: mrp
<<<<<<< HEAD
#: code:addons/mrp/stock.py:155
=======
#: code:addons/mrp/stock.py:136
>>>>>>> bc1a0a32
#, python-format
msgid "Please provide proper quantity."
msgstr ""

#. module: mrp
#: model:ir.model.fields,field_description:mrp.field_mrp_production_priority
msgid "Priority"
msgstr "Prioridad"

#. module: mrp
#: model:ir.model,name:mrp.model_procurement_order
msgid "Procurement"
msgstr "Abastecimiento"

#. module: mrp
#: model:ir.model,name:mrp.model_procurement_rule
msgid "Procurement Rule"
msgstr ""

#. module: mrp
#: model:ir.actions.act_window,name:mrp.act_mrp_product_produce
#: model:ir.model.fields,field_description:mrp.field_mrp_product_produce_line_produce_id
#: model:ir.ui.view,arch_db:mrp.mrp_production_form_view
#: model:ir.ui.view,arch_db:mrp.view_mrp_product_produce_wizard
msgid "Produce"
msgstr "Producir"

#. module: mrp
#: model:ir.model.fields,field_description:mrp.field_mrp_production_move_created_ids2
#: model:ir.ui.view,arch_db:mrp.mrp_production_form_view
msgid "Produced Products"
msgstr ""

#. module: mrp
#: model:ir.model,name:mrp.model_product_product
#: model:ir.model.fields,field_description:mrp.field_mrp_bom_line_product_id
#: model:ir.model.fields,field_description:mrp.field_mrp_bom_product_tmpl_id
#: model:ir.model.fields,field_description:mrp.field_mrp_product_produce_line_product_id
#: model:ir.model.fields,field_description:mrp.field_mrp_production_product_id
#: model:ir.model.fields,field_description:mrp.field_mrp_production_product_line_product_id
#: model:ir.model.fields,field_description:mrp.field_mrp_production_product_tmpl_id
#: model:ir.model.fields,field_description:mrp.field_stock_move_consume_product_id
#: model:ir.ui.view,arch_db:mrp.view_mrp_bom_filter
#: model:ir.ui.view,arch_db:mrp.view_mrp_bom_line_filter
#: model:ir.ui.view,arch_db:mrp.view_mrp_production_filter
msgid "Product"
msgstr "Producto"

#. module: mrp
#: model:ir.model.fields,field_description:mrp.field_mrp_production_move_prod_id
msgid "Product Move"
msgstr ""

#. module: mrp
#: model:ir.model,name:mrp.model_mrp_product_produce
msgid "Product Produce"
msgstr ""

#. module: mrp
#: model:ir.model,name:mrp.model_mrp_product_produce_line
msgid "Product Produce Consume lines"
msgstr ""

#. module: mrp
#: model:ir.model.fields,field_description:mrp.field_change_production_qty_product_qty
msgid "Product Qty"
msgstr "Cantidad producto"

#. module: mrp
#: model:ir.model.fields,field_description:mrp.field_mrp_bom_line_product_qty
#: model:ir.model.fields,field_description:mrp.field_mrp_bom_product_qty
#: model:ir.model.fields,field_description:mrp.field_mrp_production_product_line_product_qty
#: model:ir.model.fields,field_description:mrp.field_mrp_production_product_qty
msgid "Product Quantity"
msgstr "Cantidad de Producto"

#. module: mrp
#: model:ir.model.fields,field_description:mrp.field_mrp_bom_line_product_rounding
#: model:ir.model.fields,field_description:mrp.field_mrp_bom_product_rounding
msgid "Product Rounding"
msgstr ""

#. module: mrp
#: model:ir.model,name:mrp.model_product_template
msgid "Product Template"
msgstr "Plantilla de producto"

#. module: mrp
#: model:ir.model.fields,field_description:mrp.field_mrp_bom_line_product_uom
#: model:ir.model.fields,field_description:mrp.field_mrp_bom_product_uom
#: model:ir.model.fields,field_description:mrp.field_mrp_production_product_line_product_uom
#: model:ir.model.fields,field_description:mrp.field_mrp_production_product_uom
#: model:ir.model.fields,field_description:mrp.field_stock_move_consume_product_uom
msgid "Product Unit of Measure"
msgstr "Unidad de medida del producto"

#. module: mrp
#: model:ir.model.fields,field_description:mrp.field_mrp_bom_product_id
msgid "Product Variant"
msgstr "Variantes de producto"

#. module: mrp
#: model:ir.model.fields,field_description:mrp.field_mrp_config_settings_group_product_variant
msgid "Product Variants"
msgstr "Variantes de producto"

#. module: mrp
#: model:ir.model,name:mrp.model_mrp_production
#: model:ir.ui.view,arch_db:mrp.view_mrp_production_filter
msgid "Production"
msgstr "Producción"

#. module: mrp
#: model:ir.model.fields,field_description:mrp.field_mrp_routing_location_id
#: model:ir.ui.view,arch_db:mrp.mrp_routing_search_view
msgid "Production Location"
msgstr "Lugar de Producción"

#. module: mrp
#: model:ir.actions.report.xml,name:mrp.action_report_production_order
#: model:ir.model.fields,field_description:mrp.field_mrp_production_product_line_production_id
msgid "Production Order"
msgstr "Orden de producción"

#. module: mrp
#: model:ir.ui.view,arch_db:mrp.report_mrporder
msgid "Production Order # :"
msgstr ""

#. module: mrp
#: model:ir.model.fields,field_description:mrp.field_stock_move_production_id
msgid "Production Order for Produced Products"
msgstr ""

#. module: mrp
#: model:ir.model.fields,field_description:mrp.field_stock_move_raw_material_production_id
msgid "Production Order for Raw Materials"
msgstr ""

#. module: mrp
#: model:ir.model,name:mrp.model_mrp_production_product_line
msgid "Production Scheduled Product"
msgstr ""

#. module: mrp
#: selection:mrp.production,state:0
msgid "Production Started"
msgstr ""

#. module: mrp
#: model:ir.ui.view,arch_db:mrp.mrp_production_form_view
msgid "Production Work Centers"
msgstr ""

#. module: mrp
#: model:ir.model.fields,field_description:mrp.field_mrp_production_progress
msgid "Production progress"
msgstr ""

#. module: mrp
#: model:ir.ui.view,arch_db:mrp.view_mrp_production_filter
msgid "Production started late"
msgstr ""

#. module: mrp
#: model:ir.ui.view,arch_db:mrp.view_production_gantt
msgid "Productions"
msgstr ""

#. module: mrp
#: model:ir.actions.act_window,name:mrp.product_template_action
#: model:ir.ui.menu,name:mrp.menu_mrp_bom
#: model:ir.ui.menu,name:mrp.menu_mrp_product_form
msgid "Products"
msgstr "Productos"

#. module: mrp
#: model:ir.model.fields,field_description:mrp.field_mrp_product_produce_consume_lines
msgid "Products Consumed"
msgstr ""

#. module: mrp
#: selection:mrp.config.settings,group_product_variant:0
msgid ""
"Products can have several attributes, defining variants (Example: size, "
"color,...)"
msgstr ""

#. module: mrp
#: model:ir.model.fields,field_description:mrp.field_mrp_production_move_lines
#: model:ir.ui.view,arch_db:mrp.mrp_production_form_view
msgid "Products to Consume"
msgstr ""

#. module: mrp
#: model:ir.ui.view,arch_db:mrp.mrp_production_form_view
msgid "Products to Finish"
msgstr ""

#. module: mrp
#: model:ir.model.fields,field_description:mrp.field_mrp_production_move_created_ids
#: model:ir.ui.view,arch_db:mrp.mrp_production_form_view
msgid "Products to Produce"
msgstr ""

#. module: mrp
#: model:ir.actions.act_window,name:mrp.mrp_property_action
#: model:ir.model.fields,field_description:mrp.field_mrp_bom_line_property_ids
#: model:ir.model.fields,field_description:mrp.field_mrp_bom_property_ids
#: model:ir.model.fields,field_description:mrp.field_procurement_order_property_ids
#: model:ir.ui.menu,name:mrp.menu_mrp_property_action
#: model:ir.ui.view,arch_db:mrp.mrp_bom_form_view
#: model:ir.ui.view,arch_db:mrp.mrp_property_form_view
#: model:ir.ui.view,arch_db:mrp.mrp_property_tree_view
msgid "Properties"
msgstr "Propiedades"

#. module: mrp
#: model:ir.ui.view,arch_db:mrp.mrp_property_group_form_view
msgid "Properties categories"
msgstr "Categorías propiedades"

#. module: mrp
#: model:ir.model.fields,field_description:mrp.field_mrp_property_composition
msgid "Properties composition"
msgstr "Propiedades composición"

#. module: mrp
#: model:ir.model,name:mrp.model_mrp_property
msgid "Property"
msgstr "Propiedad"

#. module: mrp
#: model:ir.model,name:mrp.model_mrp_property_group
<<<<<<< HEAD
#: model:ir.model.fields,field_description:mrp.field_mrp_property_group_id_9622
=======
#: model:ir.model.fields,field_description:mrp.field_mrp_property_group_id_9665
>>>>>>> bc1a0a32
#: model:ir.model.fields,field_description:mrp.field_mrp_property_group_name
#: model:ir.ui.view,arch_db:mrp.view_mrp_property_search
msgid "Property Group"
msgstr "Grupo de propiedad"

#. module: mrp
#: model:ir.actions.act_window,name:mrp.mrp_property_group_action
#: model:ir.ui.menu,name:mrp.menu_mrp_property_group_action
msgid "Property Groups"
msgstr ""

#. module: mrp
#: model:ir.model.fields,field_description:mrp.field_stock_move_consume_product_qty
#: model:ir.ui.view,arch_db:mrp.mrp_bom_cost
#: model:ir.ui.view,arch_db:mrp.mrp_bom_form_view
#: model:ir.ui.view,arch_db:mrp.mrp_production_form_view
#: model:ir.ui.view,arch_db:mrp.report_mrpbomstructure
msgid "Quantity"
msgstr "Cantidad"

#. module: mrp
#: model:ir.model.fields,field_description:mrp.field_mrp_product_produce_line_product_qty
msgid "Quantity (in default UoM)"
msgstr ""

#. module: mrp
#: model:ir.ui.view,arch_db:mrp.mrp_bom_cost
msgid "Raw Materials"
msgstr ""

#. module: mrp
#: model:ir.model.fields,field_description:mrp.field_mrp_production_location_src_id
msgid "Raw Materials Location"
msgstr ""

#. module: mrp
#: model:ir.ui.view,arch_db:mrp.view_mrp_production_filter
msgid "Ready"
msgstr "Preparada"

#. module: mrp
#: model:ir.model.fields,field_description:mrp.field_mrp_production_ready_production
msgid "Ready for production"
msgstr ""

#. module: mrp
#: selection:mrp.production,state:0
msgid "Ready to Produce"
msgstr "Listo para producir"

#. module: mrp
#: model:ir.model.fields,field_description:mrp.field_mrp_bom_code
#: model:ir.model.fields,field_description:mrp.field_mrp_production_name
msgid "Reference"
msgstr "Referencia"

#. module: mrp
#: sql_constraint:mrp.production:0
msgid "Reference must be unique per Company!"
msgstr ""

#. module: mrp
#: model:ir.model.fields,help:mrp.field_mrp_production_origin
msgid "Reference of the document that generated this production order request."
msgstr ""

#. module: mrp
#: model:ir.model.fields,help:mrp.field_mrp_bom_position
msgid "Reference to a position in an external plan."
msgstr ""

#. module: mrp
#: model:ir.model.fields,help:mrp.field_mrp_workcenter_user_id
msgid "Related user name for the resource to manage its access."
msgstr "Usuario relacionado con el recurso para gestionar su acceso."

#. module: mrp
#: model:ir.ui.view,arch_db:mrp.mrp_production_form_view
msgid "Reserve"
msgstr ""

#. module: mrp
#: model:ir.model.fields,field_description:mrp.field_mrp_workcenter_resource_id
msgid "Resource"
msgstr "Recurso"

#. module: mrp
#: model:ir.ui.menu,name:mrp.menu_view_resource_calendar_leaves_search_mrp
msgid "Resource Leaves"
msgstr "Ausencias de recursos"

#. module: mrp
#: model:ir.model.fields,field_description:mrp.field_mrp_workcenter_resource_type
msgid "Resource Type"
msgstr "Tipo de recurso"

#. module: mrp
#: model:ir.ui.menu,name:mrp.menu_pm_resources_config
msgid "Resources"
msgstr "Recursos"

#. module: mrp
#: model:ir.model.fields,field_description:mrp.field_mrp_production_user_id
msgid "Responsible"
msgstr "Responsable"

#. module: mrp
#: model:ir.model.fields,help:mrp.field_mrp_bom_line_product_rounding
#: model:ir.model.fields,help:mrp.field_mrp_bom_product_rounding
msgid "Rounding applied on the product quantity."
msgstr ""

#. module: mrp
#: model:ir.model.fields,field_description:mrp.field_mrp_config_settings_group_rounding_efficiency
msgid "Rounding efficiency"
msgstr ""

#. module: mrp
#: model:ir.model.fields,field_description:mrp.field_mrp_bom_line_routing_id
#: model:ir.model.fields,field_description:mrp.field_mrp_bom_routing_id
#: model:ir.model.fields,field_description:mrp.field_mrp_production_routing_id
#: model:ir.ui.view,arch_db:mrp.mrp_routing_form_view
#: model:ir.ui.view,arch_db:mrp.mrp_routing_search_view
#: model:ir.ui.view,arch_db:mrp.mrp_routing_tree_view
#: model:ir.ui.view,arch_db:mrp.view_mrp_production_filter
msgid "Routing"
msgstr ""

#. module: mrp
#: model:ir.ui.view,arch_db:mrp.mrp_routing_workcenter_form_view
#: model:ir.ui.view,arch_db:mrp.mrp_routing_workcenter_tree_view
msgid "Routing Work Centers"
msgstr ""

#. module: mrp
#: model:ir.actions.act_window,name:mrp.mrp_routing_action
#: model:ir.model,name:mrp.model_mrp_routing
#: model:ir.model.fields,field_description:mrp.field_mrp_config_settings_group_mrp_routings
#: model:ir.ui.menu,name:mrp.menu_mrp_routing_action
#: model:ir.ui.view,arch_db:mrp.view_mrp_bom_filter
#: model:ir.ui.view,arch_db:mrp.view_mrp_bom_line_filter
msgid "Routings"
msgstr ""

#. module: mrp
#: model:ir.actions.act_window,help:mrp.mrp_routing_action
msgid ""
"Routings allow you to create and manage the manufacturing\n"
"                operations that should be followed within your work centers "
"in\n"
"                order to produce a product.  They are attached to bills of\n"
"                materials that will define the required raw materials."
msgstr ""

#. module: mrp
#: model:ir.model.fields,help:mrp.field_mrp_routing_workcenter_routing_id
msgid ""
"Routings indicates all the Work Centers used, for how long and/or cycles.If "
"Routings is set then,the third tab of a production order (Work Centers) will "
"be automatically pre-completed."
msgstr ""

#. module: mrp
#: model:ir.model.fields,field_description:mrp.field_mrp_production_date_planned
msgid "Scheduled Date"
msgstr "Fecha planificada"

#. module: mrp
#: model:ir.ui.view,arch_db:mrp.view_mrp_production_filter
msgid "Scheduled Date by Month"
msgstr ""

#. module: mrp
#: model:ir.ui.view,arch_db:mrp.view_mrp_production_filter
msgid "Scheduled Month"
msgstr ""

#. module: mrp
#: model:ir.ui.view,arch_db:mrp.mrp_production_form_view
#: model:ir.ui.view,arch_db:mrp.mrp_production_product_form_view
#: model:ir.ui.view,arch_db:mrp.mrp_production_product_tree_view
msgid "Scheduled Products"
msgstr ""

#. module: mrp
#: model:ir.model.fields,field_description:mrp.field_mrp_production_product_lines
msgid "Scheduled goods"
msgstr ""

#. module: mrp
#: model:ir.ui.view,arch_db:mrp.mrp_production_form_view
msgid "Scrap Products"
msgstr "Productos de desecho"

#. module: mrp
#: model:ir.ui.view,arch_db:mrp.view_mrp_property_search
msgid "Search"
msgstr "Buscar"

#. module: mrp
#: model:ir.ui.view,arch_db:mrp.view_mrp_bom_filter
msgid "Search Bill Of Material"
msgstr ""

#. module: mrp
#: model:ir.ui.view,arch_db:mrp.view_mrp_bom_line_filter
msgid "Search Bill Of Material Components"
msgstr ""

#. module: mrp
#: model:ir.ui.view,arch_db:mrp.view_mrp_production_filter
msgid "Search Production"
msgstr ""

#. module: mrp
#: model:ir.ui.view,arch_db:mrp.view_mrp_workcenter_search
msgid "Search for mrp workcenter"
msgstr ""

#. module: mrp
#: model:ir.model.fields,help:mrp.field_res_company_manufacturing_lead
msgid "Security days for each manufacturing operation."
msgstr ""

#. module: mrp
#: model:ir.model.fields,field_description:mrp.field_mrp_product_produce_product_qty
msgid "Select Quantity"
msgstr ""

#. module: mrp
#: model:ir.model.fields,field_description:mrp.field_mrp_bom_line_sequence
#: model:ir.model.fields,field_description:mrp.field_mrp_bom_sequence
#: model:ir.model.fields,field_description:mrp.field_mrp_production_workcenter_line_sequence
#: model:ir.model.fields,field_description:mrp.field_mrp_routing_workcenter_sequence
msgid "Sequence"
msgstr "Secuencia"

#. module: mrp
#: model:ir.model.fields,help:mrp.field_mrp_bom_type
msgid ""
"Set: When processing a sales order for this product, the delivery order will "
"contain the raw materials, instead of the finished product."
msgstr ""

#. module: mrp
#: selection:mrp.bom,type:0
msgid "Ship this product as a set of components (kit)"
msgstr ""

#. module: mrp
#: model:ir.model.fields,field_description:mrp.field_mrp_production_origin
msgid "Source Document"
msgstr "Documento origen"

#. module: mrp
#: model:ir.model.fields,help:mrp.field_mrp_workcenter_costs_cycle
msgid "Specify Cost of Work Center per cycle."
msgstr ""

#. module: mrp
#: model:ir.model.fields,help:mrp.field_mrp_workcenter_costs_hour
msgid "Specify Cost of Work Center per hour."
msgstr ""

#. module: mrp
#: model:ir.model.fields,field_description:mrp.field_mrp_production_date_start
msgid "Start Date"
msgstr "Fecha inicial"

#. module: mrp
#: model:ir.model.fields,field_description:mrp.field_mrp_production_state
#: model:ir.ui.view,arch_db:mrp.view_mrp_production_filter
msgid "Status"
msgstr "Status"

#. module: mrp
#: model:ir.model,name:mrp.model_stock_move
msgid "Stock Move"
msgstr "Moviemiento de stock"

#. module: mrp
#: model:ir.model.fields,field_description:mrp.field_report_mrp_inout_value
msgid "Stock value"
msgstr ""

#. module: mrp
#: model:ir.model,name:mrp.model_report_mrp_inout
#: model:ir.ui.view,arch_db:mrp.view_report_in_out_picking_form
#: model:ir.ui.view,arch_db:mrp.view_report_in_out_picking_graph
#: model:ir.ui.view,arch_db:mrp.view_report_in_out_picking_tree
msgid "Stock value variation"
msgstr ""

#. module: mrp
#: model:ir.model.fields,help:mrp.field_stock_move_consumed_for
msgid "Technical field used to make the traceability of produced products"
msgstr ""

#. module: mrp
<<<<<<< HEAD
#: code:addons/mrp/mrp.py:353 code:addons/mrp/mrp.py:452
=======
#: code:addons/mrp/mrp.py:351 code:addons/mrp/mrp.py:450
>>>>>>> bc1a0a32
#, python-format
msgid ""
"The Product Unit of Measure you chose has a different category than in the "
"product form."
msgstr ""
"La Unidad de Producto de la Medida que usted elija tiene una categoría "
"diferente que en la forma del producto."

#. module: mrp
#: model:ir.actions.act_window,help:mrp.mrp_property_action
msgid ""
"The Properties in Odoo are used to select the right bill of\n"
"                materials for manufacturing a product when you have "
"different\n"
"                ways of building the same product.  You can assign several\n"
"                properties to each bill of materials.  When a salesperson\n"
"                creates a sales order, they can relate it to several "
"properties\n"
"                and Odoo will automatically select the BoM to use according\n"
"                the needs."
msgstr ""

#. module: mrp
#: constraint:mrp.workcenter:0
msgid "The capacity per cycle must be strictly positive."
msgstr ""

#. module: mrp
#: model:ir.model.fields,help:mrp.field_mrp_production_routing_id
msgid ""
"The list of operations (list of work centers) to produce the finished "
"product. The routing is mainly used to compute work center costs during "
"operations and to plan future loads on work centers based on production "
"plannification."
msgstr ""

#. module: mrp
#: model:ir.model.fields,help:mrp.field_mrp_bom_line_routing_id
#: model:ir.model.fields,help:mrp.field_mrp_bom_routing_id
msgid ""
"The list of operations (list of work centers) to produce the finished "
"product. The routing is mainly used to compute work center costs during "
"operations and to plan future loads on work centers based on production "
"planning."
msgstr ""

#. module: mrp
#: model:ir.model.fields,help:mrp.field_mrp_config_settings_module_mrp_operations
msgid ""
"This allows to add state, date_start,date_stop in production order operation "
"lines (in the \"Work Centers\" tab).\n"
"-This installs the module mrp_operations."
msgstr ""

#. module: mrp
#: model:ir.model.fields,help:mrp.field_mrp_workcenter_time_efficiency
msgid ""
"This field depict the efficiency of the resource to complete tasks. e.g  "
"resource put alone on a phase of 5 days with 5 tasks assigned to him, will "
"show a load of 100% for this phase by default, but if we put a efficiency of "
"200%, then his load will only be 50%."
msgstr ""
"Este campo representa la eficiencia del recurso para ejecutar tareas. Ex: Un "
"recurso aislado se asignó para concluir una fase de 5 tareas en 5 días, y "
"reflejará una carga predefinida de trabajo de 100%, si seleccionamos una "
"eficiencia de 200%, esta carga de trabajo representará solamente el 50%."

#. module: mrp
#: model:ir.model.fields,field_description:mrp.field_mrp_workcenter_time_stop
msgid "Time after prod."
msgstr ""

#. module: mrp
#: model:ir.model.fields,field_description:mrp.field_mrp_workcenter_time_start
msgid "Time before prod."
msgstr ""

#. module: mrp
#: model:ir.model.fields,field_description:mrp.field_mrp_workcenter_time_cycle
msgid "Time for 1 cycle (hour)"
msgstr ""

#. module: mrp
#: model:ir.model.fields,help:mrp.field_mrp_workcenter_time_cycle
msgid "Time in hours for doing one cycle."
msgstr ""

#. module: mrp
#: model:ir.model.fields,help:mrp.field_mrp_workcenter_time_stop
msgid "Time in hours for the cleaning."
msgstr ""

#. module: mrp
#: model:ir.model.fields,help:mrp.field_mrp_workcenter_time_start
msgid "Time in hours for the setup."
msgstr ""

#. module: mrp
#: model:ir.model.fields,help:mrp.field_mrp_routing_workcenter_hour_nbr
msgid ""
"Time in hours for this Work Center to achieve the operation of the specified "
"routing."
msgstr ""

#. module: mrp
#: model:ir.ui.view,arch_db:mrp.view_mrp_product_produce_wizard
msgid "To Consume"
msgstr ""

#. module: mrp
#: model:ir.ui.view,arch_db:mrp.mrp_bom_cost
msgid "Total Cost"
msgstr ""

#. module: mrp
#: model:ir.ui.view,arch_db:mrp.mrp_bom_cost
msgid "Total Cost of Raw Materials"
msgstr ""

#. module: mrp
#: model:ir.model.fields,field_description:mrp.field_mrp_production_cycle_total
#: model:ir.ui.view,arch_db:mrp.mrp_production_tree_view
msgid "Total Cycles"
msgstr "Ciclos totales"

#. module: mrp
#: model:ir.model.fields,field_description:mrp.field_mrp_production_hour_total
#: model:ir.ui.view,arch_db:mrp.mrp_production_tree_view
msgid "Total Hours"
msgstr "Total horas"

#. module: mrp
#: model:ir.ui.view,arch_db:mrp.mrp_production_tree_view
msgid "Total Qty"
msgstr ""

#. module: mrp
#: model:ir.ui.view,arch_db:mrp.view_mrp_workcenter_search
msgid "Type"
msgstr "Tipo"

#. module: mrp
#: model:ir.ui.view,arch_db:mrp.mrp_bom_cost
msgid "Unit Cost"
msgstr ""

#. module: mrp
#: model:ir.ui.view,arch_db:mrp.mrp_production_form_view
msgid "Unit of Measure"
msgstr "Unidad de medida"

#. module: mrp
#: model:ir.model.fields,help:mrp.field_mrp_bom_line_product_uom
#: model:ir.model.fields,help:mrp.field_mrp_bom_product_uom
msgid ""
"Unit of Measure (Unit of Measure) is the unit of measurement for the "
"inventory control"
msgstr ""

#. module: mrp
#: model:ir.ui.view,arch_db:mrp.mrp_production_form_view
msgid "Update"
msgstr "Actualizar"

#. module: mrp
#: selection:mrp.production,priority:0
msgid "Urgent"
msgstr "Urgente"

#. module: mrp
#: model:ir.model.fields,field_description:mrp.field_mrp_workcenter_user_id
#: model:res.groups,name:mrp.group_mrp_user
msgid "User"
msgstr "Usuario"

#. module: mrp
#: model:ir.model.fields,field_description:mrp.field_mrp_bom_date_start
#: model:ir.model.fields,field_description:mrp.field_mrp_bom_line_date_start
msgid "Valid From"
msgstr ""

#. module: mrp
#: model:ir.ui.view,arch_db:mrp.view_mrp_bom_filter
#: model:ir.ui.view,arch_db:mrp.view_mrp_bom_line_filter
msgid "Valid From Date by Month"
msgstr ""

#. module: mrp
#: model:ir.ui.view,arch_db:mrp.view_mrp_bom_filter
#: model:ir.ui.view,arch_db:mrp.view_mrp_bom_line_filter
msgid "Valid From Month"
msgstr ""

#. module: mrp
#: model:ir.model.fields,field_description:mrp.field_mrp_bom_date_stop
#: model:ir.model.fields,field_description:mrp.field_mrp_bom_line_date_stop
msgid "Valid Until"
msgstr ""

#. module: mrp
#: model:ir.model.fields,help:mrp.field_mrp_bom_line_date_start
#: model:ir.model.fields,help:mrp.field_mrp_bom_line_date_stop
msgid "Validity of component. Keep empty if it's always valid."
msgstr ""

#. module: mrp
#: model:ir.model.fields,help:mrp.field_mrp_bom_date_start
#: model:ir.model.fields,help:mrp.field_mrp_bom_date_stop
msgid "Validity of this BoM. Keep empty if it's always valid."
msgstr ""

#. module: mrp
#: model:ir.model.fields,field_description:mrp.field_mrp_bom_line_attribute_value_ids
msgid "Variants"
msgstr "Variantes"

#. module: mrp
#: selection:mrp.production,priority:0
msgid "Very Urgent"
msgstr "Muy urgente"

#. module: mrp
#: model:ir.model,name:mrp.model_stock_warehouse
msgid "Warehouse"
msgstr "Almacén"

#. module: mrp
<<<<<<< HEAD
#: code:addons/mrp/mrp.py:353 code:addons/mrp/mrp.py:452
=======
#: code:addons/mrp/mrp.py:351 code:addons/mrp/mrp.py:450
>>>>>>> bc1a0a32
#, python-format
msgid "Warning"
msgstr "Advertencia"

#. module: mrp
#: model:ir.model.fields,field_description:mrp.field_report_mrp_inout_date
#: model:ir.model.fields,field_description:mrp.field_report_workcenter_load_name
#: model:ir.ui.view,arch_db:mrp.view_workcenter_load_search
msgid "Week"
msgstr "Semana"

#. module: mrp
#: model:ir.actions.act_window,name:mrp.action_report_in_out_picking_tree
msgid "Weekly Stock Value Variation"
msgstr ""

#. module: mrp
#: model:ir.actions.act_window,help:mrp.action_report_in_out_picking_tree
msgid ""
"Weekly Stock Value Variation enables you to track the stock value evolution "
"linked to manufacturing activities, receipts of products and delivery orders."
msgstr ""

#. module: mrp
#: model:ir.model.fields,help:mrp.field_stock_warehouse_manufacture_to_resupply
msgid ""
"When products are manufactured, they can be manufactured in this warehouse."
msgstr ""

#. module: mrp
#: model:ir.model.fields,help:mrp.field_mrp_production_state
msgid ""
"When the production order is created the status is set to 'Draft'.\n"
"If the order is confirmed the status is set to 'Waiting Goods.\n"
"If any exceptions are there, the status is set to 'Picking Exception.\n"
"If the stock is available then the status is set to 'Ready to Produce.\n"
"When the production gets started then the status is set to 'In Production.\n"
"When the production is over, the status is set to 'Done'."
msgstr ""

#. module: mrp
#: model:ir.model,name:mrp.model_mrp_workcenter
#: model:ir.model.fields,field_description:mrp.field_mrp_production_workcenter_line_workcenter_id
#: model:ir.model.fields,field_description:mrp.field_mrp_routing_workcenter_workcenter_id
#: model:ir.model.fields,field_description:mrp.field_report_workcenter_load_workcenter_id
#: model:ir.ui.view,arch_db:mrp.mrp_workcenter_tree_view
#: model:ir.ui.view,arch_db:mrp.mrp_workcenter_view
msgid "Work Center"
msgstr "Centro de producción"

#. module: mrp
#: model:ir.model,name:mrp.model_report_workcenter_load
msgid "Work Center Load"
msgstr ""

#. module: mrp
#: model:ir.ui.view,arch_db:mrp.view_workcenter_load_tree
msgid "Work Center Loads"
msgstr ""

#. module: mrp
#: model:ir.ui.view,arch_db:mrp.mrp_routing_form_view
msgid "Work Center Operations"
msgstr ""

#. module: mrp
#: model:ir.model.fields,field_description:mrp.field_mrp_workcenter_product_id
msgid "Work Center Product"
msgstr ""

#. module: mrp
#: model:ir.model,name:mrp.model_mrp_routing_workcenter
msgid "Work Center Usage"
msgstr ""

#. module: mrp
#: model:ir.ui.view,arch_db:mrp.view_workcenter_load_graph
#: model:ir.ui.view,arch_db:mrp.view_workcenter_load_search
msgid "Work Center load"
msgstr ""

#. module: mrp
#: model:ir.actions.act_window,name:mrp.mrp_workcenter_action
#: model:ir.model.fields,field_description:mrp.field_mrp_routing_workcenter_lines
#: model:ir.ui.menu,name:mrp.menu_view_resource_search_mrp
msgid "Work Centers"
msgstr "Centros de producción"

#. module: mrp
#: model:ir.model.fields,field_description:mrp.field_mrp_production_workcenter_lines
msgid "Work Centers Utilisation"
msgstr ""

#. module: mrp
#: model:ir.actions.act_window,help:mrp.mrp_workcenter_action
msgid ""
"Work Centers allow you to create and manage manufacturing\n"
"                units. They consist of workers and/or machines, which are\n"
"                considered as units for task assignation as well as "
"capacity\n"
"                and planning forecast."
msgstr ""

#. module: mrp
#: model:ir.model,name:mrp.model_mrp_production_workcenter_line
#: model:ir.model.fields,field_description:mrp.field_mrp_production_workcenter_line_name
msgid "Work Order"
msgstr "Orden de trabajo"

#. module: mrp
#: model:ir.model.fields,help:mrp.field_mrp_config_settings_group_mrp_routings
msgid ""
"Work Order Operations allow you to create and manage the manufacturing "
"operations that should be followed within your work centers in order to "
"produce a product. They are attached to bills of materials that will define "
"the required raw materials."
msgstr ""

#. module: mrp
#: model:ir.model.fields,field_description:mrp.field_mrp_config_settings_module_mrp_operations
msgid "Work Order Planning"
msgstr ""

#. module: mrp
#: model:ir.ui.view,arch_db:mrp.mrp_production_form_view
msgid "Work Orders"
msgstr "Órdenes de trabajo"

#. module: mrp
#: model:ir.model.fields,help:mrp.field_mrp_config_settings_group_product_variant
msgid ""
"Work with product variant allows you to define some variant of the same "
"products, an ease the product management in the ecommerce for example"
msgstr ""

#. module: mrp
#: model:ir.model.fields,field_description:mrp.field_mrp_workcenter_calendar_id
#: model:ir.ui.menu,name:mrp.menu_view_resource_calendar_search_mrp
msgid "Working Time"
msgstr "Horario de trabajo"

#. module: mrp
#: model:ir.model.fields,help:mrp.field_mrp_config_settings_module_mrp_byproduct
msgid ""
"You can configure by-products in the bill of material.\n"
"Without this module: A + B + C -> D.\n"
"With this module: A + B + C -> D + E.\n"
"-This installs the module mrp_byproduct."
msgstr ""

#. module: mrp
<<<<<<< HEAD
#: code:addons/mrp/mrp.py:359
=======
#: code:addons/mrp/mrp.py:357
>>>>>>> bc1a0a32
#, python-format
msgid ""
"You can not delete a Bill of Material with running manufacturing orders.\n"
"Please close or cancel it first."
msgstr ""

#. module: mrp
#: model:ir.ui.view,arch_db:mrp.view_mrp_product_template_form_inherited
msgid "days"
msgstr "Días"

#. module: mrp
#: selection:mrp.property,composition:0
msgid "max"
msgstr "máx"

#. module: mrp
#: selection:mrp.property,composition:0
msgid "min"
msgstr "mín"

#. module: mrp
#: model:ir.model,name:mrp.model_mrp_bom_line
msgid "mrp.bom.line"
msgstr ""

#. module: mrp
#: model:ir.model,name:mrp.model_mrp_config_settings
msgid "mrp.config.settings"
msgstr ""

#. module: mrp
#: selection:mrp.property,composition:0
msgid "plus"
msgstr "más"

#. module: mrp
#: model:ir.model,name:mrp.model_report_mrp_report_mrpbomstructure
msgid "report.mrp.report_mrpbomstructure"
msgstr ""

#. module: mrp
#: model:ir.model,name:mrp.model_report_mrp_bom_cost
msgid "report.mrp_bom_cost"
msgstr ""

#. module: mrp
#: model:ir.model.fields,field_description:mrp.field_mrp_product_produce_product_id
#: model:ir.model.fields,field_description:mrp.field_mrp_product_produce_tracking
msgid "unknown"
msgstr "Desconocido"

#~ msgid "Action Needed"
#~ msgstr "Acción Requerida"

#~ msgid "Change Quantity"
#~ msgstr "Cambiar Cantidad"

#~ msgid "Date of the last message posted on the record."
#~ msgstr "Fecha de último trabajo realizado en esta cuenta"

#~ msgid "Followers"
#~ msgstr "Seguidores"

#~ msgid "Followers (Channels)"
#~ msgstr "Seguidores"

#~ msgid "Followers (Partners)"
#~ msgstr "Seguidores (Socios)"

#~ msgid "If checked new messages require your attention."
#~ msgstr "Si se marca, los nuevos mensajes requieren su atención"

#~ msgid "If checked, new messages require your attention."
#~ msgstr "Si está marcado, hay nuevos mensajes que requieren su atención"

<<<<<<< HEAD
#~ msgid ""
#~ "If the active field is set to False, it will allow you to hide the "
#~ "resource record without removing it."
#~ msgstr ""
#~ "Si el campo activo se desmarca, permite ocultar el registro del recurso "
#~ "sin eliminarlo."

#~ msgid "Inactive"
#~ msgstr "Inactivo"

=======
>>>>>>> bc1a0a32
#~ msgid "Is Follower"
#~ msgstr "Es un Seguidor"

#~ msgid "Last Message Date"
#~ msgstr "Fecha de último mensaje"

#~ msgid "Messages"
#~ msgstr "Mensajes"

#~ msgid "Messages and communication history"
#~ msgstr "Mensajes e historial de comunicación"

#~ msgid "Number of Actions"
#~ msgstr "Número de acciones"

#~ msgid "Number of messages which requires an action"
#~ msgstr "Número de mensajes que requieren una acción"

#~ msgid "Number of unread messages"
#~ msgstr "Número de mensajes sin leer"

#~ msgid "Unread Messages"
#~ msgstr "Mensajes sin leer"

#~ msgid "Unread Messages Counter"
#~ msgstr "Contador de mensajes sin leer"

#~ msgid "Website Messages"
#~ msgstr "Mensajes del Website"

#~ msgid "Website communication history"
#~ msgstr "Sitio Web historial de comunicación"<|MERGE_RESOLUTION|>--- conflicted
+++ resolved
@@ -8,11 +8,7 @@
 msgstr ""
 "Project-Id-Version: Odoo 9.0\n"
 "Report-Msgid-Bugs-To: \n"
-<<<<<<< HEAD
-"POT-Creation-Date: 2016-08-19 10:24+0000\n"
-=======
 "POT-Creation-Date: 2016-08-18 14:06+0000\n"
->>>>>>> bc1a0a32
 "PO-Revision-Date: 2016-07-11 21:54+0000\n"
 "Last-Translator: Martin Trigaux\n"
 "Language-Team: Spanish (Mexico) (http://www.transifex.com/odoo/odoo-9/"
@@ -24,11 +20,7 @@
 "Plural-Forms: nplurals=2; plural=(n != 1);\n"
 
 #. module: mrp
-<<<<<<< HEAD
-#: code:addons/mrp/stock.py:250
-=======
 #: code:addons/mrp/stock.py:231
->>>>>>> bc1a0a32
 #, python-format
 msgid " Manufacture"
 msgstr "Manufactura"
@@ -46,21 +38,13 @@
 msgstr "# Ordenes de Manufactura"
 
 #. module: mrp
-<<<<<<< HEAD
-#: code:addons/mrp/mrp.py:343
-=======
 #: code:addons/mrp/mrp.py:341
->>>>>>> bc1a0a32
 #, python-format
 msgid "%s (copy)"
 msgstr "%s (copia)"
 
 #. module: mrp
-<<<<<<< HEAD
-#: code:addons/mrp/mrp.py:1051
-=======
 #: code:addons/mrp/mrp.py:1052
->>>>>>> bc1a0a32
 #, python-format
 msgid "%s produced"
 msgstr "%s producidos"
@@ -242,13 +226,6 @@
 msgstr "Aprobar"
 
 #. module: mrp
-#: model:ir.ui.view,arch_db:mrp.mrp_routing_search_view
-#: model:ir.ui.view,arch_db:mrp.view_mrp_bom_filter
-#: model:ir.ui.view,arch_db:mrp.view_mrp_workcenter_search
-msgid "Archived"
-msgstr ""
-
-#. module: mrp
 #: model:ir.model.fields,help:mrp.field_product_product_produce_delay
 #: model:ir.model.fields,help:mrp.field_product_template_produce_delay
 msgid ""
@@ -296,7 +273,7 @@
 msgstr "BOM de líneas de la lista de materiales a que se refiere"
 
 #. module: mrp
-#: code:addons/mrp/stock.py:44
+#: code:addons/mrp/stock.py:25
 #, python-format
 msgid ""
 "Because the product %s requires it, you must assign a serial number to your "
@@ -365,11 +342,7 @@
 msgstr "Lista de materiales (LdM)"
 
 #. module: mrp
-<<<<<<< HEAD
-#: code:addons/mrp/mrp.py:318
-=======
 #: code:addons/mrp/mrp.py:316
->>>>>>> bc1a0a32
 #, python-format
 msgid "BoM \"%s\" contains a BoM line with a product recursion: \"%s\"."
 msgstr ""
@@ -400,11 +373,7 @@
 msgstr ""
 
 #. module: mrp
-<<<<<<< HEAD
-#: code:addons/mrp/stock.py:247
-=======
 #: code:addons/mrp/stock.py:228
->>>>>>> bc1a0a32
 #, python-format
 msgid "Can't find any generic Manufacture route."
 msgstr ""
@@ -428,31 +397,19 @@
 msgstr "Cancelada"
 
 #. module: mrp
-<<<<<<< HEAD
-#: code:addons/mrp/stock.py:169
-=======
 #: code:addons/mrp/stock.py:150
->>>>>>> bc1a0a32
 #, python-format
 msgid "Cannot consume a move with negative or zero quantity."
 msgstr ""
 
 #. module: mrp
-<<<<<<< HEAD
-#: code:addons/mrp/mrp.py:651
-=======
 #: code:addons/mrp/mrp.py:649
->>>>>>> bc1a0a32
 #, python-format
 msgid "Cannot delete a manufacturing order in state '%s'."
 msgstr ""
 
 #. module: mrp
-<<<<<<< HEAD
-#: code:addons/mrp/mrp.py:721
-=======
 #: code:addons/mrp/mrp.py:719
->>>>>>> bc1a0a32
 #, python-format
 msgid "Cannot find a bill of material for this product."
 msgstr ""
@@ -898,8 +855,6 @@
 msgstr ""
 
 #. module: mrp
-<<<<<<< HEAD
-=======
 #: model:ir.model.fields,help:mrp.field_mrp_workcenter_active
 msgid ""
 "If the active field is set to False, it will allow you to hide the resource "
@@ -909,7 +864,6 @@
 "eliminarlo."
 
 #. module: mrp
->>>>>>> bc1a0a32
 #: model:ir.model.fields,help:mrp.field_mrp_routing_active
 msgid ""
 "If the active field is set to False, it will allow you to hide the routing "
@@ -920,6 +874,12 @@
 #: model:ir.ui.view,arch_db:mrp.view_mrp_production_filter
 msgid "In Production"
 msgstr "En Producción"
+
+#. module: mrp
+#: model:ir.ui.view,arch_db:mrp.mrp_routing_search_view
+#: model:ir.ui.view,arch_db:mrp.view_mrp_workcenter_search
+msgid "Inactive"
+msgstr "Inactivo"
 
 #. module: mrp
 #: model:ir.model.fields,field_description:mrp.field_mrp_bom_position
@@ -1053,11 +1013,7 @@
 msgstr "Responsable"
 
 #. module: mrp
-<<<<<<< HEAD
-#: code:addons/mrp/procurement.py:15 code:addons/mrp/stock.py:244
-=======
 #: code:addons/mrp/procurement.py:15 code:addons/mrp/stock.py:225
->>>>>>> bc1a0a32
 #: model:stock.location.route,name:mrp.route_warehouse0_manufacture
 #, python-format
 msgid "Manufacture"
@@ -1106,7 +1062,7 @@
 msgstr "Orden fabricación"
 
 #. module: mrp
-#: code:addons/mrp/procurement.py:114
+#: code:addons/mrp/procurement.py:112
 #, python-format
 msgid "Manufacturing Order <em>%s</em> created."
 msgstr ""
@@ -1145,11 +1101,7 @@
 msgstr ""
 
 #. module: mrp
-<<<<<<< HEAD
-#: code:addons/mrp/mrp.py:786
-=======
 #: code:addons/mrp/mrp.py:784
->>>>>>> bc1a0a32
 #, python-format
 msgid "Manufacturing order cancelled."
 msgstr ""
@@ -1200,7 +1152,7 @@
 msgstr "Nuevo"
 
 #. module: mrp
-#: code:addons/mrp/procurement.py:110
+#: code:addons/mrp/procurement.py:108
 #, python-format
 msgid "No BoM exists for this product!"
 msgstr ""
@@ -1321,11 +1273,7 @@
 msgstr "Planificación"
 
 #. module: mrp
-<<<<<<< HEAD
-#: code:addons/mrp/stock.py:155
-=======
 #: code:addons/mrp/stock.py:136
->>>>>>> bc1a0a32
 #, python-format
 msgid "Please provide proper quantity."
 msgstr ""
@@ -1560,11 +1508,7 @@
 
 #. module: mrp
 #: model:ir.model,name:mrp.model_mrp_property_group
-<<<<<<< HEAD
-#: model:ir.model.fields,field_description:mrp.field_mrp_property_group_id_9622
-=======
 #: model:ir.model.fields,field_description:mrp.field_mrp_property_group_id_9665
->>>>>>> bc1a0a32
 #: model:ir.model.fields,field_description:mrp.field_mrp_property_group_name
 #: model:ir.ui.view,arch_db:mrp.view_mrp_property_search
 msgid "Property Group"
@@ -1864,11 +1808,7 @@
 msgstr ""
 
 #. module: mrp
-<<<<<<< HEAD
-#: code:addons/mrp/mrp.py:353 code:addons/mrp/mrp.py:452
-=======
 #: code:addons/mrp/mrp.py:351 code:addons/mrp/mrp.py:450
->>>>>>> bc1a0a32
 #, python-format
 msgid ""
 "The Product Unit of Measure you chose has a different category than in the "
@@ -2096,11 +2036,7 @@
 msgstr "Almacén"
 
 #. module: mrp
-<<<<<<< HEAD
-#: code:addons/mrp/mrp.py:353 code:addons/mrp/mrp.py:452
-=======
 #: code:addons/mrp/mrp.py:351 code:addons/mrp/mrp.py:450
->>>>>>> bc1a0a32
 #, python-format
 msgid "Warning"
 msgstr "Advertencia"
@@ -2252,11 +2188,7 @@
 msgstr ""
 
 #. module: mrp
-<<<<<<< HEAD
-#: code:addons/mrp/mrp.py:359
-=======
 #: code:addons/mrp/mrp.py:357
->>>>>>> bc1a0a32
 #, python-format
 msgid ""
 "You can not delete a Bill of Material with running manufacturing orders.\n"
@@ -2333,19 +2265,6 @@
 #~ msgid "If checked, new messages require your attention."
 #~ msgstr "Si está marcado, hay nuevos mensajes que requieren su atención"
 
-<<<<<<< HEAD
-#~ msgid ""
-#~ "If the active field is set to False, it will allow you to hide the "
-#~ "resource record without removing it."
-#~ msgstr ""
-#~ "Si el campo activo se desmarca, permite ocultar el registro del recurso "
-#~ "sin eliminarlo."
-
-#~ msgid "Inactive"
-#~ msgstr "Inactivo"
-
-=======
->>>>>>> bc1a0a32
 #~ msgid "Is Follower"
 #~ msgstr "Es un Seguidor"
 
