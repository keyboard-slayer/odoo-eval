<?xml version="1.0" encoding="utf-8"?>
<openerp>
    <data>

        <menuitem icon="terp-mrp" id="menu_mrp_root" name="Manufacturing"
            groups="group_mrp_user,group_mrp_manager"/>
        <menuitem id="menu_mrp_reordering" name="Automatic Requisitions" parent="stock.menu_stock_root" sequence="4"/>

        <!--
        Property / Property Group
        -->

        <record id="mrp_property_group_form_view" model="ir.ui.view">
            <field name="name">mrp.property.group.form</field>
            <field name="model">mrp.property.group</field>
            <field name="type">form</field>
            <field name="arch" type="xml">
                <form string="Properties categories">
                    <separator colspan="4" string="General Information"/>
                    <field colspan="4" name="name" select="1"/>
                    <field colspan="4" name="description"/>
                </form>
            </field>
        </record>
        <record id="mrp_property_group_action" model="ir.actions.act_window">
            <field name="name">Property Categories</field>
            <field name="type">ir.actions.act_window</field>
            <field name="res_model">mrp.property.group</field>
            <field name="view_type">form</field>
            <field name="view_mode">tree,form</field>
        </record>
        <menuitem
            id="menu_mrp_configuration"
            name="Configuration"
            parent="menu_mrp_root"
            groups="group_mrp_manager"
            sequence="-50" />
        <menuitem
            id="menu_mrp_property_group_action_prop"
            name="Properties"
            parent="menu_mrp_configuration"
            groups="base.group_extended"/>
        <menuitem
            action="mrp_property_group_action"
            id="menu_mrp_property_group_action"
            parent="menu_mrp_property_group_action_prop"/>

        <record id="mrp_property_tree_view" model="ir.ui.view">
            <field name="name">mrp.property.tree</field>
            <field name="model">mrp.property</field>
            <field name="type">tree</field>
            <field name="arch" type="xml">
                <tree string="Properties">
                    <field name="name"/>
                    <field name="composition"/>
                    <field name="group_id"/>
                </tree>
            </field>
        </record>
        <record id="mrp_property_form_view" model="ir.ui.view">
            <field name="name">mrp.property.form</field>
            <field name="model">mrp.property</field>
            <field name="type">form</field>
            <field name="arch" type="xml">
                <form string="Properties">
                    <separator colspan="4" string="General Information"/>
                    <field colspan="4" name="name" select="1"/>
                    <field name="group_id" select="1"/>
                    <field name="composition" select="1"/>
                    <separator colspan="4" string="Description"/>
                    <field colspan="4" name="description"/>
                </form>
            </field>
        </record>
        <record id="mrp_property_action" model="ir.actions.act_window">
            <field name="name">Properties</field>
            <field name="type">ir.actions.act_window</field>
            <field name="res_model">mrp.property</field>
            <field name="view_type">form</field>
            <field name="view_mode">tree,form</field>
        </record>
        <menuitem
            action="mrp_property_action"
            id="menu_mrp_property_action"
            parent="menu_mrp_property_group_action_prop"/>

        <!--
        Workcenters
        -->

        <record id="mrp_workcenter_tree_view" model="ir.ui.view">
            <field name="name">mrp.workcenter.tree</field>
            <field name="model">mrp.workcenter</field>
            <field name="type">tree</field>
            <field name="arch" type="xml">
                <tree string="Workcenter">
                    <field name="code"/>
                    <field name="name"/>
                </tree>
            </field>
        </record>
        <record id="mrp_workcenter_view" model="ir.ui.view">
            <field name="name">mrp.workcenter.form</field>
            <field name="model">mrp.workcenter</field>
            <field name="type">form</field>
            <field name="arch" type="xml">
                <form string="Workcenter">
                    <group col="6" colspan="4">
                        <field name="name" select="1"/>
                        <field name="code" select="1"/>
                        <field name="active" select="2"/>
                    </group>
                    <notebook colspan="4">
                        <page string="Workcenter">
                            <field name="type"/>
                            <field name="timesheet_id"/>
                            <separator colspan="4" string="Description"/>
                            <field colspan="4" name="note" nolabel="1"/>
                            <separator colspan="4" string="Capacity Information"/>
                            <group col="4" colspan="4">
                                <field name="capacity_per_cycle"/>
                                <newline/>
                                <field name="time_cycle"/>
                                <field name="time_efficiency"/>
                                <field name="time_start"/>
                                <field name="time_stop"/>
                            </group>
                        </page>
                        <page string="Analytic Accounting">
                            <field name="costs_hour"/>
                            <field name="costs_hour_account_id"/>
                            <field name="costs_cycle"/>
                            <field name="costs_cycle_account_id"/>
                            <field name="costs_journal_id"/>
                            <field name="costs_general_account_id"/>
                        </page>
                    </notebook>
                </form>
            </field>
        </record>
        <record id="mrp_workcenter_action" model="ir.actions.act_window">
            <field name="name">Workcenters</field>
            <field name="type">ir.actions.act_window</field>
            <field name="res_model">mrp.workcenter</field>
            <field name="view_type">form</field>
            <field name="view_id" ref="mrp_workcenter_tree_view"/>
        </record>
        <menuitem action="mrp_workcenter_action" id="menu_mrp_workcenter_action" parent="menu_mrp_configuration" groups="base.group_extended" />

        <!--
        Routings
        -->

        <record id="mrp_routing_workcenter_tree_view" model="ir.ui.view">
            <field name="name">mrp.routing.workcenter.tree</field>
            <field name="model">mrp.routing.workcenter</field>
            <field name="type">tree</field>
            <field name="arch" type="xml">
                <tree string="Routing Workcenters">
                    <field name="sequence"/>
                    <field name="workcenter_id" select="1"/>
                    <field name="cycle_nbr"/>
                    <field name="hour_nbr"/>
                </tree>
            </field>
        </record>

        <record id="mrp_routing_workcenter_form_view" model="ir.ui.view">
            <field name="name">mrp.routing.workcenter.form</field>
            <field name="model">mrp.routing.workcenter</field>
            <field name="type">form</field>
            <field name="arch" type="xml">
                <form string="Routing Workcenters">
                    <separator colspan="4" string="General Information"/>
                    <field colspan="4" name="name" select="1"/>
                    <field name="sequence" select="1"/>
                    <field name="workcenter_id" select="1"/>
                    <field name="cycle_nbr"/>
                    <field name="hour_nbr"/>
                    <field colspan="4" name="note"/>
                </form>
            </field>
        </record>

        <record id="mrp_routing_form_view" model="ir.ui.view">
            <field name="name">mrp.routing.form</field>
            <field name="model">mrp.routing</field>
            <field name="type">form</field>
            <field name="arch" type="xml">
                <form string="Routing">
                    <separator colspan="4" string="General Information"/>
                    <field name="name" select="1"/>
                    <field name="active" select="1"/>
                    <field name="code" select="1"/>
                    <field name="location_id"/>
                    <separator colspan="4" string="Description"/>
                    <field colspan="4" name="note" nolabel="1"/>
                    <separator colspan="4" string="Workcenter Operations"/>
                    <field colspan="4" name="workcenter_lines" nolabel="1" widget="one2many_list"/>
                </form>
            </field>
        </record>
        <record id="mrp_routing_tree_view" model="ir.ui.view">
            <field name="name">mrp.routing.tree</field>
            <field name="model">mrp.routing</field>
            <field name="type">tree</field>
            <field name="arch" type="xml">
                <tree string="Routing">
                    <field name="code"/>
                    <field name="name"/>
                    <field name="location_id"/>
                </tree>
            </field>
        </record>
        <record id="mrp_routing_action" model="ir.actions.act_window">
            <field name="name">Routings</field>
            <field name="type">ir.actions.act_window</field>
            <field name="res_model">mrp.routing</field>
            <field name="view_type">form</field>
            <field name="view_id" ref="mrp_routing_tree_view"/>
        </record>
        <menuitem action="mrp_routing_action" id="menu_mrp_routing_action" parent="menu_mrp_configuration" groups="base.group_extended"/>

        <!--
          Bill of Materials
        -->

        <record id="mrp_bom_form_view" model="ir.ui.view">
            <field name="name">mrp.bom.form</field>
            <field name="model">mrp.bom</field>
            <field name="type">form</field>
            <field name="arch" type="xml">
                <form string="Bill of Material">
                    <group colspan="4" col="6">
                      <field name="product_id" on_change="onchange_product_id(product_id, name)" select="1"/>
                      <field name="name" select="1"/>
                      <field name="code" select="1"/>
                    </group>
                    <newline/>
                    <field name="product_uom"/>
                    <field name="product_qty"/>
                    <newline/>
                    <field name="product_uos" groups="product.group_uos"/>
                    <field name="product_uos_qty" groups="product.group_uos"/>
                    <field name="routing_id" select="2" groups="base.group_extended"/>
                    <field name="type" groups="base.group_extended"/>
                    <notebook colspan="4">
                        <page string="General Information">
                            <field colspan="4" name="bom_lines" nolabel="1" widget="one2many_list"/>
                        </page>
                        <page string="Revisions" groups="base.group_extended">
                            <field colspan="4" name="revision_ids" nolabel="1" widget="one2many_list"/>
                        </page>
                        <page string="Properties">
                            <field name="position" select="2"/>
                            <field name="active" select="2"/>
                            <field name="sequence"/>
                            <field name="bom_id"/>

                            <field name="date_start" select="2"/>
                            <field name="date_stop" select="2"/>
                            <field name="product_rounding"/>
                            <field name="product_efficiency"/>
                            <field colspan="4" name="property_ids" nolabel="2" groups="base.group_extended"/>
                        </page>
                    </notebook>
                </form>
            </field>
        </record>

       <record id="mrp_bom_tree_view" model="ir.ui.view">
            <field name="name">mrp.bom.tree</field>
            <field name="model">mrp.bom</field>
            <field name="type">tree</field>
            <field name="field_parent">child_complete_ids</field>
            <field name="arch" type="xml">
                <tree string="BoM Structure" colors="blue:method">
                    <field name="name"/>
                    <field name="code"/>
                    <field name="product_id"/>
                    <field name="product_qty"/>
                    <field name="product_uom"/>
                    <field name="method"/>
                    <field name="routing_id" groups="base.group_extended"/>
                    <field name="date_start"/>
                    <field name="date_stop"/>
                </tree>
            </field>
        </record>
        <record id="mrp_bom_form_action" model="ir.actions.act_window">
            <field name="name">Bill of Materials</field>
            <field name="type">ir.actions.act_window</field>
            <field name="res_model">mrp.bom</field>
            <field name="view_type">form</field>
            <field name="domain">[('bom_id','=',False)]</field>
            <field name="view_id" ref="mrp_bom_tree_view"/>
        </record>
        <menuitem action="mrp_bom_form_action" id="menu_mrp_bom_form_action" parent="menu_mrp_configuration"/>

        <record id="mrp_bom_tree_action" model="ir.actions.act_window">
            <field name="name">Bill of Material Structure</field>
            <field name="type">ir.actions.act_window</field>
            <field name="res_model">mrp.bom</field>
            <field name="view_type">tree</field>
            <field name="domain">[('bom_id','=',False)]</field>
            <field name="view_id" ref="mrp_bom_tree_view"/>
        </record>
        <menuitem action="mrp_bom_tree_action" id="menu_bom_tree" parent="menu_mrp_bom_form_action"/>
        <record id="mrp_bom_form_action_new" model="ir.actions.act_window">
            <field name="name">New Bill of Materials</field>
            <field name="type">ir.actions.act_window</field>
            <field name="res_model">mrp.bom</field>
            <field name="view_type">form</field>
            <field name="view_mode">form,tree</field>
            <field name="domain">[('bom_id','=',False)]</field>
        </record>
        <menuitem action="mrp_bom_form_action_new" id="menu_mrp_bom_form_action_new" parent="menu_mrp_bom_form_action"/>

        <record id="mrp_bom_form_action2" model="ir.actions.act_window">
            <field name="name">Bill of Materials Components</field>
            <field name="type">ir.actions.act_window</field>
            <field name="res_model">mrp.bom</field>
            <field name="view_type">form</field>
            <field name="domain">[('bom_id','!=',False)]</field>
        </record>
        <menuitem action="mrp_bom_form_action2" id="menu_mrp_bom_form_action2" parent="menu_mrp_configuration"/>

        <record id="action2" model="ir.actions.act_window">
            <field name="name">Bill of Materials Structure</field>
            <field name="type">ir.actions.act_window</field>
            <field name="res_model">mrp.bom</field>
            <field name="domain">[('id','=',active_id)]</field>
            <field name="view_type">tree</field>
            <field name="view_id" ref="mrp_bom_tree_view"/>
        </record>
        <record id="ir_BOM_structure" model="ir.values">
            <field eval="'client_action_multi'" name="key2"/>
            <field eval="'mrp.bom'" name="model"/>
            <field name="name">Bill of Materials Structure</field>
            <field eval="'ir.actions.act_window,'+str(action2)" name="value"/>
            <field eval="True" name="object"/>
        </record>

        <record id="mrp_bom_revision_tree" model="ir.ui.view">
            <field name="name">mrp.bom.revision</field>
            <field name="model">mrp.bom.revision</field>
            <field name="type">tree</field>
            <field name="arch" type="xml">
                <tree string="BoM Revisions">
                    <field name="indice"/>
                    <field name="author_id"/>
                    <field name="date"/>
                    <field colspan="4" name="name"/>
                </tree>
            </field>
        </record>
        <record id="mrp_bom_revision_form" model="ir.ui.view">
            <field name="name">mrp.bom.revision</field>
            <field name="model">mrp.bom.revision</field>
            <field name="type">form</field>
            <field name="arch" type="xml">
                <form string="BoM Revisions">
                    <field colspan="4" name="name"/>
                    <field colspan="1" name="indice"/>
                    <field colspan="1" name="date"/>
                    <field name="author_id" readonly="1"/>
                    <field colspan="4" name="description"/>
                </form>
            </field>
        </record>

        <!--
    Production Management
    -->

        <record id="mrp_production_tree_view" model="ir.ui.view">
            <field name="name">mrp.production.tree</field>
            <field name="model">mrp.production</field>
            <field name="type">tree</field>
            <field name="arch" type="xml">
                <tree colors="red:date_planned&lt;current_date and state not in ('done','cancel')" string="Production orders">
                    <field name="name"/>
                    <field name="product_id"/>
                    <field name="product_qty" sum="Total Qty"/>
                    <field name="date_planned"/>
                    <field name="routing_id" groups="base.group_extended"/>
                    <field name="hour_total" sum="Total Hours" groups="base.group_extended"/>
                    <field name="cycle_total" sum="Total Cycles" groups="base.group_extended"/>
                    <field name="origin"/>
                    <field name="state"/>
                </tree>
            </field>
        </record>

        <record id="view_production_calendar" model="ir.ui.view">
            <field name="name">mrp.production.calendar</field>
            <field name="model">mrp.production</field>
            <field name="type">calendar</field>
            <field eval="2" name="priority"/>
            <field name="arch" type="xml">
                <calendar color="routing_id" date_start="date_planned" string="Production Orders">
                    <field name="origin"/>
                    <field name="product_id"/>
                    <field name="product_qty"/>
                </calendar>
            </field>
        </record>


        <record id="view_production_gantt" model="ir.ui.view">
            <field name="name">mrp.production.gantt</field>
            <field name="model">mrp.production</field>
            <field name="type">gantt</field>
            <field name="arch" type="xml">
                <gantt color="product_id" date_stop="date_finnished" date_start="date_start" string="Productions">
                    <level object="mrp.routing" link="routing_id" domain="[]">
                        <field name="name"/>
                        <field name="origin"/>
                    </level>
                </gantt>
            </field>
        </record>


        <record model="ir.ui.view" id="view_production_graph">
            <field name="name">mrp.production.graph</field>
            <field name="model">mrp.production</field>
            <field name="type">graph</field>
            <field name="arch" type="xml">
                <graph string="Production orders" type="bar">
                    <field name="date_planned_date"/>
                    <field name="hour_total" operator="+"/>
                    <field name="cycle_total" operator="+"/>
                </graph>
            </field>
        </record>
        <wizard
            string="Change Product Qty."
            model="mrp.production"
            name="change_production_qty"
            id="mrp.wizard_change_production_qty"
            keyword="client_action_multi"
            multi="True"/>

        <record id="mrp_production_form_view" model="ir.ui.view">
            <field name="name">mrp.production.form</field>
            <field name="model">mrp.production</field>
            <field name="type">form</field>
            <field name="arch" type="xml">
                <form string="Production orders">
                    <group colspan="4" col="7">
                        <field name="name" select="1"/>
                        <field name="date_planned" select="1"/>
                        <field name="origin" select="1"/>
                        <newline/>
                        <field name="product_id" on_change="product_id_change(product_id)" select="1"/>
                        <field name="product_qty"/>
                        <field name="product_uom"/>
                        <button type="action" name="%(mrp.wizard_change_production_qty)d" string="Change Qty" states="ready,confirmed,in_production" icon="gtk-ok"/>
                        <newline/>
                        <label string="" colspan="2"/>
                        <field name="product_uos_qty" groups="product.group_uos"/>
                        <field name="product_uos" groups="product.group_uos"/>
                    </group>

                    <notebook colspan="4">
                        <page string="Consumed Products">
                            <field name="location_src_id" select="2" domain="[('usage','=','internal')]" on_change="location_id_change(location_src_id,location_dest_id)"/>
                            <field name="location_dest_id" domain="[('usage','=','internal')]"/>
                            <field name="bom_id" select="2" domain="[('product_id','=',product_id),('bom_id','=',False)]" on_change="bom_id_change(bom_id)"/>
                            <field name="routing_id" groups="base.group_extended" select="1"/>
                            <newline/>
                            <field colspan="4" name="move_lines" nolabel="1" widget="one2many_list"/>
                            <group col="9" colspan="4">
                                <field name="state" select="2"/>
                                <button name="action_compute" states="draft" string="Compute Data" type="object" icon="gtk-execute"/>
                                <button name="button_confirm" states="draft" string="Confirm Production" icon="gtk-apply"/>
                                <button name="button_produce" states="ready" string="Start Production" icon="gtk-media-play"/>
                                <button name="button_produce_done" states="in_production" string="Production done" icon="gtk-ok"/>
                                <button name="force_production" states="confirmed,picking_except" string="Force Reservation" type="object" icon="gtk-jump-to"/>
                                <button name="button_cancel" states="draft,ready,confirmed,in_production,picking_except" string="Cancel" icon="gtk-cancel"/>
                                <button name="button_recreate" states="picking_except" string="Recreate Picking" icon="gtk-convert"/>
                            </group>
                        </page>
                        <page string="Scheduled Products">
                            <field colspan="4" name="product_lines" nolabel="1" widget="one2many_list"/>
                        </page>
                        <page string="Finished Products">
                            <field colspan="4" name="move_created_ids" nolabel="1"/>
                        </page>
                        <page string="Work Orders">
                            <field colspan="4" name="workcenter_lines" nolabel="1">
                                <form string="Production Workcenters">
                                    <field colspan="4" name="name" select="1"/>
                                    <field colspan="4" name="workcenter_id" select="1"/>
                                    <field name="sequence"/>
                                    <field name="cycle"/>
                                    <field name="hour"/>
                                </form>
                                <tree string="Production Workcenters">
                                    <field name="sequence"/>
                                    <field name="name"/>
                                    <field name="workcenter_id"/>
                                    <field name="cycle"/>
                                    <field name="hour"/>
                                </tree>
                            </field>

                        </page>
                        <page string="Extra Information">
                            <field name="priority" groups="base.group_extended"/>
                            <newline/>
                            <field name="date_start" select="2"/>
                            <field name="date_finnished"/>
                            <field name="picking_id"/>
                            <field name="move_prod_id"/>
                            <field name="sale_name"/>
                            <field name="sale_ref"/>
                        </page>
                    </notebook>
                </form>
            </field>
        </record>

        <record id="view_mrp_production_filter" model="ir.ui.view">
            <field name="name">mrp.production.select</field>
            <field name="model">mrp.production</field>
            <field name="type">search</field>
            <field name="arch" type="xml">
                <search string="Search Production">
                   <group col='8' colspan='4'>
                       <filter icon="terp-mrp" string="Ready" domain="[('state','=','ready')]" help="Production orders which are ready to produce"/>
                       <filter icon="terp-mrp" string="In Production" domain="[('state','=','in_production')]" help="Production orders which are in production"/>
                       <separator orientation="vertical"/>
                       <field name="name" select='1'/>
<<<<<<< HEAD
					   <field name="product_id" select='1'/>
					   <field name="routing_id" select='1'/>
=======
                       <field name="product_id" select='1'/>
                       <field name="routing_id" select='1'/>
>>>>>>> d8dc0571
                       <field name="origin" select='1'/>
                    </group>
               </search>
            </field>
        </record>

        <record id="mrp_production_action" model="ir.actions.act_window">
            <field name="name">Production Orders</field>
            <field name="type">ir.actions.act_window</field>
            <field name="res_model">mrp.production</field>
            <field name="view_type">form</field>
            <field name="view_mode">tree,form,calendar,graph,gantt</field>
            <field name="view_id" eval="False"/>
            <field name="search_view_id" ref="view_mrp_production_filter"/>
        </record>
        <menuitem action="mrp_production_action" id="menu_mrp_production_action" parent="menu_mrp_root" sequence="-30"/>

        <record id="mrp_production_action2_gantt" model="ir.actions.act_window">
            <field name="name">Production Orders Planning</field>
            <field name="type">ir.actions.act_window</field>
            <field name="res_model">mrp.production</field>
            <field name="view_type">form</field>
            <field name="view_mode">gantt,tree,form,calendar,graph</field>
            <field name="domain">[('state','in',('ready','confirmed','in_production'))]</field>
        </record>

        <record id="mrp_production_action2" model="ir.actions.act_window">
            <field name="name">Production Orders To Start</field>
            <field name="type">ir.actions.act_window</field>
            <field name="res_model">mrp.production</field>
            <field name="view_type">form</field>
            <field name="view_mode">tree,form,calendar,graph,gantt</field>
            <field name="domain">[('state','=','ready')]</field>
            <field name="filter" eval="True"/>
            <field name="search_view_id" ref="view_mrp_production_filter"/>
        </record>
        
        <record id="mrp_production_action3" model="ir.actions.act_window">
            <field name="name">Production Orders in Progress</field>
            <field name="type">ir.actions.act_window</field>
            <field name="res_model">mrp.production</field>
            <field name="view_type">form</field>
            <field name="view_mode">tree,form,calendar,graph,gantt</field>
            <field name="domain">[('state','=','in_production')]</field>
            <field name="filter" eval="True"/>
            <field name="search_view_id" ref="view_mrp_production_filter"/>
        </record>
        
        <record id="mrp_production_action4" model="ir.actions.act_window">
            <field name="name">Production Orders Waiting Products</field>
            <field name="type">ir.actions.act_window</field>
            <field name="res_model">mrp.production</field>
            <field name="view_type">form</field>
            <field name="view_mode">tree,form,calendar,graph,gantt</field>
            <field name="domain">[('state','=','confirmed')]</field>
            <field name="filter" eval="True"/>
            <field name="search_view_id" ref="view_mrp_production_filter"/>
        </record>

         <record id="mrp_production_new" model="ir.actions.act_window">
            <field name="name">New Production Order</field>
            <field name="type">ir.actions.act_window</field>
            <field name="res_model">mrp.production</field>
            <field name="view_type">form</field>
            <field name="view_mode">form,tree,calendar,graph,gantt</field>
        </record>

        <record id="mrp_production_lot_form_view" model="ir.ui.view">
            <field name="name">mrp.production.lot.line.form</field>
            <field name="model">mrp.production.lot.line</field>
            <field name="type">form</field>
            <field name="arch" type="xml">
                <form string="Production Products">
                    <field colspan="4" name="move_id" on_change="onchange_lot_line_id(lot_id)"/>
                    <field name="name"/>
                    <field name="product_id"/>
                    <field name="product_qty"/>
                    <field name="product_uom"/>
                    <field name="product_uos_qty"/>
                    <field name="product_uos"/>
                    <field name="tracking_id"/>
                </form>
            </field>
        </record>
        <record id="mrp_production_lot_tree_view" model="ir.ui.view">
            <field name="name">mrp.production.lot.line.tree</field>
            <field name="model">mrp.production.lot.line</field>
            <field name="type">tree</field>
            <field name="arch" type="xml">
                <tree string="Production Products Consommation">
                    <field name="product_id"/>
                    <field name="product_qty"/>
                    <field name="product_uom"/>
                    <field name="product_uos_qty"/>
                    <field name="product_uos"/>
                    <field name="tracking_id"/>
                </tree>
            </field>
        </record>

        <record id="mrp_production_product_form_view" model="ir.ui.view">
            <field name="name">mrp.production.product.line.form</field>
            <field name="model">mrp.production.product.line</field>
            <field name="type">form</field>
            <field name="arch" type="xml">
                <form string="Scheduled Products">
                    <field name="name"/>
                    <field name="product_id"/>
                    <field name="product_qty"/>
                    <field name="product_uom"/>
                    <field name="product_uos_qty"/>
                    <field name="product_uos"/>
                </form>
            </field>
        </record>
        <record id="mrp_production_product_tree_view" model="ir.ui.view">
            <field name="name">mrp.production.product.line.tree</field>
            <field name="model">mrp.production.product.line</field>
            <field name="type">tree</field>
            <field name="arch" type="xml">
                <tree string="Scheduled Products">
                    <field name="product_id"/>
                    <field name="product_qty"/>
                    <field name="product_uom"/>
                    <field name="product_uos_qty"/>
                    <field name="product_uos"/>
                </tree>
            </field>
        </record>

        <!--
    	Requisition
    -->

        <record id="mrp_procurement_tree_view" model="ir.ui.view">
            <field name="name">mrp.procurement.tree</field>
            <field name="model">mrp.procurement</field>
            <field name="type">tree</field>
            <field name="arch" type="xml">
                <tree string="Requisition Lines">
                    <field name="name"/>
                    <field name="product_id"/>
                    <field name="product_qty"/>
                    <field name="product_uom" string="UOM"/>
                    <field name="date_planned"/>
                    <field name="procure_method"/>
                    <field name="origin"/>
                    <field name="state"/>
                    <field name="message"/>
                </tree>
            </field>
        </record>
        <record id="mrp_procurement_form_view" model="ir.ui.view">
            <field name="name">mrp.procurement.form</field>
            <field name="model">mrp.procurement</field>
            <field name="type">form</field>
            <field name="arch" type="xml">
                <form string="Requisition">
                    <group col="2" colspan="2">
                        <separator colspan="2" string="References"/>
                        <field name="name" select="1" string="Requisition Reason"/>
                        <field name="origin" select="2"/>
                    </group>
                    <group col="2" colspan="2">
                        <separator colspan="2" string="Planification"/>
                        <field name="date_planned" select="1"/>
                        <field name="procure_method" select="2"/>
                        <field name="priority" groups="base.group_extended"/>
                    </group>
                    <notebook colspan="4">
                    <page string="Requisition Details">
                        <separator colspan="4" string="Product &amp; Location"/>
                        <field name="product_id" select="1" on_change="onchange_product_id(product_id)"/>
                        <field name="location_id" select="2"/>
                        <field name="product_qty"/>
                        <field name="product_uom"/>

                        <field name="product_uos_qty" groups="product.group_uos"/>
                        <field name="product_uos" groups="product.group_uos"/>

                        <separator colspan="4" string="Status"/>
                        <field colspan="4" name="message" readonly="1"/>
                        <field name="state" readonly="1" select="2"/>
                        <group col="7" colspan="2">
                            <button name="button_confirm" states="draft" string="Confirm" icon="gtk-apply"/>
                            <button name="button_restart" states="exception" string="Retry" icon="gtk-convert"/>
                            <button name="button_cancel" states="exception,waiting" string="Cancel" icon="gtk-cancel"/>
                            <button name="button_check" states="confirmed" string="Run 	Requisition" icon="gtk-media-play"/>
                            <button name="button_cancel" states="draft,running" string="Cancel" icon="gtk-cancel"/>
                        </group>
                    </page>
                    <page string="Extra Information">
                        <separator colspan="4" string="Details"/>
                        <field name="bom_id" select="2" domain="[('product_id','=',product_id),('bom_id','=',False)]"/>
                        <field name="move_id" groups="base.group_extended"/>
                        <field name="date_close" select="2"/>
                        <field name="close_move" groups="base.group_extended"/>
                        <field name="purchase_id"/>
                        <separator colspan="4" string="Properties"/>
                        <field colspan="4" name="property_ids" nolabel="1" groups="base.group_extended"/>
                    </page>
                    <page string="Notes">
                        <separator colspan="4" string="Note" />
                        <field name="note" colspan="4" nolabel="1"/>
                    </page>
                    </notebook>
                </form>
            </field>
        </record>
        <record id="view_mrp_procurement_filter" model="ir.ui.view">
            <field name="name">mrp.procurement.select</field>
            <field name="model">mrp.procurement</field>
            <field name="type">search</field>
            <field name="arch" type="xml">
<<<<<<< HEAD
                <search string="Search Requisition">
                   	<group col='8' colspan='4'>
                       <filter icon="terp-mrp" string="Exceptions" domain="[('state','=','exception')]" help="Procurement orders with exceptions"/>
                       <separator orientation="vertical"/>
                       <field name="name" select='1'/>
					   <field name="product_id" select='1'/>
					   <field name="date_planned" select='1'/>
=======
                <search string="Search Procurement">
                       <group col='8' colspan='4'>
                       <filter icon="terp-mrp" string="Exceptions" domain="[('state','=','exception')]" help="Procurement orders with exceptions"/>
                       <separator orientation="vertical"/>
                       <field name="name" select='1'/>
                       <field name="product_id" select='1'/>
                       <field name="date_planned" select='1'/>
>>>>>>> d8dc0571
                       <field name="state" select='1'/>
                    </group>
                </search>
            </field>
        </record>
        <record id="mrp_procurement_action" model="ir.actions.act_window">
            <field name="name">Requisition Orders</field>
            <field name="type">ir.actions.act_window</field>
            <field name="res_model">mrp.procurement</field>
            <field name="view_type">form</field>
            <field name="view_id" eval="False"/>
            <field name="search_view_id" ref="view_mrp_procurement_filter"/>
        </record>
        <menuitem action="mrp_procurement_action" id="menu_mrp_procurement_action" parent="mrp.menu_mrp_root"
                  sequence="-40" />

        <record id="mrp_procurement_action3" model="ir.actions.act_window">
            <field name="name">Unscheduled Requisitions</field>
            <field name="type">ir.actions.act_window</field>
            <field name="res_model">mrp.procurement</field>
            <field name="view_type">form</field>
            <field name="view_mode">tree,form</field>
            <field name="domain">[('state','=','confirmed')]</field>
        </record>

        <record id="mrp_procurement_action5" model="ir.actions.act_window">
            <field name="name">Requisition Exceptions</field>
            <field name="type">ir.actions.act_window</field>
            <field name="res_model">mrp.procurement</field>
            <field name="view_type">form</field>
            <field name="view_mode">tree,form</field>
            <field name="domain">[('state','=','exception')]</field>
        </record>

        <record id="mrp_procurement_action4" model="ir.actions.act_window">
            <field name="name">Requisition Exceptions to Fix</field>
            <field name="type">ir.actions.act_window</field>
            <field name="res_model">mrp.procurement</field>
            <field name="view_type">form</field>
            <field name="view_mode">tree,form</field>
            <field name="domain">[('state','=','exception'), ('message', '&lt;&gt;', '')]</field>
            <field name="filter" eval="True"/>
        </record>

        <record id="mrp_procurement_action11" model="ir.actions.act_window">
            <field name="name">Temporary Requisition Exceptions</field>
            <field name="type">ir.actions.act_window</field>
            <field name="res_model">mrp.procurement</field>
            <field name="view_type">form</field>
            <field name="view_mode">tree,form</field>
            <field name="domain">[('state','=','exception'), ('message', '=', '')]</field>
        </record>

         <record id="mrp_procurement_new" model="ir.actions.act_window">
            <field name="name">New Requisition</field>
            <field name="type">ir.actions.act_window</field>
            <field name="res_model">mrp.procurement</field>
            <field name="view_type">form</field>
            <field name="view_mode">form,tree</field>
        </record>

        <!-- Order Point -->
        <record id="view_warehouse_orderpoint_tree" model="ir.ui.view">
            <field name="name">stock.warehouse.orderpoint.tree</field>
            <field name="model">stock.warehouse.orderpoint</field>
            <field name="type">tree</field>
            <field name="arch" type="xml">
                <tree string="Minimum Stock Rules">
                    <field name="name"/>
                    <field name="warehouse_id"/>
                    <field name="product_id"/>
                    <field name="product_uom"/>
                    <field name="product_min_qty"/>
                    <field name="product_max_qty"/>
                </tree>
            </field>
        </record>
        <record id="view_warehouse_orderpoint_form" model="ir.ui.view">
            <field name="name">stock.warehouse.orderpoint.form</field>
            <field name="model">stock.warehouse.orderpoint</field>
            <field name="type">form</field>
            <field name="arch" type="xml">
                <form string="Minimum Stock Rules">
                    <field name="name" select="1"/>
                    <field name="active" select="1"/>
                    <field name="warehouse_id" on_change="onchange_warehouse_id(warehouse_id)" select="1" widget="selection"/>
                    <field name="location_id" select="2"/>
                    <field name="product_id" on_change="onchange_product_id(product_id)" select="1"/>
                    <field name="product_uom"/>
                    <field name="product_min_qty"/>
                    <field name="product_max_qty"/>
                    <field name="qty_multiple"/>
                    <field name="procurement_id" readonly="1"/>
                </form>
            </field>
        </record>
        <record id="action_orderpoint_form" model="ir.actions.act_window">
            <field name="name">Minimum Stock Rules</field>
            <field name="res_model">stock.warehouse.orderpoint</field>
            <field name="type">ir.actions.act_window</field>
            <field name="view_type">form</field>
            <field name="view_id" ref="view_warehouse_orderpoint_tree"/>
        </record>
        <menuitem action="action_orderpoint_form" id="menu_action_orderpoint_form" parent="menu_mrp_reordering"/>

        <act_window domain="[('warehouse_id', '=', active_id)]" id="act_stock_warehouse_2_stock_warehouse_orderpoint" name="Minimum Stock Rules" res_model="stock.warehouse.orderpoint" src_model="stock.warehouse"/>

        <!-- add product_uom to context to be the default value when adding new orderpoints -->
        <act_window
            context="{'product_uom': locals().has_key('uom_id') and uom_id}"
            domain="[('product_id', '=', active_id)]"
            id="act_product_product_2_stock_warehouse_orderpoint"
            name="Minimum Stock Rules"
            res_model="stock.warehouse.orderpoint"
            src_model="product.product"/>

        <act_window
            id="action_product_bom_structure"
            name="Product BoM Structure"
            domain="[('product_id', '=', active_id),('bom_id','=',False)]"
            view_type="tree"
            view_id="mrp_bom_tree_view"
            res_model="mrp.bom"
            src_model="product.product"/>

        <act_window
            domain="[('product_id', '=', active_id),('bom_id','=',False)]"
            id="act_product_product_2_mrp_bom"
            name="Bill of Materials"
            res_model="mrp.bom"
            src_model="product.product"/>
    </data>
</openerp><|MERGE_RESOLUTION|>--- conflicted
+++ resolved
@@ -533,13 +533,8 @@
                        <filter icon="terp-mrp" string="In Production" domain="[('state','=','in_production')]" help="Production orders which are in production"/>
                        <separator orientation="vertical"/>
                        <field name="name" select='1'/>
-<<<<<<< HEAD
-					   <field name="product_id" select='1'/>
-					   <field name="routing_id" select='1'/>
-=======
                        <field name="product_id" select='1'/>
                        <field name="routing_id" select='1'/>
->>>>>>> d8dc0571
                        <field name="origin" select='1'/>
                     </group>
                </search>
@@ -754,23 +749,13 @@
             <field name="model">mrp.procurement</field>
             <field name="type">search</field>
             <field name="arch" type="xml">
-<<<<<<< HEAD
                 <search string="Search Requisition">
-                   	<group col='8' colspan='4'>
-                       <filter icon="terp-mrp" string="Exceptions" domain="[('state','=','exception')]" help="Procurement orders with exceptions"/>
-                       <separator orientation="vertical"/>
-                       <field name="name" select='1'/>
-					   <field name="product_id" select='1'/>
-					   <field name="date_planned" select='1'/>
-=======
-                <search string="Search Procurement">
                        <group col='8' colspan='4'>
-                       <filter icon="terp-mrp" string="Exceptions" domain="[('state','=','exception')]" help="Procurement orders with exceptions"/>
+                       <filter icon="terp-mrp" string="Exceptions" domain="[('state','=','exception')]" help="Requisition orders with exceptions"/>
                        <separator orientation="vertical"/>
                        <field name="name" select='1'/>
                        <field name="product_id" select='1'/>
                        <field name="date_planned" select='1'/>
->>>>>>> d8dc0571
                        <field name="state" select='1'/>
                     </group>
                 </search>
