<<<<<<< HEAD
# English (United Kingdom) translation for openobject-addons
# Copyright (c) 2014 Rosetta Contributors and Canonical Ltd 2014
# This file is distributed under the same license as the openobject-addons package.
# FIRST AUTHOR <EMAIL@ADDRESS>, 2014.
#
msgid ""
msgstr ""
"Project-Id-Version: openobject-addons\n"
"Report-Msgid-Bugs-To: FULL NAME <EMAIL@ADDRESS>\n"
"POT-Creation-Date: 2014-08-14 13:09+0000\n"
"PO-Revision-Date: 2014-08-14 16:10+0000\n"
"Last-Translator: FULL NAME <EMAIL@ADDRESS>\n"
"Language-Team: English (United Kingdom) <en_GB@li.org>\n"
"MIME-Version: 1.0\n"
"Content-Type: text/plain; charset=UTF-8\n"
"Content-Transfer-Encoding: 8bit\n"
"X-Launchpad-Export-Date: 2014-08-15 07:06+0000\n"
"X-Generator: Launchpad (build 17156)\n"
=======
# Translation of Odoo Server.
# This file contains the translation of the following modules:
# * mail
# 
# Translators:
msgid ""
msgstr ""
"Project-Id-Version: Odoo 8.0\n"
"Report-Msgid-Bugs-To: \n"
"POT-Creation-Date: 2015-01-21 14:07+0000\n"
"PO-Revision-Date: 2016-04-22 08:17+0000\n"
"Last-Translator: Martin Trigaux\n"
"Language-Team: English (United Kingdom) (http://www.transifex.com/odoo/odoo-8/language/en_GB/)\n"
"MIME-Version: 1.0\n"
"Content-Type: text/plain; charset=UTF-8\n"
"Content-Transfer-Encoding: \n"
"Language: en_GB\n"
"Plural-Forms: nplurals=2; plural=(n != 1);\n"

#. module: mail
#: code:addons/mail/mail_thread.py:384
#, python-format
msgid "%s created"
msgstr ""

#. module: mail
#: code:addons/mail/res_users.py:98
#, python-format
msgid "%s has joined the %s network."
msgstr ""

#. module: mail
#. openerp-web
#: code:addons/mail/static/src/xml/mail.xml:29
#, python-format
msgid "&ograve"
msgstr ""

#. module: mail
#. openerp-web
#: code:addons/mail/static/src/xml/mail.xml:156
#, python-format
msgid "(no email address)"
msgstr ""

#. module: mail
#: code:addons/mail/wizard/invite.py:44
#, python-format
msgid ""
"<div><p>Hello,</p><p>%s invited you to follow %s document: %s.</p></div>"
msgstr ""

#. module: mail
#: code:addons/mail/wizard/invite.py:47
#, python-format
msgid ""
"<div><p>Hello,</p><p>%s invited you to follow a new document.</p></div>"
msgstr ""

#. module: mail
#: code:addons/mail/mail_thread.py:134
#, python-format
msgid ""
"<p class='oe_view_nocontent_create'>\n"
"                            Click here to add new %(document)s or send an email to: <a href='mailto:%(email)s'>%(email)s</a>\n"
"                        </p>\n"
"                        %(static_help)s"
msgstr ""

#. module: mail
#: code:addons/mail/mail_thread.py:145
#, python-format
msgid ""
"<p class='oe_view_nocontent_create'>Click here to add new "
"%(document)s</p>%(static_help)s"
msgstr ""

#. module: mail
#: model:ir.actions.client,help:mail.action_mail_inbox_feeds
msgid ""
"<p>\n"
"                    <b>Good Job!</b> Your inbox is empty.\n"
"                </p><p>\n"
"                    Your inbox contains private messages or emails sent to you\n"
"                    as well as information related to documents or people you\n"
"                    follow.\n"
"                </p>\n"
"            "
msgstr ""

#. module: mail
#: model:ir.actions.client,help:mail.action_mail_to_me_feeds
msgid ""
"<p>\n"
"                    <b>No private message.</b>\n"
"                </p><p>\n"
"                    This list contains messages sent to you.\n"
"                </p>\n"
"            "
msgstr ""

#. module: mail
#: model:ir.actions.client,help:mail.action_mail_star_feeds
msgid ""
"<p>\n"
"                    <b>No todo.</b>\n"
"                </p><p>\n"
"                    When you process messages in your inbox, you can mark some\n"
"                    as <i>todo</i>. From this menu, you can process all your todo.\n"
"                </p>\n"
"            "
msgstr ""

#. module: mail
#: model:ir.actions.client,help:mail.action_mail_archives_feeds
msgid ""
"<p>\n"
"                    No message found and no message sent yet.\n"
"                </p><p>\n"
"                    Click on the top-right icon to compose a message. This\n"
"                    message will be sent by email if it's an internal contact.\n"
"                </p>\n"
"            "
msgstr ""

#. module: mail
#: model:ir.actions.client,help:mail.action_mail_group_feeds
msgid ""
"<p>\n"
"                    No message in this group.\n"
"                </p>\n"
"            "
msgstr ""

#. module: mail
#: help:mail.alias,alias_defaults:0
msgid ""
"A Python dictionary that will be evaluated to provide default values when "
"creating new records for this alias."
msgstr ""

#. module: mail
#: code:addons/mail/mail_message.py:763
#, python-format
msgid "Access Denied"
msgstr "Access Denied"

#. module: mail
#: model:ir.model,name:mail.model_res_groups
msgid "Access Groups"
msgstr ""

#. module: mail
#: help:mail.message.subtype,default:0
msgid "Activated by default when subscribing."
msgstr ""

#. module: mail
#: view:mail.alias:mail.view_mail_alias_search
msgid "Active"
msgstr "Active"

#. module: mail
#: field:mail.compose.message,active_domain:0
msgid "Active domain"
msgstr ""

#. module: mail
#: view:mail.wizard.invite:mail.mail_wizard_invite_form
msgid "Add Followers"
msgstr ""

#. module: mail
#. openerp-web
#: code:addons/mail/static/src/xml/mail.xml:161
#, python-format
msgid "Add an internal note that will not be sent to the followers"
msgstr ""

#. module: mail
#: view:mail.compose.message:mail.email_compose_message_wizard_form
#: view:mail.wizard.invite:mail.mail_wizard_invite_form
msgid "Add contacts to notify..."
msgstr ""

#. module: mail
#. openerp-web
#: code:addons/mail/static/src/xml/mail_followers.xml:28
#, python-format
msgid "Add others"
msgstr ""

#. module: mail
#: field:mail.compose.message,partner_ids:0
msgid "Additional Contacts"
msgstr ""

#. module: mail
#: view:mail.mail:mail.view_mail_form
msgid "Advanced"
msgstr "Advanced"

#. module: mail
#: view:mail.alias:mail.view_mail_alias_form
#: view:mail.alias:mail.view_mail_alias_tree field:mail.group,alias_id:0
#: field:res.users,alias_id:0
msgid "Alias"
msgstr ""

#. module: mail
#: view:res.users:mail.view_users_form_mail
msgid "Alias Accepts Emails From"
msgstr ""

#. module: mail
#: field:mail.alias,alias_contact:0
msgid "Alias Contact Security"
msgstr ""

#. module: mail
#: field:base.config.settings,alias_domain:0
msgid "Alias Domain"
msgstr ""

#. module: mail
#: field:mail.alias,alias_name:0
msgid "Alias Name"
msgstr ""

#. module: mail
#: field:mail.alias,alias_domain:0
msgid "Alias domain"
msgstr ""

#. module: mail
#: field:mail.alias,alias_model_id:0
msgid "Aliased Model"
msgstr ""

#. module: mail
#: model:ir.actions.act_window,name:mail.action_view_mail_alias
#: model:ir.ui.menu,name:mail.mail_alias_menu
msgid "Aliases"
msgstr ""

#. module: mail
#: selection:res.partner,notify_email:0
msgid "All Messages"
msgstr ""

#. module: mail
#: view:mail.compose.message:mail.email_compose_message_wizard_form
msgid ""
"All records matching your current search filter will be mailed,\n"
"                                    not only the ids selected in the list view."
msgstr ""

#. module: mail
#. openerp-web
#: code:addons/mail/static/src/xml/mail_followers.xml:62
#, python-format
msgid "And"
msgstr "And"

#. module: mail
#: help:mail.compose.message,no_auto_thread:0
#: help:mail.message,no_auto_thread:0
msgid ""
"Answers do not go in the original document' discussion thread. This has an "
"impact on the generated message-id."
msgstr ""

#. module: mail
#. openerp-web
#: code:addons/mail/static/src/js/mail_followers.js:102
#, python-format
msgid "Apply"
msgstr "Apply"

#. module: mail
#: model:ir.actions.client,name:mail.action_mail_archives_feeds
#: model:ir.ui.menu,name:mail.mail_archivesfeeds
msgid "Archives"
msgstr ""

#. module: mail
#. openerp-web
#: code:addons/mail/static/src/xml/mail.xml:74
#, python-format
msgid "Attach a File"
msgstr ""

#. module: mail
#: view:mail.compose.message:mail.email_compose_message_wizard_form
msgid "Attach a file"
msgstr ""

#. module: mail
#: field:mail.compose.message,attachment_ids:0
#: view:mail.mail:mail.view_mail_form field:mail.message,attachment_ids:0
msgid "Attachments"
msgstr "Attachments"

#. module: mail
#: selection:mail.alias,alias_contact:0
msgid "Authenticated Partners"
msgstr ""

#. module: mail
#: field:mail.compose.message,author_id:0 view:mail.mail:mail.view_mail_search
#: field:mail.message,author_id:0
msgid "Author"
msgstr "Author"

#. module: mail
#: help:mail.compose.message,author_id:0 help:mail.message,author_id:0
msgid ""
"Author of the message. If not set, email_from may hold an email address that"
" did not match any partner."
msgstr ""

#. module: mail
#: field:mail.compose.message,author_avatar:0
#: field:mail.message,author_avatar:0
msgid "Author's Avatar"
msgstr ""

#. module: mail
#: field:mail.group,group_public_id:0
msgid "Authorized Group"
msgstr "Authorised Group"

#. module: mail
#: field:mail.mail,auto_delete:0
msgid "Auto Delete"
msgstr ""

#. module: mail
#: field:mail.group,group_ids:0
msgid "Auto Subscription"
msgstr ""

#. module: mail
#: view:mail.message.subtype:mail.view_mail_message_subtype_form
msgid "Auto subscription"
msgstr ""

#. module: mail
#: help:mail.compose.message,body:0 help:mail.message,body:0
msgid "Automatically sanitized HTML contents"
msgstr "Automatically sanitised HTML contents"

#. module: mail
#: model:mail.group,name:mail.group_best_sales_practices
msgid "Best Sales Practices"
msgstr ""

#. module: mail
#: model:mail.group,name:mail.group_board
msgid "Board meetings"
msgstr ""

#. module: mail
#: view:mail.mail:mail.view_mail_form
msgid "Body"
msgstr "Body"

#. module: mail
#. openerp-web
#: code:addons/mail/static/src/js/mail_followers.js:106
#: view:mail.compose.message:mail.email_compose_message_wizard_form
#: view:mail.mail:mail.view_mail_form
#: view:mail.wizard.invite:mail.mail_wizard_invite_form
#, python-format
msgid "Cancel"
msgstr "Cancel"

#. module: mail
#: view:mail.mail:mail.view_mail_tree
msgid "Cancel Email"
msgstr ""

#. module: mail
#: selection:mail.mail,state:0
msgid "Cancelled"
msgstr "Cancelled"

#. module: mail
#: help:mail.mail,email_cc:0
msgid "Carbon copy message recipients"
msgstr ""

#. module: mail
#: field:mail.mail,email_cc:0
msgid "Cc"
msgstr ""

#. module: mail
#: field:mail.compose.message,child_ids:0 field:mail.message,child_ids:0
msgid "Child Messages"
msgstr ""

#. module: mail
#: selection:mail.compose.message,type:0 view:mail.mail:mail.view_mail_search
#: selection:mail.message,type:0
msgid "Comment"
msgstr "Comment"

#. module: mail
#. openerp-web
#: code:addons/mail/static/src/js/mail.js:1980
#: model:ir.actions.act_window,name:mail.action_email_compose_message_wizard
#: view:mail.compose.message:mail.email_compose_message_wizard_form
#, python-format
msgid "Compose Email"
msgstr ""

#. module: mail
#: field:mail.compose.message,composition_mode:0
msgid "Composition mode"
msgstr ""

#. module: mail
#: field:mail.notification,partner_id:0
msgid "Contact"
msgstr "Contact"

#. module: mail
#: view:mail.message:mail.view_message_search
msgid "Content"
msgstr ""

#. module: mail
#: field:ir.attachment,file_type:0
msgid "Content Type"
msgstr ""

#. module: mail
#: field:mail.compose.message,body:0 field:mail.message,body:0
msgid "Contents"
msgstr ""

#. module: mail
#: field:mail.alias,create_uid:0 field:mail.compose.message,create_uid:0
#: field:mail.group,create_uid:0 field:mail.mail,create_uid:0
#: field:mail.message,create_uid:0 field:mail.message.subtype,create_uid:0
#: field:mail.wizard.invite,create_uid:0
msgid "Created by"
msgstr "Created by"

#. module: mail
#: field:mail.alias,create_date:0 field:mail.compose.message,create_date:0
#: field:mail.group,create_date:0 field:mail.mail,create_date:0
#: field:mail.message,create_date:0 field:mail.message.subtype,create_date:0
#: field:mail.wizard.invite,create_date:0
msgid "Created on"
msgstr "Created on"

#. module: mail
#: view:mail.mail:mail.view_mail_search
msgid "Creation Month"
msgstr ""

#. module: mail
#: help:mail.compose.message,starred:0 help:mail.message,starred:0
msgid "Current user has a starred notification linked to this message"
msgstr ""

#. module: mail
#: help:mail.compose.message,to_read:0 help:mail.message,to_read:0
msgid "Current user has an unread notification linked to this message"
msgstr ""

#. module: mail
#: code:addons/mail/res_partner.py:31
#, python-format
msgid "Customers"
msgstr "Customers"

#. module: mail
#: field:mail.compose.message,date:0 field:mail.message,date:0
msgid "Date"
msgstr "Date"

#. module: mail
#: help:mail.group,message_last_post:0 help:mail.thread,message_last_post:0
#: help:res.partner,message_last_post:0
msgid "Date of the last message posted on the record."
msgstr "Date of the last message posted on the record."

#. module: mail
#: field:mail.message.subtype,default:0
msgid "Default"
msgstr "Default"

#. module: mail
#: field:mail.alias,alias_defaults:0
msgid "Default Values"
msgstr ""

#. module: mail
#. openerp-web
#: code:addons/mail/static/src/xml/mail.xml:98
#: code:addons/mail/static/src/xml/mail.xml:110
#, python-format
msgid "Delete this attachment"
msgstr "Delete this attachment"

#. module: mail
#: selection:mail.mail,state:0
msgid "Delivery Failed"
msgstr ""

#. module: mail
#: field:mail.group,description:0
#: view:mail.message.subtype:mail.view_mail_message_subtype_form
#: field:mail.message.subtype,description:0
msgid "Description"
msgstr "Description"

#. module: mail
#: help:mail.message.subtype,description:0
msgid ""
"Description that will be added in the message posted for this subtype. If "
"void, the name will be added instead."
msgstr ""

#. module: mail
#: model:ir.actions.client,name:mail.action_mail_group_feeds
msgid "Discussion Group"
msgstr ""

#. module: mail
#: model:ir.model,name:mail.model_mail_group
msgid "Discussion group"
msgstr ""

#. module: mail
#: model:mail.message.subtype,name:mail.mt_comment
msgid "Discussions"
msgstr ""

#. module: mail
#: field:res.users,display_groups_suggestions:0
msgid "Display Groups Suggestions"
msgstr ""

#. module: mail
#. openerp-web
#: code:addons/mail/static/src/js/mail.js:1035
#, python-format
msgid "Do you really want to delete this message?"
msgstr ""

#. module: mail
#: model:ir.model,name:mail.model_mail_followers
msgid "Document Followers"
msgstr ""

#. module: mail
#. openerp-web
#: code:addons/mail/static/src/xml/mail.xml:253
#, python-format
msgid "Done"
msgstr "Done"

#. module: mail
#. openerp-web
#: code:addons/mail/static/src/js/mail_followers.js:100
#, python-format
msgid "Edit Subscription of "
msgstr ""

#. module: mail
#. openerp-web
#: code:addons/mail/static/src/xml/mail_followers.xml:40
#, python-format
msgid "Edit subscription"
msgstr ""

#. module: mail
#: selection:mail.compose.message,type:0 view:mail.mail:mail.view_mail_search
#: selection:mail.message,type:0
msgid "Email"
msgstr "E-mail"

#. module: mail
#: view:mail.group:mail.view_group_form
msgid "Email Alias"
msgstr ""

#. module: mail
#: model:ir.model,name:mail.model_mail_alias
msgid "Email Aliases"
msgstr ""

#. module: mail
#: view:mail.mail:mail.view_mail_search
msgid "Email Search"
msgstr ""

#. module: mail
#: model:ir.model,name:mail.model_mail_thread
msgid "Email Thread"
msgstr "Email Thread"

#. module: mail
#: help:res.users,alias_id:0
msgid ""
"Email address internally associated with this user. Incoming emails will "
"appear in the user's notifications."
msgstr ""

#. module: mail
#: help:mail.compose.message,email_from:0 help:mail.message,email_from:0
msgid ""
"Email address of the sender. This field is set when no matching partner is "
"found for incoming emails."
msgstr ""

#. module: mail
#: view:mail.compose.message:mail.email_compose_message_wizard_form
msgid "Email address to redirect replies..."
msgstr ""

#. module: mail
#: model:ir.model,name:mail.model_mail_compose_message
msgid "Email composition wizard"
msgstr "Email composition wizard"

#. module: mail
#: view:mail.compose.message:mail.email_compose_message_wizard_form
msgid "Email mass mailing"
msgstr ""

#. module: mail
#: view:mail.mail:mail.view_mail_form
#: view:mail.message.subtype:mail.view_mail_message_subtype_form
msgid "Email message"
msgstr ""

#. module: mail
#: model:ir.actions.act_window,name:mail.action_view_mail_mail
#: model:ir.ui.menu,name:mail.menu_mail_mail
#: view:mail.mail:mail.view_mail_tree
msgid "Emails"
msgstr "E-mail"

#. module: mail
#: code:addons/mail/update.py:91
#, python-format
msgid "Error"
msgstr "Error"

#. module: mail
#: code:addons/mail/update.py:91
#, python-format
msgid "Error during communication with the publisher warranty server."
msgstr ""

#. module: mail
#: sql_constraint:mail.followers:0
msgid "Error, a partner cannot follow twice the same object."
msgstr ""

#. module: mail
#: selection:mail.alias,alias_contact:0
msgid "Everyone"
msgstr ""

#. module: mail
#: view:mail.mail:mail.view_mail_search
msgid "Extended Filters..."
msgstr "Extended Filters..."

#. module: mail
#: view:mail.mail:mail.view_mail_search
msgid "Failed"
msgstr ""

#. module: mail
#: help:mail.message.subtype,relation_field:0
msgid ""
"Field used to link the related model to the subtype model when using "
"automatic subscription on a related document. The field is used to compute "
"getattr(related_document.relation_field)."
msgstr ""

#. module: mail
#: field:ir.attachment,file_type_icon:0
msgid "File Type Icon"
msgstr ""

#. module: mail
#. openerp-web
#: code:addons/mail/static/src/xml/mail_followers.xml:12
#, python-format
msgid "Follow"
msgstr ""

#. module: mail
#. openerp-web
#: code:addons/mail/static/src/xml/mail_followers.xml:27
#: model:ir.actions.act_window,name:mail.action_view_followers
#: model:ir.ui.menu,name:mail.menu_email_followers
#: view:mail.followers:mail.view_followers_tree
#: field:mail.group,message_follower_ids:0
#: field:mail.thread,message_follower_ids:0
#: field:res.partner,message_follower_ids:0
#, python-format
msgid "Followers"
msgstr "Followers"

#. module: mail
#: view:mail.followers:mail.view_mail_subscription_form
msgid "Followers Form"
msgstr ""

#. module: mail
#. openerp-web
#: code:addons/mail/static/src/xml/mail.xml:127
#, python-format
msgid "Followers of"
msgstr ""

#. module: mail
#: view:mail.compose.message:mail.email_compose_message_wizard_form
msgid "Followers of the document and"
msgstr ""

#. module: mail
#. openerp-web
#: code:addons/mail/static/src/xml/mail.xml:131
#, python-format
msgid "Followers of this document"
msgstr ""

#. module: mail
#: selection:mail.alias,alias_contact:0
msgid "Followers only"
msgstr ""

#. module: mail
#. openerp-web
#: code:addons/mail/static/src/xml/mail_followers.xml:14
#, python-format
msgid "Following"
msgstr ""

#. module: mail
#: field:mail.compose.message,email_from:0 field:mail.message,email_from:0
msgid "From"
msgstr "From"

#. module: mail
#: code:addons/mail/res_users.py:75
#, python-format
msgid "Go to the configuration panel"
msgstr ""

#. module: mail
#: view:mail.group:mail.view_group_search
msgid "Group"
msgstr "Group"

#. module: mail
#: view:mail.alias:mail.view_mail_alias_search
#: view:mail.mail:mail.view_mail_search
#: view:mail.message:mail.view_message_search
msgid "Group By"
msgstr "Group By"

#. module: mail
#: view:mail.group:mail.view_group_form
msgid "Group Form"
msgstr ""

#. module: mail
#: view:mail.group:mail.view_group_form view:mail.group:mail.view_group_tree
msgid "Group Name"
msgstr "Group Name"

#. module: mail
#: view:mail.group:mail.view_group_tree
msgid "Groups"
msgstr "Groups"

#. module: mail
#: model:mail.group,name:mail.group_hr_policies
msgid "HR Policies"
msgstr ""

#. module: mail
#: view:mail.message:mail.view_message_search
msgid "Has attachments"
msgstr ""

#. module: mail
#: view:mail.mail:mail.view_mail_form field:mail.mail,headers:0
msgid "Headers"
msgstr ""

#. module: mail
#: field:mail.message.subtype,hidden:0
msgid "Hidden"
msgstr "Hidden"

#. module: mail
#: help:mail.message.subtype,hidden:0
msgid "Hide the subtype in the follower options"
msgstr ""

#. module: mail
#: help:mail.group,message_summary:0 help:mail.thread,message_summary:0
#: help:res.partner,message_summary:0
msgid ""
"Holds the Chatter summary (number of messages, ...). This summary is "
"directly in html format in order to be inserted in kanban views."
msgstr "Holds the Chatter summary (number of messages, ...). This summary is directly in html format in order to be inserted in kanban views."

#. module: mail
#: field:mail.alias,id:0 field:mail.compose.message,id:0
#: field:mail.followers,id:0 field:mail.group,id:0 field:mail.mail,id:0
#: field:mail.message,id:0 field:mail.message.subtype,id:0
#: field:mail.notification,id:0 field:mail.thread,id:0
#: field:mail.wizard.invite,id:0 field:publisher_warranty.contract,id:0
msgid "ID"
msgstr "ID"

#. module: mail
#: help:mail.alias,alias_parent_thread_id:0
msgid ""
"ID of the parent record holding the alias (example: project holding the task"
" creation alias)"
msgstr ""

#. module: mail
#: help:mail.followers,res_id:0 help:mail.wizard.invite,res_id:0
msgid "Id of the followed resource"
msgstr ""

#. module: mail
#: help:mail.group,message_unread:0 help:mail.thread,message_unread:0
#: help:res.partner,message_unread:0
msgid "If checked new messages require your attention."
msgstr "If checked new messages require your attention."

#. module: mail
#: help:mail.wizard.invite,send_mail:0
msgid ""
"If checked, the partners will receive an email warning they have been added "
"in the document's followers."
msgstr ""

#. module: mail
#: help:base.config.settings,alias_domain:0
msgid ""
"If you have setup a catch-all email domain redirected to the Odoo server, "
"enter the domain name here."
msgstr ""

#. module: mail
#: view:mail.compose.message:mail.email_compose_message_wizard_form
msgid ""
"If you want to work only with selected ids, please uncheck the\n"
"                                list header checkbox."
msgstr ""

#. module: mail
#: code:addons/mail/mail_alias.py:144
#, python-format
msgid "Inactive Alias"
msgstr ""

#. module: mail
#: model:ir.actions.client,name:mail.action_mail_inbox_feeds
#: model:ir.ui.menu,name:mail.mail_inboxfeeds
msgid "Inbox"
msgstr ""

#. module: mail
#: help:mail.compose.message,parent_id:0 help:mail.message,parent_id:0
msgid "Initial thread message."
msgstr ""

#. module: mail
#: code:addons/mail/mail_message.py:177
#, python-format
msgid "Invalid Action!"
msgstr "Invalid Action!"

#. module: mail
#: constraint:mail.alias:0
msgid ""
"Invalid expression, it must be a literal python dictionary definition e.g. "
"\"{'field': 'value'}\""
msgstr ""

#. module: mail
#: code:addons/mail/wizard/invite.py:97
#, python-format
msgid "Invitation to follow %s: %s"
msgstr ""

#. module: mail
#: model:ir.model,name:mail.model_mail_wizard_invite
msgid "Invite wizard"
msgstr ""

#. module: mail
#: field:mail.mail,notification:0
msgid "Is Notification"
msgstr ""

#. module: mail
#: field:mail.group,message_is_follower:0
#: field:mail.thread,message_is_follower:0
#: field:res.partner,message_is_follower:0
msgid "Is a Follower"
msgstr "Is a Follower"

#. module: mail
#. openerp-web
#: code:addons/mail/static/src/xml/suggestions.xml:30
#: view:mail.group:mail.view_group_kanban
#, python-format
msgid "Join Group"
msgstr ""

#. module: mail
#: model:ir.actions.act_window,name:mail.action_view_groups
#: model:ir.ui.menu,name:mail.mail_allgroups
msgid "Join a group"
msgstr ""

#. module: mail
#: field:mail.group,message_last_post:0 field:mail.thread,message_last_post:0
#: field:res.partner,message_last_post:0
msgid "Last Message Date"
msgstr "Last Message Date"

#. module: mail
#: field:mail.alias,write_uid:0 field:mail.compose.message,write_uid:0
#: field:mail.group,write_uid:0 field:mail.mail,write_uid:0
#: field:mail.message,write_uid:0 field:mail.message.subtype,write_uid:0
#: field:mail.wizard.invite,write_uid:0
msgid "Last Updated by"
msgstr "Last Updated by"

#. module: mail
#: field:mail.alias,write_date:0 field:mail.compose.message,write_date:0
#: field:mail.group,write_date:0 field:mail.mail,write_date:0
#: field:mail.message,write_date:0 field:mail.message.subtype,write_date:0
#: field:mail.wizard.invite,write_date:0
msgid "Last Updated on"
msgstr "Last Updated on"

#. module: mail
#: help:mail.wizard.invite,partner_ids:0
msgid ""
"List of partners that will be added as follower of the current document."
msgstr ""

#. module: mail
#. openerp-web
#: code:addons/mail/static/src/xml/mail.xml:57
#, python-format
msgid "Log a note for this document. No notification will be sent"
msgstr ""

#. module: mail
#: field:mail.compose.message,is_log:0
msgid "Log an Internal Note"
msgstr ""
>>>>>>> 0410d118

#. module: email_template
#: code:addons/email_template/email_template.py:365
#, python-format
msgid "%s (copy)"
msgstr ""

#. module: email_template
#: view:email.template:email_template.email_template_form
msgid "Add"
msgstr ""

#. module: email_template
#: field:email.template,user_signature:0
#: field:email_template.preview,user_signature:0
msgid "Add Signature"
msgstr ""

#. module: email_template
#: view:email.template:email_template.email_template_form
msgid "Advanced Settings"
msgstr ""

#. module: email_template
#: field:email.template,model_id:0
#: field:email_template.preview,model_id:0
msgid "Applies to"
msgstr ""

#. module: email_template
#: field:email.template,attachment_ids:0
#: field:email_template.preview,attachment_ids:0
msgid "Attachments"
msgstr ""

<<<<<<< HEAD
#. module: email_template
#: view:email.template:email_template.email_template_form
msgid "Author Signature (mass mail only)"
msgstr ""

#. module: email_template
#: field:email.template,auto_delete:0
#: field:email_template.preview,auto_delete:0
msgid "Auto Delete"
msgstr ""
=======
#. module: mail
#: field:mail.group,image_medium:0
msgid "Medium-sized photo"
msgstr "Medium-sized photo"

#. module: mail
#: help:mail.group,image_medium:0
msgid ""
"Medium-sized photo of the group. It is automatically resized as a 128x128px "
"image, with aspect ratio preserved. Use this field in form views or some "
"kanban views."
msgstr "Medium-sized photo of the group. It is automatically resized as a 128x128px image, with aspect ratio preserved. Use this field in form views or some kanban views."
>>>>>>> 0410d118

#. module: email_template
#: view:res.partner:email_template.res_partner_opt_out_search
msgid "Available for mass mailing"
msgstr ""

#. module: email_template
#: field:email.template,body_html:0
#: field:email_template.preview,body_html:0
#: field:ir.actions.server,body_html:0
msgid "Body"
msgstr ""

#. module: email_template
#: help:email.template,email_cc:0
#: help:email_template.preview,email_cc:0
msgid "Carbon copy recipients (placeholders may be used here)"
msgstr ""

#. module: email_template
#: field:email.template,email_cc:0
#: field:email_template.preview,email_cc:0
msgid "Cc"
msgstr ""

#. module: email_template
#: view:ir.actions.server:email_template.view_server_action_form_template
msgid "Choose a template to display its values."
msgstr ""

#. module: email_template
#: view:email_template.preview:email_template.email_template_preview_form
msgid "Choose an example"
msgstr ""

#. module: email_template
#: view:email.template:email_template.email_template_form
msgid "Comma-separated carbon copy recipients addresses"
msgstr ""

#. module: email_template
#: view:email.template:email_template.email_template_form
msgid "Comma-separated ids of recipient partners"
msgstr ""

#. module: email_template
#: help:email.template,partner_to:0
#: help:email_template.preview,partner_to:0
msgid ""
"Comma-separated ids of recipient partners (placeholders may be used here)"
msgstr ""

#. module: email_template
#: view:email.template:email_template.email_template_form
msgid "Comma-separated recipient addresses"
msgstr ""

#. module: email_template
#: help:email.template,email_to:0
#: help:email_template.preview,email_to:0
msgid "Comma-separated recipient addresses (placeholders may be used here)"
msgstr ""

#. module: email_template
#: view:email.template:email_template.email_template_form
msgid "Content"
msgstr ""

#. module: email_template
#: view:email.template:email_template.email_template_form
msgid "Context Action"
msgstr ""

#. module: email_template
#: field:email.template,create_uid:0
#: field:email_template.preview,create_uid:0
msgid "Created by"
msgstr ""

#. module: email_template
#: field:email.template,create_date:0
#: field:email_template.preview,create_date:0
msgid "Created on"
msgstr ""

#. module: email_template
#: field:email.template,null_value:0
#: field:email_template.preview,null_value:0
msgid "Default Value"
msgstr ""

#. module: email_template
#: field:email.template,use_default_to:0
#: field:email_template.preview,use_default_to:0
msgid "Default recipients"
msgstr ""

#. module: email_template
#: help:email.template,use_default_to:0
#: help:email_template.preview,use_default_to:0
msgid ""
"Default recipients of the record:\n"
"- partner (using id on a partner or the partner_id field) OR\n"
"- email (using email_from or email field)"
msgstr ""

#. module: email_template
#: code:addons/email_template/email_template.py:355
#, python-format
msgid "Deletion of the action record failed."
msgstr ""

#. module: email_template
#: view:email.template:email_template.email_template_form
msgid ""
"Display an option on related documents to open a composition wizard with "
"this template"
msgstr ""

#. module: email_template
#: view:email.template:email_template.email_template_form
msgid "Dynamic Placeholder Generator"
msgstr ""

#. module: email_template
#: view:ir.actions.server:email_template.view_server_action_form_template
msgid "Email"
msgstr ""

#. module: email_template
#: view:email.template:email_template.email_template_form
msgid "Email Configuration"
msgstr ""

#. module: email_template
#: view:email_template.preview:email_template.email_template_preview_form
msgid "Email Preview"
msgstr ""

#. module: email_template
#: field:ir.actions.server,template_id:0
msgid "Email Template"
msgstr ""

#. module: email_template
#: model:ir.model,name:email_template.model_email_template_preview
msgid "Email Template Preview"
msgstr ""

#. module: email_template
#: model:ir.model,name:email_template.model_email_template
msgid "Email Templates"
msgstr ""

#. module: email_template
#: model:ir.model,name:email_template.model_mail_compose_message
msgid "Email composition wizard"
msgstr ""

#. module: email_template
#: field:email.template,model_object_field:0
#: field:email_template.preview,model_object_field:0
msgid "Field"
msgstr "Field"

#. module: email_template
#: help:email.template,copyvalue:0
#: help:email_template.preview,copyvalue:0
msgid ""
"Final placeholder expression, to be copy-pasted in the desired template "
"field."
msgstr ""

#. module: email_template
#: field:email.template,email_from:0
#: field:email_template.preview,email_from:0
#: field:ir.actions.server,email_from:0
msgid "From"
msgstr "From"

#. module: email_template
#: view:email.template:email_template.view_email_template_search
msgid "Group by..."
msgstr ""

#. module: email_template
#: field:email.template,id:0
#: field:email_template.preview,id:0
msgid "ID"
msgstr ""

#. module: email_template
#: help:email.template,user_signature:0
#: help:email_template.preview,user_signature:0
msgid ""
"If checked, the user's signature will be appended to the text version of the "
"message"
msgstr ""

<<<<<<< HEAD
#. module: email_template
#: help:res.partner,opt_out:0
msgid ""
"If opt-out is checked, this contact has refused to receive emails for mass "
"mailing and marketing campaign. Filter 'Available for Mass Mailing' allows "
"users to filter the partners when performing mass mailing."
msgstr ""
=======
#. module: mail
#: model:ir.ui.menu,name:mail.mail_my_stuff
msgid "Organizer"
msgstr "Organiser"
>>>>>>> 0410d118

#. module: email_template
#: field:email.template,lang:0
#: field:email_template.preview,lang:0
msgid "Language"
msgstr ""

#. module: email_template
#: field:email.template,write_uid:0
#: field:email_template.preview,write_uid:0
msgid "Last Updated by"
msgstr ""

#. module: email_template
#: field:email.template,write_date:0
#: field:email_template.preview,write_date:0
msgid "Last Updated on"
msgstr ""

#. module: email_template
#: view:email.template:email_template.view_email_template_search
msgid "Model"
msgstr ""

#. module: email_template
#: field:email.template,name:0
#: field:email_template.preview,name:0
msgid "Name"
msgstr ""

#. module: email_template
#: help:email.template,report_name:0
#: help:email_template.preview,report_name:0
msgid ""
"Name to use for the generated report file (may contain placeholders)\n"
"The extension can be omitted and will then come from the report type."
msgstr ""

#. module: email_template
#: field:res.partner,opt_out:0
msgid "Opt-Out"
msgstr "Opt-Out"

#. module: email_template
#: help:email.template,mail_server_id:0
#: help:email_template.preview,mail_server_id:0
msgid ""
"Optional preferred server for outgoing mails. If not set, the highest "
"priority one will be used."
msgstr ""

#. module: email_template
#: field:email.template,report_template:0
#: field:email_template.preview,report_template:0
msgid "Optional report to print and attach"
msgstr ""

#. module: email_template
#: help:email.template,lang:0
#: help:email_template.preview,lang:0
msgid ""
"Optional translation language (ISO code) to select when sending out an "
"email. If not set, the english version will be used. This should usually be "
"a placeholder expression that provides the appropriate language, e.g. "
"${object.partner_id.lang}."
msgstr ""

#. module: email_template
#: help:email.template,null_value:0
#: help:email_template.preview,null_value:0
msgid "Optional value to use if the target field is empty"
msgstr ""

#. module: email_template
#: field:email.template,mail_server_id:0
#: field:email_template.preview,mail_server_id:0
msgid "Outgoing Mail Server"
msgstr "Outgoing Mail Server"

#. module: email_template
#: view:email.template:email_template.email_template_form
msgid "Override author's email"
msgstr ""

#. module: email_template
#: model:ir.model,name:email_template.model_res_partner
msgid "Partner"
msgstr ""

#. module: email_template
#: view:res.partner:email_template.res_partner_opt_out_search
msgid ""
"Partners that did not ask not to be included in mass mailing campaigns"
msgstr ""
"Partners that did not ask not to be included in mass mailing campaigns"

#. module: email_template
#: help:email.template,auto_delete:0
#: help:email_template.preview,auto_delete:0
msgid "Permanently delete this email after sending it, to save space"
msgstr ""

#. module: email_template
#: field:email.template,copyvalue:0
#: field:email_template.preview,copyvalue:0
msgid "Placeholder Expression"
msgstr ""

#. module: email_template
#: view:ir.actions.server:email_template.view_server_action_form_template
msgid "Please set the Base Model before setting the action details."
msgstr ""

#. module: email_template
#: view:email.template:email_template.email_template_form
msgid "Preferred reply address"
msgstr ""

#. module: email_template
#: help:email.template,reply_to:0
#: help:email_template.preview,reply_to:0
msgid "Preferred response address (placeholders may be used here)"
msgstr ""

#. module: email_template
#: view:email.template:email_template.email_template_form
msgid "Preview"
msgstr ""

#. module: email_template
#: view:email_template.preview:email_template.email_template_preview_form
msgid "Preview of"
msgstr ""

#. module: email_template
#: field:email_template.preview,partner_ids:0
msgid "Recipients"
msgstr ""

#. module: email_template
#: field:email.template,model:0
#: field:email_template.preview,model:0
msgid "Related Document Model"
msgstr ""

#. module: email_template
#: view:email.template:email_template.email_template_form
msgid "Remove"
msgstr ""

#. module: email_template
#: view:email.template:email_template.email_template_form
msgid ""
"Remove the contextual action to use this template on related documents"
msgstr ""

#. module: email_template
#: field:email.template,reply_to:0
#: field:email_template.preview,reply_to:0
msgid "Reply-To"
msgstr ""

#. module: email_template
#: field:email.template,report_name:0
#: field:email_template.preview,report_name:0
msgid "Report Filename"
msgstr "Report Filename"

#. module: email_template
#: help:email.template,body_html:0
#: help:email_template.preview,body_html:0
msgid "Rich-text/HTML version of the message (placeholders may be used here)"
msgstr ""

#. module: email_template
#: view:email.template:email_template.view_email_template_search
msgid "SMTP Server"
msgstr ""

#. module: email_template
#: field:email_template.preview,res_id:0
msgid "Sample Document"
msgstr ""

#. module: email_template
#: view:mail.compose.message:email_template.email_compose_message_wizard_inherit_form
msgid "Save as a new template"
msgstr ""

<<<<<<< HEAD
#. module: email_template
#: view:mail.compose.message:email_template.email_compose_message_wizard_inherit_form
msgid "Save as new template"
msgstr ""
=======
#. module: mail
#: field:mail.group,image_small:0
msgid "Small-sized photo"
msgstr "Small-sized photo"
>>>>>>> 0410d118

#. module: email_template
#: help:email.template,model_object_field:0
#: help:email_template.preview,model_object_field:0
msgid ""
<<<<<<< HEAD
"Select target field from the related document model.\n"
"If it is a relationship field you will be able to select a target field at "
"the destination of the relationship."
=======
"Small-sized photo of the group. It is automatically resized as a 64x64px "
"image, with aspect ratio preserved. Use this field anywhere a small image is"
" required."
msgstr "Small-sized photo of the group. It is automatically resized as a 64x64px image, with aspect ratio preserved. Use this field anywhere a small image is required."

#. module: mail
#: field:mail.compose.message,starred:0 field:mail.message,starred:0
#: field:mail.notification,starred:0
msgid "Starred"
msgstr ""

#. module: mail
#: help:mail.notification,starred:0
msgid "Starred message that goes into the todo mailbox"
msgstr ""

#. module: mail
#: view:mail.mail:mail.view_mail_form view:mail.mail:mail.view_mail_search
#: field:mail.mail,state:0
msgid "Status"
msgstr "Status"

#. module: mail
#: field:mail.compose.message,subject:0 field:mail.message,subject:0
msgid "Subject"
msgstr "Subject"

#. module: mail
#: view:mail.compose.message:mail.email_compose_message_wizard_form
msgid "Subject..."
msgstr ""

#. module: mail
#: field:mail.compose.message,subtype_id:0 field:mail.followers,subtype_ids:0
#: field:mail.message,subtype_id:0
#: view:mail.message.subtype:mail.view_message_subtype_tree
msgid "Subtype"
msgstr ""

#. module: mail
#: model:ir.actions.act_window,name:mail.action_view_message_subtype
#: model:ir.ui.menu,name:mail.menu_message_subtype
msgid "Subtypes"
>>>>>>> 0410d118
msgstr ""

#. module: email_template
#: code:addons/email_template/email_template.py:318
#, python-format
msgid "Send Mail (%s)"
msgstr ""

#. module: email_template
#: help:email.template,email_from:0
#: help:email_template.preview,email_from:0
msgid ""
"Sender address (placeholders may be used here). If not set, the default "
"value will be the author's email alias if configured, or email address."
msgstr ""
"Sender address (placeholders may be used here). If not set, the default "
"value will be the author's e-mail alias if configured, or e-mail address."

#. module: email_template
#: code:addons/email_template/email_template.py:551
#, python-format
msgid ""
"Sender email is missing or empty after template rendering. Specify one to "
"deliver your message"
msgstr ""

#. module: email_template
#: field:email.template,ref_ir_value:0
#: field:email_template.preview,ref_ir_value:0
msgid "Sidebar Button"
msgstr ""

#. module: email_template
#: field:email.template,ref_ir_act_window:0
#: field:email_template.preview,ref_ir_act_window:0
msgid "Sidebar action"
msgstr ""

#. module: email_template
#: help:email.template,ref_ir_act_window:0
#: help:email_template.preview,ref_ir_act_window:0
msgid ""
"Sidebar action to make this template available on records of the related "
"document model"
msgstr ""
"Sidebar action to make this template available on records of the related "
"document model"

#. module: email_template
#: help:email.template,ref_ir_value:0
#: help:email_template.preview,ref_ir_value:0
msgid "Sidebar button to open the sidebar action"
msgstr "Sidebar button to open the sidebar action"

#. module: email_template
#: field:email.template,sub_model_object_field:0
#: field:email_template.preview,sub_model_object_field:0
msgid "Sub-field"
msgstr ""

#. module: email_template
#: field:email.template,sub_object:0
#: field:email_template.preview,sub_object:0
msgid "Sub-model"
msgstr ""

#. module: email_template
#: field:email.template,subject:0
#: field:email_template.preview,subject:0
#: field:ir.actions.server,subject:0
msgid "Subject"
msgstr ""

#. module: email_template
#: view:email.template:email_template.email_template_form
#: help:email.template,subject:0
#: help:email_template.preview,subject:0
msgid "Subject (placeholders may be used here)"
msgstr ""

#. module: email_template
#: view:res.partner:email_template.res_partner_opt_out_search
msgid "Suppliers"
msgstr ""

#. module: email_template
#: model:ir.actions.act_window,name:email_template.wizard_email_template_preview
msgid "Template Preview"
msgstr ""

#. module: email_template
#: view:email.template:email_template.email_template_form
#: view:email.template:email_template.email_template_tree
#: view:email.template:email_template.view_email_template_search
#: model:ir.actions.act_window,name:email_template.action_email_template_tree_all
#: model:ir.ui.menu,name:email_template.menu_email_templates
msgid "Templates"
msgstr ""

#. module: email_template
#: help:email.template,model_id:0
#: help:email_template.preview,model_id:0
msgid "The kind of document with with this template can be used"
msgstr ""

#. module: email_template
#: view:ir.actions.server:email_template.view_server_action_form_template
msgid ""
"The values displayed hereunder are informative. When sending the email, the "
"values\n"
"                                will be taken from the email template."
msgstr ""

#. module: email_template
#: field:email.template,email_to:0
#: field:email_template.preview,email_to:0
#: field:ir.actions.server,email_to:0
msgid "To (Emails)"
msgstr "To (E-mails)"

#. module: email_template
#: field:email.template,partner_to:0
#: field:email_template.preview,partner_to:0
#: field:ir.actions.server,partner_to:0
msgid "To (Partners)"
msgstr ""

#. module: email_template
#: view:mail.compose.message:email_template.email_compose_message_wizard_inherit_form
#: field:mail.compose.message,template_id:0
msgid "Use template"
msgstr ""

#. module: email_template
#: code:addons/email_template/email_template.py:355
#, python-format
msgid "Warning"
msgstr ""

#. module: email_template
#: code:addons/email_template/email_template.py:551
#, python-format
msgid "Warning!"
msgstr ""

#. module: email_template
#: help:email.template,sub_model_object_field:0
#: help:email_template.preview,sub_model_object_field:0
msgid ""
"When a relationship field is selected as first field, this field lets you "
"select the target field within the destination document model (sub-model)."
msgstr ""

#. module: email_template
#: help:email.template,sub_object:0
#: help:email_template.preview,sub_object:0
msgid ""
"When a relationship field is selected as first field, this field shows the "
"document model the relationship goes to."
msgstr ""

#. module: email_template
#: help:email.template,attachment_ids:0
#: help:email_template.preview,attachment_ids:0
msgid ""
"You may attach files to this template, to be added to all emails created "
"from this template"
msgstr ""

#. module: email_template
#: view:ir.actions.server:email_template.view_server_action_form_template
msgid ""
"Your template does not defined any email_from. Please update your template."
msgstr ""

#. module: email_template
#: view:email_template.preview:email_template.email_template_preview_form
msgid "record:"
msgstr ""<|MERGE_RESOLUTION|>--- conflicted
+++ resolved
@@ -1,23 +1,3 @@
-<<<<<<< HEAD
-# English (United Kingdom) translation for openobject-addons
-# Copyright (c) 2014 Rosetta Contributors and Canonical Ltd 2014
-# This file is distributed under the same license as the openobject-addons package.
-# FIRST AUTHOR <EMAIL@ADDRESS>, 2014.
-#
-msgid ""
-msgstr ""
-"Project-Id-Version: openobject-addons\n"
-"Report-Msgid-Bugs-To: FULL NAME <EMAIL@ADDRESS>\n"
-"POT-Creation-Date: 2014-08-14 13:09+0000\n"
-"PO-Revision-Date: 2014-08-14 16:10+0000\n"
-"Last-Translator: FULL NAME <EMAIL@ADDRESS>\n"
-"Language-Team: English (United Kingdom) <en_GB@li.org>\n"
-"MIME-Version: 1.0\n"
-"Content-Type: text/plain; charset=UTF-8\n"
-"Content-Transfer-Encoding: 8bit\n"
-"X-Launchpad-Export-Date: 2014-08-15 07:06+0000\n"
-"X-Generator: Launchpad (build 17156)\n"
-=======
 # Translation of Odoo Server.
 # This file contains the translation of the following modules:
 # * mail
@@ -992,54 +972,43 @@
 #: field:mail.compose.message,is_log:0
 msgid "Log an Internal Note"
 msgstr ""
->>>>>>> 0410d118
-
-#. module: email_template
-#: code:addons/email_template/email_template.py:365
-#, python-format
-msgid "%s (copy)"
-msgstr ""
-
-#. module: email_template
-#: view:email.template:email_template.email_template_form
-msgid "Add"
-msgstr ""
-
-#. module: email_template
-#: field:email.template,user_signature:0
-#: field:email_template.preview,user_signature:0
-msgid "Add Signature"
-msgstr ""
-
-#. module: email_template
-#: view:email.template:email_template.email_template_form
-msgid "Advanced Settings"
-msgstr ""
-
-#. module: email_template
-#: field:email.template,model_id:0
-#: field:email_template.preview,model_id:0
-msgid "Applies to"
-msgstr ""
-
-#. module: email_template
-#: field:email.template,attachment_ids:0
-#: field:email_template.preview,attachment_ids:0
-msgid "Attachments"
-msgstr ""
-
-<<<<<<< HEAD
-#. module: email_template
-#: view:email.template:email_template.email_template_form
-msgid "Author Signature (mass mail only)"
-msgstr ""
-
-#. module: email_template
-#: field:email.template,auto_delete:0
-#: field:email_template.preview,auto_delete:0
-msgid "Auto Delete"
-msgstr ""
-=======
+
+#. module: mail
+#. openerp-web
+#: code:addons/mail/static/src/xml/mail.xml:37
+#: code:addons/mail/static/src/xml/mail.xml:57
+#, python-format
+msgid "Log an internal note"
+msgstr ""
+
+#. module: mail
+#: code:addons/mail/mail_mail.py:340
+#, python-format
+msgid "Mail Delivery Failed"
+msgstr ""
+
+#. module: mail
+#: field:ir.ui.menu,mail_group_id:0
+msgid "Mail Group"
+msgstr ""
+
+#. module: mail
+#: model:ir.actions.server,name:mail.action_mail_redirect
+msgid "Mail Redirection (Document / Inbox)"
+msgstr ""
+
+#. module: mail
+#: help:mail.mail,notification:0
+msgid "Mail has been created to notify people of an existing mail.message"
+msgstr ""
+
+#. module: mail
+#. openerp-web
+#: code:addons/mail/static/src/xml/mail.xml:257
+#, python-format
+msgid "Mark as Todo"
+msgstr ""
+
 #. module: mail
 #: field:mail.group,image_medium:0
 msgid "Medium-sized photo"
@@ -1052,430 +1021,613 @@
 "image, with aspect ratio preserved. Use this field in form views or some "
 "kanban views."
 msgstr "Medium-sized photo of the group. It is automatically resized as a 128x128px image, with aspect ratio preserved. Use this field in form views or some kanban views."
->>>>>>> 0410d118
-
-#. module: email_template
-#: view:res.partner:email_template.res_partner_opt_out_search
-msgid "Available for mass mailing"
-msgstr ""
-
-#. module: email_template
-#: field:email.template,body_html:0
-#: field:email_template.preview,body_html:0
-#: field:ir.actions.server,body_html:0
-msgid "Body"
-msgstr ""
-
-#. module: email_template
-#: help:email.template,email_cc:0
-#: help:email_template.preview,email_cc:0
-msgid "Carbon copy recipients (placeholders may be used here)"
-msgstr ""
-
-#. module: email_template
-#: field:email.template,email_cc:0
-#: field:email_template.preview,email_cc:0
-msgid "Cc"
-msgstr ""
-
-#. module: email_template
-#: view:ir.actions.server:email_template.view_server_action_form_template
-msgid "Choose a template to display its values."
-msgstr ""
-
-#. module: email_template
-#: view:email_template.preview:email_template.email_template_preview_form
-msgid "Choose an example"
-msgstr ""
-
-#. module: email_template
-#: view:email.template:email_template.email_template_form
-msgid "Comma-separated carbon copy recipients addresses"
-msgstr ""
-
-#. module: email_template
-#: view:email.template:email_template.email_template_form
-msgid "Comma-separated ids of recipient partners"
-msgstr ""
-
-#. module: email_template
-#: help:email.template,partner_to:0
-#: help:email_template.preview,partner_to:0
-msgid ""
-"Comma-separated ids of recipient partners (placeholders may be used here)"
-msgstr ""
-
-#. module: email_template
-#: view:email.template:email_template.email_template_form
-msgid "Comma-separated recipient addresses"
-msgstr ""
-
-#. module: email_template
-#: help:email.template,email_to:0
-#: help:email_template.preview,email_to:0
-msgid "Comma-separated recipient addresses (placeholders may be used here)"
-msgstr ""
-
-#. module: email_template
-#: view:email.template:email_template.email_template_form
-msgid "Content"
-msgstr ""
-
-#. module: email_template
-#: view:email.template:email_template.email_template_form
-msgid "Context Action"
-msgstr ""
-
-#. module: email_template
-#: field:email.template,create_uid:0
-#: field:email_template.preview,create_uid:0
-msgid "Created by"
-msgstr ""
-
-#. module: email_template
-#: field:email.template,create_date:0
-#: field:email_template.preview,create_date:0
-msgid "Created on"
-msgstr ""
-
-#. module: email_template
-#: field:email.template,null_value:0
-#: field:email_template.preview,null_value:0
-msgid "Default Value"
-msgstr ""
-
-#. module: email_template
-#: field:email.template,use_default_to:0
-#: field:email_template.preview,use_default_to:0
-msgid "Default recipients"
-msgstr ""
-
-#. module: email_template
-#: help:email.template,use_default_to:0
-#: help:email_template.preview,use_default_to:0
-msgid ""
-"Default recipients of the record:\n"
-"- partner (using id on a partner or the partner_id field) OR\n"
-"- email (using email_from or email field)"
-msgstr ""
-
-#. module: email_template
-#: code:addons/email_template/email_template.py:355
-#, python-format
-msgid "Deletion of the action record failed."
-msgstr ""
-
-#. module: email_template
-#: view:email.template:email_template.email_template_form
-msgid ""
-"Display an option on related documents to open a composition wizard with "
-"this template"
-msgstr ""
-
-#. module: email_template
-#: view:email.template:email_template.email_template_form
-msgid "Dynamic Placeholder Generator"
-msgstr ""
-
-#. module: email_template
-#: view:ir.actions.server:email_template.view_server_action_form_template
-msgid "Email"
-msgstr ""
-
-#. module: email_template
-#: view:email.template:email_template.email_template_form
-msgid "Email Configuration"
-msgstr ""
-
-#. module: email_template
-#: view:email_template.preview:email_template.email_template_preview_form
-msgid "Email Preview"
-msgstr ""
-
-#. module: email_template
-#: field:ir.actions.server,template_id:0
-msgid "Email Template"
-msgstr ""
-
-#. module: email_template
-#: model:ir.model,name:email_template.model_email_template_preview
-msgid "Email Template Preview"
-msgstr ""
-
-#. module: email_template
-#: model:ir.model,name:email_template.model_email_template
-msgid "Email Templates"
-msgstr ""
-
-#. module: email_template
-#: model:ir.model,name:email_template.model_mail_compose_message
-msgid "Email composition wizard"
-msgstr ""
-
-#. module: email_template
-#: field:email.template,model_object_field:0
-#: field:email_template.preview,model_object_field:0
-msgid "Field"
-msgstr "Field"
-
-#. module: email_template
-#: help:email.template,copyvalue:0
-#: help:email_template.preview,copyvalue:0
-msgid ""
-"Final placeholder expression, to be copy-pasted in the desired template "
-"field."
-msgstr ""
-
-#. module: email_template
-#: field:email.template,email_from:0
-#: field:email_template.preview,email_from:0
-#: field:ir.actions.server,email_from:0
-msgid "From"
-msgstr "From"
-
-#. module: email_template
-#: view:email.template:email_template.view_email_template_search
-msgid "Group by..."
-msgstr ""
-
-#. module: email_template
-#: field:email.template,id:0
-#: field:email_template.preview,id:0
-msgid "ID"
-msgstr ""
-
-#. module: email_template
-#: help:email.template,user_signature:0
-#: help:email_template.preview,user_signature:0
-msgid ""
-"If checked, the user's signature will be appended to the text version of the "
-"message"
-msgstr ""
-
-<<<<<<< HEAD
-#. module: email_template
-#: help:res.partner,opt_out:0
-msgid ""
-"If opt-out is checked, this contact has refused to receive emails for mass "
-"mailing and marketing campaign. Filter 'Available for Mass Mailing' allows "
-"users to filter the partners when performing mass mailing."
-msgstr ""
-=======
+
+#. module: mail
+#: help:mail.group,group_ids:0
+msgid ""
+"Members of those groups will automatically added as followers. Note that "
+"they will be able to manage their subscription manually if necessary."
+msgstr ""
+
+#. module: mail
+#: model:ir.model,name:mail.model_mail_message
+#: field:mail.mail,mail_message_id:0 view:mail.message:mail.view_message_form
+#: field:mail.notification,message_id:0 field:mail.wizard.invite,message:0
+msgid "Message"
+msgstr "Message"
+
+#. module: mail
+#: field:mail.compose.message,record_name:0 field:mail.message,record_name:0
+msgid "Message Record Name"
+msgstr ""
+
+#. module: mail
+#: field:mail.message.subtype,name:0
+msgid "Message Type"
+msgstr ""
+
+#. module: mail
+#: help:mail.mail,email_to:0
+msgid "Message recipients (emails)"
+msgstr ""
+
+#. module: mail
+#: help:mail.mail,references:0
+msgid "Message references, such as identifiers of previous messages"
+msgstr ""
+
+#. module: mail
+#: help:mail.message.subtype,name:0
+msgid ""
+"Message subtype gives a more precise type on the message, especially for "
+"system notifications. For example, it can be a notification related to a new"
+" record (New), or to a stage change in a process (Stage change). Message "
+"subtypes allow to precisely tune the notifications the user want to receive "
+"on its wall."
+msgstr ""
+
+#. module: mail
+#: model:ir.model,name:mail.model_mail_message_subtype
+msgid "Message subtypes"
+msgstr ""
+
+#. module: mail
+#: help:mail.followers,subtype_ids:0
+msgid ""
+"Message subtypes followed, meaning subtypes that will be pushed onto the "
+"user's Wall."
+msgstr ""
+
+#. module: mail
+#: help:mail.compose.message,type:0 help:mail.message,type:0
+msgid ""
+"Message type: email for email message, notification for system message, "
+"comment for other messages such as user replies"
+msgstr ""
+
+#. module: mail
+#: help:mail.compose.message,message_id:0 help:mail.message,message_id:0
+msgid "Message unique identifier"
+msgstr ""
+
+#. module: mail
+#: field:mail.compose.message,message_id:0 field:mail.message,message_id:0
+msgid "Message-Id"
+msgstr ""
+
+#. module: mail
+#: model:ir.actions.act_window,name:mail.action_view_mail_message
+#: model:ir.ui.menu,name:mail.menu_mail_message field:mail.group,message_ids:0
+#: view:mail.message:mail.view_message_tree field:mail.thread,message_ids:0
+#: field:res.partner,message_ids:0
+msgid "Messages"
+msgstr "Messages"
+
+#. module: mail
+#: view:mail.message:mail.view_message_search
+msgid "Messages Search"
+msgstr ""
+
+#. module: mail
+#: help:mail.group,message_ids:0 help:mail.thread,message_ids:0
+#: help:res.partner,message_ids:0
+msgid "Messages and communication history"
+msgstr "Messages and communication history"
+
+#. module: mail
+#: model:ir.ui.menu,name:mail.mail_feeds
+#: model:ir.ui.menu,name:mail.mail_feeds_main
+msgid "Messaging"
+msgstr ""
+
+#. module: mail
+#: view:res.users:mail.view_users_form_mail
+msgid "Messaging Alias"
+msgstr ""
+
+#. module: mail
+#: view:mail.alias:mail.view_mail_alias_search
+#: field:mail.message.subtype,res_model:0
+msgid "Model"
+msgstr "Model"
+
+#. module: mail
+#: help:mail.followers,res_model:0 help:mail.wizard.invite,res_model:0
+msgid "Model of the followed resource"
+msgstr ""
+
+#. module: mail
+#: help:mail.message.subtype,res_model:0
+msgid ""
+"Model the subtype applies to. If False, this subtype applies to all models."
+msgstr ""
+
+#. module: mail
+#: view:mail.mail:mail.view_mail_search
+msgid "Month"
+msgstr "Month"
+
+#. module: mail
+#. openerp-web
+#: code:addons/mail/static/src/xml/mail.xml:255
+#, python-format
+msgid "Move to Inbox"
+msgstr ""
+
+#. module: mail
+#. openerp-web
+#: code:addons/mail/static/src/xml/mail.xml:130
+#, python-format
+msgid "My Followers"
+msgstr ""
+
+#. module: mail
+#: model:ir.ui.menu,name:mail.mail_group_root
+msgid "My Groups"
+msgstr ""
+
+#. module: mail
+#: field:mail.group,name:0
+msgid "Name"
+msgstr "Name"
+
+#. module: mail
+#: help:mail.compose.message,record_name:0 help:mail.message,record_name:0
+msgid "Name get of the related document."
+msgstr ""
+
+#. module: mail
+#: selection:res.partner,notify_email:0
+msgid "Never"
+msgstr "Never"
+
+#. module: mail
+#: code:addons/mail/mail_thread.py:172
+#, python-format
+msgid "New"
+msgstr "New"
+
+#. module: mail
+#. openerp-web
+#: code:addons/mail/static/src/js/mail_followers.js:205
+#, python-format
+msgid "No followers"
+msgstr ""
+
+#. module: mail
+#. openerp-web
+#: code:addons/mail/static/src/xml/mail.xml:217
+#, python-format
+msgid "No messages."
+msgstr ""
+
+#. module: mail
+#: field:mail.compose.message,no_auto_thread:0
+#: field:mail.message,no_auto_thread:0
+msgid "No threading for answers"
+msgstr ""
+
+#. module: mail
+#: view:mail.mail:mail.view_mail_search
+msgid "Notification"
+msgstr ""
+
+#. module: mail
+#: model:ir.actions.act_window,name:mail.action_view_notifications
+#: model:ir.model,name:mail.model_mail_notification
+#: model:ir.ui.menu,name:mail.menu_email_notifications
+#: field:mail.compose.message,notification_ids:0
+#: field:mail.message,notification_ids:0
+#: view:mail.notification:mail.view_notification_tree
+msgid "Notifications"
+msgstr ""
+
+#. module: mail
+#: field:mail.compose.message,notified_partner_ids:0
+#: field:mail.message,notified_partner_ids:0
+msgid "Notified partners"
+msgstr ""
+
+#. module: mail
+#: field:mail.compose.message,notify:0
+msgid "Notify followers"
+msgstr ""
+
+#. module: mail
+#: help:mail.compose.message,notify:0
+msgid "Notify followers of the document (mass post only)"
+msgstr ""
+
+#. module: mail
+#. openerp-web
+#: code:addons/mail/static/src/js/mail_followers.js:207
+#, python-format
+msgid "One follower"
+msgstr ""
+
+#. module: mail
+#: view:mail.group:mail.view_group_form
+msgid ""
+"Only the invited followers can read the\n"
+"                                discussions on this group."
+msgstr ""
+
+#. module: mail
+#: view:mail.alias:mail.view_mail_alias_form
+msgid "Open Document"
+msgstr ""
+
+#. module: mail
+#: model:ir.actions.client,name:mail.action_client_messaging_menu
+msgid "Open Messaging Menu"
+msgstr ""
+
+#. module: mail
+#: view:mail.alias:mail.view_mail_alias_form
+msgid "Open Parent Document"
+msgstr ""
+
+#. module: mail
+#. openerp-web
+#: code:addons/mail/static/src/xml/mail.xml:29
+#, python-format
+msgid "Open the full mail composer"
+msgstr ""
+
+#. module: mail
+#: help:mail.alias,alias_force_thread_id:0
+msgid ""
+"Optional ID of a thread (record) to which all incoming messages will be "
+"attached, even if they did not reply to it. If set, this will disable the "
+"creation of new records completely."
+msgstr ""
+
 #. module: mail
 #: model:ir.ui.menu,name:mail.mail_my_stuff
 msgid "Organizer"
 msgstr "Organiser"
->>>>>>> 0410d118
-
-#. module: email_template
-#: field:email.template,lang:0
-#: field:email_template.preview,lang:0
-msgid "Language"
-msgstr ""
-
-#. module: email_template
-#: field:email.template,write_uid:0
-#: field:email_template.preview,write_uid:0
-msgid "Last Updated by"
-msgstr ""
-
-#. module: email_template
-#: field:email.template,write_date:0
-#: field:email_template.preview,write_date:0
-msgid "Last Updated on"
-msgstr ""
-
-#. module: email_template
-#: view:email.template:email_template.view_email_template_search
-msgid "Model"
-msgstr ""
-
-#. module: email_template
-#: field:email.template,name:0
-#: field:email_template.preview,name:0
-msgid "Name"
-msgstr ""
-
-#. module: email_template
-#: help:email.template,report_name:0
-#: help:email_template.preview,report_name:0
-msgid ""
-"Name to use for the generated report file (may contain placeholders)\n"
-"The extension can be omitted and will then come from the report type."
-msgstr ""
-
-#. module: email_template
-#: field:res.partner,opt_out:0
-msgid "Opt-Out"
-msgstr "Opt-Out"
-
-#. module: email_template
-#: help:email.template,mail_server_id:0
-#: help:email_template.preview,mail_server_id:0
-msgid ""
-"Optional preferred server for outgoing mails. If not set, the highest "
-"priority one will be used."
-msgstr ""
-
-#. module: email_template
-#: field:email.template,report_template:0
-#: field:email_template.preview,report_template:0
-msgid "Optional report to print and attach"
-msgstr ""
-
-#. module: email_template
-#: help:email.template,lang:0
-#: help:email_template.preview,lang:0
-msgid ""
-"Optional translation language (ISO code) to select when sending out an "
-"email. If not set, the english version will be used. This should usually be "
-"a placeholder expression that provides the appropriate language, e.g. "
-"${object.partner_id.lang}."
-msgstr ""
-
-#. module: email_template
-#: help:email.template,null_value:0
-#: help:email_template.preview,null_value:0
-msgid "Optional value to use if the target field is empty"
-msgstr ""
-
-#. module: email_template
-#: field:email.template,mail_server_id:0
-#: field:email_template.preview,mail_server_id:0
-msgid "Outgoing Mail Server"
-msgstr "Outgoing Mail Server"
-
-#. module: email_template
-#: view:email.template:email_template.email_template_form
-msgid "Override author's email"
-msgstr ""
-
-#. module: email_template
-#: model:ir.model,name:email_template.model_res_partner
+
+#. module: mail
+#: view:mail.mail:mail.view_mail_search selection:mail.mail,state:0
+msgid "Outgoing"
+msgstr ""
+
+#. module: mail
+#: model:ir.model,name:mail.model_mail_mail
+msgid "Outgoing Mails"
+msgstr "Outgoing Mails"
+
+#. module: mail
+#: field:mail.compose.message,mail_server_id:0
+#: field:mail.message,mail_server_id:0
+msgid "Outgoing mail server"
+msgstr ""
+
+#. module: mail
+#: field:mail.alias,alias_user_id:0
+msgid "Owner"
+msgstr "Owner"
+
+#. module: mail
+#: field:mail.message.subtype,parent_id:0
+msgid "Parent"
+msgstr "Parent"
+
+#. module: mail
+#: field:mail.compose.message,parent_id:0 field:mail.message,parent_id:0
+msgid "Parent Message"
+msgstr ""
+
+#. module: mail
+#: field:mail.alias,alias_parent_model_id:0
+msgid "Parent Model"
+msgstr ""
+
+#. module: mail
+#: field:mail.alias,alias_parent_thread_id:0
+msgid "Parent Record Thread ID"
+msgstr ""
+
+#. module: mail
+#: help:mail.alias,alias_parent_model_id:0
+msgid ""
+"Parent model holding the alias. The model holding the alias reference\n"
+"is not necessarily the model given by alias_model_id\n"
+"(example: project (parent_model) and task (model))"
+msgstr ""
+
+#. module: mail
+#: help:mail.message.subtype,parent_id:0
+msgid "Parent subtype, used for automatic subscription."
+msgstr ""
+
+#. module: mail
+#: model:ir.model,name:mail.model_res_partner
 msgid "Partner"
-msgstr ""
-
-#. module: email_template
-#: view:res.partner:email_template.res_partner_opt_out_search
-msgid ""
-"Partners that did not ask not to be included in mass mailing campaigns"
-msgstr ""
-"Partners that did not ask not to be included in mass mailing campaigns"
-
-#. module: email_template
-#: help:email.template,auto_delete:0
-#: help:email_template.preview,auto_delete:0
+msgstr "Partner"
+
+#. module: mail
+#: code:addons/mail/res_partner.py:51
+#, python-format
+msgid "Partner Profile"
+msgstr ""
+
+#. module: mail
+#: help:mail.compose.message,notified_partner_ids:0
+#: help:mail.message,notified_partner_ids:0
+msgid ""
+"Partners that have a notification pushing this message in their mailboxes"
+msgstr ""
+
+#. module: mail
+#: help:mail.mail,auto_delete:0
 msgid "Permanently delete this email after sending it, to save space"
 msgstr ""
 
-#. module: email_template
-#: field:email.template,copyvalue:0
-#: field:email_template.preview,copyvalue:0
-msgid "Placeholder Expression"
-msgstr ""
-
-#. module: email_template
-#: view:ir.actions.server:email_template.view_server_action_form_template
-msgid "Please set the Base Model before setting the action details."
-msgstr ""
-
-#. module: email_template
-#: view:email.template:email_template.email_template_form
-msgid "Preferred reply address"
-msgstr ""
-
-#. module: email_template
-#: help:email.template,reply_to:0
-#: help:email_template.preview,reply_to:0
-msgid "Preferred response address (placeholders may be used here)"
-msgstr ""
-
-#. module: email_template
-#: view:email.template:email_template.email_template_form
-msgid "Preview"
-msgstr ""
-
-#. module: email_template
-#: view:email_template.preview:email_template.email_template_preview_form
-msgid "Preview of"
-msgstr ""
-
-#. module: email_template
-#: field:email_template.preview,partner_ids:0
+#. module: mail
+#: field:mail.group,image:0
+msgid "Photo"
+msgstr ""
+
+#. module: mail
+#. openerp-web
+#: code:addons/mail/static/src/js/mail.js:621
+#, python-format
+msgid "Please complete partner's informations"
+msgstr ""
+
+#. module: mail
+#. openerp-web
+#: code:addons/mail/static/src/js/many2many_tags_email.js:63
+#, python-format
+msgid "Please complete partner's informations and Email"
+msgstr ""
+
+#. module: mail
+#. openerp-web
+#: code:addons/mail/static/src/xml/mail.xml:224
+#, python-format
+msgid "Please, wait while the file is uploading."
+msgstr ""
+
+#. module: mail
+#: help:mail.alias,alias_contact:0
+msgid ""
+"Policy to post a message on the document using the mailgateway.\n"
+"- everyone: everyone can post\n"
+"- partners: only authenticated partners\n"
+"- followers: only followers of the related document\n"
+msgstr ""
+
+#. module: mail
+#: help:res.partner,notify_email:0
+msgid ""
+"Policy to receive emails for new messages pushed to your personal Inbox:\n"
+"- Never: no emails are sent\n"
+"- All Messages: for every notification you receive in your Inbox"
+msgstr ""
+
+#. module: mail
+#: field:mail.group,public:0
+msgid "Privacy"
+msgstr ""
+
+#. module: mail
+#: selection:mail.group,public:0
+msgid "Private"
+msgstr ""
+
+#. module: mail
+#: selection:mail.group,public:0
+msgid "Public"
+msgstr ""
+
+#. module: mail
+#: model:mail.group,name:mail.group_rd
+msgid "R&D"
+msgstr ""
+
+#. module: mail
+#: code:addons/mail/wizard/mail_compose_message.py:191
+#, python-format
+msgid "Re:"
+msgstr ""
+
+#. module: mail
+#: field:mail.notification,is_read:0
+msgid "Read"
+msgstr ""
+
+#. module: mail
+#: field:res.partner,notify_email:0
+msgid "Receive Inbox Notifications by Email"
+msgstr ""
+
+#. module: mail
+#: view:mail.mail:mail.view_mail_search selection:mail.mail,state:0
+msgid "Received"
+msgstr "Received"
+
+#. module: mail
+#: view:mail.compose.message:mail.email_compose_message_wizard_form
+#: field:mail.message,partner_ids:0 field:mail.wizard.invite,partner_ids:0
 msgid "Recipients"
 msgstr ""
 
-#. module: email_template
-#: field:email.template,model:0
-#: field:email_template.preview,model:0
+#. module: mail
+#: field:mail.alias,alias_force_thread_id:0
+msgid "Record Thread ID"
+msgstr ""
+
+#. module: mail
+#: field:mail.mail,references:0
+msgid "References"
+msgstr "Reference"
+
+#. module: mail
+#: field:mail.compose.message,res_id:0 field:mail.followers,res_id:0
+#: field:mail.message,res_id:0 field:mail.wizard.invite,res_id:0
+msgid "Related Document ID"
+msgstr ""
+
+#. module: mail
+#: field:mail.compose.message,model:0 field:mail.followers,res_model:0
+#: field:mail.message,model:0 field:mail.wizard.invite,res_model:0
 msgid "Related Document Model"
 msgstr ""
 
-#. module: email_template
-#: view:email.template:email_template.email_template_form
-msgid "Remove"
-msgstr ""
-
-#. module: email_template
-#: view:email.template:email_template.email_template_form
-msgid ""
-"Remove the contextual action to use this template on related documents"
-msgstr ""
-
-#. module: email_template
-#: field:email.template,reply_to:0
-#: field:email_template.preview,reply_to:0
+#. module: mail
+#: field:mail.group,menu_id:0
+msgid "Related Menu"
+msgstr ""
+
+#. module: mail
+#: field:mail.followers,partner_id:0
+msgid "Related Partner"
+msgstr ""
+
+#. module: mail
+#: field:mail.message.subtype,relation_field:0
+msgid "Relation field"
+msgstr ""
+
+#. module: mail
+#. openerp-web
+#: code:addons/mail/static/src/xml/mail_followers.xml:41
+#, python-format
+msgid "Remove this follower"
+msgstr ""
+
+#. module: mail
+#. openerp-web
+#: code:addons/mail/static/src/xml/mail.xml:256
+#: view:mail.mail:mail.view_mail_form
+#, python-format
+msgid "Reply"
+msgstr ""
+
+#. module: mail
+#: help:mail.compose.message,reply_to:0 help:mail.message,reply_to:0
+msgid ""
+"Reply email address. Setting the reply_to bypasses the automatic thread "
+"creation."
+msgstr ""
+
+#. module: mail
+#: field:mail.compose.message,reply_to:0 field:mail.message,reply_to:0
 msgid "Reply-To"
 msgstr ""
 
-#. module: email_template
-#: field:email.template,report_name:0
-#: field:email_template.preview,report_name:0
-msgid "Report Filename"
-msgstr "Report Filename"
-
-#. module: email_template
-#: help:email.template,body_html:0
-#: help:email_template.preview,body_html:0
-msgid "Rich-text/HTML version of the message (placeholders may be used here)"
-msgstr ""
-
-#. module: email_template
-#: view:email.template:email_template.view_email_template_search
-msgid "SMTP Server"
-msgstr ""
-
-#. module: email_template
-#: field:email_template.preview,res_id:0
-msgid "Sample Document"
-msgstr ""
-
-#. module: email_template
-#: view:mail.compose.message:email_template.email_compose_message_wizard_inherit_form
-msgid "Save as a new template"
-msgstr ""
-
-<<<<<<< HEAD
-#. module: email_template
-#: view:mail.compose.message:email_template.email_compose_message_wizard_inherit_form
-msgid "Save as new template"
-msgstr ""
-=======
+#. module: mail
+#: view:mail.mail:mail.view_mail_form view:mail.mail:mail.view_mail_tree
+msgid "Retry"
+msgstr ""
+
+#. module: mail
+#: field:mail.mail,body_html:0
+msgid "Rich-text Contents"
+msgstr ""
+
+#. module: mail
+#: help:mail.mail,body_html:0
+msgid "Rich-text/HTML message"
+msgstr ""
+
+#. module: mail
+#: view:mail.alias:mail.view_mail_alias_search
+msgid "Search Alias"
+msgstr ""
+
+#. module: mail
+#: view:mail.group:mail.view_group_search
+msgid "Search Groups"
+msgstr ""
+
+#. module: mail
+#: selection:mail.group,public:0
+msgid "Selected Group Only"
+msgstr ""
+
+#. module: mail
+#. openerp-web
+#: code:addons/mail/static/src/xml/mail.xml:36
+#: view:mail.compose.message:mail.email_compose_message_wizard_form
+#, python-format
+msgid "Send"
+msgstr ""
+
+#. module: mail
+#: field:mail.wizard.invite,send_mail:0
+msgid "Send Email"
+msgstr ""
+
+#. module: mail
+#: view:mail.mail:mail.view_mail_form view:mail.mail:mail.view_mail_tree
+msgid "Send Now"
+msgstr ""
+
+#. module: mail
+#. openerp-web
+#: code:addons/mail/static/src/xml/mail.xml:54
+#, python-format
+msgid "Send a message"
+msgstr ""
+
+#. module: mail
+#. openerp-web
+#: code:addons/mail/static/src/xml/mail.xml:54
+#, python-format
+msgid "Send a message to all followers of the document"
+msgstr ""
+
+#. module: mail
+#: view:mail.group:mail.view_group_form
+msgid "Send a message to the group"
+msgstr ""
+
+#. module: mail
+#: view:mail.mail:mail.view_mail_search selection:mail.mail,state:0
+msgid "Sent"
+msgstr "Sent"
+
+#. module: mail
+#: code:addons/mail/mail_followers.py:155
+#, python-format
+msgid "Sent by %(company)s using %(odoo)s"
+msgstr ""
+
+#. module: mail
+#: field:mail.message.subtype,sequence:0
+msgid "Sequence"
+msgstr "Sequence"
+
+#. module: mail
+#. openerp-web
+#: code:addons/mail/static/src/xml/mail.xml:254
+#, python-format
+msgid "Set back to Todo"
+msgstr ""
+
+#. module: mail
+#. openerp-web
+#: code:addons/mail/static/src/xml/mail.xml:47
+#, python-format
+msgid "Share with my followers..."
+msgstr ""
+
+#. module: mail
+#: view:mail.message:mail.view_message_search
+msgid "Show messages to read"
+msgstr ""
+
 #. module: mail
 #: field:mail.group,image_small:0
 msgid "Small-sized photo"
 msgstr "Small-sized photo"
->>>>>>> 0410d118
-
-#. module: email_template
-#: help:email.template,model_object_field:0
-#: help:email_template.preview,model_object_field:0
-msgid ""
-<<<<<<< HEAD
-"Select target field from the related document model.\n"
-"If it is a relationship field you will be able to select a target field at "
-"the destination of the relationship."
-=======
+
+#. module: mail
+#: help:mail.group,image_small:0
+msgid ""
 "Small-sized photo of the group. It is automatically resized as a 64x64px "
 "image, with aspect ratio preserved. Use this field anywhere a small image is"
 " required."
@@ -1519,183 +1671,477 @@
 #: model:ir.actions.act_window,name:mail.action_view_message_subtype
 #: model:ir.ui.menu,name:mail.menu_message_subtype
 msgid "Subtypes"
->>>>>>> 0410d118
-msgstr ""
-
-#. module: email_template
-#: code:addons/email_template/email_template.py:318
-#, python-format
-msgid "Send Mail (%s)"
-msgstr ""
-
-#. module: email_template
-#: help:email.template,email_from:0
-#: help:email_template.preview,email_from:0
-msgid ""
-"Sender address (placeholders may be used here). If not set, the default "
-"value will be the author's email alias if configured, or email address."
-msgstr ""
-"Sender address (placeholders may be used here). If not set, the default "
-"value will be the author's e-mail alias if configured, or e-mail address."
-
-#. module: email_template
-#: code:addons/email_template/email_template.py:551
-#, python-format
-msgid ""
-"Sender email is missing or empty after template rendering. Specify one to "
-"deliver your message"
-msgstr ""
-
-#. module: email_template
-#: field:email.template,ref_ir_value:0
-#: field:email_template.preview,ref_ir_value:0
-msgid "Sidebar Button"
-msgstr ""
-
-#. module: email_template
-#: field:email.template,ref_ir_act_window:0
-#: field:email_template.preview,ref_ir_act_window:0
-msgid "Sidebar action"
-msgstr ""
-
-#. module: email_template
-#: help:email.template,ref_ir_act_window:0
-#: help:email_template.preview,ref_ir_act_window:0
-msgid ""
-"Sidebar action to make this template available on records of the related "
-"document model"
-msgstr ""
-"Sidebar action to make this template available on records of the related "
-"document model"
-
-#. module: email_template
-#: help:email.template,ref_ir_value:0
-#: help:email_template.preview,ref_ir_value:0
-msgid "Sidebar button to open the sidebar action"
-msgstr "Sidebar button to open the sidebar action"
-
-#. module: email_template
-#: field:email.template,sub_model_object_field:0
-#: field:email_template.preview,sub_model_object_field:0
-msgid "Sub-field"
-msgstr ""
-
-#. module: email_template
-#: field:email.template,sub_object:0
-#: field:email_template.preview,sub_object:0
-msgid "Sub-model"
-msgstr ""
-
-#. module: email_template
-#: field:email.template,subject:0
-#: field:email_template.preview,subject:0
-#: field:ir.actions.server,subject:0
-msgid "Subject"
-msgstr ""
-
-#. module: email_template
-#: view:email.template:email_template.email_template_form
-#: help:email.template,subject:0
-#: help:email_template.preview,subject:0
-msgid "Subject (placeholders may be used here)"
-msgstr ""
-
-#. module: email_template
-#: view:res.partner:email_template.res_partner_opt_out_search
-msgid "Suppliers"
-msgstr ""
-
-#. module: email_template
-#: model:ir.actions.act_window,name:email_template.wizard_email_template_preview
-msgid "Template Preview"
-msgstr ""
-
-#. module: email_template
-#: view:email.template:email_template.email_template_form
-#: view:email.template:email_template.email_template_tree
-#: view:email.template:email_template.view_email_template_search
-#: model:ir.actions.act_window,name:email_template.action_email_template_tree_all
-#: model:ir.ui.menu,name:email_template.menu_email_templates
-msgid "Templates"
-msgstr ""
-
-#. module: email_template
-#: help:email.template,model_id:0
-#: help:email_template.preview,model_id:0
-msgid "The kind of document with with this template can be used"
-msgstr ""
-
-#. module: email_template
-#: view:ir.actions.server:email_template.view_server_action_form_template
-msgid ""
-"The values displayed hereunder are informative. When sending the email, the "
-"values\n"
-"                                will be taken from the email template."
-msgstr ""
-
-#. module: email_template
-#: field:email.template,email_to:0
-#: field:email_template.preview,email_to:0
-#: field:ir.actions.server,email_to:0
-msgid "To (Emails)"
-msgstr "To (E-mails)"
-
-#. module: email_template
-#: field:email.template,partner_to:0
-#: field:email_template.preview,partner_to:0
-#: field:ir.actions.server,partner_to:0
+msgstr ""
+
+#. module: mail
+#. openerp-web
+#: code:addons/mail/static/src/xml/suggestions.xml:16
+#, python-format
+msgid "Suggested Groups"
+msgstr ""
+
+#. module: mail
+#: field:mail.group,message_summary:0 field:mail.thread,message_summary:0
+#: field:res.partner,message_summary:0
+msgid "Summary"
+msgstr "Summary"
+
+#. module: mail
+#: model:mail.group,name:mail.group_support
+msgid "Support"
+msgstr ""
+
+#. module: mail
+#: selection:mail.compose.message,type:0 selection:mail.message,type:0
+msgid "System notification"
+msgstr ""
+
+#. module: mail
+#: help:mail.compose.message,notification_ids:0
+#: help:mail.message,notification_ids:0
+msgid ""
+"Technical field holding the message notifications. Use notified_partner_ids "
+"to access notified partners."
+msgstr ""
+
+#. module: mail
+#: help:mail.group,alias_id:0
+msgid ""
+"The email address associated with this group. New emails received will "
+"automatically create new topics."
+msgstr ""
+
+#. module: mail
+#: help:mail.alias,alias_model_id:0
+msgid ""
+"The model (Odoo Document Kind) to which this alias corresponds. Any incoming"
+" email that does not reply to an existing record will cause the creation of "
+"a new record of this model (e.g. a Project Task)"
+msgstr ""
+
+#. module: mail
+#: help:mail.alias,alias_name:0
+msgid ""
+"The name of the email alias, e.g. 'jobs' if you want to catch emails for "
+"<jobs@example.odoo.com>"
+msgstr ""
+
+#. module: mail
+#: help:mail.alias,alias_user_id:0
+msgid ""
+"The owner of records created upon receiving emails on this alias. If this "
+"field is not set the system will attempt to find the right owner based on "
+"the sender (From) address, or will use the Administrator account if no "
+"system user is found for that address."
+msgstr ""
+
+#. module: mail
+#: code:addons/mail/mail_message.py:764
+#, python-format
+msgid ""
+"The requested operation cannot be completed due to security restrictions. Please contact your system administrator.\n"
+"\n"
+"(Document type: %s, Operation: %s)"
+msgstr ""
+
+#. module: mail
+#: help:mail.group,image:0
+msgid ""
+"This field holds the image used as photo for the group, limited to "
+"1024x1024px."
+msgstr ""
+
+#. module: mail
+#: view:mail.group:mail.view_group_form
+msgid ""
+"This group is visible by everyone,\n"
+"                                including your customers if you installed\n"
+"                                the portal module."
+msgstr ""
+
+#. module: mail
+#: help:mail.group,public:0
+msgid ""
+"This group is visible by non members.             Invisible groups can add "
+"members through the invite button."
+msgstr ""
+
+#. module: mail
+#: view:mail.mail:mail.view_mail_search
+msgid "Thread"
+msgstr ""
+
+#. module: mail
+#: field:mail.mail,email_to:0
+msgid "To"
+msgstr "To"
+
+#. module: mail
+#: field:mail.mail,recipient_ids:0
 msgid "To (Partners)"
 msgstr ""
 
-#. module: email_template
-#: view:mail.compose.message:email_template.email_compose_message_wizard_inherit_form
-#: field:mail.compose.message,template_id:0
-msgid "Use template"
-msgstr ""
-
-#. module: email_template
-#: code:addons/email_template/email_template.py:355
-#, python-format
-msgid "Warning"
-msgstr ""
-
-#. module: email_template
-#: code:addons/email_template/email_template.py:551
+#. module: mail
+#: view:mail.message:mail.view_message_search
+msgid "To Read"
+msgstr ""
+
+#. module: mail
+#: field:mail.compose.message,to_read:0 field:mail.message,to_read:0
+msgid "To read"
+msgstr ""
+
+#. module: mail
+#: model:ir.actions.client,name:mail.action_mail_star_feeds
+#: model:ir.ui.menu,name:mail.mail_starfeeds
+msgid "To-do"
+msgstr ""
+
+#. module: mail
+#. openerp-web
+#: code:addons/mail/static/src/xml/mail.xml:123
+#, python-format
+msgid "To:"
+msgstr ""
+
+#. module: mail
+#: model:ir.actions.client,name:mail.action_mail_to_me_feeds
+#: model:ir.ui.menu,name:mail.mail_tomefeeds
+msgid "To: me"
+msgstr ""
+
+#. module: mail
+#: view:mail.group:mail.view_group_form
+msgid "Topics discussed in this group..."
+msgstr ""
+
+#. module: mail
+#: field:mail.compose.message,type:0
+#: view:mail.message:mail.view_message_search field:mail.message,type:0
+msgid "Type"
+msgstr "Type"
+
+#. module: mail
+#: code:addons/mail/mail_message.py:177
+#, python-format
+msgid ""
+"Unable to send email, please configure the sender's email address or alias."
+msgstr ""
+
+#. module: mail
+#. openerp-web
+#: code:addons/mail/static/src/xml/mail_followers.xml:13
+#: view:mail.group:mail.view_group_kanban
+#, python-format
+msgid "Unfollow"
+msgstr ""
+
+#. module: mail
+#: sql_constraint:mail.alias:0
+msgid ""
+"Unfortunately this email alias is already used, please choose a unique one"
+msgstr ""
+
+#. module: mail
+#: field:mail.group,message_unread:0 field:mail.thread,message_unread:0
+#: field:res.partner,message_unread:0
+msgid "Unread Messages"
+msgstr "Unread Messages"
+
+#. module: mail
+#. openerp-web
+#: code:addons/mail/static/src/xml/mail.xml:223
+#, python-format
+msgid "Uploading error"
+msgstr ""
+
+#. module: mail
+#: field:mail.compose.message,use_active_domain:0
+msgid "Use active domain"
+msgstr ""
+
+#. module: mail
+#: help:mail.message.subtype,sequence:0
+msgid "Used to order subtypes."
+msgstr ""
+
+#. module: mail
+#: view:mail.alias:mail.view_mail_alias_search
+#: view:mail.mail:mail.view_mail_form view:mail.mail:mail.view_mail_tree
+msgid "User"
+msgstr "User"
+
+#. module: mail
+#. openerp-web
+#: code:addons/mail/static/src/xml/mail.xml:25
+#, python-format
+msgid "User img"
+msgstr ""
+
+#. module: mail
+#: model:ir.model,name:mail.model_res_users
+msgid "Users"
+msgstr "Users"
+
+#. module: mail
+#: help:mail.compose.message,vote_user_ids:0 help:mail.message,vote_user_ids:0
+msgid "Users that voted for this message"
+msgstr ""
+
+#. module: mail
+#: field:mail.compose.message,vote_user_ids:0
+#: field:mail.message,vote_user_ids:0
+msgid "Votes"
+msgstr ""
+
+#. module: mail
+#: code:addons/mail/mail_group.py:174
 #, python-format
 msgid "Warning!"
-msgstr ""
-
-#. module: email_template
-#: help:email.template,sub_model_object_field:0
-#: help:email_template.preview,sub_model_object_field:0
-msgid ""
-"When a relationship field is selected as first field, this field lets you "
-"select the target field within the destination document model (sub-model)."
-msgstr ""
-
-#. module: email_template
-#: help:email.template,sub_object:0
-#: help:email_template.preview,sub_object:0
-msgid ""
-"When a relationship field is selected as first field, this field shows the "
-"document model the relationship goes to."
-msgstr ""
-
-#. module: email_template
-#: help:email.template,attachment_ids:0
-#: help:email_template.preview,attachment_ids:0
-msgid ""
-"You may attach files to this template, to be added to all emails created "
-"from this template"
-msgstr ""
-
-#. module: email_template
-#: view:ir.actions.server:email_template.view_server_action_form_template
-msgid ""
-"Your template does not defined any email_from. Please update your template."
-msgstr ""
-
-#. module: email_template
-#: view:email_template.preview:email_template.email_template_preview_form
-msgid "record:"
+msgstr "Warning!"
+
+#. module: mail
+#. openerp-web
+#: code:addons/mail/static/src/js/mail_followers.js:141
+#, python-format
+msgid ""
+"Warning! \n"
+" %s won't be notified of any email or discussion on this document. Do you really want to remove him from the followers ?"
+msgstr ""
+
+#. module: mail
+#. openerp-web
+#: code:addons/mail/static/src/js/mail_followers.js:330
+#, python-format
+msgid ""
+"Warning! \n"
+"You won't be notified of any email or discussion on this document. Do you really want to unfollow this document ?"
+msgstr ""
+
+#. module: mail
+#: help:mail.compose.message,is_log:0
+msgid "Whether the message is an internal note (comment mode only)"
+msgstr ""
+
+#. module: mail
+#: model:mail.group,name:mail.group_all_employees
+msgid "Whole Company"
+msgstr ""
+
+#. module: mail
+#. openerp-web
+#: code:addons/mail/static/src/js/mail.js:374
+#, python-format
+msgid ""
+"You are currently composing a message, your message will be discarded.\n"
+"\n"
+"Are you sure you want to leave this page ?"
+msgstr ""
+
+#. module: mail
+#: code:addons/mail/res_users.py:74
+#, python-format
+msgid ""
+"You cannot create a new user from here.\n"
+" To create new user please go to configuration panel."
+msgstr ""
+
+#. module: mail
+#: code:addons/mail/mail_group.py:174
+#, python-format
+msgid ""
+"You cannot delete those groups, as the Whole Company group is required by "
+"other modules."
+msgstr ""
+
+#. module: mail
+#: code:addons/mail/mail_thread.py:171
+#, python-format
+msgid "You have %d unread messages"
+msgstr ""
+
+#. module: mail
+#: code:addons/mail/mail_thread.py:171
+#, python-format
+msgid "You have one unread message"
+msgstr ""
+
+#. module: mail
+#: code:addons/mail/mail_mail.py:160
+#, python-format
+msgid "about"
+msgstr ""
+
+#. module: mail
+#: code:addons/mail/mail_mail.py:160
+#, python-format
+msgid "access"
+msgstr ""
+
+#. module: mail
+#. openerp-web
+#: code:addons/mail/static/src/xml/mail.xml:137
+#: code:addons/mail/static/src/xml/mail.xml:310
+#, python-format
+msgid "and"
+msgstr ""
+
+#. module: mail
+#: view:mail.mail:mail.view_mail_form
+msgid "by"
+msgstr ""
+
+#. module: mail
+#: code:addons/mail/mail_thread.py:115
+#, python-format
+msgid "document"
+msgstr ""
+
+#. module: mail
+#. openerp-web
+#: code:addons/mail/static/src/js/mail_followers.js:209
+#, python-format
+msgid "followers"
+msgstr ""
+
+#. module: mail
+#. openerp-web
+#: code:addons/mail/static/src/xml/mail.xml:348
+#, python-format
+msgid "like"
+msgstr ""
+
+#. module: mail
+#. openerp-web
+#: code:addons/mail/static/src/xml/mail.xml:292
+#, python-format
+msgid "logged a note"
+msgstr ""
+
+#. module: mail
+#. openerp-web
+#: code:addons/mail/static/src/xml/mail.xml:310
+#, python-format
+msgid "more"
+msgstr ""
+
+#. module: mail
+#. openerp-web
+#: code:addons/mail/static/src/xml/mail.xml:334
+#, python-format
+msgid "more messages"
+msgstr ""
+
+#. module: mail
+#. openerp-web
+#: code:addons/mail/static/src/xml/mail_followers.xml:62
+#, python-format
+msgid "more."
+msgstr ""
+
+#. module: mail
+#: view:base.config.settings:mail.view_general_configuration_mail_alias_domain
+msgid "mycompany.odoo.com"
+msgstr ""
+
+#. module: mail
+#. openerp-web
+#: code:addons/mail/static/src/xml/mail.xml:312
+#, python-format
+msgid "notified"
+msgstr ""
+
+#. module: mail
+#: view:mail.compose.message:mail.email_compose_message_wizard_form
+#: view:mail.mail:mail.view_mail_form
+msgid "on"
+msgstr ""
+
+#. module: mail
+#. openerp-web
+#: code:addons/mail/static/src/xml/mail.xml:56
+#: view:mail.compose.message:mail.email_compose_message_wizard_form
+#: view:mail.wizard.invite:mail.mail_wizard_invite_form
+#, python-format
+msgid "or"
+msgstr "or"
+
+#. module: mail
+#. openerp-web
+#: code:addons/mail/static/src/xml/mail.xml:146
+#, python-format
+msgid "others..."
+msgstr ""
+
+#. module: mail
+#. openerp-web
+#: code:addons/mail/static/src/xml/mail.xml:273
+#, python-format
+msgid "read less"
+msgstr ""
+
+#. module: mail
+#. openerp-web
+#: code:addons/mail/static/src/xml/mail.xml:334
+#, python-format
+msgid "show"
+msgstr ""
+
+#. module: mail
+#. openerp-web
+#: code:addons/mail/static/src/xml/mail.xml:332
+#, python-format
+msgid "show more message"
+msgstr ""
+
+#. module: mail
+#. openerp-web
+#: code:addons/mail/static/src/xml/mail.xml:333
+#, python-format
+msgid "show one more message"
+msgstr ""
+
+#. module: mail
+#: view:mail.compose.message:mail.email_compose_message_wizard_form
+msgid "the current search filter"
+msgstr ""
+
+#. module: mail
+#: view:mail.compose.message:mail.email_compose_message_wizard_form
+msgid "the selected records"
+msgstr ""
+
+#. module: mail
+#. openerp-web
+#: code:addons/mail/static/src/xml/mail.xml:297
+#, python-format
+msgid "to"
+msgstr "to"
+
+#. module: mail
+#. openerp-web
+#: code:addons/mail/static/src/xml/mail.xml:349
+#, python-format
+msgid "unlike"
+msgstr ""
+
+#. module: mail
+#. openerp-web
+#: code:addons/mail/static/src/xml/mail.xml:286
+#, python-format
+msgid "updated document"
+msgstr ""
+
+#. module: mail
+#. openerp-web
+#: code:addons/mail/static/src/xml/mail.xml:99
+#: code:addons/mail/static/src/xml/mail.xml:111
+#, python-format
+msgid "uploading"
+msgstr ""
+
+#. module: mail
+#: code:addons/mail/mail_mail.py:162
+#, python-format
+msgid "your messages"
 msgstr ""