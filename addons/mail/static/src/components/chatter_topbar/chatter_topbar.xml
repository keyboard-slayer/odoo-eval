--- conflicted
+++ resolved
@@ -43,11 +43,7 @@
                     </t>
                     <div class="o-autogrow"/>
                         <div class="o_ChatterTopbar_rightSection flex-grow-1 flex-shrink-0 justify-content-end d-flex">
-<<<<<<< HEAD
-                            <button class="o_ChatterTopbar_button o_ChatterTopbar_buttonAttachments btn btn-link" type="button" t-att-disabled="chatterTopbar.chatter.isDisabled" t-on-click="chatterTopbar.chatter.onClickButtonAttachments">
-=======
                             <button class="o_ChatterTopbar_button o_ChatterTopbar_buttonAttachments btn btn-link" type="button" t-att-disabled="chatterTopbar.chatter.isDisabled" t-on-click="chatterTopbar.chatter.onClickButtonAttachments" title="Show Attachments">
->>>>>>> bd72796d
                                 <i class="fa fa-paperclip"/>
                                 <t t-if="!chatterTopbar.chatter.isShowingAttachmentsLoading">
                                     <span class="o_ChatterTopbar_buttonCount o_ChatterTopbar_buttonAttachmentsCount pl-1" t-esc="chatterTopbar.chatter.thread ? chatterTopbar.chatter.thread.allAttachments.length : 0"/>
