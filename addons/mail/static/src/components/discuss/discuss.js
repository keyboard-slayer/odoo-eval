--- conflicted
+++ resolved
@@ -10,29 +10,7 @@
      * @override
      */
     setup() {
-<<<<<<< HEAD
-        this._updateLocalStoreProps();
-        // bind since passed as props
-        useUpdate({ func: () => this._update() });
-    }
-
-    _update() {
-        if (this.discussView.discuss.thread) {
-            this.trigger('o-push-state-action-manager');
-        }
-        if (
-            this.discussView.discuss.thread &&
-            this.discussView.discuss.thread === this.messaging.inbox &&
-            this.discussView.discuss.threadView &&
-            this._lastThreadCache === this.discussView.discuss.threadView.threadCache.localId &&
-            this._lastThreadCounter > 0 && this.discussView.discuss.thread.counter === 0
-        ) {
-            this.trigger('o-show-rainbow-man');
-        }
-        this._updateLocalStoreProps();
-=======
         useUpdateToModel({ methodName: 'onComponentUpdate' });
->>>>>>> bd72796d
     }
 
     //--------------------------------------------------------------------------
@@ -45,38 +23,6 @@
     get discussView() {
         return this.props.record;
     }
-<<<<<<< HEAD
-
-    //--------------------------------------------------------------------------
-    // Private
-    //--------------------------------------------------------------------------
-
-    /**
-     * @private
-     */
-    _updateLocalStoreProps() {
-        /**
-         * Locally tracked store props `activeThreadCache`.
-         * Useful to set scroll position from last stored one and to display
-         * rainbox man on inbox.
-         */
-        this._lastThreadCache = (
-            this.discussView.discuss.threadView &&
-            this.discussView.discuss.threadView.threadCache &&
-            this.discussView.discuss.threadView.threadCache.localId
-        );
-        /**
-         * Locally tracked store props `threadCounter`.
-         * Useful to display the rainbow man on inbox.
-         */
-        this._lastThreadCounter = (
-            this.discussView.discuss.thread &&
-            this.discussView.discuss.thread.counter
-        );
-    }
-
-=======
->>>>>>> bd72796d
 }
 
 Object.assign(Discuss, {
