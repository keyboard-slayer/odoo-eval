# -*- coding: utf-8 -*-
# Part of Odoo. See LICENSE file for full copyright and licensing details.

import base64
import datetime
import dateutil
import email
import hashlib
import hmac
import lxml
import logging
import pytz
import re
import socket
import time
import xmlrpclib

from collections import namedtuple
from email.message import Message
from email.utils import formataddr
from lxml import etree
from werkzeug import url_encode

from odoo import _, api, exceptions, fields, models, tools
from odoo.tools.safe_eval import safe_eval


_logger = logging.getLogger(__name__)


class MailThread(models.AbstractModel):
    ''' mail_thread model is meant to be inherited by any model that needs to
        act as a discussion topic on which messages can be attached. Public
        methods are prefixed with ``message_`` in order to avoid name
        collisions with methods of the models that will inherit from this class.

        ``mail.thread`` defines fields used to handle and display the
        communication history. ``mail.thread`` also manages followers of
        inheriting classes. All features and expected behavior are managed
        by mail.thread. Widgets has been designed for the 7.0 and following
        versions of OpenERP.

        Inheriting classes are not required to implement any method, as the
        default implementation will work for any model. However it is common
        to override at least the ``message_new`` and ``message_update``
        methods (calling ``super``) to add model-specific behavior at
        creation and update of a thread when processing incoming emails.

        Options:
            - _mail_flat_thread: if set to True, all messages without parent_id
                are automatically attached to the first message posted on the
                ressource. If set to False, the display of Chatter is done using
                threads, and no parent_id is automatically set.

    MailThread features can be somewhat controlled through context keys :

     - ``mail_create_nosubscribe``: at create or message_post, do not subscribe
       uid to the record thread
     - ``mail_create_nolog``: at create, do not log the automatic '<Document>
       created' message
     - ``mail_notrack``: at create and write, do not perform the value tracking
       creating messages
     - ``tracking_disable``: at create and write, perform no MailThread features
       (auto subscription, tracking, post, ...)
     - ``mail_save_message_last_post``: at message_post, update message_last_post
       datetime field
     - ``mail_auto_delete``: auto delete mail notifications; True by default
       (technical hack for templates)
     - ``mail_notify_force_send``: if less than 50 email notifications to send,
       send them directly instead of using the queue; True by default
     - ``mail_notify_user_signature``: add the current user signature in
       email notifications; True by default
    '''
    _name = 'mail.thread'
    _description = 'Email Thread'
    _mail_flat_thread = True  # flatten the discussino history
    _mail_post_access = 'write'  # access required on the document to post on it
    _mail_mass_mailing = False  # enable mass mailing on this model
    _Attachment = namedtuple('Attachment', ('fname', 'content', 'info'))

    message_is_follower = fields.Boolean(
        'Is Follower', compute='_compute_is_follower', search='_search_is_follower')
    message_follower_ids = fields.One2many(
        'mail.followers', 'res_id', string='Followers',
        domain=lambda self: [('res_model', '=', self._name)])
    message_partner_ids = fields.Many2many(
        comodel_name='res.partner', string='Followers (Partners)',
        compute='_get_followers', search='_search_follower_partners')
    message_channel_ids = fields.Many2many(
        comodel_name='mail.channel', string='Followers (Channels)',
        compute='_get_followers', search='_search_follower_channels')
    message_ids = fields.One2many(
        'mail.message', 'res_id', string='Messages',
        domain=lambda self: [('model', '=', self._name)], auto_join=True)
    message_last_post = fields.Datetime('Last Message Date', help='Date of the last message posted on the record.')
    message_unread = fields.Boolean(
        'Unread Messages', compute='_get_message_unread',
        help="If checked new messages require your attention.")
    message_unread_counter = fields.Integer(
        'Unread Messages Counter', compute='_get_message_unread',
        help="Number of unread messages")
    message_needaction = fields.Boolean(
        'Action Needed', compute='_get_message_needaction', search='_search_message_needaction',
        help="If checked, new messages require your attention.")
    message_needaction_counter = fields.Integer(
        'Number of Actions', compute='_get_message_needaction',
        help="Number of messages which requires an action")

    @api.one
    @api.depends('message_follower_ids')
    def _get_followers(self):
        self.message_partner_ids = self.message_follower_ids.mapped('partner_id')
        self.message_channel_ids = self.message_follower_ids.mapped('channel_id')

    @api.model
    def _search_follower_partners(self, operator, operand):
        """Search function for message_follower_ids

        Do not use with operator 'not in'. Use instead message_is_followers
        """
        # TOFIX make it work with not in
        assert operator != "not in", "Do not search message_follower_ids with 'not in'"
        followers = self.env['mail.followers'].sudo().search([
            ('res_model', '=', self._name),
            ('partner_id', operator, operand)])
        return [('id', 'in', followers.mapped('res_id'))]

    @api.model
    def _search_follower_channels(self, operator, operand):
        """Search function for message_follower_ids

        Do not use with operator 'not in'. Use instead message_is_followers
        """
        # TOFIX make it work with not in
        assert operator != "not in", "Do not search message_follower_ids with 'not in'"
        followers = self.env['mail.followers'].sudo().search([
            ('res_model', '=', self._name),
            ('channel_id', operator, operand)])
        return [('id', 'in', followers.mapped('res_id'))]

    @api.multi
    @api.depends('message_follower_ids')
    def _compute_is_follower(self):
        followers = self.env['mail.followers'].sudo().search([
            ('res_model', '=', self._name),
            ('res_id', 'in', self.ids),
            ('partner_id', '=', self.env.user.partner_id.id),
            ])
        following_ids = followers.mapped('res_id')
        for record in self:
            record.message_is_follower = record.id in following_ids

    @api.model
    def _search_is_follower(self, operator, operand):
        followers = self.env['mail.followers'].sudo().search([
            ('res_model', '=', self._name),
            ('partner_id', '=', self.env.user.partner_id.id),
            ])
        # Cases ('message_is_follower', '=', True) or  ('message_is_follower', '!=', False)
        if (operator == '=' and operand) or (operator == '!=' and not operand):
            return [('id', 'in', followers.mapped('res_id'))]
        else:
            return [('id', 'not in', followers.mapped('res_id'))]

    @api.multi
    def _get_message_unread(self):
        res = dict((res_id, 0) for res_id in self.ids)
        partner_id = self.env.user.partner_id.id

        # search for unread messages, directly in SQL to improve performances
        self._cr.execute(""" SELECT msg.res_id FROM mail_message msg
                             RIGHT JOIN mail_message_mail_channel_rel rel
                             ON rel.mail_message_id = msg.id
                             RIGHT JOIN mail_channel_partner cp
                             ON (cp.channel_id = rel.mail_channel_id AND cp.partner_id = %s AND
                                (cp.seen_message_id IS NULL OR cp.seen_message_id < msg.id))
                             WHERE msg.model = %s AND msg.res_id = ANY(%s) AND
                                   (msg.author_id IS NULL OR msg.author_id != %s) AND
                                   (msg.message_type != 'notification' OR msg.model != 'mail.channel')""",
                         (partner_id, self._name, list(self.ids), partner_id,))
        for result in self._cr.fetchall():
            res[result[0]] += 1

        for record in self:
            record.message_unread_counter = res.get(record.id, 0)
            record.message_unread = bool(record.message_unread_counter)

    @api.multi
    def _get_message_needaction(self):
        res = dict((res_id, 0) for res_id in self.ids)

        # search for unread messages, directly in SQL to improve performances
        self._cr.execute(""" SELECT msg.res_id FROM mail_message msg
                             RIGHT JOIN mail_message_res_partner_needaction_rel rel
                             ON rel.mail_message_id = msg.id AND rel.res_partner_id = %s AND (rel.is_read = false OR rel.is_read IS NULL)
                             WHERE msg.model = %s AND msg.res_id in %s""",
                         (self.env.user.partner_id.id, self._name, tuple(self.ids),))
        for result in self._cr.fetchall():
            res[result[0]] += 1

        for record in self:
            record.message_needaction_counter = res.get(record.id, 0)
            record.message_needaction = bool(record.message_needaction_counter)

    @api.model
    def _search_message_needaction(self, operator, operand):
        return [('message_ids.needaction', operator, operand)]

    # ------------------------------------------------------
    # CRUD overrides for automatic subscription and logging
    # ------------------------------------------------------

    @api.model
    def create(self, values):
        """ Chatter override :
            - subscribe uid
            - subscribe followers of parent
            - log a creation message
        """
        if self._context.get('tracking_disable'):
            return super(MailThread, self).create(values)

        # subscribe uid unless asked not to
        if not self._context.get('mail_create_nosubscribe'):
            message_follower_ids = values.get('message_follower_ids') or []  # webclient can send None or False
            message_follower_ids += self.env['mail.followers']._add_follower_command(self._name, [], {self.env.user.partner_id.id: None}, {}, force=True)[0]
            values['message_follower_ids'] = message_follower_ids
        thread = super(MailThread, self).create(values)

        # automatic logging unless asked not to (mainly for various testing purpose)
        if not self._context.get('mail_create_nolog'):
            doc_name = self.env['ir.model'].search([('model', '=', self._name)]).read(['name'])[0]['name']
            thread.message_post(body=_('%s created') % doc_name)

        # auto_subscribe: take values and defaults into account
        create_values = dict(values)
        for key, val in self._context.iteritems():
            if key.startswith('default_') and key[8:] not in create_values:
                create_values[key[8:]] = val
        thread.message_auto_subscribe(create_values.keys(), values=create_values)

        # track values
        if not self._context.get('mail_notrack'):
            if 'lang' not in self._context:
                track_thread = thread.with_context(lang=self.env.user.lang)
            else:
                track_thread = thread
            tracked_fields = track_thread._get_tracked_fields(values.keys())
            if tracked_fields:
                initial_values = {thread.id: dict.fromkeys(tracked_fields, False)}
                track_thread.message_track(tracked_fields, initial_values)

        return thread

    @api.multi
    def write(self, values):
        if self._context.get('tracking_disable'):
            return super(MailThread, self).write(values)

        # Track initial values of tracked fields
        if 'lang' not in self._context:
            track_self = self.with_context(lang=self.env.user.lang)
        else:
            track_self = self

        tracked_fields = None
        if not self._context.get('mail_notrack'):
            tracked_fields = track_self._get_tracked_fields(values.keys())
        if tracked_fields:
            initial_values = dict((record.id, dict((key, getattr(record, key)) for key in tracked_fields))
                                  for record in track_self)

        # Perform write
        result = super(MailThread, self).write(values)

        # update followers
        self.message_auto_subscribe(values.keys(), values=values)

        # Perform the tracking
        if tracked_fields:
            track_self.message_track(tracked_fields, initial_values)

        return result

    @api.multi
    def unlink(self):
        """ Override unlink to delete messages and followers. This cannot be
        cascaded, because link is done through (res_model, res_id). """
        self.env['mail.message'].search([('model', '=', self._name), ('res_id', 'in', self.ids)]).unlink()
        res = super(MailThread, self).unlink()
        self.env['mail.followers'].sudo().search(
            [('res_model', '=', self._name), ('res_id', 'in', self.ids)]
        ).unlink()
        return res

    @api.multi
    def copy_data(self, default=None):
        # avoid tracking multiple temporary changes during copy
        return super(MailThread, self.with_context(mail_notrack=True)).copy_data(default=default)

    # ------------------------------------------------------
    # Technical methods (to clean / move to controllers ?)
    # ------------------------------------------------------

    @api.model
    def get_empty_list_help(self, help):
        """ Override of BaseModel.get_empty_list_help() to generate an help message
        that adds alias information. """
        model = self._context.get('empty_list_help_model')
        res_id = self._context.get('empty_list_help_id')
        catchall_domain = self.env['ir.config_parameter'].sudo().get_param("mail.catchall.domain")
        document_name = self._context.get('empty_list_help_document_name', _('document'))
        add_arrow = not help or help.find("oe_view_nocontent_create") == -1
        alias = None

        if catchall_domain and model and res_id:  # specific res_id -> find its alias (i.e. section_id specified)
            record = self.env[model].sudo().browse(res_id)
            # check that the alias effectively creates new records
            if record.alias_id and record.alias_id.alias_name and \
                    record.alias_id.alias_model_id and \
                    record.alias_id.alias_model_id.model == self._name and \
                    record.alias_id.alias_force_thread_id == 0:
                alias = record.alias_id
        if not alias and catchall_domain and model:  # no res_id or res_id not linked to an alias -> generic help message, take a generic alias of the model
            Alias = self.env['mail.alias']
            aliases = Alias.search([
                ("alias_parent_model_id.model", "=", model),
                ("alias_name", "!=", False),
                ('alias_force_thread_id', '=', False),
                ('alias_parent_thread_id', '=', False)], order='id ASC')
            if aliases and len(aliases) == 1:
                alias = aliases[0]

        if alias:
            email_link = "<a href='mailto:%(email)s'>%(email)s</a>" % {'email': alias.name_get()[0][1]}
            if add_arrow:
                return "<p class='oe_view_nocontent_create'>%(dyn_help)s</p>%(static_help)s" % {
                    'static_help': help or '',
                    'dyn_help': _("Click here to add new %(document)s or send an email to: %(email_link)s") % {
                        'document': document_name,
                        'email_link': email_link
                    }
                }
            return "%(static_help)s<p>%(dyn_help)s" % {
                    'static_help': help or '',
                    'dyn_help': _("You could also add a new %(document)s by sending an email to: %(email_link)s.") %  {
                        'document': document_name,
                        'email_link': email_link,
                    }
                }

        if add_arrow:
            return "<p class='oe_view_nocontent_create'>%(dyn_help)s</p>%(static_help)s" % {
                'static_help': help or '',
                'dyn_help': _("Click here to add new %s") % document_name,
                }

        return help

    @api.model
    def fields_view_get(self, view_id=None, view_type='form', toolbar=False, submenu=False):
        res = super(MailThread, self).fields_view_get(view_id=view_id, view_type=view_type, toolbar=toolbar, submenu=submenu)
        if view_type == 'form':
            doc = etree.XML(res['arch'])
            for node in doc.xpath("//field[@name='message_ids']"):
                # the 'Log a note' button is employee only
                options = safe_eval(node.get('options', '{}'))
                is_employee = self.env.user.has_group('base.group_user')
                options['display_log_button'] = is_employee
                # emoji list
                options['emoji_list'] = self.env['mail.shortcode'].search([('shortcode_type', '=', 'image')]).read(['source', 'description', 'substitution'])
                # save options on the node
                node.set('options', repr(options))
            res['arch'] = etree.tostring(doc)
        return res

    # ------------------------------------------------------
    # Automatic log / Tracking
    # ------------------------------------------------------

    @api.model
    def _get_tracked_fields(self, updated_fields):
        """ Return a structure of tracked fields for the current model.
            :param list updated_fields: modified field names
            :return dict: a dict mapping field name to description, containing
                always tracked fields and modified on_change fields
        """
        tracked_fields = []
        for name, field in self._fields.items():
            if getattr(field, 'track_visibility', False):
                tracked_fields.append(name)

        if tracked_fields:
            return self.fields_get(tracked_fields)
        return {}

    @api.multi
    def _track_subtype(self, init_values):
        """ Give the subtypes triggered by the changes on the record according
        to values that have been updated.

        :param ids: list of a single ID, the ID of the record being modified
        :type ids: singleton list
        :param init_values: the original values of the record; only modified fields
                            are present in the dict
        :type init_values: dict
        :returns: a subtype xml_id or False if no subtype is trigerred
        """
        return False

    @api.multi
    def _track_template(self, tracking):
        return dict()

    @api.multi
    def _message_track_post_template(self, tracking):
        if not any(change for rec_id, (change, tracking_value_ids) in tracking.iteritems()):
            return True
        templates = self._track_template(tracking)
        for field_name, (template, post_kwargs) in templates.iteritems():
            if not template:
                continue
            if isinstance(template, basestring):
                self.message_post_with_view(template, **post_kwargs)
            else:
                self.message_post_with_template(template.id, **post_kwargs)
        return True

    @api.multi
    def _message_track_get_changes(self, tracked_fields, initial_values):
        """ Batch method of _message_track. """
        result = dict()
        for record in self:
            result[record.id] = record._message_track(tracked_fields, initial_values[record.id])
        return result

    @api.multi
    def _message_track(self, tracked_fields, initial):
        """ For a given record, fields to check (tuple column name, column info)
        and initial values, return a structure that is a tuple containing :

         - a set of updated column names
         - a list of changes (initial value, new value, column name, column info) """
        self.ensure_one()
        changes = set()  # contains always and onchange tracked fields that changed
        displays = set()  # contains always tracked field that did not change but displayed for information
        tracking_value_ids = []
        display_values_ids = []

        # generate tracked_values data structure: {'col_name': {col_info, new_value, old_value}}
        for col_name, col_info in tracked_fields.items():
            track_visibility = getattr(self._fields[col_name], 'track_visibility', 'onchange')
            initial_value = initial[col_name]
            new_value = getattr(self, col_name)

            if new_value != initial_value and (new_value or initial_value):  # because browse null != False
                tracking = self.env['mail.tracking.value'].create_tracking_values(initial_value, new_value, col_name, col_info)
                if tracking:
                    tracking_value_ids.append([0, 0, tracking])

                if col_name in tracked_fields:
                    changes.add(col_name)
            # 'always' tracked fields in separate variable; added if other changes
            elif new_value == initial_value and track_visibility == 'always' and col_name in tracked_fields:
                tracking = self.env['mail.tracking.value'].create_tracking_values(initial_value, initial_value, col_name, col_info)
                if tracking:
                    display_values_ids.append([0, 0, tracking])
                    displays.add(col_name)

        if changes and displays:
            tracking_value_ids = display_values_ids + tracking_value_ids

        return changes, tracking_value_ids

    @api.multi
    def message_track(self, tracked_fields, initial_values):
        """ Track updated values. Comparing the initial and current values of
        the fields given in tracked_fields, it generates a message containing
        the updated values. This message can be linked to a mail.message.subtype
        given by the ``_track_subtype`` method. """
        if not tracked_fields:
            return True

        tracking = self._message_track_get_changes(tracked_fields, initial_values)
        for record in self:
            changes, tracking_value_ids = tracking[record.id]
            if not changes:
                continue

            # find subtypes and post messages or log if no subtype found
            subtype_xmlid = False
            # By passing this key, that allows to let the subtype empty and so don't sent email because partners_to_notify from mail_message._notify will be empty
            if not self._context.get('mail_track_log_only'):
                subtype_xmlid = record._track_subtype(dict((col_name, initial_values[record.id][col_name]) for col_name in changes))

            if subtype_xmlid:
                subtype_rec = self.env.ref(subtype_xmlid)  # TDE FIXME check for raise if not found
                if not (subtype_rec and subtype_rec.exists()):
                    _logger.debug('subtype %s not found' % subtype_xmlid)
                    continue
                record.message_post(subtype=subtype_xmlid, tracking_value_ids=tracking_value_ids)
            elif tracking_value_ids:
                record.message_post(tracking_value_ids=tracking_value_ids)

        self._message_track_post_template(tracking)

        return True

    #------------------------------------------------------
    # mail.message wrappers and tools
    #------------------------------------------------------

    @api.model
    def _needaction_domain_get(self):
        if self._needaction:
            return [('message_needaction', '=', True)]
        return []

    @api.model
    def _garbage_collect_attachments(self):
        """ Garbage collect lost mail attachments. Those are attachments
            - linked to res_model 'mail.compose.message', the composer wizard
            - with res_id 0, because they were created outside of an existing
                wizard (typically user input through Chatter or reports
                created on-the-fly by the templates)
            - unused since at least one day (create_date and write_date)
        """
        limit_date = datetime.datetime.utcnow() - datetime.timedelta(days=1)
        limit_date_str = datetime.datetime.strftime(limit_date, tools.DEFAULT_SERVER_DATETIME_FORMAT)
        self.env['ir.attachment'].search([
            ('res_model', '=', 'mail.compose.message'),
            ('res_id', '=', 0),
            ('create_date', '<', limit_date_str),
            ('write_date', '<', limit_date_str)]
        ).unlink()
        return True

    @api.model
    def check_mail_message_access(self, res_ids, operation, model_name=None):
        """ mail.message check permission rules for related document. This method is
            meant to be inherited in order to implement addons-specific behavior.
            A common behavior would be to allow creating messages when having read
            access rule on the document, for portal document such as issues. """
        if model_name:
            DocModel = self.env[model_name]
        else:
            DocModel = self
        if hasattr(DocModel, '_mail_post_access'):
            create_allow = DocModel._mail_post_access
        else:
            create_allow = 'write'

        if operation in ['write', 'unlink']:
            check_operation = 'write'
        elif operation == 'create' and create_allow in ['create', 'read', 'write', 'unlink']:
            check_operation = create_allow
        elif operation == 'create':
            check_operation = 'write'
        else:
            check_operation = operation

        DocModel.check_access_rights(check_operation)
        DocModel.browse(res_ids).check_access_rule(check_operation)

    @api.model
    def _get_inbox_action_xml_id(self):
        """ When redirecting towards the Inbox, choose which action xml_id has
            to be fetched. This method is meant to be inherited, at least in portal
            because portal users have a different Inbox action than classic users. """
        return 'mail.mail_channel_action_client_chat'

    @api.model
    def _generate_notification_token(self, base_link, params):
        secret = self.env['ir.config_parameter'].sudo().get_param('database.secret')
        token = '%s?%s' % (base_link, ' '.join('%s=%s' % (key, params[key]) for key in sorted(params.keys())))
        hm = hmac.new(str(secret), token, hashlib.sha1).hexdigest()
        return hm

    @api.multi
    def _notification_link_helper(self, link_type, **kwargs):
        if kwargs.get('message_id'):
            base_params = {
                'message_id': kwargs.pop('message_id')
            }
        else:
            base_params = {
                'model': kwargs.get('model', self._name),
                'res_id': kwargs.get('res_id', self.ids and self.ids[0] or False),
            }

        if link_type in ['view', 'assign', 'follow', 'unfollow']:
            params = dict(base_params)
            base_link = '/mail/%s' % link_type
        elif link_type == 'new':
            params = dict(base_params, action_id=kwargs.get('action_id', ''))
            base_link = '/mail/new'
        elif link_type == 'controller':
            controller = kwargs.pop('controller')
            params = dict(base_params)
            params.pop('model')
            base_link = '%s' % controller
        else:
            return ''

        if link_type not in ['view', 'new']:
            token = self._generate_notification_token(base_link, params)
            params['token'] = token

        link = '%s?%s' % (base_link, url_encode(params))
        return link

    @api.multi
    def _notification_recipients(self, message, groups):
        """ Return groups used to classify recipients of a notification email.
        Groups is a list of tuple containing of form (group_name, group_func,
        group_data) where

         * group_name is an identifier used only to be able to override and manipulate
           groups. Default groups are user (recipients linked to an employee user),
           portal (recipients linked to a portal user) and customer (recipients not
           linked to any user). An example of override use would be to add a group
           linked to a res.groups like Hr Officers to set specific action buttons to
           them.
         * group_func is a function pointer taking a partner record as parameter. This
           method will be applied on recipients to know whether they belong to a given
           group or not. Only first matching group is kept. Evaluation order is the
           list order.
         * group_data is a dict containing parameters for the notification email

          * has_button_access: whether to display Access <Document> in email. True
            by default for new groups, False for portal / customer.
          * button_access: dict with url and title of the button
          * has_button_follow: whether to display Follow in email (if recipient is
            not currently following the thread). True by default for new groups,
            False for portal / customer.
          * button_follow: dict with url adn title of the button
          * has_button_unfollow: whether to display Unfollow in email (if recipient
            is currently following the thread). True by default for new groups,
            False for portal / customer.
          * button_unfollow: dict with url and title of the button
          * actions: list of action buttons to display in the notification email.
            Each action is a dict containing url and title of the button.

        Groups has a default value that you can find in mail_thread
        _message_notification_recipients method.
        """
        return groups

    @api.multi
    def _message_notification_recipients(self, message, recipients):
        # At this point, all access rights should be ok. We sudo everything to
        # access rights checks and speedup the computation.
        recipients_sudo = recipients.sudo()
        result = {}

        doc_followers = self.env['mail.followers']
        if message.model and message.res_id:
            doc_followers = self.env['mail.followers'].sudo().search([
                ('res_model', '=', message.model),
                ('res_id', '=', message.res_id),
                ('partner_id', 'in', recipients_sudo.ids)])
        partner_followers = doc_followers.mapped('partner_id')

        if self._context.get('auto_delete', False):
            access_link = self._notification_link_helper('view')
        else:
            access_link = self._notification_link_helper('view', message_id=message.id)

        if message.model:
            model_name = self.env['ir.model'].sudo().search([('model', '=', self.env[message.model]._name)]).name_get()[0][1]
            view_title = '%s %s' % (_('View'), model_name)
        else:
            view_title = _('View')

        default_groups = [
            ('user', lambda partner: bool(partner.user_ids) and not any(user.share for user in partner.user_ids), {}),
            ('portal', lambda partner: bool(partner.user_ids) and all(user.share for user in partner.user_ids), {
                'has_button_access': False,
                'has_button_follow': False,
                'has_button_unfollow': False,
            }),
            ('customer', lambda partner: True, {
                'has_button_access': False,
                'has_button_follow': False,
                'has_button_unfollow': False,
            })
        ]

        groups = self._notification_recipients(message, default_groups)

        for group_name, group_func, group_data in groups:
            group_data.setdefault('has_button_access', True)
            group_data.setdefault('button_access', {
                'url': access_link,
                'title': view_title})
            group_data.setdefault('has_button_follow', True)
            group_data.setdefault('button_follow', {
                'url': self._notification_link_helper('follow', model=message.model, res_id=message.res_id),
                'title': _('Follow')})
            group_data.setdefault('has_button_unfollow', True)
            group_data.setdefault('button_unfollow', {
                'url': self._notification_link_helper('unfollow', model=message.model, res_id=message.res_id),
                'title': _('Unfollow')})
            group_data.setdefault('actions', list())
            group_data.setdefault('followers', self.env['res.partner'])
            group_data.setdefault('not_followers', self.env['res.partner'])

        for recipient in recipients:
            for group_name, group_func, group_data in groups:
                if group_func(recipient):
                    if recipient in partner_followers:
                        group_data['followers'] |= recipient
                    else:
                        group_data['not_followers'] |= recipient
                    break

        for group_name, group_method, group_data in groups:
            result[group_name] = group_data

        return result

    # ------------------------------------------------------
    # Email specific
    # ------------------------------------------------------

    @api.multi
    def message_get_default_recipients(self, res_model=None, res_ids=None):
        if res_model and res_ids:
            if hasattr(self.env[res_model], 'message_get_default_recipients'):
                return self.env[res_model].browse(res_ids).message_get_default_recipients()
            records = self.env[res_model].sudo().browse(res_ids)
        else:
            records = self.sudo()
        res = {}
        for record in records:
            recipient_ids, email_to, email_cc = set(), False, False
            if 'partner_id' in self._fields and record.partner_id:
                recipient_ids.add(record.partner_id.id)
            elif 'email_from' in self._fields and record.email_from:
                email_to = record.email_from
            elif 'email' in self._fields:
                email_to = record.email
            res[record.id] = {'partner_ids': list(recipient_ids), 'email_to': email_to, 'email_cc': email_cc}
        return res

    @api.model
    def message_get_reply_to(self, res_ids, default=None):
        """ Returns the preferred reply-to email address that is basically the
        alias of the document, if it exists. Override this method to implement
        a custom behavior about reply-to for generated emails. """
        model_name = self.env.context.get('thread_model') or self._name
        alias_domain = self.env['ir.config_parameter'].get_param("mail.catchall.domain")
        res = dict.fromkeys(res_ids, False)

        # alias domain: check for aliases and catchall
        aliases = {}
        doc_names = {}
        if alias_domain:
            if model_name and model_name != 'mail.thread' and res_ids:
                mail_aliases = self.env['mail.alias'].sudo().search([
                    ('alias_parent_model_id.model', '=', model_name),
                    ('alias_parent_thread_id', 'in', res_ids),
                    ('alias_name', '!=', False)])
                # take only first found alias for each thread_id, to match
                # order (1 found -> limit=1 for each res_id)
                for alias in mail_aliases:
                    if alias.alias_parent_thread_id not in aliases:
                        aliases[alias.alias_parent_thread_id] = '%s@%s' % (alias.alias_name, alias_domain)
                doc_names.update(
                    dict((ng_res[0], ng_res[1])
                         for ng_res in self.env[model_name].sudo().browse(aliases.keys()).name_get()))
            # left ids: use catchall
            left_ids = set(res_ids).difference(set(aliases.keys()))
            if left_ids:
                catchall_alias = self.env['ir.config_parameter'].get_param("mail.catchall.alias")
                if catchall_alias:
                    aliases.update(dict((res_id, '%s@%s' % (catchall_alias, alias_domain)) for res_id in left_ids))
            # compute name of reply-to
            company_name = self.env.user.company_id.name
            for res_id in aliases.keys():
                email_name = '%s%s' % (company_name, doc_names.get(res_id) and (' ' + doc_names[res_id]) or '')
                email_addr = aliases[res_id]
                res[res_id] = formataddr((email_name, email_addr))
        left_ids = set(res_ids).difference(set(aliases.keys()))
        if left_ids:
            res.update(dict((res_id, default) for res_id in res_ids))
        return res

    @api.multi
    def message_get_email_values(self, notif_mail=None):
        """ Get specific notification email values to store on the notification
        mail_mail. Void method, inherit it to add custom values. """
        self.ensure_one()
        database_uuid = self.env['ir.config_parameter'].get_param('database.uuid')
        return {'headers': repr({
            'X-Odoo-Objects': "%s-%s" % (self._name, self.id),
            'X-Odoo-db-uuid': database_uuid
        })}

    @api.multi
    def message_get_recipient_values(self, notif_message=None, recipient_ids=None):
        """ Get specific notification recipient values to store on the notification
        mail_mail. Basic method just set the recipient partners as mail_mail
        recipients. Inherit this method to add custom behavior like using
        recipient email_to to bypass the recipint_ids heuristics in the
        mail sending mechanism. """
        return {
            'recipient_ids': [(4, pid) for pid in recipient_ids]
        }

    # ------------------------------------------------------
    # Mail gateway
    # ------------------------------------------------------

    @api.model
    def message_capable_models(self):
        """ Used by the plugin addon, based for plugin_outlook and others. """
        ret_dict = {}
        for model_name, model in self.env.iteritems():
            if hasattr(model, "message_process") and hasattr(model, "message_post"):
                ret_dict[model_name] = model._description
        return ret_dict

    def _message_find_partners(self, message, header_fields=['From']):
        """ Find partners related to some header fields of the message.

            :param string message: an email.message instance """
        s = ', '.join([tools.decode_smtp_header(message.get(h)) for h in header_fields if message.get(h)])
        return filter(lambda x: x, self._find_partner_from_emails(tools.email_split(s)))

    def _routing_warn(self, error_message, warn_suffix, message_id, route, raise_exception):
        """ Tools method used in message_route_verify: whether to log a warning or raise an error """
        full_message = _('Routing mail with Message-Id %s: route %s: %s') % (message_id, route, error_message)
        if raise_exception:
            raise ValueError(full_message)
        else:
            _logger.info(full_message + warn_suffix and '; %s' % warn_suffix or '')

    def _routing_create_bounce_email(self, email_from, body_html, message):
        bounce_to = tools.decode_message_header(message, 'Return-Path') or email_from
        bounce_mail_values = {
            'body_html': body_html,
            'subject': 'Re: %s' % message.get('subject'),
            'email_to': bounce_to,
            'auto_delete': True,
        }
        bounce_from = self.env['ir.mail_server']._get_default_bounce_address()
        if bounce_from:
            bounce_mail_values['email_from'] = 'MAILER-DAEMON <%s>' % bounce_from
        self.env['mail.mail'].create(bounce_mail_values).send()

    @api.model
    def message_route_verify(self, message, message_dict, route,
                             update_author=True, assert_model=True,
                             create_fallback=True, allow_private=False,
                             drop_alias=False):
        """ Verify route validity. Check and rules:
            1 - if thread_id -> check that document effectively exists; otherwise
                fallback on a message_new by resetting thread_id
            2 - check that message_update exists if thread_id is set; or at least
                that message_new exist
            [ - find author_id if udpate_author is set]
            3 - if there is an alias, check alias_contact:
                'followers' and thread_id:
                    check on target document that the author is in the followers
                'followers' and alias_parent_thread_id:
                    check on alias parent document that the author is in the
                    followers
                'partners': check that author_id id set

        :param message: an email.message instance
        :param message_dict: dictionary of values that will be given to
                             mail_message.create()
        :param route: route to check which is a tuple (model, thread_id,
                      custom_values, uid, alias)
        :param update_author: update message_dict['author_id']. TDE TODO: move me
        :param assert_model: if an error occurs, tell whether to raise an error
                             or just log a warning and try other processing or
                             invalidate route
        :param create_fallback: if the route aims at updating a record and that
                                record does not exists or does not support update
                                either fallback on creating a new record in the
                                same model or raise / warn
        :param allow_private: allow void model / thread_id routes, aka private
                              discussions
        """

        assert isinstance(route, (list, tuple)), 'A route should be a list or a tuple'
        assert len(route) == 5, 'A route should contain 5 elements: model, thread_id, custom_values, uid, alias record'

        message_id = message.get('Message-Id')
        email_from = tools.decode_message_header(message, 'From')
        author_id = message_dict.get('author_id')
        model, thread_id, alias = route[0], route[1], route[4]
        record_set = None

        _generic_bounce_body_html = """<div>
<p>Hello,</p>
<p>The following email sent to %s cannot be accepted because this is a private email address.
   Only allowed people can contact us at this address.</p>
</div><blockquote>%s</blockquote>""" % (message.get('to'), message_dict.get('body'))

        # Wrong model
        if model and model not in self.env:
            self._routing_warn(_('unknown target model %s') % model, '', message_id, route, assert_model)
            return ()

        # Private message
        if not model:
            # should not contain any thread_id
            if thread_id:
                self._routing_warn(_('posting a message without model should be with a null res_id (private message), received %s') % thread_id, _('resetting thread_id'), message_id, route, assert_model)
                thread_id = 0
            # should have a parent_id (only answers)
            if not message_dict.get('parent_id'):
                self._routing_warn(_('posting a message without model should be with a parent_id (private message)'), _('skipping'), message_id, route, assert_model)
                return False

        if model and thread_id:
            record_set = self.env[model].browse(thread_id)
        elif model:
            record_set = self.env[model]

        # Existing Document: check if exists and model accepts the mailgateway; if not, fallback on create if allowed
        if thread_id:
            if not record_set.exists() and create_fallback:
                self._routing_warn(_('reply to missing document (%s,%s), fall back on new document creation') % (model, thread_id), '', message_id, route, False)
                thread_id = None
            elif not hasattr(record_set, 'message_update') and create_fallback:
                self._routing_warn(_('model %s does not accept document update, fall back on document creation') % model, '', message_id, route, False)
                thread_id = None

            if not record_set.exists():
                self._routing_warn(_('reply to missing document (%s,%s)') % (model, thread_id), _('skipping'), message_id, route, assert_model)
                return False
            elif not hasattr(record_set, 'message_update'):
                self._routing_warn(_('model %s does not accept document update') % model, _('skipping'), message_id, route, assert_model)
                return False

        # New Document: check model accepts the mailgateway
        if not thread_id and model and not hasattr(record_set, 'message_new'):
            self._routing_warn(_('model %s does not accept document creation') % model, _('skipping'), message_id, route, assert_model)
            return False

        # Update message author if asked. We do it now because we need it for aliases (contact settings)
        if not author_id and update_author:
            author_ids = self.env['mail.thread']._find_partner_from_emails([email_from], res_model=model, res_id=thread_id)
            if author_ids:
                author_id = author_ids[0]
                message_dict['author_id'] = author_id

        # Alias: check alias_contact settings
        if alias and alias.alias_contact == 'followers' and (thread_id or alias.alias_parent_thread_id):
            if thread_id:
                obj = record_set[0]
            else:
                obj = self.env[alias.alias_parent_model_id.model].browse(alias.alias_parent_thread_id)
            accepted_partner_ids = list(
                set(partner.id for partner in obj.message_partner_ids) |
                set(partner.id for channel in obj.message_channel_ids for partner in channel.channel_partner_ids)
            )
            if not author_id or author_id not in accepted_partner_ids:
                self._routing_warn(_('alias %s restricted to internal followers') % alias.alias_name, _('skipping'), message_id, route, False)
                self._routing_create_bounce_email(email_from, _generic_bounce_body_html, message)
                return False
        elif alias and alias.alias_contact == 'partners' and not author_id:
            self._routing_warn(_('alias %s does not accept unknown author') % alias.alias_name, _('skipping'), message_id, route, False)
            self._routing_create_bounce_email(email_from, _generic_bounce_body_html, message)
            return False

        if not model and not thread_id and not alias and not allow_private:
            return False

        return (model, thread_id, route[2], route[3], None if drop_alias else route[4])

    @api.model
    def message_route(self, message, message_dict, model=None, thread_id=None, custom_values=None):
        """ Attempt to figure out the correct target model, thread_id,
        custom_values and user_id to use for an incoming message.
        Multiple values may be returned, if a message had multiple
        recipients matching existing mail.aliases, for example.

        The following heuristics are used, in this order:

         * if the message replies to an existing thread by having a Message-Id
           that matches an existing mail_message.message_id, we take the original
           message model/thread_id pair and ignore custom_value as no creation will
           take place
         * if the message replies to an existing thread by having In-Reply-To or
           References matching odoo model/thread_id Message-Id and if this thread
           has messages without message_id, take this model/thread_id pair and
           ignore custom_value as no creation will take place (6.1 compatibility)
         * look for a mail.alias entry matching the message recipients and use the
           corresponding model, thread_id, custom_values and user_id. This could
           lead to a thread update or creation depending on the alias
         * fallback on provided ``model``, ``thread_id`` and ``custom_values``
         * raise an exception as no route has been found

        :param string message: an email.message instance
        :param dict message_dict: dictionary holding parsed message variables
        :param string model: the fallback model to use if the message does not match
            any of the currently configured mail aliases (may be None if a matching
            alias is supposed to be present)
        :type dict custom_values: optional dictionary of default field values
            to pass to ``message_new`` if a new record needs to be created.
            Ignored if the thread record already exists, and also if a matching
            mail.alias was found (aliases define their own defaults)
        :param int thread_id: optional ID of the record/thread from ``model`` to
            which this mail should be attached. Only used if the message does not
            reply to an existing thread and does not match any mail alias.
        :return: list of routes [(model, thread_id, custom_values, user_id, alias)]

        :raises: ValueError, TypeError
        """
        if not isinstance(message, Message):
            raise TypeError('message must be an email.message.Message at this point')
        MailMessage = self.env['mail.message']
        Alias, dest_aliases = self.env['mail.alias'], self.env['mail.alias']
        bounce_alias = self.env['ir.config_parameter'].get_param("mail.bounce.alias")
        fallback_model = model

        # get email.message.Message variables for future processing
        local_hostname = socket.gethostname()
        message_id = message.get('Message-Id')

        # compute references to find if message is a reply to an existing thread
        references = tools.decode_message_header(message, 'References')
        in_reply_to = tools.decode_message_header(message, 'In-Reply-To').strip()
        thread_references = references or in_reply_to
        reply_match, reply_model, reply_thread_id, reply_hostname, reply_private = tools.email_references(thread_references)

        # author and recipients
        email_from = tools.decode_message_header(message, 'From')
        email_from_localpart = (tools.email_split(email_from) or [''])[0].split('@', 1)[0].lower()
        email_to = tools.decode_message_header(message, 'To')
        email_to_localpart = (tools.email_split(email_to) or [''])[0].split('@', 1)[0].lower()

        # Delivered-To is a safe bet in most modern MTAs, but we have to fallback on To + Cc values
        # for all the odd MTAs out there, as there is no standard header for the envelope's `rcpt_to` value.
        rcpt_tos = ','.join([
            tools.decode_message_header(message, 'Delivered-To'),
            tools.decode_message_header(message, 'To'),
            tools.decode_message_header(message, 'Cc'),
            tools.decode_message_header(message, 'Resent-To'),
            tools.decode_message_header(message, 'Resent-Cc')])
        rcpt_tos_localparts = [e.split('@')[0].lower() for e in tools.email_split(rcpt_tos)]

        # 0. Verify whether this is a bounced email and use it to collect bounce data and update notifications for customers
        if bounce_alias and bounce_alias in email_to_localpart:
            # Bounce regex: typical form of bounce is bounce_alias+128-crm.lead-34@domain
            # group(1) = the mail ID; group(2) = the model (if any); group(3) = the record ID
            bounce_re = re.compile("%s\+(\d+)-?([\w.]+)?-?(\d+)?" % re.escape(bounce_alias), re.UNICODE)
            bounce_match = bounce_re.search(email_to)

            if bounce_match:
                bounced_mail_id, bounced_model, bounced_thread_id = bounce_match.group(1), bounce_match.group(2), bounce_match.group(3)

                email_part = next((part for part in message.walk() if part.get_content_type() == 'message/rfc822'), None)
                dsn_part = next((part for part in message.walk() if part.get_content_type() == 'message/delivery-status'), None)

                partners, partner_address = self.env['res.partner'], False
                if dsn_part and len(dsn_part.get_payload()) > 1:
                    dsn = dsn_part.get_payload()[1]
                    final_recipient_data = tools.decode_message_header(dsn, 'Final-Recipient')
                    partner_address = final_recipient_data.split(';', 1)[1].strip()
                    if partner_address:
                        partners = partners.sudo().search([('email', 'like', partner_address)])
                        for partner in partners:
                            partner.message_receive_bounce(partner_address, partner, mail_id=bounced_mail_id)

                mail_message = self.env['mail.message']
                if email_part:
                    email = email_part.get_payload()[0]
                    bounced_message_id = tools.mail_header_msgid_re.findall(tools.decode_message_header(email, 'Message-Id'))
                    mail_message = MailMessage.sudo().search([('message_id', 'in', bounced_message_id)])

                if partners and mail_message:
                    notifications = self.env['mail.notification'].sudo().search([
                        ('mail_message_id', '=', mail_message.id),
                        ('res_partner_id', 'in', partners.ids)])
                    notifications.write({
                        'email_status': 'bounce'
                    })

                if bounced_model in self.env and hasattr(self.env[bounced_model], 'message_receive_bounce') and bounced_thread_id:
                    self.env[bounced_model].browse(int(bounced_thread_id)).message_receive_bounce(partner_address, partners, mail_id=bounced_mail_id)

                _logger.info('Routing mail from %s to %s with Message-Id %s: bounced mail from mail %s, model: %s, thread_id: %s: dest %s (partner %s)',
                             email_from, email_to, message_id, bounced_mail_id, bounced_model, bounced_thread_id, partner_address, partners)
                return []

        # 0. First check if this is a bounce message or not.
        #    See http://datatracker.ietf.org/doc/rfc3462/?include_text=1
        #    As all MTA does not respect this RFC (googlemail is one of them),
        #    we also need to verify if the message come from "mailer-daemon"
        if message.get_content_type() == 'multipart/report' or email_from_localpart == 'mailer-daemon':
            _logger.info('Routing mail with Message-Id %s: not routing bounce email from %s to %s',
                         message_id, email_from, email_to)
            return []

        # 1. Check if message is a reply on a thread
        msg_references = [ref for ref in tools.mail_header_msgid_re.findall(thread_references) if 'reply_to' not in ref]
        mail_messages = MailMessage.sudo().search([('message_id', 'in', msg_references)], limit=1)
        is_a_reply = bool(mail_messages)

        # 1.1 Handle forward to an alias with a different model: do not consider it as a reply
        if reply_model and reply_thread_id:
            other_alias = Alias.search([
                '&',
                ('alias_name', '!=', False),
                ('alias_name', '=', email_to_localpart)
            ])
            if other_alias and other_alias.alias_model_id.model != reply_model:
                is_a_reply = False

        if is_a_reply:
            model, thread_id = mail_messages.model, mail_messages.res_id
            if not reply_private:  # TDE note: not sure why private mode as no alias search, copying existing behavior
                dest_aliases = Alias.search([('alias_name', 'in', rcpt_tos_localparts)], limit=1)

            route = self.message_route_verify(
                message, message_dict,
                (model, thread_id, custom_values, self._uid, dest_aliases),
                update_author=True, assert_model=reply_private, create_fallback=True,
                allow_private=reply_private, drop_alias=True)
            if route:
                _logger.info(
                    'Routing mail from %s to %s with Message-Id %s: direct reply to msg: model: %s, thread_id: %s, custom_values: %s, uid: %s',
                    email_from, email_to, message_id, model, thread_id, custom_values, self._uid)
                return [route]
            elif route is False:
                return []

        # 2. Look for a matching mail.alias entry
        if rcpt_tos_localparts:
            # no route found for a matching reference (or reply), so parent is invalid
            message_dict.pop('parent_id', None)
            dest_aliases = Alias.search([('alias_name', 'in', rcpt_tos_localparts)])
            if dest_aliases:
                routes = []
                for alias in dest_aliases:
                    user_id = alias.alias_user_id.id
                    if not user_id:
                        # TDE note: this could cause crashes, because no clue that the user
                        # that send the email has the right to create or modify a new document
                        # Fallback on user_id = uid
                        # Note: recognized partners will be added as followers anyway
                        # user_id = self._message_find_user_id(message)
                        user_id = self._uid
                        _logger.info('No matching user_id for the alias %s', alias.alias_name)
                    route = (alias.alias_model_id.model, alias.alias_force_thread_id, safe_eval(alias.alias_defaults), user_id, alias)
                    route = self.message_route_verify(
                        message, message_dict, route,
                        update_author=True, assert_model=True, create_fallback=True)
                    if route:
                        _logger.info(
                            'Routing mail from %s to %s with Message-Id %s: direct alias match: %r',
                            email_from, email_to, message_id, route)
                        routes.append(route)
                return routes

        # 5. Fallback to the provided parameters, if they work
        if fallback_model:
            # no route found for a matching reference (or reply), so parent is invalid
            message_dict.pop('parent_id', None)
            route = self.message_route_verify(
                message, message_dict,
                (fallback_model, thread_id, custom_values, self._uid, None),
                update_author=True, assert_model=True)
            if route:
                _logger.info(
                    'Routing mail from %s to %s with Message-Id %s: fallback to model:%s, thread_id:%s, custom_values:%s, uid:%s',
                    email_from, email_to, message_id, fallback_model, thread_id, custom_values, self._uid)
                return [route]

        # ValueError if no routes found and if no bounce occured
        raise ValueError(
            'No possible route found for incoming message from %s to %s (Message-Id %s:). '
            'Create an appropriate mail.alias or force the destination model.' %
            (email_from, email_to, message_id)
        )

    @api.model
    def message_route_process(self, message, message_dict, routes):
        self = self.with_context(attachments_mime_plainxml=True) # import XML attachments as text
        # postpone setting message_dict.partner_ids after message_post, to avoid double notifications
        partner_ids = message_dict.pop('partner_ids', [])
        thread_id = False
        for model, thread_id, custom_values, user_id, alias in routes or ():
            if model:
                Model = self.env[model]
                if not (thread_id and hasattr(Model, 'message_update') or hasattr(Model, 'message_new')):
                    raise ValueError(
                        "Undeliverable mail with Message-Id %s, model %s does not accept incoming emails" %
                        (message_dict['message_id'], model)
                    )

                # disabled subscriptions during message_new/update to avoid having the system user running the
                # email gateway become a follower of all inbound messages
                MessageModel = Model.sudo(user_id).with_context(mail_create_nosubscribe=True, mail_create_nolog=True)
                if thread_id and hasattr(MessageModel, 'message_update'):
                    MessageModel.browse(thread_id).message_update(message_dict)
                else:
                    # if a new thread is created, parent is irrelevant
                    message_dict.pop('parent_id', None)
                    thread_id = MessageModel.message_new(message_dict, custom_values)
            else:
                if thread_id:
                    raise ValueError("Posting a message without model should be with a null res_id, to create a private message.")
                Model = self.env['mail.thread']
            if not hasattr(Model, 'message_post'):
                Model = self.env['mail.thread'].with_context(thread_model=model)
            internal = message_dict.pop('internal', False)
            new_msg = Model.browse(thread_id).message_post(subtype=internal and 'mail.mt_note' or 'mail.mt_comment', **message_dict)

            if partner_ids:
                # postponed after message_post, because this is an external message and we don't want to create
                # duplicate emails due to notifications
                new_msg.write({'partner_ids': partner_ids})
        return thread_id

    @api.model
    def message_process(self, model, message, custom_values=None,
                        save_original=False, strip_attachments=False,
                        thread_id=None):
        """ Process an incoming RFC2822 email message, relying on
            ``mail.message.parse()`` for the parsing operation,
            and ``message_route()`` to figure out the target model.

            Once the target model is known, its ``message_new`` method
            is called with the new message (if the thread record did not exist)
            or its ``message_update`` method (if it did).

            There is a special case where the target model is False: a reply
            to a private message. In this case, we skip the message_new /
            message_update step, to just post a new message using mail_thread
            message_post.

           :param string model: the fallback model to use if the message
               does not match any of the currently configured mail aliases
               (may be None if a matching alias is supposed to be present)
           :param message: source of the RFC2822 message
           :type message: string or xmlrpclib.Binary
           :type dict custom_values: optional dictionary of field values
                to pass to ``message_new`` if a new record needs to be created.
                Ignored if the thread record already exists, and also if a
                matching mail.alias was found (aliases define their own defaults)
           :param bool save_original: whether to keep a copy of the original
                email source attached to the message after it is imported.
           :param bool strip_attachments: whether to strip all attachments
                before processing the message, in order to save some space.
           :param int thread_id: optional ID of the record/thread from ``model``
               to which this mail should be attached. When provided, this
               overrides the automatic detection based on the message
               headers.
        """
        # extract message bytes - we are forced to pass the message as binary because
        # we don't know its encoding until we parse its headers and hence can't
        # convert it to utf-8 for transport between the mailgate script and here.
        if isinstance(message, xmlrpclib.Binary):
            message = str(message.data)
        # Warning: message_from_string doesn't always work correctly on unicode,
        # we must use utf-8 strings here :-(
        if isinstance(message, unicode):
            message = message.encode('utf-8')
        msg_txt = email.message_from_string(message)

        # parse the message, verify we are not in a loop by checking message_id is not duplicated
        msg = self.message_parse(msg_txt, save_original=save_original)
        if strip_attachments:
            msg.pop('attachments', None)

        if msg.get('message_id'):   # should always be True as message_parse generate one if missing
            existing_msg_ids = self.env['mail.message'].search([('message_id', '=', msg.get('message_id'))])
            if existing_msg_ids:
                _logger.info('Ignored mail from %s to %s with Message-Id %s: found duplicated Message-Id during processing',
                                msg.get('from'), msg.get('to'), msg.get('message_id'))
                return False

        # find possible routes for the message
        routes = self.message_route(msg_txt, msg, model, thread_id, custom_values)
        thread_id = self.message_route_process(msg_txt, msg, routes)
        return thread_id

    @api.model
    def message_new(self, msg_dict, custom_values=None):
        """Called by ``message_process`` when a new message is received
           for a given thread model, if the message did not belong to
           an existing thread.
           The default behavior is to create a new record of the corresponding
           model (based on some very basic info extracted from the message).
           Additional behavior may be implemented by overriding this method.

           :param dict msg_dict: a map containing the email details and
                                 attachments. See ``message_process`` and
                                ``mail.message.parse`` for details.
           :param dict custom_values: optional dictionary of additional
                                      field values to pass to create()
                                      when creating the new thread record.
                                      Be careful, these values may override
                                      any other values coming from the message.
           :param dict context: if a ``thread_model`` value is present
                                in the context, its value will be used
                                to determine the model of the record
                                to create (instead of the current model).
           :rtype: int
           :return: the id of the newly created thread object
        """
        data = {}
        if isinstance(custom_values, dict):
            data = custom_values.copy()
        model = self._context.get('thread_model') or self._name
        RecordModel = self.env[model]
        fields = RecordModel.fields_get()
        name_field = RecordModel._rec_name or 'name'
        if name_field in fields and not data.get('name'):
            data[name_field] = msg_dict.get('subject', '')
        res = RecordModel.create(data)
        return res.id

    @api.multi
    def message_update(self, msg_dict, update_vals=None):
        """Called by ``message_process`` when a new message is received
           for an existing thread. The default behavior is to update the record
           with update_vals taken from the incoming email.
           Additional behavior may be implemented by overriding this
           method.
           :param dict msg_dict: a map containing the email details and
                               attachments. See ``message_process`` and
                               ``mail.message.parse()`` for details.
           :param dict update_vals: a dict containing values to update records
                              given their ids; if the dict is None or is
                              void, no write operation is performed.
        """
        if update_vals:
            self.write(update_vals)
        return True

    @api.multi
    def message_receive_bounce(self, email, partner, mail_id=None):
        """Called by ``message_process`` when a bounce email (such as Undelivered
        Mail Returned to Sender) is received for an existing thread. The default
        behavior is to check is an integer  ``message_bounce`` column exists.
        If it is the case, its content is incremented.

        :param mail_id: ID of the sent email that bounced. It may not exist anymore
                        but it could be usefull if the information was kept. This is
                        used notably in mass mailing.
        :param RecordSet partner: partner matching the bounced email address, if any
        :param string email: email that caused the bounce """
        if 'message_bounce' in self._fields:
            for record in self:
                record.message_bounce = record.message_bounce + 1

    def _message_extract_payload_postprocess(self, message, body, attachments):
        """ Perform some cleaning / postprocess in the body and attachments
        extracted from the email. Note that this processing is specific to the
        mail module, and should not contain security or generic html cleaning.
<<<<<<< HEAD
        Indeed those aspects should be covered by the html_sanitize method
        located in tools. """
=======
        Indeed those aspects should be covered by html_email_clean and
        html_sanitize methods located in tools. """
        if not body:
            return body, attachments
>>>>>>> 6d2bf44f
        root = lxml.html.fromstring(body)
        postprocessed = False
        to_remove = []
        for node in root.iter():
            if 'o_mail_notification' in (node.get('class') or '') or 'o_mail_notification' in (node.get('summary') or ''):
                postprocessed = True
                if node.getparent() is not None:
                    to_remove.append(node)
            if node.tag == 'img' and node.get('src', '').startswith('cid:'):
                cid = node.get('src').split(':', 1)[1]
                related_attachment = [attach for attach in attachments if attach[2] and attach[2].get('cid') == cid]
                if related_attachment:
                    node.set('data-filename', related_attachment[0][0])
                    postprocessed = True

        for node in to_remove:
            node.getparent().remove(node)
        if postprocessed:
            body = etree.tostring(root, pretty_print=False, encoding='UTF-8')
        return body, attachments

    def _message_extract_payload(self, message, save_original=False):
        """Extract body as HTML and attachments from the mail message"""
        attachments = []
        body = u''
        if save_original:
            attachments.append(self._Attachment('original_email.eml', message.as_string(), {}))

        # Be careful, content-type may contain tricky content like in the
        # following example so test the MIME type with startswith()
        #
        # Content-Type: multipart/related;
        #   boundary="_004_3f1e4da175f349248b8d43cdeb9866f1AMSPR06MB343eurprd06pro_";
        #   type="text/html"
        if message.get_content_maintype() == 'text':
            encoding = message.get_content_charset()
            body = message.get_payload(decode=True)
            body = tools.ustr(body, encoding, errors='replace')
            if message.get_content_type() == 'text/plain':
                # text/plain -> <pre/>
                body = tools.append_content_to_html(u'', body, preserve=True)
        else:
            alternative = False
            mixed = False
            html = u''
            for part in message.walk():
                if part.get_content_type() == 'multipart/alternative':
                    alternative = True
                if part.get_content_type() == 'multipart/mixed':
                    mixed = True
                if part.get_content_maintype() == 'multipart':
                    continue  # skip container
                # part.get_filename returns decoded value if able to decode, coded otherwise.
                # original get_filename is not able to decode iso-8859-1 (for instance).
                # therefore, iso encoded attachements are not able to be decoded properly with get_filename
                # code here partially copy the original get_filename method, but handle more encoding
                filename = part.get_param('filename', None, 'content-disposition')
                if not filename:
                    filename = part.get_param('name', None)
                if filename:
                    if isinstance(filename, tuple):
                        # RFC2231
                        filename = email.utils.collapse_rfc2231_value(filename).strip()
                    else:
                        filename = tools.decode_smtp_header(filename)
                encoding = part.get_content_charset()  # None if attachment

                # 0) Inline Attachments -> attachments, with a third part in the tuple to match cid / attachment
                if filename and part.get('content-id'):
                    inner_cid = part.get('content-id').strip('><')
                    attachments.append(self._Attachment(filename, part.get_payload(decode=True), {'cid': inner_cid}))
                    continue
                # 1) Explicit Attachments -> attachments
                if filename or part.get('content-disposition', '').strip().startswith('attachment'):
                    attachments.append(self._Attachment(filename or 'attachment', part.get_payload(decode=True), {}))
                    continue
                # 2) text/plain -> <pre/>
                if part.get_content_type() == 'text/plain' and (not alternative or not body):
                    body = tools.append_content_to_html(body, tools.ustr(part.get_payload(decode=True),
                                                                         encoding, errors='replace'), preserve=True)
                # 3) text/html -> raw
                elif part.get_content_type() == 'text/html':
                    # mutlipart/alternative have one text and a html part, keep only the second
                    # mixed allows several html parts, append html content
                    append_content = not alternative or (html and mixed)
                    html = tools.ustr(part.get_payload(decode=True), encoding, errors='replace')
                    if not append_content:
                        body = html
                    else:
                        body = tools.append_content_to_html(body, html, plaintext=False)
                # 4) Anything else -> attachment
                else:
                    attachments.append(self._Attachment(filename or 'attachment', part.get_payload(decode=True), {}))

        body, attachments = self._message_extract_payload_postprocess(message, body, attachments)
        return body, attachments

    @api.model
    def message_parse(self, message, save_original=False):
        """Parses a string or email.message.Message representing an
           RFC-2822 email, and returns a generic dict holding the
           message details.

           :param message: the message to parse
           :type message: email.message.Message | string | unicode
           :param bool save_original: whether the returned dict
               should include an ``original`` attachment containing
               the source of the message
           :rtype: dict
           :return: A dict with the following structure, where each
                    field may not be present if missing in original
                    message::

                    { 'message_id': msg_id,
                      'subject': subject,
                      'from': from,
                      'to': to,
                      'cc': cc,
                      'body': unified_body,
                      'attachments': [('file1', 'bytes'),
                                      ('file2', 'bytes')}
                    }
        """
        msg_dict = {
            'message_type': 'email',
        }
        if not isinstance(message, Message):
            if isinstance(message, unicode):
                # Warning: message_from_string doesn't always work correctly on unicode,
                # we must use utf-8 strings here :-(
                message = message.encode('utf-8')
            message = email.message_from_string(message)

        message_id = message['message-id']
        if not message_id:
            # Very unusual situation, be we should be fault-tolerant here
            message_id = "<%s@localhost>" % time.time()
            _logger.debug('Parsing Message without message-id, generating a random one: %s', message_id)
        msg_dict['message_id'] = message_id

        if message.get('Subject'):
            msg_dict['subject'] = tools.decode_smtp_header(message.get('Subject'))

        # Envelope fields not stored in mail.message but made available for message_new()
        msg_dict['from'] = tools.decode_smtp_header(message.get('from'))
        msg_dict['to'] = tools.decode_smtp_header(message.get('to'))
        msg_dict['cc'] = tools.decode_smtp_header(message.get('cc'))
        msg_dict['email_from'] = tools.decode_smtp_header(message.get('from'))
        partner_ids = self._message_find_partners(message, ['To', 'Cc'])
        msg_dict['partner_ids'] = [(4, partner_id) for partner_id in partner_ids]

        if message.get('Date'):
            try:
                date_hdr = tools.decode_smtp_header(message.get('Date'))
                parsed_date = dateutil.parser.parse(date_hdr, fuzzy=True)
                if parsed_date.utcoffset() is None:
                    # naive datetime, so we arbitrarily decide to make it
                    # UTC, there's no better choice. Should not happen,
                    # as RFC2822 requires timezone offset in Date headers.
                    stored_date = parsed_date.replace(tzinfo=pytz.utc)
                else:
                    stored_date = parsed_date.astimezone(tz=pytz.utc)
            except Exception:
                _logger.info('Failed to parse Date header %r in incoming mail '
                                'with message-id %r, assuming current date/time.',
                                message.get('Date'), message_id)
                stored_date = datetime.datetime.now()
            msg_dict['date'] = stored_date.strftime(tools.DEFAULT_SERVER_DATETIME_FORMAT)

        if message.get('In-Reply-To'):
            parent_ids = self.env['mail.message'].search([('message_id', '=', tools.decode_smtp_header(message['In-Reply-To'].strip()))], limit=1)
            if parent_ids:
                msg_dict['parent_id'] = parent_ids.id
                msg_dict['internal'] = parent_ids.subtype_id and parent_ids.subtype_id.internal or False

        if message.get('References') and 'parent_id' not in msg_dict:
            msg_list = tools.mail_header_msgid_re.findall(tools.decode_smtp_header(message['References']))
            parent_ids = self.env['mail.message'].search([('message_id', 'in', [x.strip() for x in msg_list])], limit=1)
            if parent_ids:
                msg_dict['parent_id'] = parent_ids.id
                msg_dict['internal'] = parent_ids.subtype_id and parent_ids.subtype_id.internal or False

        msg_dict['body'], msg_dict['attachments'] = self._message_extract_payload(message, save_original=save_original)
        return msg_dict

    #------------------------------------------------------
    # Note specific
    #------------------------------------------------------

    @api.multi
    def _message_add_suggested_recipient(self, result, partner=None, email=None, reason=''):
        """ Called by message_get_suggested_recipients, to add a suggested
            recipient in the result dictionary. The form is :
                partner_id, partner_name<partner_email> or partner_name, reason """
        self.ensure_one()
        if email and not partner:
            # get partner info from email
            partner_info = self.message_partner_info_from_emails([email])[0]
            if partner_info.get('partner_id'):
                partner = self.env['res.partner'].sudo().browse([partner_info['partner_id']])[0]
        if email and email in [val[1] for val in result[self.ids[0]]]:  # already existing email -> skip
            return result
        if partner and partner in self.message_partner_ids:  # recipient already in the followers -> skip
            return result
        if partner and partner.id in [val[0] for val in result[self.ids[0]]]:  # already existing partner ID -> skip
            return result
        if partner and partner.email:  # complete profile: id, name <email>
            result[self.ids[0]].append((partner.id, '%s<%s>' % (partner.name, partner.email), reason))
        elif partner:  # incomplete profile: id, name
            result[self.ids[0]].append((partner.id, '%s' % (partner.name), reason))
        else:  # unknown partner, we are probably managing an email address
            result[self.ids[0]].append((False, email, reason))
        return result

    @api.multi
    def message_get_suggested_recipients(self):
        """ Returns suggested recipients for ids. Those are a list of
        tuple (partner_id, partner_name, reason), to be managed by Chatter. """
        result = dict((res_id, []) for res_id in self.ids)
        if 'user_id' in self._fields:
            for obj in self.sudo():  # SUPERUSER because of a read on res.users that would crash otherwise
                if not obj.user_id or not obj.user_id.partner_id:
                    continue
                obj._message_add_suggested_recipient(result, partner=obj.user_id.partner_id, reason=self._fields['user_id'].string)
        return result

    @api.multi
    def _find_partner_from_emails(self, emails, res_model=None, res_id=None, check_followers=True, force_create=False, exclude_aliases=True):
        """ Utility method to find partners from email addresses. The rules are :
            1 - check in document (model | self, id) followers
            2 - try to find a matching partner that is also an user
            3 - try to find a matching partner
            4 - create a new one if force_create = True

            :param list emails: list of email addresses
            :param string model: model to fetch related record; by default self
                is used.
            :param boolean check_followers: check in document followers
            :param boolean force_create: create a new partner if not found
            :param boolean exclude_aliases: do not try to find a partner that could match an alias. Normally aliases
                                            should not be used as partner emails but it could be the case due to some
                                            strange manipulation
        """
        if res_model is None:
            res_model = self._name
        if res_id is None and self.ids:
            res_id = self.ids[0]
        followers = self.env['res.partner']
        if res_model and res_id:
            record = self.env[res_model].browse(res_id)
            if hasattr(record, 'message_partner_ids'):
                followers = record.message_partner_ids

        Partner = self.env['res.partner'].sudo()
        Users = self.env['res.users'].sudo()
        partner_ids = []

        for contact in emails:
            partner_id = False
            email_address = tools.email_split(contact)
            if not email_address:
                partner_ids.append(partner_id)
                continue
            if exclude_aliases and self.env['mail.alias'].search([('alias_name', 'ilike', email_address)], limit=1):
                partner_ids.append(partner_id)
                continue

            email_address = email_address[0]
            # first try: check in document's followers
            partner_id = next((partner.id for partner in followers if partner.email == email_address), False)

            # second try: check in partners that are also users
            # Escape special SQL characters in email_address to avoid invalid matches
            email_address = (email_address.replace('\\', '\\\\').replace('%', '\\%').replace('_', '\\_'))
            email_brackets = "<%s>" % email_address
            if not partner_id:
                # exact, case-insensitive match
                partners = Users.search([('email', '=ilike', email_address)], limit=1).mapped('partner_id')
                if not partners:
                    # if no match with addr-spec, attempt substring match within name-addr pair
                    partners = Users.search([('email', 'ilike', email_brackets)], limit=1).mapped('partner_id')
                partner_id = partners.id
            # third try: check in partners
            if not partner_id:
                # exact, case-insensitive match
                partners = Partner.search([('email', '=ilike', email_address)], limit=1)
                if not partners:
                    # if no match with addr-spec, attempt substring match within name-addr pair
                    partners = Partner.search([('email', 'ilike', email_brackets)], limit=1)
                partner_id = partners.id
            if not partner_id and force_create:
                partner_id = self.env['res.partner'].name_create(contact)[0]
            partner_ids.append(partner_id)
        return partner_ids

    @api.multi
    def message_partner_info_from_emails(self, emails, link_mail=False):
        """ Convert a list of emails into a list partner_ids and a list
            new_partner_ids. The return value is non conventional because
            it is meant to be used by the mail widget.

            :return dict: partner_ids and new_partner_ids """
        self.ensure_one()
        MailMessage = self.env['mail.message'].sudo()
        partner_ids = self._find_partner_from_emails(emails)
        result = list()
        for idx in range(len(emails)):
            email_address = emails[idx]
            partner_id = partner_ids[idx]
            partner_info = {'full_name': email_address, 'partner_id': partner_id}
            result.append(partner_info)
            # link mail with this from mail to the new partner id
            if link_mail and partner_info['partner_id']:
                # Escape special SQL characters in email_address to avoid invalid matches
                email_address = (email_address.replace('\\', '\\\\').replace('%', '\\%').replace('_', '\\_'))
                email_brackets = "<%s>" % email_address
                MailMessage.search([
                    '|',
                    ('email_from', '=ilike', email_address),
                    ('email_from', 'ilike', email_brackets),
                    ('author_id', '=', False)
                ]).write({'author_id': partner_info['partner_id']})
        return result

    def _message_preprocess_attachments(self, attachments, attachment_ids, attach_model, attach_res_id):
        """ Preprocess attachments for mail_thread.message_post() or mail_mail.create().

        :param list attachments: list of attachment tuples in the form ``(name,content)``,
                                 where content is NOT base64 encoded
        :param list attachment_ids: a list of attachment ids, not in tomany command form
        :param str attach_model: the model of the attachments parent record
        :param integer attach_res_id: the id of the attachments parent record
        """
        return self._message_post_process_attachments(attachments, attachment_ids, {'model': attach_model, 'res_id': attach_res_id})

    def _message_post_process_attachments(self, attachments, attachment_ids, message_data):
        IrAttachment = self.env['ir.attachment']
        m2m_attachment_ids = []
        cid_mapping = {}
        fname_mapping = {}
        if attachment_ids:
            filtered_attachment_ids = self.env['ir.attachment'].sudo().search([
                ('res_model', '=', 'mail.compose.message'),
                ('create_uid', '=', self._uid),
                ('id', 'in', attachment_ids)])
            if filtered_attachment_ids:
                filtered_attachment_ids.write({'res_model': message_data['model'], 'res_id': message_data['res_id']})
            m2m_attachment_ids += [(4, id) for id in attachment_ids]
        # Handle attachments parameter, that is a dictionary of attachments
        for attachment in attachments:
            cid = False
            if len(attachment) == 2:
                name, content = attachment
            elif len(attachment) == 3:
                name, content, info = attachment
                cid = info and info.get('cid')
            else:
                continue
            if isinstance(content, unicode):
                content = content.encode('utf-8')
            data_attach = {
                'name': name,
                'datas': base64.b64encode(str(content)),
                'type': 'binary',
                'datas_fname': name,
                'description': name,
                'res_model': message_data['model'],
                'res_id': message_data['res_id'],
            }
            new_attachment = IrAttachment.create(data_attach)
            m2m_attachment_ids.append((4, new_attachment.id))
            if cid:
                cid_mapping[cid] = new_attachment
            fname_mapping[name] = new_attachment

        if cid_mapping and message_data.get('body'):
            root = lxml.html.fromstring(tools.ustr(message_data['body']))
            postprocessed = False
            for node in root.iter('img'):
                if node.get('src', '').startswith('cid:'):
                    cid = node.get('src').split('cid:')[1]
                    attachment = cid_mapping.get(cid)
                    if not attachment:
                        attachment = fname_mapping.get(node.get('data-filename'), '')
                    if attachment:
                        node.set('src', '/web/image/%s' % attachment.id)
                        postprocessed = True
            if postprocessed:
                body = lxml.html.tostring(root, pretty_print=False, encoding='UTF-8')
                message_data['body'] = body

        return m2m_attachment_ids

    @api.multi
    @api.returns('self', lambda value: value.id)
    def message_post(self, body='', subject=None, message_type='notification',
                     subtype=None, parent_id=False, attachments=None,
                     content_subtype='html', **kwargs):
        """ Post a new message in an existing thread, returning the new
            mail.message ID.
            :param int thread_id: thread ID to post into, or list with one ID;
                if False/0, mail.message model will also be set as False
            :param str body: body of the message, usually raw HTML that will
                be sanitized
            :param str type: see mail_message.type field
            :param str content_subtype:: if plaintext: convert body into html
            :param int parent_id: handle reply to a previous message by adding the
                parent partners to the message in case of private discussion
            :param tuple(str,str) attachments or list id: list of attachment tuples in the form
                ``(name,content)``, where content is NOT base64 encoded
            Extra keyword arguments will be used as default column values for the
            new mail.message record. Special cases:
                - attachment_ids: supposed not attached to any document; attach them
                    to the related document. Should only be set by Chatter.
            :return int: ID of newly created mail.message
        """
        if attachments is None:
            attachments = {}
        if self.ids and not self.ensure_one():
            raise exceptions.Warning(_('Invalid record set: should be called as model (without records) or on single-record recordset'))

        # if we're processing a message directly coming from the gateway, the destination model was
        # set in the context.
        model = False
        if self.ids:
            self.ensure_one()
            model = self._context.get('thread_model', False) if self._name == 'mail.thread' else self._name
            if model and model != self._name and hasattr(self.env[model], 'message_post'):
                RecordModel = self.env[model].with_context(thread_model=None)  # TDE: was removing the key ?
                return RecordModel.browse(self.ids).message_post(
                    body=body, subject=subject, message_type=message_type,
                    subtype=subtype, parent_id=parent_id, attachments=attachments,
                    content_subtype=content_subtype, **kwargs)

        # 0: Find the message's author, because we need it for private discussion
        author_id = kwargs.get('author_id')
        if author_id is None:  # keep False values
            author_id = self.env['mail.message']._get_default_author().id

        # 1: Handle content subtype: if plaintext, converto into HTML
        if content_subtype == 'plaintext':
            body = tools.plaintext2html(body)

        # 2: Private message: add recipients (recipients and author of parent message) - current author
        #   + legacy-code management (! we manage only 4 and 6 commands)
        partner_ids = set()
        kwargs_partner_ids = kwargs.pop('partner_ids', [])
        for partner_id in kwargs_partner_ids:
            if isinstance(partner_id, (list, tuple)) and partner_id[0] == 4 and len(partner_id) == 2:
                partner_ids.add(partner_id[1])
            if isinstance(partner_id, (list, tuple)) and partner_id[0] == 6 and len(partner_id) == 3:
                partner_ids |= set(partner_id[2])
            elif isinstance(partner_id, (int, long)):
                partner_ids.add(partner_id)
            else:
                pass  # we do not manage anything else
        if parent_id and not model:
            parent_message = self.env['mail.message'].browse(parent_id)
            private_followers = set([partner.id for partner in parent_message.partner_ids])
            if parent_message.author_id:
                private_followers.add(parent_message.author_id.id)
            private_followers -= set([author_id])
            partner_ids |= private_followers

        # 4: mail.message.subtype
        subtype_id = kwargs.get('subtype_id', False)
        if not subtype_id:
            subtype = subtype or 'mt_note'
            if '.' not in subtype:
                subtype = 'mail.%s' % subtype
            subtype_id = self.env['ir.model.data'].xmlid_to_res_id(subtype)

        # automatically subscribe recipients if asked to
        if self._context.get('mail_post_autofollow') and self.ids and partner_ids:
            partner_to_subscribe = partner_ids
            if self._context.get('mail_post_autofollow_partner_ids'):
                partner_to_subscribe = filter(lambda item: item in self._context.get('mail_post_autofollow_partner_ids'), partner_ids)
            self.message_subscribe(list(partner_to_subscribe), force=False)

        # _mail_flat_thread: automatically set free messages to the first posted message
        MailMessage = self.env['mail.message']
        if self._mail_flat_thread and model and not parent_id and self.ids:
            messages = MailMessage.search(['&', ('res_id', '=', self.ids[0]), ('model', '=', model), ('message_type', '=', 'email')], order="id ASC", limit=1)
            if not messages:
                messages = MailMessage.search(['&', ('res_id', '=', self.ids[0]), ('model', '=', model)], order="id ASC", limit=1)
            parent_id = messages and messages[0].id or False
        # we want to set a parent: force to set the parent_id to the oldest ancestor, to avoid having more than 1 level of thread
        elif parent_id:
            messages = MailMessage.sudo().search([('id', '=', parent_id), ('parent_id', '!=', False)], limit=1)
            # avoid loops when finding ancestors
            processed_list = []
            if messages:
                message = messages[0]
                while (message.parent_id and message.parent_id.id not in processed_list):
                    processed_list.append(message.parent_id.id)
                    message = message.parent_id
                parent_id = message.id

        values = kwargs
        values.update({
            'author_id': author_id,
            'model': model,
            'res_id': model and self.ids[0] or False,
            'body': body,
            'subject': subject or False,
            'message_type': message_type,
            'parent_id': parent_id,
            'subtype_id': subtype_id,
            'partner_ids': [(4, pid) for pid in partner_ids],
        })

        # 3. Attachments
        #   - HACK TDE FIXME: Chatter: attachments linked to the document (not done JS-side), load the message
        attachment_ids = self._message_post_process_attachments(attachments, kwargs.pop('attachment_ids', []), values)
        values['attachment_ids'] = attachment_ids

        # Avoid warnings about non-existing fields
        for x in ('from', 'to', 'cc'):
            values.pop(x, None)

        # Post the message
        new_message = MailMessage.create(values)

        # Post-process: subscribe author, update message_last_post
        # Note: the message_last_post mechanism is no longer used.  This
        # will be removed in a later version.
        if (self._context.get('mail_save_message_last_post') and
                model and model != 'mail.thread' and self.ids and subtype_id):
            subtype_rec = self.env['mail.message.subtype'].sudo().browse(subtype_id)
            if not subtype_rec.internal:
                # done with SUPERUSER_ID, because on some models users can post only with read access, not necessarily write access
                self.sudo().write({'message_last_post': fields.Datetime.now()})
        if new_message.author_id and model and self.ids and message_type != 'notification' and not self._context.get('mail_create_nosubscribe'):
            self.message_subscribe([new_message.author_id.id], force=False)
        return new_message

    @api.multi
    def message_post_with_view(self, views_or_xmlid, **kwargs):
        """ Helper method to send a mail / post a message using a view_id to
        render using the ir.qweb engine. This method is stand alone, because
        there is nothing in template and composer that allows to handle
        views in batch. This method should probably disappear when templates
        handle ir ui views. """
        values = kwargs.pop('values', None) or dict()
        try:
            from odoo.addons.website.models.website import slug
            values['slug'] = slug
        except ImportError:
            values['slug'] = lambda self: self.id
        if isinstance(views_or_xmlid, basestring):
            views = self.env.ref(views_or_xmlid, raise_if_not_found=False)
        else:
            views = views_or_xmlid
        if not views:
            return
        for record in self:
            values['object'] = record
            rendered_template = views.render(values, engine='ir.qweb')
            kwargs['body'] = rendered_template
            record.message_post_with_template(False, **kwargs)

    @api.multi
    def message_post_with_template(self, template_id, **kwargs):
        """ Helper method to send a mail with a template
            :param template_id : the id of the template to render to create the body of the message
            :param **kwargs : parameter to create a mail.compose.message woaerd (which inherit from mail.message)
        """
        # Get composition mode, or force it according to the number of record in self
        if not kwargs.get('composition_mode'):
            kwargs['composition_mode'] = 'comment' if len(self.ids) == 1 else 'mass_mail'
        if not kwargs.get('message_type'):
            kwargs['message_type'] = 'notification'
        res_id = self.ids[0] or 0

        # Create the composer
        composer = self.env['mail.compose.message'].with_context(
            active_ids=self.ids,
            active_model=self._name,
            default_composition_mode=kwargs['composition_mode'],
            default_model=self._name,
            default_res_id=self.ids[0] or 0,
            default_template_id=template_id,
        ).create(kwargs)
        # Simulate the onchange (like trigger in form the view) only
        # when having a template in single-email mode
        if template_id:
            update_values = composer.onchange_template_id(template_id, kwargs['composition_mode'], self._name, res_id)['value']
            composer.write(update_values)
        return composer.send_mail()

    # ------------------------------------------------------
    # Followers API
    # ------------------------------------------------------

    @api.multi
    def message_subscribe_users(self, user_ids=None, subtype_ids=None):
        """ Wrapper on message_subscribe, using users. If user_ids is not
            provided, subscribe uid instead. """
        if user_ids is None:
            user_ids = [self._uid]
        return self.message_subscribe(self.env['res.users'].browse(user_ids).mapped('partner_id').ids, subtype_ids=subtype_ids)

    @api.multi
    def message_subscribe(self, partner_ids=None, channel_ids=None, subtype_ids=None, force=True):
        """ Add partners to the records followers. """
        # not necessary for computation, but saves an access right check
        if not partner_ids and not channel_ids:
            return True
        if partner_ids is None:
            partner_ids = []
        if channel_ids is None:
            channel_ids = []

        # TDE CHECK THIS
        if not channel_ids and partner_ids and set(partner_ids) == set([self.env.user.partner_id.id]):
            try:
                self.check_access_rights('read')
                self.check_access_rule('read')
            except exceptions.AccessError:
                return False
        else:
            self.check_access_rights('write')
            self.check_access_rule('write')

        partner_data = dict((pid, subtype_ids) for pid in partner_ids)
        channel_data = dict((cid, subtype_ids) for cid in channel_ids)
        gen, part = self.env['mail.followers']._add_follower_command(self._name, self.ids, partner_data, channel_data, force=force)
        self.sudo().write({'message_follower_ids': gen})
        for record in self.filtered(lambda self: self.id in part):
            record.write({'message_follower_ids': part[record.id]})

        self.invalidate_cache()
        return True

    @api.multi
    def message_unsubscribe_users(self, user_ids=None):
        """ Wrapper on message_subscribe, using users. If user_ids is not
            provided, unsubscribe uid instead. """
        if user_ids is None:
            user_ids = [self._uid]
        partner_ids = [user.partner_id.id for user in self.env['res.users'].browse(user_ids)]
        return self.message_unsubscribe(partner_ids)

    @api.multi
    def message_unsubscribe(self, partner_ids=None, channel_ids=None):
        """ Remove partners from the records followers. """
        # not necessary for computation, but saves an access right check
        if not partner_ids and not channel_ids:
            return True
        user_pid = self.env.user.partner_id.id
        if not channel_ids and set(partner_ids) == set([user_pid]):
            self.check_access_rights('read')
            self.check_access_rule('read')
        else:
            self.check_access_rights('write')
            self.check_access_rule('write')
        self.env['mail.followers'].sudo().search([
            ('res_model', '=', self._name),
            ('res_id', 'in', self.ids),
            '|',
            ('partner_id', 'in', partner_ids or []),
            ('channel_id', 'in', channel_ids or [])
        ]).unlink()

    @api.model
    def _message_get_auto_subscribe_fields(self, updated_fields, auto_follow_fields=None):
        """ Returns the list of relational fields linking to res.users that should
            trigger an auto subscribe. The default list checks for the fields
            - called 'user_id'
            - linking to res.users
            - with track_visibility set
            In OpenERP V7, this is sufficent for all major addon such as opportunity,
            project, issue, recruitment, sale.
            Override this method if a custom behavior is needed about fields
            that automatically subscribe users.
        """
        if auto_follow_fields is None:
            auto_follow_fields = ['user_id']
        user_field_lst = []
        for name, field in self._fields.items():
            if name in auto_follow_fields and name in updated_fields and getattr(field, 'track_visibility', False) and field.comodel_name == 'res.users':
                user_field_lst.append(name)
        return user_field_lst

    @api.multi
    def _message_auto_subscribe_notify(self, partner_ids):
        """ Notify newly subscribed followers of the last posted message.
            :param partner_ids : the list of partner to add as needaction partner of the last message
                                 (This excludes the current partner)
        """
        if not partner_ids:
            return

        if self.env.context.get('mail_auto_subscribe_no_notify'):
            return

        # send the email only to the current record and not all the ids matching active_domain !
        # by default, send_mail for mass_mail use the active_domain instead of active_ids.
        if 'active_domain' in self.env.context:
            ctx = dict(self.env.context)
            ctx.pop('active_domain')
            self = self.with_context(ctx)

        for record in self:
            record.message_post_with_view(
                'mail.message_user_assigned',
                composition_mode='mass_mail',
                partner_ids=[(4, pid) for pid in partner_ids],
                auto_delete=True,
                auto_delete_message=True,
                parent_id=False, # override accidental context defaults
                subtype_id=self.env.ref('mail.mt_note').id)

    @api.multi
    def message_auto_subscribe(self, updated_fields, values=None):
        """ Handle auto subscription. Two methods for auto subscription exist:

         - tracked res.users relational fields, such as user_id fields. Those fields
           must be relation fields toward a res.users record, and must have the
           track_visilibity attribute set.
         - using subtypes parent relationship: check if the current model being
           modified has an header record (such as a project for tasks) whose followers
           can be added as followers of the current records. Example of structure
           with project and task:

          - st_project_1.parent_id = st_task_1
          - st_project_1.res_model = 'project.project'
          - st_project_1.relation_field = 'project_id'
          - st_task_1.model = 'project.task'

        :param list updated_fields: list of updated fields to track
        :param dict values: updated values; if None, the first record will be browsed
                            to get the values. Added after releasing 7.0, therefore
                            not merged with updated_fields argumment.
        """
        new_partners, new_channels = dict(), dict()

        # fetch auto_follow_fields: res.users relation fields whose changes are tracked for subscription
        user_field_lst = self._message_get_auto_subscribe_fields(updated_fields)

        # fetch header subtypes
        subtypes = self.env['mail.message.subtype'].search(['|', ('res_model', '=', False), ('parent_id.res_model', '=', self._name)])

        # if no change in tracked field or no change in tracked relational field: quit
        relation_fields = set([subtype.relation_field for subtype in subtypes if subtype.relation_field is not False])
        if not any(relation in updated_fields for relation in relation_fields) and not user_field_lst:
            return True

        # legacy behavior: if values is not given, compute the values by browsing
        # @TDENOTE: remove me in 8.0
        if values is None:
            record = self[0]
            for updated_field in updated_fields:
                field_value = getattr(record, updated_field)
                if isinstance(field_value, models.BaseModel):
                    field_value = field_value.id
                values[updated_field] = field_value

        # find followers of headers, update structure for new followers
        headers = set()
        for subtype in subtypes:
            if subtype.relation_field and values.get(subtype.relation_field):
                headers.add((subtype.res_model, values.get(subtype.relation_field)))
        if headers:
            header_domain = ['|'] * (len(headers) - 1)
            for header in headers:
                header_domain += ['&', ('res_model', '=', header[0]), ('res_id', '=', header[1])]
            for header_follower in self.env['mail.followers'].sudo().search(header_domain):
                for subtype in header_follower.subtype_ids:
                    if subtype.parent_id and subtype.parent_id.res_model == self._name:
                        new_subtype = subtype.parent_id
                    elif subtype.res_model is False:
                        new_subtype = subtype
                    else:
                        continue
                    if header_follower.partner_id:
                        new_partners.setdefault(header_follower.partner_id.id, set()).add(new_subtype.id)
                    else:
                        new_channels.setdefault(header_follower.channel_id.id, set()).add(new_subtype.id)

        # add followers coming from res.users relational fields that are tracked
        user_ids = [values[name] for name in user_field_lst if values.get(name)]
        user_pids = [user.partner_id.id for user in self.env['res.users'].sudo().browse(user_ids)]
        for partner_id in user_pids:
            new_partners.setdefault(partner_id, None)

        for pid, subtypes in new_partners.items():
            subtypes = list(subtypes) if subtypes is not None else None
            self.message_subscribe(partner_ids=[pid], subtype_ids=subtypes, force=(subtypes != None))
        for cid, subtypes in new_channels.items():
            subtypes = list(subtypes) if subtypes is not None else None
            self.message_subscribe(channel_ids=[cid], subtype_ids=subtypes, force=(subtypes != None))

        # remove the current user from the needaction partner to avoid to notify the author of the message
        user_pids = [user_pid for user_pid in user_pids if user_pid != self.env.user.partner_id.id]
        self._message_auto_subscribe_notify(user_pids)

        return True

    # ------------------------------------------------------
    # Thread management
    # ------------------------------------------------------

    @api.multi
    def message_change_thread(self, new_thread):
        """
        Transfer the list of the mail thread messages from an model to another

        :param id : the old res_id of the mail.message
        :param new_res_id : the new res_id of the mail.message
        :param new_model : the name of the new model of the mail.message

        Example :   my_lead.message_change_thread(my_project_issue)
                    will transfer the context of the thread of my_lead to my_project_issue
        """
        self.ensure_one()
        # get the subtype of the comment Message
        subtype_comment = self.env.ref('mail.mt_comment')

        # get the ids of the comment and not-comment of the thread
        # TDE check: sudo on mail.message, to be sure all messages are moved ?
        MailMessage = self.env['mail.message']
        msg_comment = MailMessage.search([
            ('model', '=', self._name),
            ('res_id', '=', self.id),
            ('subtype_id', '=', subtype_comment.id)])
        msg_not_comment = MailMessage.search([
            ('model', '=', self._name),
            ('res_id', '=', self.id),
            ('subtype_id', '!=', subtype_comment.id)])

        # update the messages
        msg_comment.write({"res_id": new_thread.id, "model": new_thread._name})
        msg_not_comment.write({"res_id": new_thread.id, "model": new_thread._name, "subtype_id": None})
        return True

    # ------------------------------------------------------
    # Mass mailing
    # ------------------------------------------------------

    def message_mass_mailing_enabled(self):
        if self._mail_mass_mailing:
            # TODO master properly translate
            # the _mail_mass_mailing is evaluted at code start so not translated
            return _(self._mail_mass_mailing)<|MERGE_RESOLUTION|>--- conflicted
+++ resolved
@@ -1356,15 +1356,10 @@
         """ Perform some cleaning / postprocess in the body and attachments
         extracted from the email. Note that this processing is specific to the
         mail module, and should not contain security or generic html cleaning.
-<<<<<<< HEAD
         Indeed those aspects should be covered by the html_sanitize method
         located in tools. """
-=======
-        Indeed those aspects should be covered by html_email_clean and
-        html_sanitize methods located in tools. """
         if not body:
             return body, attachments
->>>>>>> 6d2bf44f
         root = lxml.html.fromstring(body)
         postprocessed = False
         to_remove = []
