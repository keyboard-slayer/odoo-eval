--- conflicted
+++ resolved
@@ -20,13 +20,8 @@
 ##############################################################################
 
 from openerp.addons.mail.tests import test_mail_mockup
-<<<<<<< HEAD
-from osv.orm import except_orm
+from openerp.osv.orm import except_orm
 from openerp.tools import mute_logger
-=======
-from openerp.osv.orm import except_orm
-from openerp.tools.misc import mute_logger
->>>>>>> 3edac349
 
 
 class test_mail_access_rights(test_mail_mockup.TestMailMockups):
@@ -91,11 +86,7 @@
         msg_ids = self.mail_message.search(cr, uid, [('subject', 'like', '_Test')])
         self.assertEqual(set([msg_id1, msg_id2, msg_id3, msg_id4, msg_id5, msg_id6, msg_id7, msg_id8]), set(msg_ids), 'mail_message search failed')
 
-<<<<<<< HEAD
     @mute_logger('openerp.addons.base.ir.ir_model','openerp.osv.orm')
-=======
-    @mute_logger('openerp.osv.orm')
->>>>>>> 3edac349
     def test_05_mail_message_read_access_rights(self):
         """ Test basic mail_message read access rights. """
         cr, uid = self.cr, self.uid
@@ -143,12 +134,7 @@
         self.assertRaises(except_orm, self.mail_message.read,
             cr, user_bert_id, message_id)
 
-<<<<<<< HEAD
     @mute_logger('openerp.addons.base.ir.ir_model','openerp.osv.orm')
-=======
-    @mute_logger('openerp.addons.base.ir.ir_model')
-    @mute_logger('openerp.osv.orm')
->>>>>>> 3edac349
     def test_10_mail_flow_access_rights(self):
         """ Test a Chatter-looks alike flow. """
         cr, uid = self.cr, self.uid
