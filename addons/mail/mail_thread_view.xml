--- conflicted
+++ resolved
@@ -23,15 +23,5 @@
           <field name="action" ref="action_mail_my_feeds"/>
           <field name="parent_id" ref="mail_feeds"/>
         </record>
-<<<<<<< HEAD
-        <!-- left-side menu: Tmp !-->
-        <menuitem id="mail_debug" name="Debug/Tmp" sequence="20" parent="mail_feeds_main"/>
-        <menuitem id="mail_debug_msgs" name="Messages" parent="mail_debug" action="action_view_all_messages_short"/>
-        <menuitem id="mail_debug_subs" name="Subscriptions" parent="mail_debug" action="action_view_subscriptions"/>
-        <menuitem id="mail_debug_notifs" name="Pushed notif" parent="mail_debug" action="action_view_notifications"/>
-
-=======
-    
->>>>>>> f98c4689
     </data>
 </openerp>