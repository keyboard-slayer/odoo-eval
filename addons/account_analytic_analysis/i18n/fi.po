--- conflicted
+++ resolved
@@ -1,18 +1,3 @@
-<<<<<<< HEAD
-# Finnish translation for openobject-addons
-# Copyright (c) 2014 Rosetta Contributors and Canonical Ltd 2014
-# This file is distributed under the same license as the openobject-addons package.
-# FIRST AUTHOR <EMAIL@ADDRESS>, 2014.
-#
-msgid ""
-msgstr ""
-"Project-Id-Version: openobject-addons\n"
-"Report-Msgid-Bugs-To: FULL NAME <EMAIL@ADDRESS>\n"
-"POT-Creation-Date: 2014-09-23 16:27+0000\n"
-"PO-Revision-Date: 2014-08-14 16:10+0000\n"
-"Last-Translator: FULL NAME <EMAIL@ADDRESS>\n"
-"Language-Team: Finnish <fi@li.org>\n"
-=======
 # Translation of Odoo Server.
 # This file contains the translation of the following modules:
 # * account_analytic_analysis
@@ -29,12 +14,11 @@
 "PO-Revision-Date: 2016-03-17 08:32+0000\n"
 "Last-Translator: Jarmo Kortetjärvi <jarmo.kortetjarvi@gmail.com>\n"
 "Language-Team: Finnish (http://www.transifex.com/odoo/odoo-8/language/fi/)\n"
->>>>>>> df212977
 "MIME-Version: 1.0\n"
 "Content-Type: text/plain; charset=UTF-8\n"
-"Content-Transfer-Encoding: 8bit\n"
-"X-Launchpad-Export-Date: 2014-09-24 08:54+0000\n"
-"X-Generator: Launchpad (build 17196)\n"
+"Content-Transfer-Encoding: \n"
+"Language: fi\n"
+"Plural-Forms: nplurals=2; plural=(n != 1);\n"
 
 #. module: account_analytic_analysis
 #: model:email.template,body_html:account_analytic_analysis.account_analytic_cron_email_template
@@ -55,18 +39,14 @@
 "        % for account in accounts:\n"
 "        <tr>\n"
 "            <td>${partner.name}</td>\n"
-"            <td><a "
-"href=\"${ctx[\"base_url\"]}/#action=${ctx[\"action_id\"]}&id=${account.id}&vi"
-"ew_type=form\">${account.name}</a></td>\n"
-"            <td>${account.date_start} to ${account.date and account.date or "
-"'???'}</td>\n"
+"            <td><a href=\"${ctx[\"base_url\"]}/#action=${ctx[\"action_id\"]}&id=${account.id}&view_type=form\">${account.name}</a></td>\n"
+"            <td>${account.date_start} to ${account.date and account.date or '???'}</td>\n"
 "            <td>\n"
 "            % if account.quantity_max != 0.0:\n"
 "                ${account.remaining_hours}/${account.quantity_max} units\n"
 "            % endif\n"
 "            </td>\n"
-"            <td>${account.partner_id.phone or ''}, "
-"${account.partner_id.email or ''}</td>\n"
+"            <td>${account.partner_id.phone or ''}, ${account.partner_id.email or ''}</td>\n"
 "        </tr>\n"
 "        % endfor\n"
 "    % endfor\n"
@@ -109,7 +89,7 @@
 #. module: account_analytic_analysis
 #: help:account.analytic.account,toinvoice_total:0
 msgid " Sum of everything that could be invoiced for this contract."
-msgstr ""
+msgstr "Kokonaissumma tällä sopimuksella olevista mahdollisista laskutettavista."
 
 #. module: account_analytic_analysis
 #: model:ir.actions.act_window,help:account_analytic_analysis.template_of_contract_action
@@ -118,12 +98,11 @@
 "                    Click here to create a template of contract.\n"
 "                </p><p>\n"
 "                    Templates are used to prefigure contract/project that \n"
-"                    can be selected by the salespeople to quickly configure "
-"the\n"
+"                    can be selected by the salespeople to quickly configure the\n"
 "                    terms and conditions of the contract.\n"
 "                </p>\n"
 "            "
-msgstr ""
+msgstr "<p class=\"oe_view_nocontent_create\">\nKlikkaa tästä luodaksesi sopimuspohjan\n</p><p>\nSopimuspohjia käytetään sopimuksen tai projektin yleisten asetusten konfigurointiin. Näin käyttäjän ei tarvitse määrittää kaikkia asetuksia uudelleen aina sopimusta tai projektia luodessaan.\n</p>"
 
 #. module: account_analytic_analysis
 #: model:ir.actions.act_window,help:account_analytic_analysis.action_account_analytic_overdue_all
@@ -131,12 +110,9 @@
 "<p class=\"oe_view_nocontent_create\">\n"
 "                    Click to create a new contract.\n"
 "                </p><p>\n"
-"                    Use contracts to follow tasks, issues, timesheets or "
-"invoicing based on\n"
-"                    work done, expenses and/or sales orders. Odoo will "
-"automatically manage\n"
-"                    the alerts for the renewal of the contracts to the right "
-"salesperson.\n"
+"                    Use contracts to follow tasks, issues, timesheets or invoicing based on\n"
+"                    work done, expenses and/or sales orders. Odoo will automatically manage\n"
+"                    the alerts for the renewal of the contracts to the right salesperson.\n"
 "                </p>\n"
 "            "
 msgstr "<p class=\"oe_view_nocontent_create\">\nKlikkaa luodaksesi uuden sopimuksen\n</p><p>\nKäytä sopimuksia seurataksesi tehtäviä, tapauksia, tuntikortteja tai tuntiperusteista laskutusta, kuluja ja/tai myyntejä.\nOdoo lähettää automaattisesti myyjille muistutukset sopimusten uusimisesta.\n</p>"
@@ -145,8 +121,7 @@
 #: model:ir.actions.act_window,help:account_analytic_analysis.action_sales_order
 msgid ""
 "<p class=\"oe_view_nocontent_create\">\n"
-"                Click to create a quotation that can be converted into a "
-"sales\n"
+"                Click to create a quotation that can be converted into a sales\n"
 "                order.\n"
 "              </p><p>\n"
 "                Use sale orders to track everything that should be invoiced\n"
@@ -165,10 +140,8 @@
 "                end date is passed or the working effort is higher than the\n"
 "                maximum authorized one.\n"
 "              </p><p>\n"
-"                Odoo automatically sets contracts to be renewed in a "
-"pending\n"
-"                state. After the negociation, the salesman should close or "
-"renew\n"
+"                Odoo automatically sets contracts to be renewed in a pending\n"
+"                state. After the negociation, the salesman should close or renew\n"
 "                pending contracts.\n"
 "              </p>\n"
 "            "
@@ -179,10 +152,8 @@
 msgid ""
 "<p>\n"
 "                You will find here timesheets and purchases you did for\n"
-"                contracts that can be reinvoiced to the customer.  If you "
-"want\n"
-"                to record new activities to invoice, you should use the "
-"timesheet\n"
+"                contracts that can be reinvoiced to the customer.  If you want\n"
+"                to record new activities to invoice, you should use the timesheet\n"
 "                menu instead.\n"
 "              </p>\n"
 "            "
@@ -191,12 +162,12 @@
 #. module: account_analytic_analysis
 #: view:account.analytic.account:account_analytic_analysis.account_analytic_account_form_form
 msgid "Account Analytic Lines"
-msgstr ""
+msgstr "Analyyttisen tilin rivit"
 
 #. module: account_analytic_analysis
 #: view:account.analytic.account:account_analytic_analysis.view_account_analytic_account_overdue_search
 msgid "Account Manager"
-msgstr ""
+msgstr "Talouspäällikkö"
 
 #. module: account_analytic_analysis
 #: help:sale.config.settings,group_template_required:0
@@ -220,23 +191,21 @@
 "if all these costs have been invoiced at the normal sale price provided by "
 "the pricelist."
 msgstr ""
-"Perustuu projektin kustannuksille: mikä olisi ollut tulo, jos kaikki kulut "
-"olisi laskutettu hintalistan listahinnalla."
 
 #. module: account_analytic_analysis
 #: view:account.analytic.account:account_analytic_analysis.view_account_analytic_account_overdue_search
 msgid "Cancelled"
-msgstr ""
+msgstr "Peruttu"
 
 #. module: account_analytic_analysis
 #: view:account.analytic.account:account_analytic_analysis.view_account_analytic_account_overdue_search
 msgid "Cancelled contracts"
-msgstr "Peruutetut sopimukset"
+msgstr "Perutut sopimukset"
 
 #. module: account_analytic_analysis
 #: view:account.analytic.account:account_analytic_analysis.view_account_analytic_account_overdue_search
 msgid "Closed"
-msgstr ""
+msgstr "Suljettu"
 
 #. module: account_analytic_analysis
 #: view:account.analytic.account:account_analytic_analysis.view_account_analytic_account_overdue_search
@@ -248,54 +217,53 @@
 msgid ""
 "Computed using the formula: Expected on timesheets - Total invoiced on "
 "timesheets"
-msgstr ""
+msgstr "Lasketaan kaavalla: Odotettu aika tuntikorteilla - Laskutettu kokonaisaika tuntikorteilla"
 
 #. module: account_analytic_analysis
 #: help:account.analytic.account,real_margin:0
 msgid "Computed using the formula: Invoiced Amount - Total Costs."
-msgstr "Laskettu kaavalla: Laskutettu - Kokonaiskulut"
+msgstr "Lasketaan kaavalla: Laskutettu - Kokonaiskulut"
 
 #. module: account_analytic_analysis
 #: help:account.analytic.account,revenue_per_hour:0
 msgid "Computed using the formula: Invoiced Amount / Total Time"
-msgstr "Laskettu käyttäen kaavaa: Laskutettu määrä / Kokonaisaika"
+msgstr "Lasketaan kaavalla: Laskutettu määrä / Kokonaisaika"
 
 #. module: account_analytic_analysis
 #: help:account.analytic.account,remaining_ca:0
 msgid "Computed using the formula: Max Invoice Price - Invoiced Amount."
-msgstr "Laskettu kaavalla: Laskun hinta enintään - Laskutettu"
+msgstr "Lasketaan kaavalla: Laskun hinta enintään - Laskutettu"
 
 #. module: account_analytic_analysis
 #: help:account.analytic.account,remaining_hours:0
 msgid "Computed using the formula: Maximum Time - Total Worked Time"
-msgstr "Laskettu käyttäen kaavaa: Kokonaisaika - Kokonaistyöaika"
+msgstr "Lasketaan kaavalla: Kokonaisaika - Kokonaistyöaika"
 
 #. module: account_analytic_analysis
 #: help:account.analytic.account,theorical_margin:0
 msgid "Computed using the formula: Theoretical Revenue - Total Costs"
-msgstr ""
+msgstr "Lasketaan kaavalla: Teoreettinen liikevaihto - Kokonaiskulut"
 
 #. module: account_analytic_analysis
 #: help:account.analytic.account,real_margin_rate:0
 msgid "Computes using the formula: (Real Margin / Total Costs) * 100."
-msgstr ""
-"Lasketaan käyttäen kaavaa: (Todellinen kate / todelliset kulut) * 100"
+msgstr "Lasketaan kaavalla: (Todellinen kate / Todelliset kulut) * 100"
 
 #. module: account_analytic_analysis
 #: view:account.analytic.account:account_analytic_analysis.view_account_analytic_account_overdue_search
 msgid "Contract"
-msgstr ""
+msgstr "Sopimus"
 
 #. module: account_analytic_analysis
 #: model:ir.actions.act_window,name:account_analytic_analysis.template_of_contract_action
 #: model:ir.ui.menu,name:account_analytic_analysis.menu_template_of_contract_action
 msgid "Contract Template"
-msgstr ""
+msgstr "Sopimusmalli"
 
 #. module: account_analytic_analysis
 #: model:email.template,subject:account_analytic_analysis.account_analytic_cron_email_template
 msgid "Contract expiration reminder ${user.company_id.name}"
-msgstr ""
+msgstr "Sopimuksen päättymisen muistutus ${user.company_id.name}"
 
 #. module: account_analytic_analysis
 #: view:account.analytic.account:account_analytic_analysis.view_account_analytic_account_overdue_search
@@ -307,22 +275,22 @@
 #. module: account_analytic_analysis
 #: view:account.analytic.account:account_analytic_analysis.view_account_analytic_account_overdue_search
 msgid "Contracts assigned to a customer."
-msgstr "Asiakkaalle liitetyt sopimukset."
+msgstr "Asiakkaaseen liitetyt"
 
 #. module: account_analytic_analysis
 #: view:account.analytic.account:account_analytic_analysis.view_account_analytic_account_overdue_search
 msgid "Contracts in progress (open, draft)"
-msgstr "Keskeneräiset sopimukset (Avoin, Ehdotus)"
+msgstr "Kesken olevat sopimukset (avoin, luonnos)"
 
 #. module: account_analytic_analysis
 #: view:account.analytic.account:account_analytic_analysis.view_account_analytic_account_overdue_search
 msgid "Contracts not assigned"
-msgstr "Sopimukset joilla ei ole vastuuhenkilöä"
+msgstr "Ei liitetyt"
 
 #. module: account_analytic_analysis
 #: view:account.analytic.account:account_analytic_analysis.view_account_analytic_account_overdue_search
 msgid "Contracts that are not assigned to an account manager."
-msgstr "Sopimukset joille ei ole liitetty asiakasvastaavaa."
+msgstr "Sopimukset joita ei ole annettu talouspäällikölle."
 
 #. module: account_analytic_analysis
 #: model:ir.actions.act_window,name:account_analytic_analysis.action_account_analytic_overdue
@@ -333,73 +301,73 @@
 #. module: account_analytic_analysis
 #: field:account.analytic.invoice.line,create_uid:0
 msgid "Created by"
-msgstr ""
+msgstr "Luonut"
 
 #. module: account_analytic_analysis
 #: field:account.analytic.invoice.line,create_date:0
 msgid "Created on"
-msgstr ""
+msgstr "Luotu"
 
 #. module: account_analytic_analysis
 #: view:account.analytic.account:account_analytic_analysis.view_account_analytic_account_overdue_search
 msgid "Customer Contracts"
-msgstr "Asiakassopimukset"
+msgstr "Asiakkaan sopimukset"
 
 #. module: account_analytic_analysis
 #: field:account.analytic.account,last_worked_date:0
 msgid "Date of Last Cost/Work"
-msgstr "Viimeisen kulun/työn päivämäärä"
+msgstr "Viimeisen kulun/työn päiväys"
 
 #. module: account_analytic_analysis
 #: field:account.analytic.account,last_worked_invoiced_date:0
 msgid "Date of Last Invoiced Cost"
-msgstr "Viimeisimmän laskutetun kulun päiväys"
+msgstr "Viimeisen laskutetun kulun päiväys"
 
 #. module: account_analytic_analysis
 #: field:account.analytic.account,recurring_next_date:0
 msgid "Date of Next Invoice"
-msgstr ""
+msgstr "Seuraavan laskun päiväys"
 
 #. module: account_analytic_analysis
 #: help:account.analytic.account,last_worked_date:0
 msgid "Date of the latest work done on this account."
-msgstr "Päivämäärä viimeiselle Työ valmis -merkinnälle"
+msgstr "Viimeisen tälle tilille tehdyn työn päiväys"
 
 #. module: account_analytic_analysis
 #: selection:account.analytic.account,recurring_rule_type:0
 msgid "Day(s)"
-msgstr ""
+msgstr "Päivä(t)"
 
 #. module: account_analytic_analysis
 #: field:account.analytic.invoice.line,name:0
 msgid "Description"
-msgstr ""
+msgstr "Kuvaus"
 
 #. module: account_analytic_analysis
 #: view:account.analytic.account:account_analytic_analysis.view_account_analytic_account_overdue_search
 msgid "End Month"
-msgstr ""
+msgstr "Päättymiskuukausi"
 
 #. module: account_analytic_analysis
 #: view:account.analytic.account:account_analytic_analysis.view_account_analytic_account_overdue_search
 msgid "End date is in the next month"
-msgstr ""
+msgstr "Päättymispäivä on seuraavalla kuukaudella"
 
 #. module: account_analytic_analysis
 #: view:account.analytic.account:account_analytic_analysis.view_account_analytic_account_overdue_search
 msgid "End date passed or prepaid unit consumed"
-msgstr ""
-
-#. module: account_analytic_analysis
-#: code:addons/account_analytic_analysis/account_analytic_analysis.py:674
+msgstr "Päättymispäivä on ohitettu tai ennaltamaksetut yksiköt on käytetty"
+
+#. module: account_analytic_analysis
+#: code:addons/account_analytic_analysis/account_analytic_analysis.py:681
 #, python-format
 msgid "Error!"
-msgstr ""
+msgstr "Virhe!"
 
 #. module: account_analytic_analysis
 #: field:account.analytic.account,hours_qtt_est:0
 msgid "Estimation of Hours to Invoice"
-msgstr ""
+msgstr "Arvioitu tuntilaskutuksen määrä"
 
 #. module: account_analytic_analysis
 #: help:account.analytic.account,remaining_total:0
@@ -412,32 +380,32 @@
 #. module: account_analytic_analysis
 #: view:account.analytic.account:account_analytic_analysis.account_analytic_account_form_form
 msgid "Expected"
-msgstr ""
+msgstr "Odotettu"
 
 #. module: account_analytic_analysis
 #: view:account.analytic.account:account_analytic_analysis.view_account_analytic_account_overdue_search
 msgid "Expired or consumed"
-msgstr ""
+msgstr "Vanhentunut tai käytetty"
 
 #. module: account_analytic_analysis
 #: view:account.analytic.account:account_analytic_analysis.view_account_analytic_account_overdue_search
 msgid "Expiring soon"
-msgstr ""
+msgstr "Vanhentuu pian"
 
 #. module: account_analytic_analysis
 #: field:account.analytic.account,fix_price_invoices:0
 msgid "Fixed Price"
-msgstr ""
+msgstr "Kiinteä hinta"
 
 #. module: account_analytic_analysis
 #: field:account.analytic.account,recurring_invoices:0
 msgid "Generate recurring invoices automatically"
-msgstr ""
+msgstr "Luo toistuvaislaskut automaattisesti"
 
 #. module: account_analytic_analysis
 #: view:account.analytic.account:account_analytic_analysis.view_account_analytic_account_overdue_search
 msgid "Group By"
-msgstr ""
+msgstr "Ryhmittely"
 
 #. module: account_analytic_analysis
 #: model:ir.model,name:account_analytic_analysis.model_account_analytic_analysis_summary_user
@@ -454,16 +422,14 @@
 #: field:account_analytic_analysis.summary.month,id:0
 #: field:account_analytic_analysis.summary.user,id:0
 msgid "ID"
-msgstr ""
+msgstr "ID"
 
 #. module: account_analytic_analysis
 #: help:account.analytic.account,ca_to_invoice:0
 msgid ""
 "If invoice from analytic account, the remaining amount you can invoice to "
 "the customer based on the total costs."
-msgstr ""
-"Jos laskutetaan analyyttisiltä tileiltä, jäljellä oleva määrä, jonka voit "
-"veloittaa asiakkaalta, määräytyy kokonaiskuluista."
+msgstr "Jos laskutetaan analyyttisiltä tileiltä, jäljellä oleva määrä, jonka voit veloittaa asiakkaalta, määräytyy kokonaiskuluista."
 
 #. module: account_analytic_analysis
 #: help:account.analytic.account,last_invoice_date:0
@@ -476,28 +442,26 @@
 "If invoice from the costs, this is the date of the latest work or cost that "
 "have been invoiced."
 msgstr ""
-"Jos laskutetaan kuluista, tämä on viimeisimpien töiden tai kulujen "
-"laskutuspäivä."
 
 #. module: account_analytic_analysis
 #: view:account.analytic.account:account_analytic_analysis.view_account_analytic_account_overdue_search
 msgid "In Progress"
-msgstr ""
+msgstr "Käynnissä"
 
 #. module: account_analytic_analysis
 #: field:account.analytic.account,recurring_invoice_line_ids:0
 msgid "Invoice Lines"
-msgstr ""
+msgstr "Laskurivit"
 
 #. module: account_analytic_analysis
 #: help:account.analytic.account,recurring_rule_type:0
 msgid "Invoice automatically repeat at specified interval"
-msgstr ""
+msgstr "Lasku toistuu automaattisesti valitulla aikavälillä"
 
 #. module: account_analytic_analysis
 #: view:account.analytic.account:account_analytic_analysis.account_analytic_account_form_form
 msgid "Invoiced"
-msgstr ""
+msgstr "Laskutettu"
 
 #. module: account_analytic_analysis
 #: field:account.analytic.account,ca_invoiced:0
@@ -522,22 +486,22 @@
 #. module: account_analytic_analysis
 #: field:account.analytic.invoice.line,write_uid:0
 msgid "Last Updated by"
-msgstr ""
+msgstr "Viimeksi päivittänyt"
 
 #. module: account_analytic_analysis
 #: field:account.analytic.invoice.line,write_date:0
 msgid "Last Updated on"
-msgstr ""
+msgstr "Viimeksi päivitetty"
 
 #. module: account_analytic_analysis
 #: model:res.groups,name:account_analytic_analysis.group_template_required
 msgid "Mandatory use of templates in contracts"
-msgstr "Sopimuksissa on pakko käyttää malleja."
+msgstr "Pakota sopimuspohjien käyttö"
 
 #. module: account_analytic_analysis
 #: field:sale.config.settings,group_template_required:0
 msgid "Mandatory use of templates."
-msgstr ""
+msgstr "Pakota sopimuspohjien käyttö."
 
 #. module: account_analytic_analysis
 #: field:account.analytic.account,month_ids:0
@@ -548,23 +512,23 @@
 #. module: account_analytic_analysis
 #: selection:account.analytic.account,recurring_rule_type:0
 msgid "Month(s)"
-msgstr ""
-
-#. module: account_analytic_analysis
-#: code:addons/account_analytic_analysis/account_analytic_analysis.py:669
+msgstr "Kuukautta"
+
+#. module: account_analytic_analysis
+#: code:addons/account_analytic_analysis/account_analytic_analysis.py:676
 #, python-format
 msgid "No Customer Defined!"
-msgstr ""
+msgstr "Asiakasta ei määritelty!"
 
 #. module: account_analytic_analysis
 #: view:account.analytic.account:account_analytic_analysis.account_analytic_account_form_form
 msgid "No order to invoice, create"
-msgstr ""
+msgstr "Ei laskutettavaa tilausta, luo"
 
 #. module: account_analytic_analysis
 #: view:account.analytic.account:account_analytic_analysis.account_analytic_account_form_form
 msgid "Nothing to invoice, create"
-msgstr ""
+msgstr "Ei laskutettavaa, luo"
 
 #. module: account_analytic_analysis
 #: help:account.analytic.account,hours_qtt_non_invoiced:0
@@ -590,22 +554,22 @@
 #. module: account_analytic_analysis
 #: field:account.analytic.account,invoice_on_timesheets:0
 msgid "On Timesheets"
-msgstr "Työkorteilla"
+msgstr "Tuntikorteilla"
 
 #. module: account_analytic_analysis
 #: field:account.analytic.account,is_overdue_quantity:0
 msgid "Overdue Quantity"
-msgstr ""
+msgstr "Myöhässä oleva määrä"
 
 #. module: account_analytic_analysis
 #: view:account.analytic.account:account_analytic_analysis.view_account_analytic_account_overdue_search
 msgid "Parent"
-msgstr ""
+msgstr "Ylätaso"
 
 #. module: account_analytic_analysis
 #: view:account.analytic.account:account_analytic_analysis.view_account_analytic_account_overdue_search
 msgid "Partner"
-msgstr ""
+msgstr "Kumppani"
 
 #. module: account_analytic_analysis
 #: view:account.analytic.account:account_analytic_analysis.view_account_analytic_account_overdue_search
@@ -613,25 +577,25 @@
 msgstr "Odottavat sopimukset"
 
 #. module: account_analytic_analysis
-#: code:addons/account_analytic_analysis/account_analytic_analysis.py:675
+#: code:addons/account_analytic_analysis/account_analytic_analysis.py:682
 #, python-format
 msgid "Please define a sale journal for the company \"%s\"."
-msgstr ""
+msgstr "Määritä myynnin päiväkirja tälle yritykselle: \"%s\"."
 
 #. module: account_analytic_analysis
 #: view:account.analytic.account:account_analytic_analysis.view_account_analytic_account_overdue_search
 msgid "Pricelist"
-msgstr ""
+msgstr "Hinnasto"
 
 #. module: account_analytic_analysis
 #: field:account.analytic.invoice.line,product_id:0
 msgid "Product"
-msgstr ""
+msgstr "Tuote"
 
 #. module: account_analytic_analysis
 #: field:account.analytic.invoice.line,quantity:0
 msgid "Quantity"
-msgstr ""
+msgstr "Määrä"
 
 #. module: account_analytic_analysis
 #: field:account.analytic.account,real_margin:0
@@ -646,17 +610,17 @@
 #. module: account_analytic_analysis
 #: field:account.analytic.account,recurring_rule_type:0
 msgid "Recurrency"
-msgstr ""
+msgstr "Toistuvuus"
 
 #. module: account_analytic_analysis
 #: view:account.analytic.account:account_analytic_analysis.account_analytic_account_form_form
 msgid "Recurring Invoices"
-msgstr ""
+msgstr "Toistuvat laskut"
 
 #. module: account_analytic_analysis
 #: view:account.analytic.account:account_analytic_analysis.account_analytic_account_form_form
 msgid "Remaining"
-msgstr ""
+msgstr "Jäljellä"
 
 #. module: account_analytic_analysis
 #: field:account.analytic.account,remaining_ca:0
@@ -674,20 +638,20 @@
 #. module: account_analytic_analysis
 #: field:account.analytic.account,recurring_interval:0
 msgid "Repeat Every"
-msgstr ""
+msgstr "Toista joka"
 
 #. module: account_analytic_analysis
 #: help:account.analytic.account,recurring_interval:0
 msgid "Repeat every (Days/Week/Month/Year)"
-msgstr ""
+msgstr "Toista joka (päivä/viikko/kuukausi/vuosi)"
 
 #. module: account_analytic_analysis
 #: field:account.analytic.account,revenue_per_hour:0
 msgid "Revenue per Time (real)"
-msgstr "Tulo per todellinen aika"
-
-#. module: account_analytic_analysis
-#: code:addons/account_analytic_analysis/account_analytic_analysis.py:543
+msgstr "Liikevaihto todellisen ajan mukaan"
+
+#. module: account_analytic_analysis
+#: code:addons/account_analytic_analysis/account_analytic_analysis.py:550
 #, python-format
 msgid "Sales Order Lines to Invoice of %s"
 msgstr ""
@@ -696,27 +660,27 @@
 #: view:account.analytic.account:account_analytic_analysis.account_analytic_account_form_form
 #: model:ir.actions.act_window,name:account_analytic_analysis.action_sales_order
 msgid "Sales Orders"
-msgstr ""
+msgstr "Myyntitilaukset"
 
 #. module: account_analytic_analysis
 #: view:account.analytic.account:account_analytic_analysis.view_account_analytic_account_overdue_search
 msgid "Start Month"
-msgstr ""
+msgstr "Aloituskuukausi"
 
 #. module: account_analytic_analysis
 #: view:account.analytic.account:account_analytic_analysis.view_account_analytic_account_overdue_search
 msgid "Status"
-msgstr ""
+msgstr "Tila"
 
 #. module: account_analytic_analysis
 #: field:account.analytic.invoice.line,price_subtotal:0
 msgid "Sub Total"
-msgstr ""
+msgstr "Välisumma"
 
 #. module: account_analytic_analysis
 #: help:account.analytic.account,fix_price_to_invoice:0
 msgid "Sum of quotations for this contract."
-msgstr ""
+msgstr "Tällä sopimuksella laskutettujen tarjousten määrä."
 
 #. module: account_analytic_analysis
 #: help:account.analytic.account,timesheet_ca_invoiced:0
@@ -726,7 +690,7 @@
 #. module: account_analytic_analysis
 #: view:account.analytic.account:account_analytic_analysis.view_account_analytic_account_overdue_search
 msgid "Template"
-msgstr ""
+msgstr "Malli"
 
 #. module: account_analytic_analysis
 #: field:account.analytic.account,theorical_margin:0
@@ -750,7 +714,7 @@
 msgstr "Tuntikortit"
 
 #. module: account_analytic_analysis
-#: code:addons/account_analytic_analysis/account_analytic_analysis.py:652
+#: code:addons/account_analytic_analysis/account_analytic_analysis.py:659
 #, python-format
 msgid "Timesheets to Invoice of %s"
 msgstr "Laskutettavat tuntikortit: %s"
@@ -758,17 +722,17 @@
 #. module: account_analytic_analysis
 #: view:account.analytic.account:account_analytic_analysis.account_analytic_account_form_form
 msgid "To Invoice"
-msgstr ""
+msgstr "Laskutettavaa"
 
 #. module: account_analytic_analysis
 #: view:account.analytic.account:account_analytic_analysis.view_account_analytic_account_overdue_search
 msgid "To Renew"
-msgstr ""
+msgstr "Uusittavaksi"
 
 #. module: account_analytic_analysis
 #: view:account.analytic.account:account_analytic_analysis.account_analytic_account_form_form
 msgid "Total"
-msgstr ""
+msgstr "Yhteensä"
 
 #. module: account_analytic_analysis
 #: field:account.analytic.account,total_cost:0
@@ -778,17 +742,17 @@
 #. module: account_analytic_analysis
 #: field:account.analytic.account,est_total:0
 msgid "Total Estimation"
-msgstr ""
+msgstr "Kokonaisarvio"
 
 #. module: account_analytic_analysis
 #: field:account.analytic.account,invoiced_total:0
 msgid "Total Invoiced"
-msgstr ""
+msgstr "Laskutettu yhteensä"
 
 #. module: account_analytic_analysis
 #: field:account.analytic.account,remaining_total:0
 msgid "Total Remaining"
-msgstr ""
+msgstr "Jäljellä yhteensä"
 
 #. module: account_analytic_analysis
 #: field:account_analytic_analysis.summary.month,unit_amount:0
@@ -811,14 +775,12 @@
 msgid ""
 "Total of costs for this account. It includes real costs (from invoices) and "
 "indirect costs, like time spent on timesheets."
-msgstr ""
-"Kokonaiskulut tälle tilille. Sisältää todelliset kulut (laskuilta) ja "
-"epäsuorat kulut, kuten tuntilistoista tulevat tunnit."
+msgstr "Kokonaiskulut tälle tilille. Sisältää todelliset kulut (laskuilta) ja epäsuorat kulut, kuten tuntilistoista tulevat tunnit."
 
 #. module: account_analytic_analysis
 #: field:account.analytic.account,toinvoice_total:0
 msgid "Total to Invoice"
-msgstr ""
+msgstr "Laskutettavaa yhteensä"
 
 #. module: account_analytic_analysis
 #: field:account.analytic.account,ca_to_invoice:0
@@ -833,22 +795,22 @@
 #. module: account_analytic_analysis
 #: field:account.analytic.invoice.line,price_unit:0
 msgid "Unit Price"
-msgstr ""
+msgstr "Yksikköhinta"
 
 #. module: account_analytic_analysis
 #: field:account.analytic.invoice.line,uom_id:0
 msgid "Unit of Measure"
-msgstr ""
+msgstr "Mittayksikkö"
 
 #. module: account_analytic_analysis
 #: view:account.analytic.account:account_analytic_analysis.account_analytic_account_form_form
 msgid "Units Consumed"
-msgstr ""
+msgstr "Yksiköitä käytetty"
 
 #. module: account_analytic_analysis
 #: view:account.analytic.account:account_analytic_analysis.account_analytic_account_form_form
 msgid "Units Remaining"
-msgstr ""
+msgstr "Yksiköitä jäljellä"
 
 #. module: account_analytic_analysis
 #: field:account.analytic.account,user_ids:0
@@ -859,7 +821,7 @@
 #. module: account_analytic_analysis
 #: selection:account.analytic.account,recurring_rule_type:0
 msgid "Week(s)"
-msgstr ""
+msgstr "Viikko(a)"
 
 #. module: account_analytic_analysis
 #: view:account.analytic.account:account_analytic_analysis.account_analytic_account_form_form
@@ -873,18 +835,18 @@
 #. module: account_analytic_analysis
 #: selection:account.analytic.account,recurring_rule_type:0
 msgid "Year(s)"
-msgstr ""
-
-#. module: account_analytic_analysis
-#: code:addons/account_analytic_analysis/account_analytic_analysis.py:669
+msgstr "Vuotta"
+
+#. module: account_analytic_analysis
+#: code:addons/account_analytic_analysis/account_analytic_analysis.py:676
 #, python-format
 msgid "You must first select a Customer for Contract %s!"
-msgstr ""
+msgstr "Sopimukselle %s on valittava asiakas!"
 
 #. module: account_analytic_analysis
 #: view:account.analytic.account:account_analytic_analysis.account_analytic_account_form_form
 msgid "or view"
-msgstr ""
+msgstr "tai näkymä"
 
 #. module: account_analytic_analysis
 #: model:res.groups,comment:account_analytic_analysis.group_template_required
@@ -898,21 +860,21 @@
 "{'required': "
 "[('type','=','contract'),'|','|',('fix_price_invoices','=',True), "
 "('invoice_on_timesheets', '=', True), ('recurring_invoices', '=', True)]}"
-msgstr ""
+msgstr "{'required': [('type','=','contract'),'|','|',('fix_price_invoices','=',True), ('invoice_on_timesheets', '=', True), ('recurring_invoices', '=', True)]}"
 
 #. module: account_analytic_analysis
 #: view:account.analytic.account:account_analytic_analysis.view_account_analytic_account_template_required
 msgid ""
 "{'required': [('type','=','contract')], 'invisible': [('type','in',['view', "
 "'normal','template'])]}"
-msgstr ""
+msgstr "{'required': [('type','=','contract')], 'invisible': [('type','in',['view', 'normal','template'])]}"
 
 #. module: account_analytic_analysis
 #: view:account.analytic.account:account_analytic_analysis.account_analytic_account_form_form
 msgid "⇒ Invoice"
-msgstr ""
+msgstr "⇒ Lasku"
 
 #. module: account_analytic_analysis
 #: view:account.analytic.account:account_analytic_analysis.account_analytic_account_form_form
 msgid "⇒ create invoices"
-msgstr ""+msgstr "⇒ luo laskut"