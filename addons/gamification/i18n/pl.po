# Polish translation for openobject-addons
# Copyright (c) 2014 Rosetta Contributors and Canonical Ltd 2014
# This file is distributed under the same license as the openobject-addons package.
# FIRST AUTHOR <EMAIL@ADDRESS>, 2014.
#
msgid ""
msgstr ""
<<<<<<< HEAD
"Project-Id-Version: openobject-addons\n"
"Report-Msgid-Bugs-To: FULL NAME <EMAIL@ADDRESS>\n"
"POT-Creation-Date: 2014-09-23 16:27+0000\n"
"PO-Revision-Date: 2014-09-26 15:40+0000\n"
"Last-Translator: Monika Grzelak (OpenGLOBE.pl) "
"<monika.grzelak@openglobe.pl>\n"
"Language-Team: Polish <pl@li.org>\n"
=======
"Project-Id-Version: Odoo 8.0\n"
"Report-Msgid-Bugs-To: \n"
"POT-Creation-Date: 2016-05-25 12:58+0000\n"
"PO-Revision-Date: 2016-05-26 09:20+0000\n"
"Last-Translator: Martin Trigaux\n"
"Language-Team: Polish (http://www.transifex.com/odoo/odoo-8/language/pl/)\n"
>>>>>>> bde083a5
"MIME-Version: 1.0\n"
"Content-Type: text/plain; charset=UTF-8\n"
"Content-Transfer-Encoding: 8bit\n"
"X-Launchpad-Export-Date: 2014-09-27 06:38+0000\n"
"X-Generator: Launchpad (build 17196)\n"

#. module: gamification
#: model:email.template,body_html:gamification.email_template_badge_received
msgid ""
"\n"
"        <p>Congratulation, you have received the badge "
"<strong>${object.badge_id.name}</strong> !\n"
"            % if object.sender_id\n"
"                This badge was granted by "
"<strong>${object.sender_id.name}</strong>.\n"
"            % endif\n"
"        </p>\n"
"\n"
"        % if object.comment\n"
"            <p><em>${object.comment}</em></p>\n"
"        % endif\n"
"        "
msgstr ""
"\n"
"        <p>Gratujacje, otrzymałeś/aś odznakę "
"<strong>${object.badge_id.name}</strong> !\n"
"            % if object.sender_id\n"
"                Odznakę przyznał/a "
"<strong>${object.sender_id.name}</strong>.\n"
"            % endif\n"
"        </p>\n"
"\n"
"        % if object.comment\n"
"            <p><em>${object.comment}</em></p>\n"
"        % endif\n"
"        "

#. module: gamification
#: model:email.template,body_html:gamification.email_template_goal_reminder
msgid ""
"\n"
"    <header>\n"
"        <strong>Reminder ${object.name}</strong>\n"
"    </header>\n"
"    \n"
"    <p>You have not updated your progress for the goal "
"${object.definition_id.name} (currently reached at ${object.completeness}%) "
"for at least ${object.remind_update_delay} days. Do not forget to do "
"it.</p>\n"
"            "
msgstr ""
"\n"
"    <header>\n"
"        <strong>Przypomnienie ${object.name}</strong>\n"
"    </header>\n"
"    \n"
"    <p>Nie uaktualniłeś/aś swoich postępów do celu "
"${object.definition_id.name} (aktualny wypełniono ${object.completeness}%) "
"przez co najmniej ${object.remind_update_delay} dni. Nie zapomnij tego "
"zrobić.</p>\n"
"            "

#. module: gamification
#: model:email.template,body_html:gamification.simple_report_template
msgid ""
"\n"
"<header>\n"
"    <strong>${object.name}</strong>\n"
"</header>\n"
"<p class=\"oe_grey\">The following message contains the current progress for "
"the challenge ${object.name}</p>\n"
"\n"
"% if object.visibility_mode == 'personal':\n"
"    <table width=\"100%\" border=\"1\">\n"
"    <tr>\n"
"        <th>Goal</th>\n"
"        <th>Target</th>\n"
"        <th>Current</th>\n"
"        <th>Completeness</th>\n"
"    </tr>\n"
"    % for line in ctx[\"challenge_lines\"]:\n"
"        <tr\n"
"            % if line['completeness'] >= 100:\n"
"                style=\"font-weight:bold;\"\n"
"            % endif\n"
"            >\n"
"            <td>${line['name']}</td>\n"
"            <td>${line['target']}\n"
"            % if line['suffix']:\n"
"                ${line['suffix']}\n"
"            % endif\n"
"            </td>\n"
"            <td>${line['current']}\n"
"            % if line['suffix']:\n"
"                ${line['suffix']}\n"
"            % endif\n"
"            </td>\n"
"            <td>${line['completeness']} %</td>\n"
"        </tr>\n"
"    % endfor\n"
"    </table>\n"
"% else:\n"
"    % for line in ctx[\"challenge_lines\"]:\n"
"        <table width=\"100%\" border=\"1\">\n"
"            <tr>\n"
"                <th colspan=\"4\">${line['name']}</th>\n"
"            </tr>\n"
"            <tr>\n"
"                <th>#</th>\n"
"                <th>Person</th>\n"
"                <th>Completeness</th>\n"
"                <th>Current</th>\n"
"            </tr>\n"
"            % for goal in line['goals']:\n"
"                <tr\n"
"                    % if goal.completeness >= 100:\n"
"                        style=\"font-weight:bold;\"\n"
"                    % endif\n"
"                    >\n"
"                    <td>${goal['rank']}</td>\n"
"                    <td>${goal['name']}</td>\n"
"                    <td>${goal['completeness']}%</td>\n"
"                    <td>${goal['current']}/${line['target']}\n"
"                    % if line['suffix']:\n"
"                        ${line['suffix']}\n"
"                    % endif\n"
"                    </td>\n"
"                </tr>\n"
"            % endfor\n"
"        </table>\n"
"\n"
"        <br/><br/>\n"
"\n"
"    % endfor\n"
"% endif\n"
"            "
msgstr ""

#. module: gamification
#: selection:gamification.challenge.line,condition:0
msgid "<="
msgstr "<="

#. module: gamification
#: code:addons/gamification/models/challenge.py:745
#, python-format
msgid ""
"<br/>Nobody has succeeded to reach every goal, no badge is rewared for this "
"challenge."
msgstr ""
"<br/>Nikomu nie udało się osiągnąć wszystkich celów, za to wyzwanie nikt nie "
"otrzymuje odznaki."

#. module: gamification
#: code:addons/gamification/models/challenge.py:743
#, python-format
msgid "<br/>Reward (badge %s) for every succeeding user was sent to %s."
msgstr ""
"<br/>Nagroda (badge %s) dla każdego użytkownika, któremu się udało, została "
"wysłana do %s."

#. module: gamification
#: code:addons/gamification/models/challenge.py:752
#, python-format
msgid ""
"<br/>Special rewards were sent to the top competing users. The ranking for "
"this challenge is :"
msgstr ""
"<br/>Specjalne nagrody zostały wysłane do najlepszych użytkowników "
"uczestniczących w rywalizacji. Ranking dla tego wyzwania przedstawia się "
"następująco :"

#. module: gamification
#: model:ir.actions.act_window,help:gamification.badge_list_action
msgid ""
"<p class=\"oe_view_nocontent_create\">\n"
"                    Click to create a badge. \n"
"                </p>\n"
"                <p>\n"
"                    A badge is a symbolic token granted to a user as a sign "
"of reward.\n"
"                    It can be deserved automatically when some conditions "
"are met or manually by users.\n"
"                    Some badges are harder than others to get with specific "
"conditions.\n"
"                </p>\n"
"            "
msgstr ""
"<p class=\"oe_view_nocontent_create\">\n"
"                    Kliknij, aby utworzyć odznakę. \n"
"                </p>\n"
"                <p>\n"
"                    Odznaka jest symbolicznym znaczkiem, który użytkownik "
"otrzymuje jako nagrodę.\n"
"                    Można ją otrzymać automatycznie, kiedy spełni się "
"warunki lub ręcznie z nadania użytkownika.\n"
"                    Odznaki różnią się trudnością do uzyskania w zależności "
"od warunków.\n"
"                </p>\n"
"            "

#. module: gamification
#: model:ir.actions.act_window,help:gamification.challenge_list_action
msgid ""
"<p class=\"oe_view_nocontent_create\">\n"
"                    Click to create a challenge. \n"
"                </p>\n"
"                <p>\n"
"                    Assign a list of goals to chosen users to evaluate "
"them.\n"
"                    The challenge can use a period (weekly, monthly...) for "
"automatic creation of goals.\n"
"                    The goals are created for the specified users or member "
"of the group.\n"
"                </p>\n"
"            "
msgstr ""
"<p class=\"oe_view_nocontent_create\">\n"
"                    Kliknij, aby stworzyć wyzwanie.\n"
"                </p>\n"
"                <p>\n"
"                    Przydziel listę celów do wypełnienia dla wybranych "
"użytkowników.\n"
"                    Wyzwanie może używać okresów (tygodniowych, "
"miesięcznych) do automatycznego tworzenia celów.\n"
"                    Cele tworzone są dla wybranej grupy lub użytkowników.\n"
"                </p>\n"
"            "

#. module: gamification
#: model:ir.actions.act_window,help:gamification.goal_definition_list_action
msgid ""
"<p class=\"oe_view_nocontent_create\">\n"
"                    Click to create a goal definition. \n"
"                </p>\n"
"                <p>\n"
"                    A goal definition is a technical model of goal defining "
"a condition to reach.\n"
"                    The dates, values to reach or users are defined in goal "
"instance.\n"
"                </p>\n"
"            "
msgstr ""
"<p class=\"oe_view_nocontent_create\">\n"
"                    Kliknij, aby stworzyć definicję celu.\n"
"                </p>\n"
"                <p>\n"
"                    Definicja celu jest modelem technicznym warunków do "
"spełnienia, aby osiągnąć cel.\n"
"                    Daty, wartości do osiągnięcia i użytkownicy są "
"definiowani w przypadku celu.\n"
"                </p>\n"
"            "

#. module: gamification
#: model:ir.actions.act_window,help:gamification.goal_list_action
msgid ""
"<p class=\"oe_view_nocontent_create\">\n"
"                    Click to create a goal. \n"
"                </p>\n"
"                <p>\n"
"                    A goal is defined by a user and a goal definition.\n"
"                    Goals can be created automatically by using challenges.\n"
"                </p>\n"
"            "
msgstr ""
"<p class=\"oe_view_nocontent_create\">\n"
"                    Kliknij, aby utworzyć cel.\n"
"                </p>\n"
"                <p>\n"
"                    Cel jest definiowany przez użytkownika i definicję "
"celu.\n"
"                    Cele można tworzyć automatycznie przy użyciu wyzwań.\n"
"                </p>\n"
"            "

#. module: gamification
#: model:ir.actions.act_window,help:gamification.goals_from_challenge_act
msgid ""
"<p>\n"
"                There is no goals associated to this challenge matching your "
"search.\n"
"                Make sure that your challenge is active and assigned to at "
"least one user.\n"
"              </p>\n"
"            "
msgstr ""
"<p>\n"
"                Nie znaleziono celów związanych z tym wyzwaniem pasujących "
"do kryteriów wyszukiwania.\n"
"                Upewnij się, że wyzwanie jest aktywne i przypisane do co "
"najmniej jednego użytkownika.\n"
"              </p>\n"
"            "

#. module: gamification
#: selection:gamification.challenge.line,condition:0
msgid ">="
msgstr ">="

#. module: gamification
#: help:gamification.goal.definition,condition:0
msgid ""
"A goal is considered as completed when the current value is compared to the "
"value to reach"
msgstr ""
"Cel jest uznany za wypełniony, kiedy aktualna wartość jest porównywana do "
"wartości do osiągnięcia"

#. module: gamification
#: selection:gamification.badge,rule_auth:0
msgid "A selected list of users"
msgstr "Wybrana lista użytkowników"

#. module: gamification
#: view:gamification.challenge:gamification.view_challenge_wizard
msgid "Accept"
msgstr "Akceptuj"

#. module: gamification
#: field:gamification.goal.definition,action_id:0
msgid "Action"
msgstr "Akcja"

#. module: gamification
#: field:gamification.badge,active:0
msgid "Active"
msgstr "Aktywne"

#. module: gamification
#: view:gamification.challenge:gamification.challenge_form_view
msgid "Advanced Options"
msgstr "Opcje zaawansowane"

#. module: gamification
#: field:gamification.badge,rule_auth:0
msgid "Allowance to Grant"
msgstr "Dodatek do udzielenia"

#. module: gamification
#: help:gamification.challenge,user_domain:0
msgid "Alternative to a list of users"
msgstr "Alternatywa dla listy użytkowników"

#. module: gamification
#: field:gamification.challenge,category:0
msgid "Appears in"
msgstr "Pojawia się w"

#. module: gamification
#: view:gamification.challenge:gamification.challenge_form_view
msgid "Assign Challenge To"
msgstr "Przydziel wyzwanie"

#. module: gamification
#: field:gamification.badge,rule_auth_user_ids:0
msgid "Authorized Users"
msgstr "Autoryzowani użytkownicy"

#. module: gamification
#: selection:gamification.goal.definition,computation_mode:0
msgid "Automatic: execute a specific Python code"
msgstr "Automatyczne: wykonaj konkretny kod pythonowy"

#. module: gamification
#: selection:gamification.goal.definition,computation_mode:0
msgid "Automatic: number of records"
msgstr "Automatyczne: liczba rekordów"

#. module: gamification
#: selection:gamification.goal.definition,computation_mode:0
msgid "Automatic: sum on a field"
msgstr "Automatyczne: suma w polu"

#. module: gamification
#: view:gamification.badge:gamification.badge_form_view
#: field:gamification.badge,name:0
#: field:gamification.badge.user,badge_id:0
#: field:gamification.badge.user.wizard,badge_id:0
msgid "Badge"
msgstr "Odznaka"

#. module: gamification
#: view:gamification.badge:gamification.badge_form_view
msgid "Badge Description"
msgstr "Opis odznaki"

#. module: gamification
#: model:mail.message.subtype,description:gamification.mt_badge_granted
#: model:mail.message.subtype,name:gamification.mt_badge_granted
msgid "Badge Granted"
msgstr "Odznaka przyznana"

#. module: gamification
#: view:gamification.badge:gamification.badge_list_view
msgid "Badge List"
msgstr "Lista odznak"

#. module: gamification
#: field:gamification.badge.user,badge_name:0
msgid "Badge Name"
msgstr "Nazwa odznaki"

#. module: gamification
#: model:ir.actions.act_window,name:gamification.badge_list_action
#: model:ir.ui.menu,name:gamification.gamification_badge_menu
msgid "Badges"
msgstr "Odznaki"

#. module: gamification
#: view:gamification.challenge:gamification.challenge_form_view
msgid ""
"Badges are granted when a challenge is finished. This is either at the end "
"of a running period (eg: end of the month for a monthly challenge), at the "
"end date of a challenge (if no periodicity is set) or when the challenge is "
"manually closed."
msgstr ""
"Odznaki są przyznawane po zakończeniu wyzwania. Może to oznaczać zakończenie "
"okresu działania (np. koniec miesiąca przy miesięcznym wyzwaniu), końcową "
"datę wyzwania (jeśli okresowość nie została ustawiona) lub po ręcznym "
"zamknięciu wyzwania."

#. module: gamification
#: field:gamification.goal.definition,batch_mode:0
msgid "Batch Mode"
msgstr ""

#. module: gamification
#: model:gamification.badge,name:gamification.badge_idea
msgid "Brilliant"
msgstr "Wspaniale"

#. module: gamification
#: view:gamification.badge:gamification.badge_kanban_view
msgid "Can not grant"
msgstr "Nie można przyznać"

#. module: gamification
#: code:addons/gamification/models/goal.py:453
#, python-format
msgid "Can not modify the configuration of a started goal"
msgstr "Nie można zmieniać konfiguracji zaczętego celu"

#. module: gamification
#: view:gamification.badge.user.wizard:gamification.view_badge_wizard_grant
#: view:gamification.goal.wizard:gamification.view_goal_wizard_update_current
msgid "Cancel"
msgstr "Anuluj"

#. module: gamification
#: selection:gamification.goal,state:0
msgid "Canceled"
msgstr "Anulowano"

#. module: gamification
#: view:gamification.challenge:gamification.challenge_form_view
msgid "Category"
msgstr "Kategoria"

#. module: gamification
#: view:gamification.challenge:gamification.view_challenge_wizard
#: field:gamification.challenge.line,challenge_id:0
#: field:gamification.goal,challenge_id:0
msgid "Challenge"
msgstr "Wyzwanie"

#. module: gamification
#: model:ir.actions.act_window,name:gamification.challenge_wizard
msgid "Challenge Description"
msgstr "Opis wyzwania"

#. module: gamification
#: field:gamification.goal,line_id:0
msgid "Challenge Line"
msgstr "Pozycja wyzwania"

#. module: gamification
#: view:gamification.challenge:gamification.view_challenge_wizard
#: view:gamification.challenge.line:gamification.challenge_line_list_view
msgid "Challenge Lines"
msgstr "Pozycje wyzwania"

#. module: gamification
#: field:gamification.challenge,name:0
msgid "Challenge Name"
msgstr "Nazwa wyzwania"

#. module: gamification
#: field:gamification.badge.user,challenge_id:0
msgid "Challenge originating"
msgstr "Wyzwanie zapoczątkowujące"

#. module: gamification
#: help:gamification.goal,challenge_id:0
msgid ""
"Challenge that generated the goal, assign challenge to users to generate "
"goals with a value in this field."
msgstr ""
"Wyzwanie, które wygenerowało cel, przypisz wyzwanie do użytkowników, aby "
"wygenerować cele z wartością w tym polu."

#. module: gamification
#: view:gamification.challenge:gamification.view_challenge_kanban
#: model:ir.actions.act_window,name:gamification.challenge_list_action
#: model:ir.ui.menu,name:gamification.gamification_challenge_menu
msgid "Challenges"
msgstr "Wyzwania"

#. module: gamification
#: help:gamification.badge,rule_max:0
msgid "Check to set a monthly limit per person of sending this badge"
msgstr "Zaznacz, aby ustawić miesięczny limit na osobę wysyłania tej odznaki"

#. module: gamification
#: view:gamification.goal.definition:gamification.goal_definition_form_view
msgid "Clickable Goals"
msgstr "Klikalne cele"

#. module: gamification
#: field:gamification.goal,closed:0
msgid "Closed goal"
msgstr "Zamknięty cel"

#. module: gamification
#: field:gamification.badge.user,comment:0
#: field:gamification.badge.user.wizard,comment:0
msgid "Comment"
msgstr "Komentarz"

#. module: gamification
#: model:gamification.challenge,name:gamification.challenge_base_discover
msgid "Complete your Profile"
msgstr "Uzupełnij swój profil"

#. module: gamification
#: field:gamification.goal,completeness:0
msgid "Completeness"
msgstr "Kompletność"

#. module: gamification
#: view:gamification.goal.definition:gamification.goal_definition_search_view
#: field:gamification.goal.definition,computation_mode:0
msgid "Computation Mode"
msgstr "Tryb obliczeniowy"

#. module: gamification
#: field:gamification.goal,computation_mode:0
msgid "Computation mode"
msgstr "Tryb obliczeniowy"

#. module: gamification
#: field:gamification.challenge.line,condition:0
msgid "Condition"
msgstr "Warunek"

#. module: gamification
#: model:ir.actions.act_window,name:gamification.action_new_simplified_res_users
msgid "Create User"
msgstr "Utwórz użytkownika"

#. module: gamification
#: model:ir.actions.act_window,help:gamification.action_new_simplified_res_users
msgid ""
"Create and manage users that will connect to the system. Users can be "
"deactivated should there be a period of time during which they will/should "
"not connect to the system. You can assign them groups in order to give them "
"specific access to the applications they need to use in the system."
msgstr ""
"Twórz i zarządzaj użytkownikami, którzy będą się łączyć z systemem. "
"Użytkownicy mogą zostać zdezaktywowani, jeśli pojawi się okres czasu, kiedy "
"nie będą lub nie powinni łączyć się z systemem. Możesz przydzielić ich do "
"grup, aby nadać im specyficzne uprawnienia do aplikacji, których potrzebują "
"używać w systemie."

#. module: gamification
#: field:gamification.badge.user,create_date:0
msgid "Created"
msgstr "Utworzono"

#. module: gamification
#: field:gamification.badge,create_uid:0
#: field:gamification.badge.user.wizard,create_uid:0
#: field:gamification.challenge,create_uid:0
#: field:gamification.challenge.line,create_uid:0
#: field:gamification.goal,create_uid:0
#: field:gamification.goal.definition,create_uid:0
#: field:gamification.goal.wizard,create_uid:0
msgid "Created by"
msgstr "Utworzone przez"

#. module: gamification
#: field:gamification.badge,create_date:0
#: field:gamification.badge.user.wizard,create_date:0
#: field:gamification.challenge,create_date:0
#: field:gamification.challenge.line,create_date:0
#: field:gamification.goal,create_date:0
#: field:gamification.goal.definition,create_date:0
#: field:gamification.goal.wizard,create_date:0
msgid "Created on"
msgstr "Data utworzenia"

#. module: gamification
#: field:gamification.badge.user,create_uid:0
msgid "Creator"
msgstr "Utworzył"

#. module: gamification
#: field:gamification.goal.wizard,current:0
msgid "Current"
msgstr "Bieżące"

#. module: gamification
#: field:gamification.goal,current:0
msgid "Current Value"
msgstr "Aktualna wartość"

#. module: gamification
#: selection:gamification.challenge,period:0
#: selection:gamification.challenge,report_message_frequency:0
msgid "Daily"
msgstr "Dziennie"

#. module: gamification
#: view:gamification.goal:gamification.goal_form_view
msgid "Data"
msgstr "Dane"

#. module: gamification
#: field:gamification.goal.definition,field_date_id:0
msgid "Date Field"
msgstr "Pole daty"

#. module: gamification
#: help:gamification.badge,message_last_post:0
#: help:gamification.challenge,message_last_post:0
msgid "Date of the last message posted on the record."
msgstr "Data ostatniej wiadomości w rekordzie."

#. module: gamification
#: help:gamification.challenge,category:0
msgid "Define the visibility of the challenge through menus"
msgstr "Definiuj widoczność wyzwania w menu"

#. module: gamification
#: help:gamification.goal.definition,computation_mode:0
msgid ""
"Defined how will be computed the goals. The result of the operation will be "
"stored in the field 'Current'."
msgstr ""
"Zdefiniuj, jak cele będą obliczane. Wynik tej operacji będzie przechowywany "
"w polu \"Bieżące\""

#. module: gamification
#: field:gamification.goal,definition_condition:0
msgid "Definition Condition"
msgstr "Warunek definicji"

#. module: gamification
#: field:gamification.goal,definition_description:0
msgid "Definition Description"
msgstr "Opis definicji"

#. module: gamification
#: view:gamification.challenge:gamification.challenge_form_view
msgid "Depending on the Display mode, reports will be individual or shared."
msgstr ""
"W zależności od trybu wyświetlania, raporty mogą być indywidualne lub "
"dzielone."

#. module: gamification
#: view:gamification.challenge:gamification.challenge_form_view
msgid ""
"Describe the challenge: what is does, who it targets, why it matters..."
msgstr ""
"Opisz wyzwanie: co robi, do kogo jest skierowane, dlaczego ma znaczenie..."

#. module: gamification
#: view:gamification.badge.user.wizard:gamification.view_badge_wizard_grant
msgid "Describe what they did and why it matters (will be public)"
msgstr "Opisz co zrobili i dlaczego jest to ważne (widoczne dla wszystkich)."

#. module: gamification
#: field:gamification.badge,description:0
#: field:gamification.challenge,description:0
msgid "Description"
msgstr "Opis"

#. module: gamification
#: field:gamification.challenge,visibility_mode:0
#: field:gamification.goal,definition_display:0
msgid "Display Mode"
msgstr "Tryb wyświetlania"

#. module: gamification
#: field:gamification.badge,display_name:0
#: field:gamification.badge.user,display_name:0
#: field:gamification.badge.user.wizard,display_name:0
#: field:gamification.challenge,display_name:0
#: field:gamification.challenge.line,display_name:0
#: field:gamification.goal,display_name:0
#: field:gamification.goal.definition,display_name:0
#: field:gamification.goal.wizard,display_name:0
msgid "Display Name"
msgstr ""

#. module: gamification
#: field:gamification.goal.definition,display_mode:0
msgid "Displayed as"
msgstr "Wyświetlane jako"

#. module: gamification
#: field:gamification.goal.definition,batch_distinctive_field:0
msgid "Distinctive field for batch user"
msgstr ""

#. module: gamification
#: help:gamification.goal.definition,domain:0
msgid ""
"Domain for filtering records. General rule, not user depending, e.g. "
"[('state', '=', 'done')]. The expression can contain reference to 'user' "
"which is a browse record of the current user if not in batch mode."
msgstr ""

#. module: gamification
#: selection:gamification.challenge,state:0
#: view:gamification.goal:gamification.goal_search_view
msgid "Done"
msgstr "Wykonano"

#. module: gamification
#: selection:gamification.challenge,state:0
#: view:gamification.goal:gamification.goal_search_view
#: selection:gamification.goal,state:0
msgid "Draft"
msgstr "Projekt"

#. module: gamification
#: field:gamification.challenge,end_date:0
#: view:gamification.goal:gamification.goal_search_view
#: field:gamification.goal,end_date:0
msgid "End Date"
msgstr "Data końcowa"

#. module: gamification
#: code:addons/gamification/models/challenge.py:553
#: code:addons/gamification/models/goal.py:148
#: code:addons/gamification/models/goal.py:453
#, python-format
msgid "Error!"
msgstr "Błąd!"

#. module: gamification
#: help:gamification.goal.definition,batch_mode:0
msgid "Evaluate the expression in batch instead of once for each user"
msgstr ""

#. module: gamification
#: field:gamification.goal.definition,batch_user_expression:0
msgid "Evaluted expression for batch mode"
msgstr ""

#. module: gamification
#: view:gamification.challenge:gamification.view_challenge_wizard
msgid "Even if the challenge is failed, best challengers will be rewarded"
msgstr ""
"Nawet jeśli wyzwanie zakończyło się porażką, najlepsi uczestnicy zostaną "
"nagrodzeni"

#. module: gamification
#: selection:gamification.badge,rule_auth:0
msgid "Everyone"
msgstr "Wszyscy"

#. module: gamification
#: selection:gamification.goal.definition,display_mode:0
msgid "Exclusive (done or not-done)"
msgstr "Wyłączne (zrobione lub nie zrobione)"

#. module: gamification
#: selection:gamification.goal,state:0
msgid "Failed"
msgstr "Nie udało się"

#. module: gamification
#: field:gamification.goal.definition,field_id:0
msgid "Field to Sum"
msgstr "Pole do zsumowania"

#. module: gamification
#: field:gamification.goal.definition,domain:0
msgid "Filter Domain"
msgstr ""

#. module: gamification
#: field:gamification.badge,message_follower_ids:0
#: field:gamification.challenge,message_follower_ids:0
msgid "Followers"
msgstr "Obserwujący"

#. module: gamification
#: field:gamification.challenge,reward_first_id:0
msgid "For 1st user"
msgstr "Dla pierwszego użytkownika"

#. module: gamification
#: field:gamification.challenge,reward_second_id:0
msgid "For 2nd user"
msgstr "Dla drugiego użytkownika"

#. module: gamification
#: field:gamification.challenge,reward_third_id:0
msgid "For 3rd user"
msgstr "Dla trzeciego użytkownika"

#. module: gamification
#: field:gamification.challenge,reward_id:0
msgid "For Every Succeding User"
msgstr "Dla każdego użytkownika, który osiągnie sukces"

#. module: gamification
#: view:gamification.goal.definition:gamification.goal_definition_form_view
msgid "Formating Options"
msgstr "Opcje formatowania"

#. module: gamification
#: view:gamification.goal:gamification.goal_kanban_view
msgid "From"
msgstr "Od"

#. module: gamification
#: field:gamification.goal.definition,full_suffix:0
msgid "Full Suffix"
msgstr "Pełny przyrostek"

#. module: gamification
#: model:ir.module.category,name:gamification.module_goal_category
msgid "Gamification"
msgstr "Grywalizacja"

#. module: gamification
#: model:ir.ui.menu,name:gamification.gamification_menu
msgid "Gamification Tools"
msgstr "Narzędzia grywalizacji"

#. module: gamification
#: model:ir.model,name:gamification.model_gamification_badge
msgid "Gamification badge"
msgstr "Odznaka grywalizacyjna"

#. module: gamification
#: model:ir.model,name:gamification.model_gamification_challenge
msgid "Gamification challenge"
msgstr "Wyzwanie grywalizacyjne"

#. module: gamification
#: model:ir.model,name:gamification.model_gamification_challenge_line
msgid "Gamification generic goal for challenge"
msgstr "Typowy cel grywalizacyjny dla wyzwania"

#. module: gamification
#: model:ir.model,name:gamification.model_gamification_goal_definition
msgid "Gamification goal definition"
msgstr "Definicja celu grywalizacyjnego"

#. module: gamification
#: model:ir.model,name:gamification.model_gamification_goal
msgid "Gamification goal instance"
msgstr "Przypadek celu grywalizacyjnego"

#. module: gamification
#: model:ir.model,name:gamification.model_gamification_badge_user
msgid "Gamification user badge"
msgstr "Odznaka grywalizacyjna użytkownika"

#. module: gamification
#: view:gamification.challenge:gamification.view_challenge_kanban
#: view:gamification.goal:gamification.goal_form_view
#: field:gamification.goal.wizard,goal_id:0
msgid "Goal"
msgstr "Cel"

#. module: gamification
#: field:gamification.challenge.line,definition_id:0
#: view:gamification.goal:gamification.goal_search_view
#: field:gamification.goal,definition_id:0
#: field:gamification.goal.definition,name:0
msgid "Goal Definition"
msgstr "Definicja celu"

#. module: gamification
#: view:gamification.goal.definition:gamification.goal_definition_list_view
#: model:ir.actions.act_window,name:gamification.goal_definition_list_action
#: model:ir.ui.menu,name:gamification.gamification_definition_menu
msgid "Goal Definitions"
msgstr "Definicje celów"

#. module: gamification
#: field:gamification.goal.definition,description:0
msgid "Goal Description"
msgstr "Opis celu"

#. module: gamification
#: view:gamification.goal:gamification.goal_form_view
msgid "Goal Failed"
msgstr "Cel nieosiągnięty"

#. module: gamification
#: view:gamification.goal:gamification.goal_list_view
msgid "Goal List"
msgstr "Lista celów"

#. module: gamification
#: field:gamification.goal.definition,condition:0
msgid "Goal Performance"
msgstr "Wykonanie celów"

#. module: gamification
#: view:gamification.goal:gamification.goal_form_view
msgid "Goal Reached"
msgstr "Cel osiągnięty"

#. module: gamification
#: view:gamification.challenge:gamification.challenge_form_view
#: view:gamification.challenge:gamification.challenge_list_view
#: view:gamification.goal.definition:gamification.goal_definition_form_view
msgid "Goal definitions"
msgstr "Definicje celów"

#. module: gamification
#: view:gamification.challenge:gamification.challenge_form_view
#: view:gamification.challenge:gamification.view_challenge_kanban
#: view:gamification.challenge:gamification.view_challenge_wizard
#: model:ir.actions.act_window,name:gamification.goal_list_action
#: model:ir.ui.menu,name:gamification.gamification_goal_menu
msgid "Goals"
msgstr "Cele"

#. module: gamification
#: model:gamification.badge,name:gamification.badge_good_job
msgid "Good Job"
msgstr "Dobra robota"

#. module: gamification
#: view:gamification.badge:gamification.badge_kanban_view
msgid "Grant"
msgstr "Przyznaj"

#. module: gamification
#: view:gamification.badge.user.wizard:gamification.view_badge_wizard_grant
#: model:ir.actions.act_window,name:gamification.action_grant_wizard
msgid "Grant Badge"
msgstr "Przyznaj odznakę"

#. module: gamification
#: view:gamification.badge.user.wizard:gamification.view_badge_wizard_grant
#: view:gamification.goal.wizard:gamification.view_goal_wizard_update_current
msgid "Grant Badge To"
msgstr "Przyznaj odznakę użytkownikowi"

#. module: gamification
#: view:gamification.badge:gamification.badge_form_view
msgid "Grant this Badge"
msgstr "Przyznaj tę odznakę"

#. module: gamification
#: view:gamification.badge.user:gamification.badge_user_kanban_view
msgid "Granted by"
msgstr "Przyznane przez"

#. module: gamification
#: view:gamification.badge:gamification.badge_form_view
msgid "Granting"
msgstr "Przyznawanie"

#. module: gamification
#: view:gamification.challenge:gamification.challenge_search_view
#: view:gamification.goal:gamification.goal_search_view
#: view:gamification.goal.definition:gamification.goal_definition_search_view
msgid "Group By"
msgstr "Grupuj wg"

#. module: gamification
#: help:gamification.challenge,report_message_group_id:0
msgid "Group that will receive a copy of the report in addition to the user"
msgstr "Grupa, która otrzyma kopię raportu oprócz tego użytkownika"

#. module: gamification
#: view:gamification.challenge:gamification.challenge_search_view
msgid "HR Challenges"
msgstr "Wyzwania kadrowe"

#. module: gamification
#: model:gamification.badge,name:gamification.badge_hidden
msgid "Hidden"
msgstr "Ukryte"

#. module: gamification
#: help:gamification.badge,message_summary:0
#: help:gamification.challenge,message_summary:0
msgid ""
"Holds the Chatter summary (number of messages, ...). This summary is "
"directly in html format in order to be inserted in kanban views."
msgstr ""
"Zawiera podsumowanie wypowiedzi (liczbę wiadomości, ...). To podsumowanie "
"jest bezpośrednio w formacie html, aby można je było stosować w widokach "
"kanban."

#. module: gamification
#: view:gamification.goal.definition:gamification.goal_definition_form_view
msgid "How to compute the goal?"
msgstr "Jak obliczyć cel?"

#. module: gamification
#: field:gamification.badge,id:0
#: field:gamification.badge.user,id:0
#: field:gamification.badge.user.wizard,id:0
#: field:gamification.challenge,id:0
#: field:gamification.challenge.line,id:0
#: field:gamification.goal,id:0
#: field:gamification.goal.definition,id:0
#: field:gamification.goal.wizard,id:0
msgid "ID"
msgstr "ID"

#. module: gamification
#: field:gamification.goal.definition,res_id_field:0
msgid "ID Field of user"
msgstr "Pole ID użytkownika"

#. module: gamification
#: help:gamification.badge,remaining_sending:0
msgid "If a maxium is set"
msgstr "Jeśli wartość maksymalna została ustawiona"

#. module: gamification
#: help:gamification.badge,message_unread:0
#: help:gamification.challenge,message_unread:0
msgid "If checked new messages require your attention."
msgstr "Jeśli zaznaczone, to wiadomość wymaga twojej uwagi."

#. module: gamification
#: help:gamification.badge.user,challenge_id:0
msgid "If this badge was rewarded through a challenge"
msgstr "Jeśli ta odznaka została przydzielona w ramach wyzwania"

#. module: gamification
#: field:gamification.badge,image:0
msgid "Image"
msgstr "Obrazek"

#. module: gamification
#: selection:gamification.challenge,state:0
msgid "In Progress"
msgstr "W toku"

#. module: gamification
#: view:gamification.goal.definition:gamification.goal_definition_form_view
msgid ""
"In batch mode, the domain is evaluated globally. If enabled, do not use "
"keyword 'user' in above filter domain."
msgstr ""

#. module: gamification
#: help:gamification.goal.definition,batch_distinctive_field:0
msgid ""
"In batch mode, this indicates which field distinct one user form the other, "
"e.g. user_id, partner_id..."
msgstr ""

#. module: gamification
#: help:gamification.goal,last_update:0
msgid ""
"In case of manual goal, reminders are sent if the goal as not been updated "
"for a while (defined in challenge). Ignored in case of non-manual goal or "
"goal not linked to a challenge."
msgstr ""
"W przypadku ręcznie ustawionych celów, przypomnienia są wysyłane jeśli cel "
"nie był uaktualniany przez pewien czas (zdefiniowany w wyzwaniu). Ignorowane "
"w przypadku celów nie ustawianych ręcznie i celów nie powiązanych z "
"wyzwaniem."

#. module: gamification
#: selection:gamification.goal,state:0
msgid "In progress"
msgstr "W toku"

#. module: gamification
#: selection:gamification.challenge,visibility_mode:0
msgid "Individual Goals"
msgstr "Cele indywidualne"

#. module: gamification
#: field:gamification.goal.definition,model_inherited_model_ids:0
msgid "Inherited models"
msgstr "Odziedziczone modele"

#. module: gamification
#: code:addons/gamification/models/goal.py:319
#, python-format
msgid "Invalid return content from the evaluation of code for definition %s"
msgstr "Zwrócono nieprawidłową treść po ewaluacji kodu definicji %s"

#. module: gamification
#: model:gamification.goal.definition,name:gamification.definition_base_invite
msgid "Invite new Users"
msgstr "Zaproś nowych użytkowników"

#. module: gamification
#: view:gamification.challenge:gamification.view_challenge_wizard
msgid "Invited"
msgstr "Zaproszeni"

#. module: gamification
#. openerp-web
#: code:addons/gamification/static/src/xml/gamification.xml:105
#, python-format
msgid "Invited Challenges"
msgstr "Zaproszony do wyzwań"

#. module: gamification
#: field:gamification.badge,message_is_follower:0
#: field:gamification.challenge,message_is_follower:0
msgid "Is a Follower"
msgstr "Jest obserwującym"

#. module: gamification
#: field:gamification.badge,message_last_post:0
#: field:gamification.challenge,message_last_post:0
msgid "Last Message Date"
msgstr "Data ostatniej wiadomości"

#. module: gamification
#: field:gamification.badge,__last_update:0
#: field:gamification.badge.user,__last_update:0
#: field:gamification.badge.user.wizard,__last_update:0
#: field:gamification.challenge,__last_update:0
#: field:gamification.challenge.line,__last_update:0
#: field:gamification.goal,__last_update:0
#: field:gamification.goal.definition,__last_update:0
#: field:gamification.goal.wizard,__last_update:0
msgid "Last Modified on"
msgstr ""

#. module: gamification
#: field:gamification.challenge,last_report_date:0
msgid "Last Report Date"
msgstr "Data ostatniego raportu"

#. module: gamification
#: field:gamification.goal,last_update:0
msgid "Last Update"
msgstr "Ostatnia aktualizacja"

#. module: gamification
#: field:gamification.badge,write_uid:0
#: field:gamification.badge.user,write_uid:0
#: field:gamification.badge.user.wizard,write_uid:0
#: field:gamification.challenge,write_uid:0
#: field:gamification.challenge.line,write_uid:0
#: field:gamification.goal,write_uid:0
#: field:gamification.goal.definition,write_uid:0
#: field:gamification.goal.wizard,write_uid:0
msgid "Last Updated by"
msgstr "Ostatnio modyfikowane przez"

#. module: gamification
#: field:gamification.badge,write_date:0
#: field:gamification.badge.user,write_date:0
#: field:gamification.badge.user.wizard,write_date:0
#: field:gamification.challenge,write_date:0
#: field:gamification.challenge.line,write_date:0
#: field:gamification.goal,write_date:0
#: field:gamification.goal.definition,write_date:0
#: field:gamification.goal.wizard,write_date:0
msgid "Last Updated on"
msgstr "Data ostatniej modyfikacji"

#. module: gamification
#: selection:gamification.challenge,visibility_mode:0
msgid "Leader Board (Group Ranking)"
msgstr "Tablica liderów (ranking grupy)"

#. module: gamification
#: field:gamification.badge,rule_max_number:0
msgid "Limitation Number"
msgstr "Liczba ograniczenia"

#. module: gamification
#: view:gamification.challenge:gamification.challenge_form_view
msgid "Line List"
msgstr "Lista pozycji"

#. module: gamification
#: field:gamification.challenge,line_ids:0
msgid "Lines"
msgstr "Pozycje"

#. module: gamification
#: help:gamification.challenge,line_ids:0
msgid "List of goals that will be set"
msgstr "Lista celów do ustawienia"

#. module: gamification
#: help:gamification.challenge,user_ids:0
msgid "List of users participating to the challenge"
msgstr "Lista użytkowników biorących udział w wyzwaniu"

#. module: gamification
#: model:gamification.goal.definition,name:gamification.definition_nbr_following
msgid "Mail Group Following"
msgstr "Obserwująca grupa mailowa"

#. module: gamification
#: model:res.groups,name:gamification.group_goal_manager
msgid "Manager"
msgstr "Menedżer"

#. module: gamification
#: field:gamification.badge,message_ids:0
#: field:gamification.challenge,message_ids:0
msgid "Messages"
msgstr "Wiadomości"

#. module: gamification
#: help:gamification.badge,message_ids:0
#: help:gamification.challenge,message_ids:0
msgid "Messages and communication history"
msgstr "Wiadomości i historia komunikacji"

#. module: gamification
#: view:gamification.goal.definition:gamification.goal_definition_search_view
#: field:gamification.goal.definition,model_id:0
msgid "Model"
msgstr "Model"

#. module: gamification
#: field:gamification.challenge.line,definition_monetary:0
msgid "Monetary"
msgstr "Pieniężny"

#. module: gamification
#: field:gamification.goal.definition,monetary:0
msgid "Monetary Value"
msgstr "Wartość pieniężna"

#. module: gamification
#: selection:gamification.challenge,period:0
#: selection:gamification.challenge,report_message_frequency:0
msgid "Monthly"
msgstr "Miesięczny"

#. module: gamification
#: field:gamification.badge,rule_max:0
msgid "Monthly Limited Sending"
msgstr "Wysyłanie ograniczone miesięcznie"

#. module: gamification
#: field:gamification.badge,stat_this_month:0
msgid "Monthly total"
msgstr "Miesięczna wartość całkowita"

#. module: gamification
#: view:gamification.goal:gamification.goal_search_view
msgid "My Goals"
msgstr "Moje cele"

#. module: gamification
#: field:gamification.badge,stat_my_monthly_sending:0
msgid "My Monthly Sending Total"
msgstr "Moja miesięczna wartość całkowita wysyłania"

#. module: gamification
#: field:gamification.badge,stat_my_this_month:0
msgid "My Monthly Total"
msgstr "Moja miesięczna wartość całkowita"

#. module: gamification
#: field:gamification.badge,stat_my:0
msgid "My Total"
msgstr "Moja wartość całkowita"

#. module: gamification
#: field:gamification.challenge.line,name:0
msgid "Name"
msgstr "Nazwa"

#. module: gamification
#: selection:gamification.challenge,report_message_frequency:0
msgid "Never"
msgstr "Nigdy"

#. module: gamification
#: help:gamification.challenge,remind_update_delay:0
msgid "Never reminded if no value or zero is specified."
msgstr ""
"Nigdy nie przypominać, jeśli nie wyszczególniono wartości lub wpisano zero."

#. module: gamification
#: field:gamification.challenge,next_report_date:0
msgid "Next Report Date"
msgstr "Data następnego raportu"

#. module: gamification
#: view:gamification.badge:gamification.badge_form_view
msgid "No monthly sending limit"
msgstr "Brak limitu miesięcznego wysyłania"

#. module: gamification
#: selection:gamification.badge,rule_auth:0
msgid "No one, assigned through challenges"
msgstr "Nikt, przypisywane w wyzwaniach"

#. module: gamification
#: code:addons/gamification/models/challenge.py:755
#, python-format
msgid "Nobody reached the required conditions to receive special badges."
msgstr ""
"Nikt nie osiągnął wymaganych warunków, aby otrzymać specjalne odznaki."

#. module: gamification
#: selection:gamification.challenge,period:0
msgid "Non recurring"
msgstr "Nie powtarzające się"

#. module: gamification
#: field:gamification.challenge,remind_update_delay:0
msgid "Non-updated manual goals will be reminded after"
msgstr "Nieaktualizowane ustawione ręcznie cele będą przypominane po"

#. module: gamification
#: view:gamification.challenge:gamification.challenge_form_view
msgid "Notification Messages"
msgstr "Wiadomości z powiadomieniami"

#. module: gamification
#: field:gamification.badge,stat_count_distinct:0
msgid "Number of users"
msgstr "Liczba użytkowników"

#. module: gamification
#: selection:gamification.challenge,report_message_frequency:0
msgid "On change"
msgstr ""

#. module: gamification
#: help:gamification.badge,rule_auth_badge_ids:0
msgid "Only the people having these badges can give this badge"
msgstr "Tylko osoby z tymi odznakami mogą dawać tę odznakę"

#. module: gamification
#: help:gamification.badge,rule_auth_user_ids:0
msgid "Only these people can give this badge"
msgstr "Tylko te osoby mogą dawać tę odznakę"

#. module: gamification
#: view:gamification.goal.definition:gamification.goal_definition_form_view
msgid "Optimisation"
msgstr "Optymalizacja"

#. module: gamification
#: field:gamification.badge,owner_ids:0
msgid "Owners"
msgstr "Właściciele"

#. module: gamification
#: view:gamification.challenge:gamification.view_challenge_wizard
msgid "Participating"
msgstr "Biorący udział"

#. module: gamification
#: selection:gamification.badge,rule_auth:0
msgid "People having some badges"
msgstr "Osoby posiadające kilka odznak"

#. module: gamification
#: view:gamification.challenge:gamification.challenge_search_view
msgid "Period"
msgstr "Okres"

#. module: gamification
#: help:gamification.challenge,period:0
msgid ""
"Period of automatic goal assigment. If none is selected, should be launched "
"manually."
msgstr ""
"Okres automatycznego przypisywania celów. Jeśli żaden nie zostanie wybrany, "
"będzie trzeba wystartować ręcznie."

#. module: gamification
#: field:gamification.challenge,period:0
msgid "Periodicity"
msgstr "Okresowość"

#. module: gamification
#: model:gamification.badge,name:gamification.badge_problem_solver
msgid "Problem Solver"
msgstr "Rozwiązywacz problemów"

#. module: gamification
#: selection:gamification.goal.definition,display_mode:0
msgid "Progressive (using numerical values)"
msgstr "Progresywny (używając wartości numerycznych)"

#. module: gamification
#: field:gamification.goal.definition,compute_code:0
msgid "Python Code"
msgstr "Kod Python"

#. module: gamification
#: help:gamification.goal.definition,compute_code:0
msgid ""
"Python code to be executed for each user. 'result' should contains the new "
"current value. Evaluated user can be access through object.user_id."
msgstr ""
"Kod w języku Python, który zostanie wykonany dla każdego użytkownika. "
"\"Wynik\" powinien zawierać nową wartość aktualną. Do ewaluowanego "
"użytkownika można dotrzeć przez object.user_id."

#. module: gamification
#: selection:gamification.goal,state:0
msgid "Reached"
msgstr "Osiągnięto"

#. module: gamification
#: view:gamification.goal:gamification.goal_form_view
msgid "Reached when current value is"
msgstr "Osiągnięte, gdy aktualna wartość wynosi"

#. module: gamification
#: selection:gamification.goal.definition,computation_mode:0
msgid "Recorded manually"
msgstr "Odnotowano ręcznie"

#. module: gamification
#: view:gamification.goal:gamification.goal_form_view
msgid "Reference"
msgstr "Odnośnik"

#. module: gamification
#: view:gamification.challenge:gamification.challenge_form_view
msgid "Refresh Challenge"
msgstr "Odśwież wyzwanie"

#. module: gamification
#: view:gamification.challenge:gamification.view_challenge_wizard
msgid "Reject"
msgstr "Odrzuć"

#. module: gamification
#: view:gamification.challenge:gamification.challenge_form_view
msgid "Related"
msgstr "Powiązane"

#. module: gamification
#: model:ir.actions.act_window,name:gamification.goals_from_challenge_act
msgid "Related Goals"
msgstr "Cele powiązane"

#. module: gamification
#: field:gamification.badge,remaining_sending:0
msgid "Remaining Sending Allowed"
msgstr "Pozostało zezwolonych wysłań"

#. module: gamification
#: field:gamification.goal,remind_update_delay:0
msgid "Remind delay"
msgstr "Przypomnij o opóźnieniu"

#. module: gamification
#: view:gamification.challenge:gamification.challenge_form_view
msgid "Reminders for Manual Goals"
msgstr "Przypomnienia dla ręcznie ustawionych celów"

#. module: gamification
#: field:gamification.challenge,report_message_frequency:0
msgid "Report Frequency"
msgstr "Częstotliwość raportów"

#. module: gamification
#: field:gamification.challenge,report_template_id:0
msgid "Report Template"
msgstr "Szablon raportu"

#. module: gamification
#: field:gamification.badge,rule_auth_badge_ids:0
msgid "Required Badges"
msgstr "Wymagane odznaki"

#. module: gamification
#: view:gamification.goal:gamification.goal_form_view
msgid "Reset Completion"
msgstr "Resetuj zakończenie"

#. module: gamification
#: field:gamification.challenge,manager_id:0
msgid "Responsible"
msgstr "Odpowiedzialny"

#. module: gamification
#: code:addons/gamification/models/challenge.py:553
#, python-format
msgid "Retrieving progress for personal challenge without user information"
msgstr ""
"Odzyskiwanie postępu w wyzwaniu osobistym bez informacji o użytkowniku"

#. module: gamification
#: view:gamification.challenge:gamification.challenge_form_view
#: view:gamification.challenge:gamification.view_challenge_wizard
msgid "Reward"
msgstr "Nagroda"

#. module: gamification
#: field:gamification.challenge,reward_failure:0
msgid "Reward Bests if not Succeeded?"
msgstr "Wynagrodzić najlepszych, jeśli brak sukcesów?"

#. module: gamification
#: field:gamification.challenge,reward_realtime:0
msgid "Reward as soon as every goal is reached"
msgstr "Nagródź natychmiast, gdy wszystkie cele są spełnione"

#. module: gamification
#: field:gamification.badge,challenge_ids:0
msgid "Reward of Challenges"
msgstr "Nagroda w wyzwaniach"

#. module: gamification
#: field:gamification.badge,goal_definition_ids:0
msgid "Rewarded by"
msgstr "Nagrodzony przez"

#. module: gamification
#: view:gamification.badge:gamification.badge_form_view
msgid "Rewards for challenges"
msgstr "Nagrody za wyzwania"

#. module: gamification
#: view:gamification.goal:gamification.goal_search_view
msgid "Running"
msgstr "Uruchomione"

#. module: gamification
#: view:gamification.challenge:gamification.challenge_search_view
msgid "Running Challenges"
msgstr "Bieżące wyzwania"

#. module: gamification
#: view:gamification.goal:gamification.goal_form_view
msgid "Schedule"
msgstr "Harmonogram"

#. module: gamification
#: view:gamification.challenge:gamification.challenge_search_view
msgid "Search Challenges"
msgstr "Przeszukaj wyzwania"

#. module: gamification
#: view:gamification.goal.definition:gamification.goal_definition_search_view
msgid "Search Goal Definitions"
msgstr "Przeszukaj definicje celów"

#. module: gamification
#: view:gamification.goal:gamification.goal_search_view
msgid "Search Goals"
msgstr "Przeszukaj cele"

#. module: gamification
#: view:gamification.badge:gamification.badge_form_view
msgid ""
"Security rules to define who is allowed to manually grant badges. Not "
"enforced for administrator."
msgstr ""
"Zasady bezpieczeństwa określające, kto może ręcznie przyznawać odznaki. "
"Nienarzucone dla administratora."

#. module: gamification
#: view:gamification.challenge:gamification.challenge_form_view
msgid "Send Report"
msgstr "Wyślij raport"

#. module: gamification
#: field:gamification.challenge,report_message_group_id:0
msgid "Send a copy to"
msgstr "Wyślij kopię do"

#. module: gamification
#: field:gamification.badge.user,sender_id:0
msgid "Sender"
msgstr "Nadawca"

#. module: gamification
#: field:gamification.challenge.line,sequence:0
msgid "Sequence"
msgstr "Numeracja"

#. module: gamification
#: help:gamification.challenge.line,sequence:0
msgid "Sequence number for ordering"
msgstr "Numer porządkowy dla zamówień"

#. module: gamification
#: view:gamification.goal.wizard:gamification.view_goal_wizard_update_current
msgid "Set the current value you have reached for this goal"
msgstr "Ustaw aktualną wartość, którą osiągnąłeś dla tego celu"

#. module: gamification
#: model:gamification.goal.definition,name:gamification.definition_base_company_data
msgid "Set your Company Data"
msgstr "Ustaw dane swojej firmy"

#. module: gamification
#: model:gamification.goal.definition,name:gamification.definition_base_company_logo
msgid "Set your Company Logo"
msgstr "Ustaw logo swojej firmy"

#. module: gamification
#: model:gamification.goal.definition,name:gamification.definition_base_timezone
msgid "Set your Timezone"
msgstr "Ustaw swoją strefę czasową"

#. module: gamification
#: model:gamification.challenge,name:gamification.challenge_base_configure
msgid "Setup your Company"
msgstr "Konfiguruj swoją firmę"

#. module: gamification
#: view:gamification.challenge:gamification.challenge_form_view
msgid "Start Challenge"
msgstr "Rozpocznij wyzwanie"

#. module: gamification
#: field:gamification.challenge,start_date:0
#: field:gamification.goal,start_date:0
msgid "Start Date"
msgstr "Data rozpoczęcia"

#. module: gamification
#: view:gamification.goal:gamification.goal_form_view
msgid "Start goal"
msgstr "Rozpocznij cel"

#. module: gamification
#: view:gamification.challenge:gamification.challenge_search_view
#: field:gamification.challenge,state:0
#: view:gamification.goal:gamification.goal_search_view
#: field:gamification.goal,state:0
msgid "State"
msgstr "Stan"

#. module: gamification
#: view:gamification.badge:gamification.badge_form_view
msgid "Statistics"
msgstr "Statystyki"

#. module: gamification
#: view:gamification.challenge:gamification.challenge_form_view
msgid "Subscriptions"
msgstr "Subskrypcje"

#. module: gamification
#: field:gamification.challenge.line,definition_full_suffix:0
#: field:gamification.goal,definition_suffix:0
#: field:gamification.goal.definition,suffix:0
msgid "Suffix"
msgstr "Sufiks"

#. module: gamification
#: field:gamification.challenge,invited_user_ids:0
msgid "Suggest to users"
msgstr "Zasugeruj użytkownikom"

#. module: gamification
#: field:gamification.badge,message_summary:0
#: field:gamification.challenge,message_summary:0
msgid "Summary"
msgstr "Opis"

#. module: gamification
#: field:gamification.challenge.line,target_goal:0
msgid "Target Value to Reach"
msgstr "Wartość docelowa do osiągnięcia"

#. module: gamification
#. openerp-web
#: code:addons/gamification/static/src/xml/gamification.xml:32
#: code:addons/gamification/static/src/xml/gamification.xml:54
#, python-format
msgid "Target:"
msgstr "Cel:"

#. module: gamification
#. openerp-web
#: code:addons/gamification/static/src/xml/gamification.xml:35
#: code:addons/gamification/static/src/xml/gamification.xml:57
#, python-format
msgid "Target: <="
msgstr "Cel: <="

#. module: gamification
#: view:gamification.goal:gamification.goal_kanban_view
msgid "Target: less than"
msgstr "Cel: mniej niż"

#. module: gamification
#: help:gamification.goal.definition,action_id:0
msgid "The action that will be called to update the goal value."
msgstr "Akcja, która zostanie wywołana, aby zaktualizować wartość dla celu."

#. module: gamification
#: code:addons/gamification/models/challenge.py:739
#, python-format
msgid "The challenge %s is finished."
msgstr "Wyzwanie %s jest zakończone."

#. module: gamification
#: help:gamification.goal.definition,full_suffix:0
msgid "The currency and suffix field"
msgstr "Pole waluty i sufiksu"

#. module: gamification
#: help:gamification.goal.definition,field_date_id:0
msgid "The date to use for the time period evaluated"
msgstr "Data do wykorzystania przy ewaluacji dla okresu"

#. module: gamification
#: help:gamification.challenge,end_date:0
msgid ""
"The day a new challenge will be automatically closed. If no periodicity is "
"set, will use this date as the goal end date."
msgstr ""
"Dzień, kiedy nowe wyzwanie zostanie automatycznie zamknięte. Jeśli "
"okresowość nie została ustawiona, ta data zostanie użyta jako data końcowa "
"celu."

#. module: gamification
#: help:gamification.challenge,start_date:0
msgid ""
"The day a new challenge will be automatically started. If no periodicity is "
"set, will use this date as the goal start date."
msgstr ""
"Dzień, kiedy nowe wyzwanie zostanie automatycznie rozpoczęte. Jeśli "
"okresowość nie została ustawiona, ta data zostanie użyta jako data "
"początkowa celu."

#. module: gamification
#: code:addons/gamification/models/goal.py:148
#, python-format
msgid ""
"The domain for the definition %s seems incorrect, please check it.\n"
"\n"
"%s"
msgstr ""
"Dziedzina dla definicji %s wygląda na nieprawidłową, sprawdź to.\n"
"\n"
"%s"

#. module: gamification
#: help:gamification.goal.definition,field_id:0
msgid "The field containing the value to evaluate"
msgstr "Pole zawierające wartość do ewaluacji"

#. module: gamification
#: help:gamification.goal.definition,res_id_field:0
msgid ""
"The field name on the user profile (res.users) containing the value for "
"res_id for action."
msgstr ""
"Nazwa pola w profilu użytkownika (res.users) zawierającego wartość res_id "
"dla akcji."

#. module: gamification
#: selection:gamification.goal.definition,condition:0
msgid "The higher the better"
msgstr "Im wyżej, tym lepiej"

#. module: gamification
#: help:gamification.badge,owner_ids:0
msgid "The list of instances of this badge granted to users"
msgstr "Lista przypadków przydzielenia tej odznaki użytkownikom"

#. module: gamification
#: help:gamification.badge,unique_owner_ids:0
msgid "The list of unique users having received this badge."
msgstr "Lista unikalnych użytkowników, którzy otrzymali tę odznakę."

#. module: gamification
#: selection:gamification.goal.definition,condition:0
msgid "The lower the better"
msgstr "Im niżej, tym lepiej"

#. module: gamification
#: help:gamification.badge,rule_max_number:0
msgid ""
"The maximum number of time this badge can be sent per month per person."
msgstr ""
"Maksymalna ilość razów w miesiącu, kiedy ta odznaka może zostać wysłana, na "
"osobę."

#. module: gamification
#: code:addons/gamification/models/goal.py:160
#, python-format
msgid ""
"The model configuration for the definition %s seems incorrect, please check it.\n"
"\n"
"%s not found"
msgstr ""

#. module: gamification
#: code:addons/gamification/models/goal.py:158
#, python-format
msgid ""
"The model configuration for the definition %s seems incorrect, please check it.\n"
"\n"
"%s not stored"
msgstr ""

#. module: gamification
#: help:gamification.goal.definition,model_id:0
msgid "The model object for the field to evaluate"
msgstr "Obiekt modelu dla pola do ewaluacji"

#. module: gamification
#: help:gamification.goal,remind_update_delay:0
msgid ""
"The number of days after which the user assigned to a manual goal will be "
"reminded. Never reminded if no value is specified."
msgstr ""
"Liczba dni, po których użytkownik przypisany do ustawionego ręcznie celu "
"otrzyma przypomnienie. Jeśli wartość nie zostanie wpisana, przypomnienia nie "
"będą wysyłane."

#. module: gamification
#: help:gamification.badge,stat_my_this_month:0
msgid ""
"The number of time the current user has received this badge this month."
msgstr ""
"Liczba ile razy bieżący użytkownik otrzymał tę odznakę w tym miesiącu."

#. module: gamification
#: help:gamification.badge,stat_my:0
msgid "The number of time the current user has received this badge."
msgstr "Liczba ile razy bieżący użytkownik otrzymał tę odznakę."

#. module: gamification
#: help:gamification.badge,stat_my_monthly_sending:0
msgid "The number of time the current user has sent this badge this month."
msgstr "Liczba ile razy bieżący użytkownik wysłał tę odznakę w tym miesiącu."

#. module: gamification
#: help:gamification.badge,stat_count_distinct:0
msgid "The number of time this badge has been received by unique users."
msgstr ""
"Liczba ile razy ta odznaka została otrzymana przez unikalnych użytkowników."

#. module: gamification
#: help:gamification.badge,stat_this_month:0
msgid "The number of time this badge has been received this month."
msgstr "Liczba ile razy ta odznaka została otrzymana w tym miesiącu."

#. module: gamification
#: help:gamification.badge,stat_count:0
msgid "The number of time this badge has been received."
msgstr "Liczba ile razy ta odznaka została otrzymana."

#. module: gamification
#: help:gamification.goal.definition,monetary:0
msgid "The target and current value are defined in the company currency."
msgstr "Docelowa i bieżąca wartość są definiowane w walucie firmy."

#. module: gamification
#: help:gamification.goal.definition,suffix:0
msgid "The unit of the target and current values"
msgstr "Jednostka docelowej i bieżącej wartości"

#. module: gamification
#: help:gamification.challenge,manager_id:0
msgid "The user responsible for the challenge."
msgstr "Użytkownik odpowiedzialny za wyzwanie."

#. module: gamification
#: help:gamification.badge.user,sender_id:0
msgid "The user who has send the badge"
msgstr "Użytkownik, który wysłał odznakę"

#. module: gamification
#: help:gamification.badge,goal_definition_ids:0
msgid ""
"The users that have succeeded theses goals will receive automatically the "
"badge."
msgstr ""
"Użytkownicy, którzy osiągnęli te cele, automatycznie otrzymają odznakę."

#. module: gamification
#: help:gamification.goal.definition,batch_user_expression:0
msgid ""
"The value to compare with the distinctive field. The expression can contain "
"reference to 'user' which is a browse record of the current user, e.g. "
"user.id, user.partner_id.id..."
msgstr ""
"Wartość do porównania z konkretnym polem. Wyrażenie może zawierać odwołanie "
"do \"użytkownika\", co oznacza przeszukanie rekordu dla bieżącego "
"użytkownika, np. user.id, user.partner_id.id..."

#. module: gamification
#: view:gamification.challenge:gamification.view_challenge_wizard
msgid "There is no reward upon completion of this challenge."
msgstr "Za wypełnienie tego wyzwania nie jest przyznawana nagroda."

#. module: gamification
#: help:gamification.goal,closed:0
msgid "These goals will not be recomputed."
msgstr "Te cele nie zostaną ponownie obliczone."

#. module: gamification
#: code:addons/gamification/models/badge.py:238
#, python-format
msgid "This badge can not be sent by users."
msgstr "Ta odznaka nie może być wysyłana przez użytkowników"

#. module: gamification
#: help:gamification.badge,image:0
msgid "This field holds the image used for the badge, limited to 256x256"
msgstr ""
"To pole zawiera obrazek używany dla odznaki, rozmiar ograniczony do 256x256"

#. module: gamification
#: field:gamification.goal,target_goal:0
msgid "To Reach"
msgstr "Do osiągnięcia"

#. module: gamification
#: field:gamification.goal,to_update:0
msgid "To update"
msgstr "Do aktualizacji"

#. module: gamification
#: field:gamification.badge,stat_count:0
msgid "Total"
msgstr "Razem"

#. module: gamification
#: field:gamification.badge,unique_owner_ids:0
msgid "Unique Owners"
msgstr "Unikalni właściciele"

#. module: gamification
#: field:gamification.challenge.line,definition_suffix:0
msgid "Unit"
msgstr "Jednostka"

#. module: gamification
#: field:gamification.badge,message_unread:0
#: field:gamification.challenge,message_unread:0
msgid "Unread Messages"
msgstr "Nieprzeczytane wiadomości"

#. module: gamification
#: view:gamification.goal.wizard:gamification.view_goal_wizard_update_current
msgid "Update"
msgstr "Aktualizuj"

#. module: gamification
#: code:addons/gamification/models/goal.py:487
#, python-format
msgid "Update %s"
msgstr "Aktualizuj %s"

#. module: gamification
#: field:gamification.badge.user,user_id:0
#: field:gamification.badge.user.wizard,user_id:0
#: view:gamification.goal:gamification.goal_search_view
#: field:gamification.goal,user_id:0
msgid "User"
msgstr "Użytkownik"

#. module: gamification
#: field:gamification.challenge,user_domain:0
msgid "User domain"
msgstr "Dziedzina użytkownika"

#. module: gamification
#: field:gamification.challenge,user_ids:0
#: model:ir.model,name:gamification.model_res_users
msgid "Users"
msgstr "Użytkownicy"

#. module: gamification
#: code:addons/gamification/models/badge.py:238
#: code:addons/gamification/models/badge.py:240
#: code:addons/gamification/models/badge.py:242
#: code:addons/gamification/models/badge.py:244
#: code:addons/gamification/wizard/grant_badge.py:44
#, python-format
msgid "Warning!"
msgstr "Uwaga!"

#. module: gamification
#: selection:gamification.challenge,period:0
#: selection:gamification.challenge,report_message_frequency:0
msgid "Weekly"
msgstr "Tygodniowy"

#. module: gamification
#: help:gamification.badge,rule_auth:0
msgid "Who can grant this badge"
msgstr "Kto może przydzielić tę odznakę"

#. module: gamification
#: view:gamification.badge.user.wizard:gamification.view_badge_wizard_grant
msgid "Who would you like to reward?"
msgstr "Kogo chciałbyś/abyś nagrodzić?"

#. module: gamification
#: help:gamification.challenge,reward_realtime:0
msgid ""
"With this option enabled, a user can receive a badge only once. The top 3 "
"badges are still rewarded only at the end of the challenge."
msgstr ""
"Przy włączonej tej opcji użytkownik może otrzymać daną odznakę tylko raz. "
"Trzy najwyższe odznaki są przyznawane nadal tylko na końcu wyzwania."

#. module: gamification
#: selection:gamification.challenge,period:0
#: selection:gamification.challenge,report_message_frequency:0
msgid "Yearly"
msgstr "Roczny"

#. module: gamification
#: code:addons/gamification/models/badge.py:240
#, python-format
msgid "You are not in the user allowed list."
msgstr "Nie jesteś na liście zezwoleń tego użytkownika."

#. module: gamification
#: code:addons/gamification/wizard/grant_badge.py:44
#, python-format
msgid "You can not grant a badge to yourself"
msgstr "Nie możesz sam sobie przyznać odznaki"

#. module: gamification
#: view:gamification.badge:gamification.badge_form_view
msgid "You can still grant"
msgstr "Wciąż możesz przyznać"

#. module: gamification
#: code:addons/gamification/models/badge.py:242
#, python-format
msgid "You do not have the required badges."
msgstr "Nie masz wymaganych odznak."

#. module: gamification
#: code:addons/gamification/models/badge.py:244
#, python-format
msgid "You have already sent this badge too many time this month."
msgstr "Wysłałeś już tę odznakę zbyt wiele razy w miesiącu."

#. module: gamification
#: view:gamification.badge:gamification.badge_form_view
msgid "badges this month"
msgstr "odznak w tym miesiącu"

#. module: gamification
#: view:gamification.challenge:gamification.challenge_form_view
#: view:gamification.goal:gamification.goal_form_view
msgid "days"
msgstr "dni"

#. module: gamification
#: view:gamification.challenge:gamification.challenge_form_view
msgid "e.g. Monthly Sales Objectives"
msgstr "np. miesięczne cele sprzedażowe"

#. module: gamification
#: view:gamification.goal.definition:gamification.goal_definition_form_view
msgid "e.g. days"
msgstr "np. dni"

#. module: gamification
#: view:gamification.goal.definition:gamification.goal_definition_form_view
msgid ""
"e.g. result = pool.get('mail.followers').search(cr, uid, [('res_model', '=', "
"'mail.group'), ('partner_id', '=', object.user_id.partner_id.id)], "
"count=True, context=context)"
msgstr ""
"np. result = pool.get('mail.followers').search(cr, uid, [('res_model', '=', "
"'mail.group'), ('partner_id', '=', object.user_id.partner_id.id)], "
"count=True, context=context)"

#. module: gamification
#: view:gamification.goal.definition:gamification.goal_definition_form_view
msgid "e.g. user.partner_id.id"
msgstr "np. user.partner_id.id"

#. module: gamification
#: view:gamification.badge:gamification.badge_kanban_view
msgid "granted,"
msgstr "przyznano,"

#. module: gamification
#. openerp-web
#: code:addons/gamification/static/src/xml/gamification.xml:108
#, python-format
msgid "more details..."
msgstr "więcej szczegółów..."

#. module: gamification
#: view:gamification.goal:gamification.goal_form_view
msgid "refresh"
msgstr "odśwież"

#. module: gamification
#: view:gamification.challenge:gamification.view_challenge_wizard
msgid "reply later"
msgstr "odpowiedz później"

#. module: gamification
#: view:gamification.goal:gamification.goal_form_view
msgid "than the target."
msgstr "niż cel."

#. module: gamification
#: view:gamification.badge.user:gamification.badge_user_kanban_view
msgid "the"
msgstr ""

#. module: gamification
#: view:gamification.badge:gamification.badge_kanban_view
msgid "this month"
msgstr "w tym miesiącu"<|MERGE_RESOLUTION|>--- conflicted
+++ resolved
@@ -1,41 +1,30 @@
-# Polish translation for openobject-addons
-# Copyright (c) 2014 Rosetta Contributors and Canonical Ltd 2014
-# This file is distributed under the same license as the openobject-addons package.
-# FIRST AUTHOR <EMAIL@ADDRESS>, 2014.
-#
+# Translation of Odoo Server.
+# This file contains the translation of the following modules:
+# * gamification
+# 
+# Translators:
+# FIRST AUTHOR <EMAIL@ADDRESS>, 2014
 msgid ""
 msgstr ""
-<<<<<<< HEAD
-"Project-Id-Version: openobject-addons\n"
-"Report-Msgid-Bugs-To: FULL NAME <EMAIL@ADDRESS>\n"
-"POT-Creation-Date: 2014-09-23 16:27+0000\n"
-"PO-Revision-Date: 2014-09-26 15:40+0000\n"
-"Last-Translator: Monika Grzelak (OpenGLOBE.pl) "
-"<monika.grzelak@openglobe.pl>\n"
-"Language-Team: Polish <pl@li.org>\n"
-=======
 "Project-Id-Version: Odoo 8.0\n"
 "Report-Msgid-Bugs-To: \n"
 "POT-Creation-Date: 2016-05-25 12:58+0000\n"
 "PO-Revision-Date: 2016-05-26 09:20+0000\n"
 "Last-Translator: Martin Trigaux\n"
 "Language-Team: Polish (http://www.transifex.com/odoo/odoo-8/language/pl/)\n"
->>>>>>> bde083a5
 "MIME-Version: 1.0\n"
 "Content-Type: text/plain; charset=UTF-8\n"
-"Content-Transfer-Encoding: 8bit\n"
-"X-Launchpad-Export-Date: 2014-09-27 06:38+0000\n"
-"X-Generator: Launchpad (build 17196)\n"
+"Content-Transfer-Encoding: \n"
+"Language: pl\n"
+"Plural-Forms: nplurals=3; plural=(n==1 ? 0 : n%10>=2 && n%10<=4 && (n%100<10 || n%100>=20) ? 1 : 2);\n"
 
 #. module: gamification
 #: model:email.template,body_html:gamification.email_template_badge_received
 msgid ""
 "\n"
-"        <p>Congratulation, you have received the badge "
-"<strong>${object.badge_id.name}</strong> !\n"
+"        <p>Congratulation, you have received the badge <strong>${object.badge_id.name}</strong> !\n"
 "            % if object.sender_id\n"
-"                This badge was granted by "
-"<strong>${object.sender_id.name}</strong>.\n"
+"                This badge was granted by <strong>${object.sender_id.name}</strong>.\n"
 "            % endif\n"
 "        </p>\n"
 "\n"
@@ -43,20 +32,7 @@
 "            <p><em>${object.comment}</em></p>\n"
 "        % endif\n"
 "        "
-msgstr ""
-"\n"
-"        <p>Gratujacje, otrzymałeś/aś odznakę "
-"<strong>${object.badge_id.name}</strong> !\n"
-"            % if object.sender_id\n"
-"                Odznakę przyznał/a "
-"<strong>${object.sender_id.name}</strong>.\n"
-"            % endif\n"
-"        </p>\n"
-"\n"
-"        % if object.comment\n"
-"            <p><em>${object.comment}</em></p>\n"
-"        % endif\n"
-"        "
+msgstr "\n        <p>Gratujacje, otrzymałeś/aś odznakę <strong>${object.badge_id.name}</strong> !\n            % if object.sender_id\n                Odznakę przyznał/a <strong>${object.sender_id.name}</strong>.\n            % endif\n        </p>\n\n        % if object.comment\n            <p><em>${object.comment}</em></p>\n        % endif\n        "
 
 #. module: gamification
 #: model:email.template,body_html:gamification.email_template_goal_reminder
@@ -66,22 +42,9 @@
 "        <strong>Reminder ${object.name}</strong>\n"
 "    </header>\n"
 "    \n"
-"    <p>You have not updated your progress for the goal "
-"${object.definition_id.name} (currently reached at ${object.completeness}%) "
-"for at least ${object.remind_update_delay} days. Do not forget to do "
-"it.</p>\n"
+"    <p>You have not updated your progress for the goal ${object.definition_id.name} (currently reached at ${object.completeness}%) for at least ${object.remind_update_delay} days. Do not forget to do it.</p>\n"
 "            "
-msgstr ""
-"\n"
-"    <header>\n"
-"        <strong>Przypomnienie ${object.name}</strong>\n"
-"    </header>\n"
-"    \n"
-"    <p>Nie uaktualniłeś/aś swoich postępów do celu "
-"${object.definition_id.name} (aktualny wypełniono ${object.completeness}%) "
-"przez co najmniej ${object.remind_update_delay} dni. Nie zapomnij tego "
-"zrobić.</p>\n"
-"            "
+msgstr "\n    <header>\n        <strong>Przypomnienie ${object.name}</strong>\n    </header>\n    \n    <p>Nie uaktualniłeś/aś swoich postępów do celu ${object.definition_id.name} (aktualny wypełniono ${object.completeness}%) przez co najmniej ${object.remind_update_delay} dni. Nie zapomnij tego zrobić.</p>\n            "
 
 #. module: gamification
 #: model:email.template,body_html:gamification.simple_report_template
@@ -90,8 +53,7 @@
 "<header>\n"
 "    <strong>${object.name}</strong>\n"
 "</header>\n"
-"<p class=\"oe_grey\">The following message contains the current progress for "
-"the challenge ${object.name}</p>\n"
+"<p class=\"oe_grey\">The following message contains the current progress for the challenge ${object.name}</p>\n"
 "\n"
 "% if object.visibility_mode == 'personal':\n"
 "    <table width=\"100%\" border=\"1\">\n"
@@ -165,33 +127,26 @@
 msgstr "<="
 
 #. module: gamification
-#: code:addons/gamification/models/challenge.py:745
+#: code:addons/gamification/models/challenge.py:756
 #, python-format
 msgid ""
 "<br/>Nobody has succeeded to reach every goal, no badge is rewared for this "
 "challenge."
-msgstr ""
-"<br/>Nikomu nie udało się osiągnąć wszystkich celów, za to wyzwanie nikt nie "
-"otrzymuje odznaki."
-
-#. module: gamification
-#: code:addons/gamification/models/challenge.py:743
+msgstr "<br/>Nikomu nie udało się osiągnąć wszystkich celów, za to wyzwanie nikt nie otrzymuje odznaki."
+
+#. module: gamification
+#: code:addons/gamification/models/challenge.py:754
 #, python-format
 msgid "<br/>Reward (badge %s) for every succeeding user was sent to %s."
-msgstr ""
-"<br/>Nagroda (badge %s) dla każdego użytkownika, któremu się udało, została "
-"wysłana do %s."
-
-#. module: gamification
-#: code:addons/gamification/models/challenge.py:752
+msgstr "<br/>Nagroda (badge %s) dla każdego użytkownika, któremu się udało, została wysłana do %s."
+
+#. module: gamification
+#: code:addons/gamification/models/challenge.py:763
 #, python-format
 msgid ""
 "<br/>Special rewards were sent to the top competing users. The ranking for "
 "this challenge is :"
-msgstr ""
-"<br/>Specjalne nagrody zostały wysłane do najlepszych użytkowników "
-"uczestniczących w rywalizacji. Ranking dla tego wyzwania przedstawia się "
-"następująco :"
+msgstr "<br/>Specjalne nagrody zostały wysłane do najlepszych użytkowników uczestniczących w rywalizacji. Ranking dla tego wyzwania przedstawia się następująco :"
 
 #. module: gamification
 #: model:ir.actions.act_window,help:gamification.badge_list_action
@@ -200,27 +155,12 @@
 "                    Click to create a badge. \n"
 "                </p>\n"
 "                <p>\n"
-"                    A badge is a symbolic token granted to a user as a sign "
-"of reward.\n"
-"                    It can be deserved automatically when some conditions "
-"are met or manually by users.\n"
-"                    Some badges are harder than others to get with specific "
-"conditions.\n"
+"                    A badge is a symbolic token granted to a user as a sign of reward.\n"
+"                    It can be deserved automatically when some conditions are met or manually by users.\n"
+"                    Some badges are harder than others to get with specific conditions.\n"
 "                </p>\n"
 "            "
-msgstr ""
-"<p class=\"oe_view_nocontent_create\">\n"
-"                    Kliknij, aby utworzyć odznakę. \n"
-"                </p>\n"
-"                <p>\n"
-"                    Odznaka jest symbolicznym znaczkiem, który użytkownik "
-"otrzymuje jako nagrodę.\n"
-"                    Można ją otrzymać automatycznie, kiedy spełni się "
-"warunki lub ręcznie z nadania użytkownika.\n"
-"                    Odznaki różnią się trudnością do uzyskania w zależności "
-"od warunków.\n"
-"                </p>\n"
-"            "
+msgstr "<p class=\"oe_view_nocontent_create\">\n                    Kliknij, aby utworzyć odznakę. \n                </p>\n                <p>\n                    Odznaka jest symbolicznym znaczkiem, który użytkownik otrzymuje jako nagrodę.\n                    Można ją otrzymać automatycznie, kiedy spełni się warunki lub ręcznie z nadania użytkownika.\n                    Odznaki różnią się trudnością do uzyskania w zależności od warunków.\n                </p>\n            "
 
 #. module: gamification
 #: model:ir.actions.act_window,help:gamification.challenge_list_action
@@ -229,26 +169,12 @@
 "                    Click to create a challenge. \n"
 "                </p>\n"
 "                <p>\n"
-"                    Assign a list of goals to chosen users to evaluate "
-"them.\n"
-"                    The challenge can use a period (weekly, monthly...) for "
-"automatic creation of goals.\n"
-"                    The goals are created for the specified users or member "
-"of the group.\n"
+"                    Assign a list of goals to chosen users to evaluate them.\n"
+"                    The challenge can use a period (weekly, monthly...) for automatic creation of goals.\n"
+"                    The goals are created for the specified users or member of the group.\n"
 "                </p>\n"
 "            "
-msgstr ""
-"<p class=\"oe_view_nocontent_create\">\n"
-"                    Kliknij, aby stworzyć wyzwanie.\n"
-"                </p>\n"
-"                <p>\n"
-"                    Przydziel listę celów do wypełnienia dla wybranych "
-"użytkowników.\n"
-"                    Wyzwanie może używać okresów (tygodniowych, "
-"miesięcznych) do automatycznego tworzenia celów.\n"
-"                    Cele tworzone są dla wybranej grupy lub użytkowników.\n"
-"                </p>\n"
-"            "
+msgstr "<p class=\"oe_view_nocontent_create\">\n                    Kliknij, aby stworzyć wyzwanie.\n                </p>\n                <p>\n                    Przydziel listę celów do wypełnienia dla wybranych użytkowników.\n                    Wyzwanie może używać okresów (tygodniowych, miesięcznych) do automatycznego tworzenia celów.\n                    Cele tworzone są dla wybranej grupy lub użytkowników.\n                </p>\n            "
 
 #. module: gamification
 #: model:ir.actions.act_window,help:gamification.goal_definition_list_action
@@ -257,23 +183,11 @@
 "                    Click to create a goal definition. \n"
 "                </p>\n"
 "                <p>\n"
-"                    A goal definition is a technical model of goal defining "
-"a condition to reach.\n"
-"                    The dates, values to reach or users are defined in goal "
-"instance.\n"
+"                    A goal definition is a technical model of goal defining a condition to reach.\n"
+"                    The dates, values to reach or users are defined in goal instance.\n"
 "                </p>\n"
 "            "
-msgstr ""
-"<p class=\"oe_view_nocontent_create\">\n"
-"                    Kliknij, aby stworzyć definicję celu.\n"
-"                </p>\n"
-"                <p>\n"
-"                    Definicja celu jest modelem technicznym warunków do "
-"spełnienia, aby osiągnąć cel.\n"
-"                    Daty, wartości do osiągnięcia i użytkownicy są "
-"definiowani w przypadku celu.\n"
-"                </p>\n"
-"            "
+msgstr "<p class=\"oe_view_nocontent_create\">\n                    Kliknij, aby stworzyć definicję celu.\n                </p>\n                <p>\n                    Definicja celu jest modelem technicznym warunków do spełnienia, aby osiągnąć cel.\n                    Daty, wartości do osiągnięcia i użytkownicy są definiowani w przypadku celu.\n                </p>\n            "
 
 #. module: gamification
 #: model:ir.actions.act_window,help:gamification.goal_list_action
@@ -286,35 +200,17 @@
 "                    Goals can be created automatically by using challenges.\n"
 "                </p>\n"
 "            "
-msgstr ""
-"<p class=\"oe_view_nocontent_create\">\n"
-"                    Kliknij, aby utworzyć cel.\n"
-"                </p>\n"
-"                <p>\n"
-"                    Cel jest definiowany przez użytkownika i definicję "
-"celu.\n"
-"                    Cele można tworzyć automatycznie przy użyciu wyzwań.\n"
-"                </p>\n"
-"            "
+msgstr "<p class=\"oe_view_nocontent_create\">\n                    Kliknij, aby utworzyć cel.\n                </p>\n                <p>\n                    Cel jest definiowany przez użytkownika i definicję celu.\n                    Cele można tworzyć automatycznie przy użyciu wyzwań.\n                </p>\n            "
 
 #. module: gamification
 #: model:ir.actions.act_window,help:gamification.goals_from_challenge_act
 msgid ""
 "<p>\n"
-"                There is no goals associated to this challenge matching your "
-"search.\n"
-"                Make sure that your challenge is active and assigned to at "
-"least one user.\n"
+"                There is no goals associated to this challenge matching your search.\n"
+"                Make sure that your challenge is active and assigned to at least one user.\n"
 "              </p>\n"
 "            "
-msgstr ""
-"<p>\n"
-"                Nie znaleziono celów związanych z tym wyzwaniem pasujących "
-"do kryteriów wyszukiwania.\n"
-"                Upewnij się, że wyzwanie jest aktywne i przypisane do co "
-"najmniej jednego użytkownika.\n"
-"              </p>\n"
-"            "
+msgstr "<p>\n                Nie znaleziono celów związanych z tym wyzwaniem pasujących do kryteriów wyszukiwania.\n                Upewnij się, że wyzwanie jest aktywne i przypisane do co najmniej jednego użytkownika.\n              </p>\n            "
 
 #. module: gamification
 #: selection:gamification.challenge.line,condition:0
@@ -326,9 +222,7 @@
 msgid ""
 "A goal is considered as completed when the current value is compared to the "
 "value to reach"
-msgstr ""
-"Cel jest uznany za wypełniony, kiedy aktualna wartość jest porównywana do "
-"wartości do osiągnięcia"
+msgstr "Cel jest uznany za wypełniony, kiedy aktualna wartość jest porównywana do wartości do osiągnięcia"
 
 #. module: gamification
 #: selection:gamification.badge,rule_auth:0
@@ -397,8 +291,7 @@
 
 #. module: gamification
 #: view:gamification.badge:gamification.badge_form_view
-#: field:gamification.badge,name:0
-#: field:gamification.badge.user,badge_id:0
+#: field:gamification.badge,name:0 field:gamification.badge.user,badge_id:0
 #: field:gamification.badge.user.wizard,badge_id:0
 msgid "Badge"
 msgstr "Odznaka"
@@ -437,11 +330,7 @@
 "of a running period (eg: end of the month for a monthly challenge), at the "
 "end date of a challenge (if no periodicity is set) or when the challenge is "
 "manually closed."
-msgstr ""
-"Odznaki są przyznawane po zakończeniu wyzwania. Może to oznaczać zakończenie "
-"okresu działania (np. koniec miesiąca przy miesięcznym wyzwaniu), końcową "
-"datę wyzwania (jeśli okresowość nie została ustawiona) lub po ręcznym "
-"zamknięciu wyzwania."
+msgstr "Odznaki są przyznawane po zakończeniu wyzwania. Może to oznaczać zakończenie okresu działania (np. koniec miesiąca przy miesięcznym wyzwaniu), końcową datę wyzwania (jeśli okresowość nie została ustawiona) lub po ręcznym zamknięciu wyzwania."
 
 #. module: gamification
 #: field:gamification.goal.definition,batch_mode:0
@@ -459,7 +348,7 @@
 msgstr "Nie można przyznać"
 
 #. module: gamification
-#: code:addons/gamification/models/goal.py:453
+#: code:addons/gamification/models/goal.py:457
 #, python-format
 msgid "Can not modify the configuration of a started goal"
 msgstr "Nie można zmieniać konfiguracji zaczętego celu"
@@ -518,9 +407,7 @@
 msgid ""
 "Challenge that generated the goal, assign challenge to users to generate "
 "goals with a value in this field."
-msgstr ""
-"Wyzwanie, które wygenerowało cel, przypisz wyzwanie do użytkowników, aby "
-"wygenerować cele z wartością w tym polu."
+msgstr "Wyzwanie, które wygenerowało cel, przypisz wyzwanie do użytkowników, aby wygenerować cele z wartością w tym polu."
 
 #. module: gamification
 #: view:gamification.challenge:gamification.view_challenge_kanban
@@ -588,12 +475,7 @@
 "deactivated should there be a period of time during which they will/should "
 "not connect to the system. You can assign them groups in order to give them "
 "specific access to the applications they need to use in the system."
-msgstr ""
-"Twórz i zarządzaj użytkownikami, którzy będą się łączyć z systemem. "
-"Użytkownicy mogą zostać zdezaktywowani, jeśli pojawi się okres czasu, kiedy "
-"nie będą lub nie powinni łączyć się z systemem. Możesz przydzielić ich do "
-"grup, aby nadać im specyficzne uprawnienia do aplikacji, których potrzebują "
-"używać w systemie."
+msgstr "Twórz i zarządzaj użytkownikami, którzy będą się łączyć z systemem. Użytkownicy mogą zostać zdezaktywowani, jeśli pojawi się okres czasu, kiedy nie będą lub nie powinni łączyć się z systemem. Możesz przydzielić ich do grup, aby nadać im specyficzne uprawnienia do aplikacji, których potrzebują używać w systemie."
 
 #. module: gamification
 #: field:gamification.badge.user,create_date:0
@@ -669,9 +551,7 @@
 msgid ""
 "Defined how will be computed the goals. The result of the operation will be "
 "stored in the field 'Current'."
-msgstr ""
-"Zdefiniuj, jak cele będą obliczane. Wynik tej operacji będzie przechowywany "
-"w polu \"Bieżące\""
+msgstr "Zdefiniuj, jak cele będą obliczane. Wynik tej operacji będzie przechowywany w polu \"Bieżące\""
 
 #. module: gamification
 #: field:gamification.goal,definition_condition:0
@@ -686,16 +566,13 @@
 #. module: gamification
 #: view:gamification.challenge:gamification.challenge_form_view
 msgid "Depending on the Display mode, reports will be individual or shared."
-msgstr ""
-"W zależności od trybu wyświetlania, raporty mogą być indywidualne lub "
-"dzielone."
+msgstr "W zależności od trybu wyświetlania, raporty mogą być indywidualne lub dzielone."
 
 #. module: gamification
 #: view:gamification.challenge:gamification.challenge_form_view
 msgid ""
 "Describe the challenge: what is does, who it targets, why it matters..."
-msgstr ""
-"Opisz wyzwanie: co robi, do kogo jest skierowane, dlaczego ma znaczenie..."
+msgstr "Opisz wyzwanie: co robi, do kogo jest skierowane, dlaczego ma znaczenie..."
 
 #. module: gamification
 #: view:gamification.badge.user.wizard:gamification.view_badge_wizard_grant
@@ -765,9 +642,9 @@
 msgstr "Data końcowa"
 
 #. module: gamification
-#: code:addons/gamification/models/challenge.py:553
+#: code:addons/gamification/models/challenge.py:561
 #: code:addons/gamification/models/goal.py:148
-#: code:addons/gamification/models/goal.py:453
+#: code:addons/gamification/models/goal.py:457
 #, python-format
 msgid "Error!"
 msgstr "Błąd!"
@@ -785,9 +662,7 @@
 #. module: gamification
 #: view:gamification.challenge:gamification.view_challenge_wizard
 msgid "Even if the challenge is failed, best challengers will be rewarded"
-msgstr ""
-"Nawet jeśli wyzwanie zakończyło się porażką, najlepsi uczestnicy zostaną "
-"nagrodzeni"
+msgstr "Nawet jeśli wyzwanie zakończyło się porażką, najlepsi uczestnicy zostaną nagrodzeni"
 
 #. module: gamification
 #: selection:gamification.badge,rule_auth:0
@@ -1023,10 +898,7 @@
 msgid ""
 "Holds the Chatter summary (number of messages, ...). This summary is "
 "directly in html format in order to be inserted in kanban views."
-msgstr ""
-"Zawiera podsumowanie wypowiedzi (liczbę wiadomości, ...). To podsumowanie "
-"jest bezpośrednio w formacie html, aby można je było stosować w widokach "
-"kanban."
+msgstr "Zawiera podsumowanie wypowiedzi (liczbę wiadomości, ...). To podsumowanie jest bezpośrednio w formacie html, aby można je było stosować w widokach kanban."
 
 #. module: gamification
 #: view:gamification.goal.definition:gamification.goal_definition_form_view
@@ -1034,14 +906,10 @@
 msgstr "Jak obliczyć cel?"
 
 #. module: gamification
-#: field:gamification.badge,id:0
-#: field:gamification.badge.user,id:0
-#: field:gamification.badge.user.wizard,id:0
-#: field:gamification.challenge,id:0
-#: field:gamification.challenge.line,id:0
-#: field:gamification.goal,id:0
-#: field:gamification.goal.definition,id:0
-#: field:gamification.goal.wizard,id:0
+#: field:gamification.badge,id:0 field:gamification.badge.user,id:0
+#: field:gamification.badge.user.wizard,id:0 field:gamification.challenge,id:0
+#: field:gamification.challenge.line,id:0 field:gamification.goal,id:0
+#: field:gamification.goal.definition,id:0 field:gamification.goal.wizard,id:0
 msgid "ID"
 msgstr "ID"
 
@@ -1096,11 +964,7 @@
 "In case of manual goal, reminders are sent if the goal as not been updated "
 "for a while (defined in challenge). Ignored in case of non-manual goal or "
 "goal not linked to a challenge."
-msgstr ""
-"W przypadku ręcznie ustawionych celów, przypomnienia są wysyłane jeśli cel "
-"nie był uaktualniany przez pewien czas (zdefiniowany w wyzwaniu). Ignorowane "
-"w przypadku celów nie ustawianych ręcznie i celów nie powiązanych z "
-"wyzwaniem."
+msgstr "W przypadku ręcznie ustawionych celów, przypomnienia są wysyłane jeśli cel nie był uaktualniany przez pewien czas (zdefiniowany w wyzwaniu). Ignorowane w przypadku celów nie ustawianych ręcznie i celów nie powiązanych z wyzwaniem."
 
 #. module: gamification
 #: selection:gamification.goal,state:0
@@ -1118,7 +982,7 @@
 msgstr "Odziedziczone modele"
 
 #. module: gamification
-#: code:addons/gamification/models/goal.py:319
+#: code:addons/gamification/models/goal.py:334
 #, python-format
 msgid "Invalid return content from the evaluation of code for definition %s"
 msgstr "Zwrócono nieprawidłową treść po ewaluacji kodu definicji %s"
@@ -1315,8 +1179,7 @@
 #. module: gamification
 #: help:gamification.challenge,remind_update_delay:0
 msgid "Never reminded if no value or zero is specified."
-msgstr ""
-"Nigdy nie przypominać, jeśli nie wyszczególniono wartości lub wpisano zero."
+msgstr "Nigdy nie przypominać, jeśli nie wyszczególniono wartości lub wpisano zero."
 
 #. module: gamification
 #: field:gamification.challenge,next_report_date:0
@@ -1334,11 +1197,10 @@
 msgstr "Nikt, przypisywane w wyzwaniach"
 
 #. module: gamification
-#: code:addons/gamification/models/challenge.py:755
+#: code:addons/gamification/models/challenge.py:766
 #, python-format
 msgid "Nobody reached the required conditions to receive special badges."
-msgstr ""
-"Nikt nie osiągnął wymaganych warunków, aby otrzymać specjalne odznaki."
+msgstr "Nikt nie osiągnął wymaganych warunków, aby otrzymać specjalne odznaki."
 
 #. module: gamification
 #: selection:gamification.challenge,period:0
@@ -1405,9 +1267,7 @@
 msgid ""
 "Period of automatic goal assigment. If none is selected, should be launched "
 "manually."
-msgstr ""
-"Okres automatycznego przypisywania celów. Jeśli żaden nie zostanie wybrany, "
-"będzie trzeba wystartować ręcznie."
+msgstr "Okres automatycznego przypisywania celów. Jeśli żaden nie zostanie wybrany, będzie trzeba wystartować ręcznie."
 
 #. module: gamification
 #: field:gamification.challenge,period:0
@@ -1434,10 +1294,7 @@
 msgid ""
 "Python code to be executed for each user. 'result' should contains the new "
 "current value. Evaluated user can be access through object.user_id."
-msgstr ""
-"Kod w języku Python, który zostanie wykonany dla każdego użytkownika. "
-"\"Wynik\" powinien zawierać nową wartość aktualną. Do ewaluowanego "
-"użytkownika można dotrzeć przez object.user_id."
+msgstr "Kod w języku Python, który zostanie wykonany dla każdego użytkownika. \"Wynik\" powinien zawierać nową wartość aktualną. Do ewaluowanego użytkownika można dotrzeć przez object.user_id."
 
 #. module: gamification
 #: selection:gamification.goal,state:0
@@ -1520,11 +1377,10 @@
 msgstr "Odpowiedzialny"
 
 #. module: gamification
-#: code:addons/gamification/models/challenge.py:553
+#: code:addons/gamification/models/challenge.py:561
 #, python-format
 msgid "Retrieving progress for personal challenge without user information"
-msgstr ""
-"Odzyskiwanie postępu w wyzwaniu osobistym bez informacji o użytkowniku"
+msgstr "Odzyskiwanie postępu w wyzwaniu osobistym bez informacji o użytkowniku"
 
 #. module: gamification
 #: view:gamification.challenge:gamification.challenge_form_view
@@ -1592,9 +1448,7 @@
 msgid ""
 "Security rules to define who is allowed to manually grant badges. Not "
 "enforced for administrator."
-msgstr ""
-"Zasady bezpieczeństwa określające, kto może ręcznie przyznawać odznaki. "
-"Nienarzucone dla administratora."
+msgstr "Zasady bezpieczeństwa określające, kto może ręcznie przyznawać odznaki. Nienarzucone dla administratora."
 
 #. module: gamification
 #: view:gamification.challenge:gamification.challenge_form_view
@@ -1730,7 +1584,7 @@
 msgstr "Akcja, która zostanie wywołana, aby zaktualizować wartość dla celu."
 
 #. module: gamification
-#: code:addons/gamification/models/challenge.py:739
+#: code:addons/gamification/models/challenge.py:750
 #, python-format
 msgid "The challenge %s is finished."
 msgstr "Wyzwanie %s jest zakończone."
@@ -1750,20 +1604,14 @@
 msgid ""
 "The day a new challenge will be automatically closed. If no periodicity is "
 "set, will use this date as the goal end date."
-msgstr ""
-"Dzień, kiedy nowe wyzwanie zostanie automatycznie zamknięte. Jeśli "
-"okresowość nie została ustawiona, ta data zostanie użyta jako data końcowa "
-"celu."
+msgstr "Dzień, kiedy nowe wyzwanie zostanie automatycznie zamknięte. Jeśli okresowość nie została ustawiona, ta data zostanie użyta jako data końcowa celu."
 
 #. module: gamification
 #: help:gamification.challenge,start_date:0
 msgid ""
 "The day a new challenge will be automatically started. If no periodicity is "
 "set, will use this date as the goal start date."
-msgstr ""
-"Dzień, kiedy nowe wyzwanie zostanie automatycznie rozpoczęte. Jeśli "
-"okresowość nie została ustawiona, ta data zostanie użyta jako data "
-"początkowa celu."
+msgstr "Dzień, kiedy nowe wyzwanie zostanie automatycznie rozpoczęte. Jeśli okresowość nie została ustawiona, ta data zostanie użyta jako data początkowa celu."
 
 #. module: gamification
 #: code:addons/gamification/models/goal.py:148
@@ -1772,10 +1620,7 @@
 "The domain for the definition %s seems incorrect, please check it.\n"
 "\n"
 "%s"
-msgstr ""
-"Dziedzina dla definicji %s wygląda na nieprawidłową, sprawdź to.\n"
-"\n"
-"%s"
+msgstr "Dziedzina dla definicji %s wygląda na nieprawidłową, sprawdź to.\n\n%s"
 
 #. module: gamification
 #: help:gamification.goal.definition,field_id:0
@@ -1787,9 +1632,7 @@
 msgid ""
 "The field name on the user profile (res.users) containing the value for "
 "res_id for action."
-msgstr ""
-"Nazwa pola w profilu użytkownika (res.users) zawierającego wartość res_id "
-"dla akcji."
+msgstr "Nazwa pola w profilu użytkownika (res.users) zawierającego wartość res_id dla akcji."
 
 #. module: gamification
 #: selection:gamification.goal.definition,condition:0
@@ -1815,9 +1658,7 @@
 #: help:gamification.badge,rule_max_number:0
 msgid ""
 "The maximum number of time this badge can be sent per month per person."
-msgstr ""
-"Maksymalna ilość razów w miesiącu, kiedy ta odznaka może zostać wysłana, na "
-"osobę."
+msgstr "Maksymalna ilość razów w miesiącu, kiedy ta odznaka może zostać wysłana, na osobę."
 
 #. module: gamification
 #: code:addons/gamification/models/goal.py:160
@@ -1847,17 +1688,13 @@
 msgid ""
 "The number of days after which the user assigned to a manual goal will be "
 "reminded. Never reminded if no value is specified."
-msgstr ""
-"Liczba dni, po których użytkownik przypisany do ustawionego ręcznie celu "
-"otrzyma przypomnienie. Jeśli wartość nie zostanie wpisana, przypomnienia nie "
-"będą wysyłane."
+msgstr "Liczba dni, po których użytkownik przypisany do ustawionego ręcznie celu otrzyma przypomnienie. Jeśli wartość nie zostanie wpisana, przypomnienia nie będą wysyłane."
 
 #. module: gamification
 #: help:gamification.badge,stat_my_this_month:0
 msgid ""
 "The number of time the current user has received this badge this month."
-msgstr ""
-"Liczba ile razy bieżący użytkownik otrzymał tę odznakę w tym miesiącu."
+msgstr "Liczba ile razy bieżący użytkownik otrzymał tę odznakę w tym miesiącu."
 
 #. module: gamification
 #: help:gamification.badge,stat_my:0
@@ -1872,8 +1709,7 @@
 #. module: gamification
 #: help:gamification.badge,stat_count_distinct:0
 msgid "The number of time this badge has been received by unique users."
-msgstr ""
-"Liczba ile razy ta odznaka została otrzymana przez unikalnych użytkowników."
+msgstr "Liczba ile razy ta odznaka została otrzymana przez unikalnych użytkowników."
 
 #. module: gamification
 #: help:gamification.badge,stat_this_month:0
@@ -1910,8 +1746,7 @@
 msgid ""
 "The users that have succeeded theses goals will receive automatically the "
 "badge."
-msgstr ""
-"Użytkownicy, którzy osiągnęli te cele, automatycznie otrzymają odznakę."
+msgstr "Użytkownicy, którzy osiągnęli te cele, automatycznie otrzymają odznakę."
 
 #. module: gamification
 #: help:gamification.goal.definition,batch_user_expression:0
@@ -1919,10 +1754,7 @@
 "The value to compare with the distinctive field. The expression can contain "
 "reference to 'user' which is a browse record of the current user, e.g. "
 "user.id, user.partner_id.id..."
-msgstr ""
-"Wartość do porównania z konkretnym polem. Wyrażenie może zawierać odwołanie "
-"do \"użytkownika\", co oznacza przeszukanie rekordu dla bieżącego "
-"użytkownika, np. user.id, user.partner_id.id..."
+msgstr "Wartość do porównania z konkretnym polem. Wyrażenie może zawierać odwołanie do \"użytkownika\", co oznacza przeszukanie rekordu dla bieżącego użytkownika, np. user.id, user.partner_id.id..."
 
 #. module: gamification
 #: view:gamification.challenge:gamification.view_challenge_wizard
@@ -1943,8 +1775,7 @@
 #. module: gamification
 #: help:gamification.badge,image:0
 msgid "This field holds the image used for the badge, limited to 256x256"
-msgstr ""
-"To pole zawiera obrazek używany dla odznaki, rozmiar ograniczony do 256x256"
+msgstr "To pole zawiera obrazek używany dla odznaki, rozmiar ograniczony do 256x256"
 
 #. module: gamification
 #: field:gamification.goal,target_goal:0
@@ -1983,7 +1814,7 @@
 msgstr "Aktualizuj"
 
 #. module: gamification
-#: code:addons/gamification/models/goal.py:487
+#: code:addons/gamification/models/goal.py:491
 #, python-format
 msgid "Update %s"
 msgstr "Aktualizuj %s"
@@ -2012,7 +1843,7 @@
 #: code:addons/gamification/models/badge.py:240
 #: code:addons/gamification/models/badge.py:242
 #: code:addons/gamification/models/badge.py:244
-#: code:addons/gamification/wizard/grant_badge.py:44
+#: code:addons/gamification/wizard/grant_badge.py:43
 #, python-format
 msgid "Warning!"
 msgstr "Uwaga!"
@@ -2038,9 +1869,7 @@
 msgid ""
 "With this option enabled, a user can receive a badge only once. The top 3 "
 "badges are still rewarded only at the end of the challenge."
-msgstr ""
-"Przy włączonej tej opcji użytkownik może otrzymać daną odznakę tylko raz. "
-"Trzy najwyższe odznaki są przyznawane nadal tylko na końcu wyzwania."
+msgstr "Przy włączonej tej opcji użytkownik może otrzymać daną odznakę tylko raz. Trzy najwyższe odznaki są przyznawane nadal tylko na końcu wyzwania."
 
 #. module: gamification
 #: selection:gamification.challenge,period:0
@@ -2055,7 +1884,7 @@
 msgstr "Nie jesteś na liście zezwoleń tego użytkownika."
 
 #. module: gamification
-#: code:addons/gamification/wizard/grant_badge.py:44
+#: code:addons/gamification/wizard/grant_badge.py:43
 #, python-format
 msgid "You can not grant a badge to yourself"
 msgstr "Nie możesz sam sobie przyznać odznaki"
@@ -2101,13 +1930,10 @@
 #. module: gamification
 #: view:gamification.goal.definition:gamification.goal_definition_form_view
 msgid ""
-"e.g. result = pool.get('mail.followers').search(cr, uid, [('res_model', '=', "
-"'mail.group'), ('partner_id', '=', object.user_id.partner_id.id)], "
+"e.g. result = pool.get('mail.followers').search(cr, uid, [('res_model', '=',"
+" 'mail.group'), ('partner_id', '=', object.user_id.partner_id.id)], "
 "count=True, context=context)"
-msgstr ""
-"np. result = pool.get('mail.followers').search(cr, uid, [('res_model', '=', "
-"'mail.group'), ('partner_id', '=', object.user_id.partner_id.id)], "
-"count=True, context=context)"
+msgstr "np. result = pool.get('mail.followers').search(cr, uid, [('res_model', '=', 'mail.group'), ('partner_id', '=', object.user_id.partner_id.id)], count=True, context=context)"
 
 #. module: gamification
 #: view:gamification.goal.definition:gamification.goal_definition_form_view
@@ -2127,6 +1953,13 @@
 msgstr "więcej szczegółów..."
 
 #. module: gamification
+#: view:gamification.badge.user.wizard:gamification.view_badge_wizard_grant
+#: view:gamification.challenge:gamification.view_challenge_wizard
+#: view:gamification.goal.wizard:gamification.view_goal_wizard_update_current
+msgid "or"
+msgstr "lub"
+
+#. module: gamification
 #: view:gamification.goal:gamification.goal_form_view
 msgid "refresh"
 msgstr "odśwież"
