# Translation of Odoo Server.
# This file contains the translation of the following modules:
# * auth_oauth
# 
# Translators:
# Lucas Deliege <lud@odoo.com>, 2015
# Maxime Chambreuil <maxime.chambreuil@gmail.com>, 2015
# Quentin THEURET <quentin@theuret.net>, 2015
msgid ""
msgstr ""
"Project-Id-Version: Odoo 9.0\n"
"Report-Msgid-Bugs-To: \n"
"POT-Creation-Date: 2015-09-07 14:40+0000\n"
"PO-Revision-Date: 2015-12-24 18:17+0000\n"
"Last-Translator: Maxime Chambreuil <maxime.chambreuil@gmail.com>\n"
"Language-Team: French (http://www.transifex.com/odoo/odoo-9/language/fr/)\n"
"MIME-Version: 1.0\n"
"Content-Type: text/plain; charset=UTF-8\n"
"Content-Transfer-Encoding: \n"
"Language: fr\n"
"Plural-Forms: nplurals=2; plural=(n > 1);\n"

#. module: auth_oauth
#: model:ir.ui.view,arch_db:auth_oauth.view_general_configuration
msgid ""
"<br/>\n"
"                                    - Ceate a new project<br/>\n"
"                                    - Go to Api Access<br/>\n"
"                                    - Create an oauth client_id<br/>\n"
"                                    - Edit settings and set both Authorized Redirect URIs and Authorized JavaScript Origins to your hostname.<br/>\n"
"                                    <br/>\n"
"                                    Now copy paste the client_id here:"
msgstr ""

#. module: auth_oauth
#: code:addons/auth_oauth/controllers/main.py:99
#, python-format
msgid "Access Denied"
msgstr "Accès refusé"

#. module: auth_oauth
#: model:ir.model.fields,field_description:auth_oauth.field_res_users_property_account_payable_id
msgid "Account Payable"
msgstr "Compte fournisseur"

#. module: auth_oauth
#: model:ir.model.fields,field_description:auth_oauth.field_res_users_property_account_receivable_id
msgid "Account Receivable"
msgstr "Compte client"

#. module: auth_oauth
#: model:ir.model.fields,field_description:auth_oauth.field_base_config_settings_auth_oauth_google_enabled
msgid "Allow users to sign in with Google"
msgstr "Autoriser les utilisateurs à se connecter avec Google"

#. module: auth_oauth
#: model:ir.model.fields,field_description:auth_oauth.field_auth_oauth_provider_enabled
msgid "Allowed"
msgstr "Autorisé"

#. module: auth_oauth
#: model:ir.model.fields,field_description:auth_oauth.field_auth_oauth_provider_auth_endpoint
msgid "Authentication URL"
msgstr "URL d'authentification"

#. module: auth_oauth
#: model:ir.model.fields,field_description:auth_oauth.field_res_users_bank_account_count
msgid "Bank"
msgstr "Banque"

#. module: auth_oauth
#: model:ir.model.fields,field_description:auth_oauth.field_auth_oauth_provider_body
msgid "Body"
msgstr "Corps"

#. module: auth_oauth
#: model:ir.model.fields,field_description:auth_oauth.field_auth_oauth_provider_css_class
msgid "CSS class"
msgstr "Classe CSS"

#. module: auth_oauth
#: model:ir.model.fields,field_description:auth_oauth.field_auth_oauth_provider_client_id
#: model:ir.model.fields,field_description:auth_oauth.field_base_config_settings_auth_oauth_google_client_id
msgid "Client ID"
msgstr "Id. client"

#. module: auth_oauth
#: model:ir.model.fields,field_description:auth_oauth.field_res_users_ref_company_ids
msgid "Companies that refers to partner"
msgstr "Sociétés qui font réference au partenaire"

#. module: auth_oauth
#: model:ir.model.fields,field_description:auth_oauth.field_res_users_contract_ids
#: model:ir.model.fields,field_description:auth_oauth.field_res_users_contracts_count
msgid "Contracts"
msgstr "Contrats"

#. module: auth_oauth
#: model:ir.model.fields,field_description:auth_oauth.field_auth_oauth_provider_create_uid
msgid "Created by"
msgstr "Créé par"

#. module: auth_oauth
#: model:ir.model.fields,field_description:auth_oauth.field_auth_oauth_provider_create_date
msgid "Created on"
msgstr "Créé le"

#. module: auth_oauth
#: model:ir.model.fields,field_description:auth_oauth.field_res_users_currency_id
msgid "Currency id"
msgstr "ID de la monnaie"

#. module: auth_oauth
#: model:ir.model.fields,field_description:auth_oauth.field_res_users_property_payment_term_id
msgid "Customer Payment Term"
msgstr "Conditions de paiement client"

#. module: auth_oauth
#: model:ir.model.fields,field_description:auth_oauth.field_auth_oauth_provider_data_endpoint
msgid "Data URL"
msgstr "URL des données"

#. module: auth_oauth
#: model:ir.model.fields,field_description:auth_oauth.field_auth_oauth_provider_display_name
msgid "Display Name"
msgstr "Nom affiché"

#. module: auth_oauth
#: model:ir.model.fields,field_description:auth_oauth.field_res_users_property_account_position_id
msgid "Fiscal Position"
msgstr "Régime fiscal"

#. module: auth_oauth
#: model:ir.ui.view,arch_db:auth_oauth.view_general_configuration
msgid "Google APIs console"
msgstr "Console des APIs Google"

#. module: auth_oauth
#: model:ir.model.fields,field_description:auth_oauth.field_res_users_has_unreconciled_entries
msgid "Has unreconciled entries"
msgstr ""

#. module: auth_oauth
#: model:ir.model.fields,field_description:auth_oauth.field_auth_oauth_provider_id
msgid "ID"
msgstr "ID"

#. module: auth_oauth
#: model:ir.model.fields,field_description:auth_oauth.field_res_users_invoice_ids
msgid "Invoices"
msgstr "Factures"

#. module: auth_oauth
#: model:ir.model.fields,field_description:auth_oauth.field_res_users_issued_total
#: model:ir.model.fields,field_description:auth_oauth.field_res_users_journal_item_count
msgid "Journal Items"
msgstr "Écritures comptables"

#. module: auth_oauth
#: model:ir.model.fields,field_description:auth_oauth.field_auth_oauth_provider___last_update
msgid "Last Modified on"
msgstr "Dernière modification le"

#. module: auth_oauth
#: model:ir.model.fields,field_description:auth_oauth.field_auth_oauth_provider_write_uid
msgid "Last Updated by"
msgstr "Mis à jour par"

#. module: auth_oauth
#: model:ir.model.fields,field_description:auth_oauth.field_auth_oauth_provider_write_date
msgid "Last Updated on"
msgstr "Mis à jour le"

#. module: auth_oauth
#: model:ir.model.fields,help:auth_oauth.field_res_users_last_time_entries_checked
msgid ""
"Last time the invoices & payments matching was performed for this partner. "
"It is set either if there's not at least an unreconciled debit and an "
"unreconciled credit or if you click the \"Done\" button."
<<<<<<< HEAD
msgstr ""
=======
msgstr "La dernière fois que la correspondance des factures et paiements a été faite pour ce partenaire. C'est configuré s'il n'y a pas au moins un débit et un crédit non réconcilié ou si vous cliquez sur le bouton \"Fait\"."
>>>>>>> 97e87a42

#. module: auth_oauth
#: model:ir.model.fields,field_description:auth_oauth.field_res_users_last_time_entries_checked
msgid "Latest Invoices & Payments Matching Date"
msgstr ""

#. module: auth_oauth
#: model:ir.model.fields,field_description:auth_oauth.field_res_users_oauth_access_token
msgid "OAuth Access Token"
msgstr "Jeton d'accès OAuth"

#. module: auth_oauth
#: model:ir.model.fields,field_description:auth_oauth.field_res_users_oauth_provider_id
msgid "OAuth Provider"
msgstr "Fournisseur OAuth"

#. module: auth_oauth
#: model:ir.ui.menu,name:auth_oauth.menu_oauth_providers
msgid "OAuth Providers"
msgstr "Fournisseurs OAuth"

#. module: auth_oauth
#: sql_constraint:res.users:0
msgid "OAuth UID must be unique per provider"
msgstr "L'UID OAuth doit être unique par fournisseur"

#. module: auth_oauth
#: model:ir.model.fields,field_description:auth_oauth.field_res_users_oauth_uid
msgid "OAuth User ID"
msgstr "Id. utilisateur OAuth"

#. module: auth_oauth
#: model:ir.model,name:auth_oauth.model_auth_oauth_provider
msgid "OAuth2 provider"
msgstr "Fournisseur OAuth2"

#. module: auth_oauth
#: model:ir.ui.view,arch_db:auth_oauth.view_users_form
msgid "Oauth"
msgstr "Oauth"

#. module: auth_oauth
#: model:ir.model.fields,help:auth_oauth.field_res_users_oauth_uid
msgid "Oauth Provider user_id"
msgstr "user_id du fournisseur OAuth"

#. module: auth_oauth
#: model:ir.model.fields,field_description:auth_oauth.field_res_users_debit_limit
msgid "Payable Limit"
msgstr "Plafond autorisé"

#. module: auth_oauth
#: model:ir.model.fields,field_description:auth_oauth.field_auth_oauth_provider_name
msgid "Provider name"
msgstr "Nom du fournisseur"

#. module: auth_oauth
#: model:ir.actions.act_window,name:auth_oauth.action_oauth_provider
msgid "Providers"
msgstr "Fournisseurs"

#. module: auth_oauth
#: model:ir.model.fields,field_description:auth_oauth.field_auth_oauth_provider_scope
msgid "Scope"
msgstr "Portée"

#. module: auth_oauth
#: code:addons/auth_oauth/controllers/main.py:97
#, python-format
msgid "Sign up is not allowed on this database."
msgstr "Cette base de données n'autorise pas les inscriptions."

#. module: auth_oauth
#: model:ir.model.fields,help:auth_oauth.field_res_users_property_account_position_id
msgid ""
"The fiscal position will determine taxes and accounts used for the partner."
msgstr "La position fiscale déterminera les taxes et les comptes comptables utilisés par le partneraire"

#. module: auth_oauth
#: model:ir.model.fields,help:auth_oauth.field_res_users_has_unreconciled_entries
msgid ""
"The partner has at least one unreconciled debit and credit since last time "
"the invoices & payments matching was performed."
msgstr ""

#. module: auth_oauth
#: model:ir.model.fields,help:auth_oauth.field_res_users_property_account_payable_id
msgid ""
"This account will be used instead of the default one as the payable account "
"for the current partner"
msgstr "Ce compte de tiers remplacera le compte par défaut."

#. module: auth_oauth
#: model:ir.model.fields,help:auth_oauth.field_res_users_property_account_receivable_id
msgid ""
"This account will be used instead of the default one as the receivable "
"account for the current partner"
msgstr "Ce compte remplacera le compte de tiers par défaut pour ce client."

#. module: auth_oauth
#: model:ir.model.fields,help:auth_oauth.field_res_users_property_supplier_payment_term_id
msgid ""
"This payment term will be used instead of the default one for purchase "
"orders and vendor bills"
msgstr ""

#. module: auth_oauth
#: model:ir.model.fields,help:auth_oauth.field_res_users_property_payment_term_id
msgid ""
"This payment term will be used instead of the default one for sale orders "
"and customer invoices"
msgstr "Ce délai de paiement sera utilisé à la place de celui par défaut pour les commandes et les factures clients"

#. module: auth_oauth
#: model:ir.ui.view,arch_db:auth_oauth.view_general_configuration
msgid ""
"To setup the signin process with Google, first you have to perform the following steps:<br/>\n"
"                                    <br/>\n"
"                                    - Go to the"
msgstr ""

#. module: auth_oauth
#: model:ir.model.fields,field_description:auth_oauth.field_res_users_total_invoiced
msgid "Total Invoiced"
msgstr "Total facturé"

#. module: auth_oauth
#: model:ir.model.fields,field_description:auth_oauth.field_res_users_debit
msgid "Total Payable"
msgstr "Total dû"

#. module: auth_oauth
#: model:ir.model.fields,field_description:auth_oauth.field_res_users_credit
msgid "Total Receivable"
msgstr "Total compte client"

#. module: auth_oauth
#: model:ir.model.fields,help:auth_oauth.field_res_users_credit
msgid "Total amount this customer owes you."
msgstr "Montant total que ce client vous doit."

#. module: auth_oauth
#: model:ir.model.fields,help:auth_oauth.field_res_users_debit
msgid "Total amount you have to pay to this vendor."
msgstr "Montant total à payer au fournisseur."

#. module: auth_oauth
#: model:ir.model,name:auth_oauth.model_res_users
msgid "Users"
msgstr "Utilisateurs"

#. module: auth_oauth
#: model:ir.model.fields,help:auth_oauth.field_res_users_currency_id
msgid "Utility field to express amount currency"
msgstr ""

#. module: auth_oauth
#: model:ir.model.fields,field_description:auth_oauth.field_auth_oauth_provider_validation_endpoint
msgid "Validation URL"
msgstr "URL de validation"

#. module: auth_oauth
#: model:ir.model.fields,field_description:auth_oauth.field_res_users_property_supplier_payment_term_id
msgid "Vendor Payment Term"
msgstr "Condition de règlement fournisseur"

#. module: auth_oauth
#: code:addons/auth_oauth/controllers/main.py:101
#, python-format
msgid ""
"You do not have access to this database or your invitation has expired. "
"Please ask for an invitation and be sure to follow the link in your "
"invitation email."
msgstr "Vous n'avez pas le droit d'accéder à cette base de données, ou votre invitation a expirée. Merci de faire une demande d'invitation, et de cliquer sur le lien contenu dans le courriel d'invitation."

#. module: auth_oauth
#: model:ir.ui.view,arch_db:auth_oauth.view_oauth_provider_form
#: model:ir.ui.view,arch_db:auth_oauth.view_oauth_provider_list
msgid "arch"
msgstr "arch"

#. module: auth_oauth
#: model:ir.model,name:auth_oauth.model_base_config_settings
msgid "base.config.settings"
msgstr "base.config.settings"

#. module: auth_oauth
#: model:ir.ui.view,arch_db:auth_oauth.view_general_configuration
msgid "e.g. 1234-xyz.apps.googleusercontent.com"
msgstr "par exemple: 1234-xyz.apps.googleusercontent.com"

#. module: auth_oauth
#: model:ir.model,name:auth_oauth.model_ir_config_parameter
msgid "ir.config_parameter"
msgstr "ir.config_parameter"

#. module: auth_oauth
#: model:ir.model.fields,field_description:auth_oauth.field_auth_oauth_provider_sequence
msgid "unknown"
msgstr "inconnu"<|MERGE_RESOLUTION|>--- conflicted
+++ resolved
@@ -3,6 +3,7 @@
 # * auth_oauth
 # 
 # Translators:
+# Clo <clo@odoo.com>, 2015
 # Lucas Deliege <lud@odoo.com>, 2015
 # Maxime Chambreuil <maxime.chambreuil@gmail.com>, 2015
 # Quentin THEURET <quentin@theuret.net>, 2015
@@ -30,7 +31,7 @@
 "                                    - Edit settings and set both Authorized Redirect URIs and Authorized JavaScript Origins to your hostname.<br/>\n"
 "                                    <br/>\n"
 "                                    Now copy paste the client_id here:"
-msgstr ""
+msgstr "<br/>\n                                    - Créez un nouveau projet<br/>\n                                    - Allez sur l'accès Api<br/>\n                                    - Créez un oauth client_id<br/>\n                                    - Modifiez les paramètres et configurez à la fois Authorized Redirect URIs et les Authorized JavaScript Origins vers votre hostname.<br/>\n                                    <br/>\n                                    Maintenant, copiez/collez le client_id ici:"
 
 #. module: auth_oauth
 #: code:addons/auth_oauth/controllers/main.py:99
@@ -138,7 +139,7 @@
 #. module: auth_oauth
 #: model:ir.model.fields,field_description:auth_oauth.field_res_users_has_unreconciled_entries
 msgid "Has unreconciled entries"
-msgstr ""
+msgstr "A des écritures non réconciliées"
 
 #. module: auth_oauth
 #: model:ir.model.fields,field_description:auth_oauth.field_auth_oauth_provider_id
@@ -177,16 +178,12 @@
 "Last time the invoices & payments matching was performed for this partner. "
 "It is set either if there's not at least an unreconciled debit and an "
 "unreconciled credit or if you click the \"Done\" button."
-<<<<<<< HEAD
-msgstr ""
-=======
 msgstr "La dernière fois que la correspondance des factures et paiements a été faite pour ce partenaire. C'est configuré s'il n'y a pas au moins un débit et un crédit non réconcilié ou si vous cliquez sur le bouton \"Fait\"."
->>>>>>> 97e87a42
 
 #. module: auth_oauth
 #: model:ir.model.fields,field_description:auth_oauth.field_res_users_last_time_entries_checked
 msgid "Latest Invoices & Payments Matching Date"
-msgstr ""
+msgstr "Date des dernières correspondance des factures et paiements"
 
 #. module: auth_oauth
 #: model:ir.model.fields,field_description:auth_oauth.field_res_users_oauth_access_token
@@ -265,7 +262,7 @@
 msgid ""
 "The partner has at least one unreconciled debit and credit since last time "
 "the invoices & payments matching was performed."
-msgstr ""
+msgstr "Le partenaire a au moins un débit non réconcilié et un crédit depuis que la dernière réconciliation des factures et paiements a été effectuée."
 
 #. module: auth_oauth
 #: model:ir.model.fields,help:auth_oauth.field_res_users_property_account_payable_id
@@ -286,7 +283,7 @@
 msgid ""
 "This payment term will be used instead of the default one for purchase "
 "orders and vendor bills"
-msgstr ""
+msgstr "Ce délai de paiement sera utilisé à la place de celui par défaut pour les bons de commande et les factures fournisseurs"
 
 #. module: auth_oauth
 #: model:ir.model.fields,help:auth_oauth.field_res_users_property_payment_term_id
@@ -301,7 +298,7 @@
 "To setup the signin process with Google, first you have to perform the following steps:<br/>\n"
 "                                    <br/>\n"
 "                                    - Go to the"
-msgstr ""
+msgstr "Pour configurer la procédure d'inscription avec Google, vous devez d'abord effectuer les étapes suivantes: <br/>\n                                    <br/>\n                                    - Allez sur le"
 
 #. module: auth_oauth
 #: model:ir.model.fields,field_description:auth_oauth.field_res_users_total_invoiced
@@ -336,7 +333,7 @@
 #. module: auth_oauth
 #: model:ir.model.fields,help:auth_oauth.field_res_users_currency_id
 msgid "Utility field to express amount currency"
-msgstr ""
+msgstr "Champs utile pour indiquer le montant de la monnaie"
 
 #. module: auth_oauth
 #: model:ir.model.fields,field_description:auth_oauth.field_auth_oauth_provider_validation_endpoint
