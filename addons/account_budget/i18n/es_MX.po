--- conflicted
+++ resolved
@@ -1,30 +1,22 @@
-# Spanish (Mexico) translation for openobject-addons
-# Copyright (c) 2014 Rosetta Contributors and Canonical Ltd 2014
-# This file is distributed under the same license as the openobject-addons package.
-# FIRST AUTHOR <EMAIL@ADDRESS>, 2014.
-#
+# Translation of Odoo Server.
+# This file contains the translation of the following modules:
+# * account_budget
+# 
+# Translators:
+# FIRST AUTHOR <EMAIL@ADDRESS>, 2014
 msgid ""
 msgstr ""
-<<<<<<< HEAD
-"Project-Id-Version: openobject-addons\n"
-"Report-Msgid-Bugs-To: FULL NAME <EMAIL@ADDRESS>\n"
-"POT-Creation-Date: 2014-08-14 13:08+0000\n"
-"PO-Revision-Date: 2014-08-14 16:10+0000\n"
-"Last-Translator: FULL NAME <EMAIL@ADDRESS>\n"
-"Language-Team: Spanish (Mexico) <es_MX@li.org>\n"
-=======
 "Project-Id-Version: Odoo 8.0\n"
 "Report-Msgid-Bugs-To: \n"
 "POT-Creation-Date: 2015-01-21 14:07+0000\n"
 "PO-Revision-Date: 2016-01-09 02:58+0000\n"
 "Last-Translator: Martin Trigaux\n"
 "Language-Team: Spanish (Mexico) (http://www.transifex.com/odoo/odoo-8/language/es_MX/)\n"
->>>>>>> 37ed5ce8
 "MIME-Version: 1.0\n"
 "Content-Type: text/plain; charset=UTF-8\n"
-"Content-Transfer-Encoding: 8bit\n"
-"X-Launchpad-Export-Date: 2014-08-15 06:50+0000\n"
-"X-Generator: Launchpad (build 17156)\n"
+"Content-Transfer-Encoding: \n"
+"Language: es_MX\n"
+"Plural-Forms: nplurals=2; plural=(n != 1);\n"
 
 #. module: account_budget
 #: model:ir.actions.act_window,help:account_budget.act_crossovered_budget_view
@@ -32,20 +24,15 @@
 "<p class=\"oe_view_nocontent_create\">\n"
 "                Click to create a new budget.\n"
 "              </p><p>\n"
-"                A budget is a forecast of your company's income and/or "
-"expenses\n"
-"                expected for a period in the future. A budget is defined on "
-"some\n"
-"                financial accounts and/or analytic accounts (that may "
-"represent\n"
+"                A budget is a forecast of your company's income and/or expenses\n"
+"                expected for a period in the future. A budget is defined on some\n"
+"                financial accounts and/or analytic accounts (that may represent\n"
 "                projects, departments, categories of products, etc.)\n"
 "              </p><p>\n"
 "                By keeping track of where your money goes, you may be less\n"
 "                likely to overspend, and more likely to meet your financial\n"
-"                goals. Forecast a budget by detailing the expected revenue "
-"per\n"
-"                analytic account and monitor its evolution based on the "
-"actuals\n"
+"                goals. Forecast a budget by detailing the expected revenue per\n"
+"                analytic account and monitor its evolution based on the actuals\n"
 "                realised during that period.\n"
 "              </p>\n"
 "            "
@@ -186,8 +173,7 @@
 msgstr "Cancelado/a"
 
 #. module: account_budget
-#: field:account.budget.post,code:0
-#: field:crossovered.budget,code:0
+#: field:account.budget.post,code:0 field:crossovered.budget,code:0
 msgid "Code"
 msgstr "Código"
 
@@ -217,7 +203,7 @@
 #: field:crossovered.budget,create_uid:0
 #: field:crossovered.budget.lines,create_uid:0
 msgid "Created by"
-msgstr ""
+msgstr "Creado por"
 
 #. module: account_budget
 #: field:account.budget.analytic,create_date:0
@@ -228,7 +214,7 @@
 #: field:crossovered.budget,create_date:0
 #: field:crossovered.budget.lines,create_date:0
 msgid "Created on"
-msgstr ""
+msgstr "Creado en"
 
 #. module: account_budget
 #: view:website:account_budget.report_analyticaccountbudget
@@ -271,8 +257,7 @@
 msgstr "Duración"
 
 #. module: account_budget
-#: field:crossovered.budget,date_to:0
-#: field:crossovered.budget.lines,date_to:0
+#: field:crossovered.budget,date_to:0 field:crossovered.budget.lines,date_to:0
 msgid "End Date"
 msgstr "Fecha final"
 
@@ -285,7 +270,7 @@
 msgstr "Fin del período"
 
 #. module: account_budget
-#: code:addons/account_budget/account_budget.py:118
+#: code:addons/account_budget/account_budget.py:124
 #, python-format
 msgid "Error!"
 msgstr "¡Error!"
@@ -294,15 +279,13 @@
 #: field:account.budget.analytic,id:0
 #: field:account.budget.crossvered.report,id:0
 #: field:account.budget.crossvered.summary.report,id:0
-#: field:account.budget.post,id:0
-#: field:account.budget.report,id:0
-#: field:crossovered.budget,id:0
-#: field:crossovered.budget.lines,id:0
+#: field:account.budget.post,id:0 field:account.budget.report,id:0
+#: field:crossovered.budget,id:0 field:crossovered.budget.lines,id:0
 #: field:report.account_budget.report_analyticaccountbudget,id:0
 #: field:report.account_budget.report_budget,id:0
 #: field:report.account_budget.report_crossoveredbudget,id:0
 msgid "ID"
-msgstr ""
+msgstr "ID"
 
 #. module: account_budget
 #: field:account.budget.analytic,write_uid:0
@@ -313,7 +296,7 @@
 #: field:crossovered.budget,write_uid:0
 #: field:crossovered.budget.lines,write_uid:0
 msgid "Last Updated by"
-msgstr ""
+msgstr "Ultima actualizacion por"
 
 #. module: account_budget
 #: field:account.budget.analytic,write_date:0
@@ -324,11 +307,10 @@
 #: field:crossovered.budget,write_date:0
 #: field:crossovered.budget.lines,write_date:0
 msgid "Last Updated on"
-msgstr ""
-
-#. module: account_budget
-#: field:account.budget.post,name:0
-#: field:crossovered.budget,name:0
+msgstr "Ultima actualización realizada"
+
+#. module: account_budget
+#: field:account.budget.post,name:0 field:crossovered.budget,name:0
 msgid "Name"
 msgstr "Nombre"
 
@@ -441,7 +423,7 @@
 msgstr "Estado"
 
 #. module: account_budget
-#: code:addons/account_budget/account_budget.py:118
+#: code:addons/account_budget/account_budget.py:124
 #, python-format
 msgid "The Budget '%s' has no accounts!"
 msgstr "¡El presupuesto '%s' no tiene cuentas!"
@@ -474,8 +456,7 @@
 #. module: account_budget
 #: view:account.budget.crossvered.summary.report:account_budget.account_budget_crossvered_summary_report_view
 msgid "This wizard is used to print summary of budgets"
-msgstr ""
-"Este asistente es utilizado para imprimir el resúmen de los presupuestos"
+msgstr "Este asistente es utilizado para imprimir el resúmen de los presupuestos"
 
 #. module: account_budget
 #: view:crossovered.budget:account_budget.view_crossovered_budget_search
@@ -492,7 +473,7 @@
 #: view:website:account_budget.report_budget
 #: view:website:account_budget.report_crossoveredbudget
 msgid "Total:"
-msgstr ""
+msgstr "Total:"
 
 #. module: account_budget
 #: field:crossovered.budget,validating_user_id:0
@@ -502,4 +483,24 @@
 #. module: account_budget
 #: selection:crossovered.budget,state:0
 msgid "Validated"
-msgstr "Validado"+msgstr "Validado"
+
+#. module: account_budget
+#: view:website:account_budget.report_budget
+msgid "at"
+msgstr "en"
+
+#. module: account_budget
+#: view:account.budget.analytic:account_budget.account_budget_analytic_view
+#: view:account.budget.crossvered.report:account_budget.account_budget_crossvered_report_view
+#: view:account.budget.crossvered.summary.report:account_budget.account_budget_crossvered_summary_report_view
+#: view:account.budget.report:account_budget.account_budget_report_view
+msgid "or"
+msgstr "ó"
+
+#. module: account_budget
+#: view:website:account_budget.report_analyticaccountbudget
+#: view:website:account_budget.report_budget
+#: view:website:account_budget.report_crossoveredbudget
+msgid "to"
+msgstr "hasta"