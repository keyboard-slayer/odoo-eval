--- conflicted
+++ resolved
@@ -152,10 +152,9 @@
     _inherit = ['mail.thread', 'website.seo.metadata']
     _order = "is_correct DESC, vote_count DESC, write_date DESC"
 
-<<<<<<< HEAD
     name = fields.Char('Title')
     forum_id = fields.Many2one('forum.forum', string='Forum', required=True)
-    content = fields.Html('Content')
+    content = fields.Html('Content', strip_style=True)
     plain_content = fields.Text('Plain Content', compute='_get_plain_content', store=True)
 
     @api.one
@@ -288,17 +287,21 @@
     can_downvote = fields.Boolean('Can Downvote', compute='_get_post_karma_rights')
     can_comment = fields.Boolean('Can Comment', compute='_get_post_karma_rights')
     can_comment_convert = fields.Boolean('Can Convert to Comment', compute='_get_post_karma_rights')
+    can_view = fields.Boolean('Can View', compute='_get_post_karma_rights')
 
     @api.one
     def _get_post_karma_rights(self):
         user = self.env.user
-
-        self.karma_accept = self.parent_id and self.parent_id.create_uid.id == self._uid and self.forum_id.karma_answer_accept_own or self.forum_id.karma_answer_accept_all
-        self.karma_edit = self.create_uid.id == self._uid and self.forum_id.karma_edit_own or self.forum_id.karma_edit_all
-        self.karma_close = self.create_uid.id == self._uid and self.forum_id.karma_close_own or self.forum_id.karma_close_all
-        self.karma_unlink = self.create_uid.id == self._uid and self.forum_id.karma_unlink_own or self.forum_id.karma_unlink_all
-        self.karma_comment = self.create_uid.id == self._uid and self.forum_id.karma_comment_own or self.forum_id.karma_comment_all
-        self.karma_comment_convert = self.create_uid.id == self._uid and self.forum_id.karma_comment_convert_own or self.forum_id.karma_comment_convert_all
+        post = self.sudo()
+
+        is_creator = post.create_uid.id == self._uid
+
+        self.karma_accept = self.forum_id.karma_answer_accept_own if post.parent_id and post.parent_id.create_uid.id == self._uid else self.forum_id.karma_answer_accept_all
+        self.karma_edit = self.forum_id.karma_edit_own if is_creator else self.forum_id.karma_edit_all
+        self.karma_close = self.forum_id.karma_close_own if is_creator else self.forum_id.karma_close_all
+        self.karma_unlink = self.forum_id.karma_unlink_own if is_creator else self.forum_id.karma_unlink_all
+        self.karma_comment = self.forum_id.karma_comment_own if is_creator else self.forum_id.karma_comment_all
+        self.karma_comment_convert = self.forum_id.karma_comment_convert_own if is_creator else self.forum_id.karma_comment_convert_all
 
         self.can_ask = user.karma >= self.forum_id.karma_ask
         self.can_answer = user.karma >= self.forum_id.karma_answer
@@ -310,6 +313,7 @@
         self.can_downvote = user.karma >= self.forum_id.karma_downvote
         self.can_comment = user.karma >= self.karma_comment
         self.can_comment_convert = user.karma >= self.karma_comment_convert
+        self.can_view = user.karma >= self.karma_close or post.create_uid.karma > 0
 
     @api.one
     @api.constrains('post_type', 'forum_id')
@@ -318,206 +322,6 @@
                 or (self.post_type == 'discussion' and not self.forum_id.allow_discussion) \
                 or (self.post_type == 'link' and not self.forum_id.allow_link):
             raise UserError(_('This forum does not allow %s' % self.post_type))
-=======
-    def _get_user_vote(self, cr, uid, ids, field_name, arg, context):
-        res = dict.fromkeys(ids, 0)
-        vote_ids = self.pool['forum.post.vote'].search(cr, uid, [('post_id', 'in', ids), ('user_id', '=', uid)], context=context)
-        for vote in self.pool['forum.post.vote'].browse(cr, uid, vote_ids, context=context):
-            res[vote.post_id.id] = vote.vote
-        return res
-
-    def _get_vote_count(self, cr, uid, ids, field_name, arg, context):
-        res = dict.fromkeys(ids, 0)
-        for post in self.browse(cr, uid, ids, context=context):
-            for vote in post.vote_ids:
-                res[post.id] += int(vote.vote)
-        return res
-
-    def _get_post_from_vote(self, cr, uid, ids, context=None):
-        result = {}
-        for vote in self.pool['forum.post.vote'].browse(cr, uid, ids, context=context):
-            result[vote.post_id.id] = True
-        return result.keys()
-
-    def _get_user_favourite(self, cr, uid, ids, field_name, arg, context):
-        res = dict.fromkeys(ids, False)
-        for post in self.browse(cr, uid, ids, context=context):
-            if uid in [f.id for f in post.favourite_ids]:
-                res[post.id] = True
-        return res
-
-    def _get_favorite_count(self, cr, uid, ids, field_name, arg, context):
-        res = dict.fromkeys(ids, 0)
-        for post in self.browse(cr, uid, ids, context=context):
-            res[post.id] += len(post.favourite_ids)
-        return res
-
-    def _get_post_from_hierarchy(self, cr, uid, ids, context=None):
-        post_ids = set(ids)
-        for post in self.browse(cr, SUPERUSER_ID, ids, context=context):
-            if post.parent_id:
-                post_ids.add(post.parent_id.id)
-        return list(post_ids)
-
-    def _get_child_count(self, cr, uid, ids, field_name=False, arg={}, context=None):
-        res = dict.fromkeys(ids, 0)
-        for post in self.browse(cr, uid, ids, context=context):
-            if post.parent_id:
-                res[post.parent_id.id] = len(post.parent_id.child_ids)
-            else:
-                res[post.id] = len(post.child_ids)
-        return res
-
-    def _get_uid_answered(self, cr, uid, ids, field_name, arg, context=None):
-        res = dict.fromkeys(ids, False)
-        for post in self.browse(cr, uid, ids, context=context):
-            res[post.id] = any(answer.create_uid.id == uid for answer in post.child_ids)
-        return res
-
-    def _get_has_validated_answer(self, cr, uid, ids, field_name, arg, context=None):
-        res = dict.fromkeys(ids, False)
-        ans_ids = self.search(cr, uid, [('parent_id', 'in', ids), ('is_correct', '=', True)], context=context)
-        for answer in self.browse(cr, uid, ans_ids, context=context):
-            res[answer.parent_id.id] = True
-        return res
-
-    def _is_self_reply(self, cr, uid, ids, field_name, arg, context=None):
-        res = dict.fromkeys(ids, False)
-        for post in self.browse(cr, uid, ids, context=context):
-            res[post.id] = post.parent_id and post.parent_id.create_uid == post.create_uid or False
-        return res
-
-    def _get_post_karma_rights(self, cr, uid, ids, field_name, arg, context=None):
-        user = self.pool['res.users'].browse(cr, uid, uid, context=context)
-        res = dict.fromkeys(ids, False)
-        for post in self.browse(cr, SUPERUSER_ID, ids, context=context):
-            res[post.id] = {
-                'karma_ask': post.forum_id.karma_ask,
-                'karma_answer': post.forum_id.karma_answer,
-                'karma_accept': post.parent_id and post.parent_id.create_uid.id == uid and post.forum_id.karma_answer_accept_own or post.forum_id.karma_answer_accept_all,
-                'karma_edit': post.create_uid.id == uid and post.forum_id.karma_edit_own or post.forum_id.karma_edit_all,
-                'karma_close': post.create_uid.id == uid and post.forum_id.karma_close_own or post.forum_id.karma_close_all,
-                'karma_unlink': post.create_uid.id == uid and post.forum_id.karma_unlink_own or post.forum_id.karma_unlink_all,
-                'karma_upvote': post.forum_id.karma_upvote,
-                'karma_downvote': post.forum_id.karma_downvote,
-                'karma_comment': post.create_uid.id == uid and post.forum_id.karma_comment_own or post.forum_id.karma_comment_all,
-                'karma_comment_convert': post.create_uid.id == uid and post.forum_id.karma_comment_convert_own or post.forum_id.karma_comment_convert_all,
-            }
-            res[post.id].update({
-                'can_ask': uid == SUPERUSER_ID or user.karma >= res[post.id]['karma_ask'],
-                'can_answer': uid == SUPERUSER_ID or user.karma >= res[post.id]['karma_answer'],
-                'can_accept': uid == SUPERUSER_ID or user.karma >= res[post.id]['karma_accept'],
-                'can_edit': uid == SUPERUSER_ID or user.karma >= res[post.id]['karma_edit'],
-                'can_close': uid == SUPERUSER_ID or user.karma >= res[post.id]['karma_close'],
-                'can_unlink': uid == SUPERUSER_ID or user.karma >= res[post.id]['karma_unlink'],
-                'can_upvote': uid == SUPERUSER_ID or user.karma >= res[post.id]['karma_upvote'],
-                'can_downvote': uid == SUPERUSER_ID or user.karma >= res[post.id]['karma_downvote'],
-                'can_comment': uid == SUPERUSER_ID or user.karma >= res[post.id]['karma_comment'],
-                'can_comment_convert': uid == SUPERUSER_ID or user.karma >= res[post.id]['karma_comment_convert'],
-                'can_view': (uid == SUPERUSER_ID or
-                                user.karma >= res[post.id]['karma_close'] or
-                                    post.create_uid.karma > 0),
-            })
-        return res
-
-    _columns = {
-        'name': fields.char('Title'),
-        'forum_id': fields.many2one('forum.forum', 'Forum', required=True),
-        'content': fields.html('Content', strip_style=True),
-        'tag_ids': fields.many2many('forum.tag', 'forum_tag_rel', 'forum_id', 'forum_tag_id', 'Tags'),
-        'state': fields.selection([('active', 'Active'), ('close', 'Close'), ('offensive', 'Offensive')], 'Status'),
-        'views': fields.integer('Number of Views'),
-        'active': fields.boolean('Active'),
-        'is_correct': fields.boolean('Valid Answer', help='Correct Answer or Answer on this question accepted.'),
-        'website_message_ids': fields.one2many(
-            'mail.message', 'res_id',
-            domain=lambda self: [
-                '&', ('model', '=', self._name), ('type', 'in', ['email', 'comment'])
-            ],
-            string='Post Messages', help="Comments on forum post",
-        ),
-        # history
-        'create_date': fields.datetime('Asked on', select=True, readonly=True),
-        'create_uid': fields.many2one('res.users', 'Created by', select=True, readonly=True),
-        'write_date': fields.datetime('Update on', select=True, readonly=True),
-        'write_uid': fields.many2one('res.users', 'Updated by', select=True, readonly=True),
-        # vote fields
-        'vote_ids': fields.one2many('forum.post.vote', 'post_id', 'Votes'),
-        'user_vote': fields.function(_get_user_vote, string='My Vote', type='integer'),
-        'vote_count': fields.function(
-            _get_vote_count, string="Votes", type='integer',
-            store={
-                'forum.post': (lambda self, cr, uid, ids, c={}: ids, ['vote_ids'], 10),
-                'forum.post.vote': (_get_post_from_vote, [], 10),
-            }),
-        # favorite fields
-        'favourite_ids': fields.many2many('res.users', string='Favourite'),
-        'user_favourite': fields.function(_get_user_favourite, string="My Favourite", type='boolean'),
-        'favourite_count': fields.function(
-            _get_favorite_count, string='Favorite Count', type='integer',
-            store={
-                'forum.post': (lambda self, cr, uid, ids, c={}: ids, ['favourite_ids'], 10),
-            }),
-        # hierarchy
-        'parent_id': fields.many2one('forum.post', 'Question', ondelete='cascade'),
-        'self_reply': fields.function(
-            _is_self_reply, 'Reply to own question', type='boolean',
-            store={
-                'forum.post': (lambda self, cr, uid, ids, c={}: ids, ['parent_id', 'create_uid'], 10),
-            }),
-        'child_ids': fields.one2many('forum.post', 'parent_id', 'Answers'),
-        'child_count': fields.function(
-            _get_child_count, string="Answers", type='integer',
-            store={
-                'forum.post': (_get_post_from_hierarchy, ['parent_id', 'child_ids'], 10),
-            }),
-        'uid_has_answered': fields.function(
-            _get_uid_answered, string='Has Answered', type='boolean',
-        ),
-        'has_validated_answer': fields.function(
-            _get_has_validated_answer, string='Has a Validated Answered', type='boolean',
-            store={
-                'forum.post': (_get_post_from_hierarchy, ['parent_id', 'child_ids', 'is_correct'], 10),
-            }
-        ),
-        # closing
-        'closed_reason_id': fields.many2one('forum.post.reason', 'Reason'),
-        'closed_uid': fields.many2one('res.users', 'Closed by', select=1),
-        'closed_date': fields.datetime('Closed on', readonly=True),
-        # karma
-        'karma_ask': fields.function(_get_post_karma_rights, string='Karma to ask', type='integer', multi='_get_post_karma_rights'),
-        'karma_answer': fields.function(_get_post_karma_rights, string='Karma to answer', type='integer', multi='_get_post_karma_rights'),
-        'karma_accept': fields.function(_get_post_karma_rights, string='Karma to accept this answer', type='integer', multi='_get_post_karma_rights'),
-        'karma_edit': fields.function(_get_post_karma_rights, string='Karma to edit', type='integer', multi='_get_post_karma_rights'),
-        'karma_close': fields.function(_get_post_karma_rights, string='Karma to close', type='integer', multi='_get_post_karma_rights'),
-        'karma_unlink': fields.function(_get_post_karma_rights, string='Karma to unlink', type='integer', multi='_get_post_karma_rights'),
-        'karma_upvote': fields.function(_get_post_karma_rights, string='Karma to upvote', type='integer', multi='_get_post_karma_rights'),
-        'karma_downvote': fields.function(_get_post_karma_rights, string='Karma to downvote', type='integer', multi='_get_post_karma_rights'),
-        'karma_comment': fields.function(_get_post_karma_rights, string='Karma to comment', type='integer', multi='_get_post_karma_rights'),
-        'karma_comment_convert': fields.function(_get_post_karma_rights, string='karma to convert as a comment', type='integer', multi='_get_post_karma_rights'),
-        # access rights
-        'can_ask': fields.function(_get_post_karma_rights, string='Can Ask', type='boolean', multi='_get_post_karma_rights'),
-        'can_answer': fields.function(_get_post_karma_rights, string='Can Answer', type='boolean', multi='_get_post_karma_rights'),
-        'can_accept': fields.function(_get_post_karma_rights, string='Can Accept', type='boolean', multi='_get_post_karma_rights'),
-        'can_edit': fields.function(_get_post_karma_rights, string='Can Edit', type='boolean', multi='_get_post_karma_rights'),
-        'can_close': fields.function(_get_post_karma_rights, string='Can Close', type='boolean', multi='_get_post_karma_rights'),
-        'can_unlink': fields.function(_get_post_karma_rights, string='Can Unlink', type='boolean', multi='_get_post_karma_rights'),
-        'can_upvote': fields.function(_get_post_karma_rights, string='Can Upvote', type='boolean', multi='_get_post_karma_rights'),
-        'can_downvote': fields.function(_get_post_karma_rights, string='Can Downvote', type='boolean', multi='_get_post_karma_rights'),
-        'can_comment': fields.function(_get_post_karma_rights, string='Can Comment', type='boolean', multi='_get_post_karma_rights'),
-        'can_comment_convert': fields.function(_get_post_karma_rights, string='Can Convert to Comment', type='boolean', multi='_get_post_karma_rights'),
-        'can_view': fields.function(_get_post_karma_rights, string='Can View', type='boolean', multi='_get_post_karma_rights'),
-    }
-
-    _defaults = {
-        'state': 'active',
-        'views': 0,
-        'active': True,
-        'vote_ids': list(),
-        'favourite_ids': list(),
-        'child_ids': list(),
-    }
->>>>>>> 5e3e41b7
 
     def name_get(self, cr, uid, ids, context=None):
         result = []
