# -*- coding: utf-8 -*-

import werkzeug.urls
import werkzeug.wrappers
import simplejson
import lxml
from urllib2 import urlopen

from openerp import tools
from openerp.addons.web import http
from openerp.addons.web.controllers.main import login_redirect
from openerp.addons.web.http import request
from openerp.addons.website.controllers.main import Website as controllers
from openerp.addons.website.models.website import slug

controllers = controllers()


class WebsiteForum(http.Controller):
    _post_per_page = 10
    _user_per_page = 30

    def _get_notifications(self):
        badge_subtype = request.env.ref('gamification.mt_badge_granted')
        if badge_subtype:
            msg = request.env['mail.message'].search([('subtype_id', '=', badge_subtype.id), ('to_read', '=', True)])
        else:
            msg = list()
        return msg

    def _prepare_forum_values(self, forum=None, **kwargs):
        values = {
            'user': request.env.user,
            'is_public_user': request.env.user.id == request.website.user_id.id,
            'notifications': self._get_notifications(),
            'header': kwargs.get('header', dict()),
            'searches': kwargs.get('searches', dict()),
            'no_introduction_message': request.httprequest.cookies.get('no_introduction_message', False),
            'validation_email_sent': request.session.get('validation_email_sent', False),
            'validation_email_done': request.session.get('validation_email_done', False),
        }
        if forum:
            values['forum'] = forum
        elif kwargs.get('forum_id'):
            values['forum'] = request.env['forum.forum'].browse(kwargs.pop('forum_id'))
        values.update(kwargs)
        return values

    # User and validation
    # --------------------------------------------------

    @http.route('/forum/send_validation_email', type='json', auth='user', website=True)
    def send_validation_email(self, forum_id=None, **kwargs):
        if request.env.uid != request.website.user_id.id:
            request.env.user.send_forum_validation_email(forum_id=forum_id)
        request.session['validation_email_sent'] = True
        return True

    @http.route('/forum/validate_email', type='http', auth='public', website=True)
    def validate_email(self, token, id, email, forum_id=None, **kwargs):
        if forum_id:
            try:
                forum_id = int(forum_id)
            except ValueError:
                forum_id = None
        done = request.env['res.users'].sudo().browse(int(id)).process_forum_validation_token(token, email, forum_id=forum_id)[0]
        if done:
            request.session['validation_email_done'] = True
        if forum_id:
            return request.redirect("/forum/%s" % int(forum_id))
        return request.redirect('/forum')

    @http.route('/forum/validate_email/close', type='json', auth='public', website=True)
    def validate_email_done(self):
        request.session['validation_email_done'] = False
        return True

    # Forum
    # --------------------------------------------------

    @http.route(['/forum'], type='http', auth="public", website=True)
    def forum(self, **kwargs):
        forums = request.env['forum.forum'].search([])
        return request.website.render("website_forum.forum_all", {'forums': forums})

    @http.route('/forum/new', type='http', auth="user", methods=['POST'], website=True)
    def forum_create(self, forum_name="New Forum", **kwargs):
        forum_id = request.env['forum.forum'].create({'name': forum_name})
        return request.redirect("/forum/%s" % slug(forum_id))

    @http.route('/forum/notification_read', type='json', auth="user", methods=['POST'], website=True)
    def notification_read(self, **kwargs):
        request.env['mail.message'].browse([int(kwargs.get('notification_id'))]).set_message_read(read=True)
        return True

    @http.route(['/forum/<model("forum.forum"):forum>',
                 '/forum/<model("forum.forum"):forum>/page/<int:page>',
                 '''/forum/<model("forum.forum"):forum>/tag/<model("forum.tag", "[('forum_id','=',forum[0])]"):tag>/questions''',
                 '''/forum/<model("forum.forum"):forum>/tag/<model("forum.tag", "[('forum_id','=',forum[0])]"):tag>/questions/page/<int:page>''',
                 ], type='http', auth="public", website=True)
    def questions(self, forum, tag=None, page=1, filters='all', sorting=None, search='', post_type=None, **post):
        Post = request.env['forum.post']

        domain = [('forum_id', '=', forum.id), ('parent_id', '=', False), ('state', '=', 'active')]
        if search:
            domain += ['|', ('name', 'ilike', search), ('content', 'ilike', search)]
        if tag:
            domain += [('tag_ids', 'in', tag.id)]
        if filters == 'unanswered':
            domain += [('child_ids', '=', False)]
        elif filters == 'followed':
            domain += [('message_follower_ids', '=', request.env.user.partner_id.id)]
        if post_type:
            domain += [('post_type', '=', post_type)]

        if not sorting:
            sorting = forum.default_order

        question_count = Post.search_count(domain)

        if tag:
            url = "/forum/%s/tag/%s/questions" % (slug(forum), slug(tag))
        else:
            url = "/forum/%s" % slug(forum)

        url_args = {
            'sorting': sorting
        }
        if search:
            url_args['search'] = search
        if filters:
            url_args['filters'] = filters
        pager = request.website.pager(url=url, total=question_count, page=page,
                                      step=self._post_per_page, scope=self._post_per_page,
                                      url_args=url_args)

        question_ids = Post.search(domain, limit=self._post_per_page, offset=pager['offset'], order=sorting)

        values = self._prepare_forum_values(forum=forum, searches=post)
        values.update({
            'main_object': tag or forum,
            'question_ids': question_ids,
            'question_count': question_count,
            'pager': pager,
            'tag': tag,
            'filters': filters,
            'sorting': sorting,
            'search': search,
            'post_type': post_type,
        })
        return request.website.render("website_forum.forum_index", values)

    @http.route(['/forum/<model("forum.forum"):forum>/faq'], type='http', auth="public", website=True)
    def forum_faq(self, forum, **post):
        values = self._prepare_forum_values(forum=forum, searches=dict(), header={'is_guidelines': True}, **post)
        return request.website.render("website_forum.faq", values)

    @http.route('/forum/get_tags', type='http', auth="public", methods=['GET'], website=True)
<<<<<<< HEAD
    def tag_read(self, **post):
        tags = request.env['forum.tag'].search_read([], ['name'])
        data = [tag['name'] for tag in tags]
=======
    def tag_read(self, q='', l=25, t='texttext', **post):
        data = request.registry['forum.tag'].search_read(
            request.cr,
            request.uid,
            domain=[('name', '=ilike', (q or '') + "%")],
            fields=['id', 'name'],
            limit=int(l),
            context=request.context
        )
        if t == 'texttext':
            # old tag with texttext - Retro for V8 - #TODO Remove in master
            data = [tag['name'] for tag in data]
>>>>>>> 5ed0739e
        return simplejson.dumps(data)

    @http.route(['/forum/<model("forum.forum"):forum>/tag'], type='http', auth="public", website=True)
    def tags(self, forum, page=1, **post):
        tags = request.env['forum.tag'].search([('forum_id', '=', forum.id), ('posts_count', '>', 0)], limit=None, order='posts_count DESC')
        values = self._prepare_forum_values(forum=forum, searches={'tags': True}, **post)
        values.update({
            'tags': tags,
            'main_object': forum,
        })
        return request.website.render("website_forum.tag", values)

    # Questions
    # --------------------------------------------------

<<<<<<< HEAD
    @http.route('/forum/get_url_title', type='json', auth="user", methods=['POST'], website=True)
    def get_url_title(self, **kwargs):
        arch = lxml.html.parse(urlopen(kwargs.get('url')))
        return arch.find(".//title").text
=======
    @http.route(['/forum/<model("forum.forum"):forum>/ask'], type='http', auth="public", website=True)
    def question_ask(self, forum, **post):
        if not request.session.uid:
            return login_redirect()
        values = self._prepare_forum_values(forum=forum, searches={}, header={'ask_hide': True})
        return request.website.render("website_forum.ask_question", values)

    @http.route('/forum/<model("forum.forum"):forum>/question/new', type='http', auth="user", methods=['POST'], website=True)
    def question_create(self, forum, **post):
        cr, uid, context = request.cr, request.uid, request.context
        Tag = request.registry['forum.tag']
        question_tag_ids = []
        tag_version = post.get('tag_type', 'texttext')
        if tag_version == "texttext":  # TODO Remove in master
            if post.get('question_tags').strip('[]'):
                tags = post.get('question_tags').strip('[]').replace('"', '').split(",")
                for tag in tags:
                    tag_ids = Tag.search(cr, uid, [('name', '=', tag)], context=context)
                    if tag_ids:
                        question_tag_ids.append((4, tag_ids[0]))
                    else:
                        question_tag_ids.append((0, 0, {'name': tag, 'forum_id': forum.id}))
        elif tag_version == "select2":
            tags = filter(None, post.get('question_tags', '').split(','))
            for tag in tags:
                if tag.startswith('_'):  # it's a new tag
                    question_tag_ids.append((0, 0, {'name': tag[1:], 'forum_id': forum.id}))
                else:
                    question_tag_ids.append((4, int(tag)))

        new_question_id = request.registry['forum.post'].create(
            request.cr, request.uid, {
                'forum_id': forum.id,
                'name': post.get('question_name'),
                'content': post.get('content'),
                'tag_ids': question_tag_ids,
            }, context=context)
        return werkzeug.utils.redirect("/forum/%s/question/%s" % (slug(forum), new_question_id))
>>>>>>> 5ed0739e

    @http.route(['''/forum/<model("forum.forum"):forum>/question/<model("forum.post", "[('forum_id','=',forum[0]),('parent_id','=',False)]"):question>'''], type='http', auth="public", website=True)
    def question(self, forum, question, **post):
        # increment view counter
        question.sudo().set_viewed()
        if question.parent_id:
            redirect_url = "/forum/%s/question/%s" % (slug(forum), slug(question.parent_id))
            return werkzeug.utils.redirect(redirect_url, 301)
        filters = 'question'
        values = self._prepare_forum_values(forum=forum, searches=post)
        values.update({
            'main_object': question,
            'question': question,
            'header': {'question_data': True},
            'filters': filters,
            'reversed': reversed,
        })
        return request.website.render("website_forum.post_description_full", values)

    @http.route('/forum/<model("forum.forum"):forum>/question/<model("forum.post"):question>/toggle_favourite', type='json', auth="user", methods=['POST'], website=True)
    def question_toggle_favorite(self, forum, question, **post):
        if not request.session.uid:
            return {'error': 'anonymous_user'}
        # TDE: add check for not public
        favourite = False if question.user_favourite else True
        if favourite:
            favourite_ids = [(4, request.uid)]
        else:
            favourite_ids = [(3, request.uid)]
        question.sudo().write({'favourite_ids': favourite_ids})
        return favourite

    @http.route('/forum/<model("forum.forum"):forum>/question/<model("forum.post"):question>/ask_for_close', type='http', auth="user", methods=['POST'], website=True)
    def question_ask_for_close(self, forum, question, **post):
        reasons = request.env['forum.post.reason'].search([])

        values = self._prepare_forum_values(**post)
        values.update({
            'question': question,
            'question': question,
            'forum': forum,
            'reasons': reasons,
        })
        return request.website.render("website_forum.close_post", values)

    @http.route('/forum/<model("forum.forum"):forum>/question/<model("forum.post"):question>/edit_answer', type='http', auth="user", website=True)
    def question_edit_answer(self, forum, question, **kwargs):
        for record in question.child_ids:
            if record.create_uid.id == request.uid:
                answer = record
                break
        return werkzeug.utils.redirect("/forum/%s/post/%s/edit" % (slug(forum), slug(answer)))

    @http.route('/forum/<model("forum.forum"):forum>/question/<model("forum.post"):question>/close', type='http', auth="user", methods=['POST'], website=True)
    def question_close(self, forum, question, **post):
        question.close(reason_id=int(post.get('reason_id', False)))
        return werkzeug.utils.redirect("/forum/%s/question/%s" % (slug(forum), slug(question)))

    @http.route('/forum/<model("forum.forum"):forum>/question/<model("forum.post"):question>/reopen', type='http', auth="user", methods=['POST'], website=True)
    def question_reopen(self, forum, question, **kwarg):
        question.reopen()
        return werkzeug.utils.redirect("/forum/%s/question/%s" % (slug(forum), slug(question)))

    @http.route('/forum/<model("forum.forum"):forum>/question/<model("forum.post"):question>/delete', type='http', auth="user", methods=['POST'], website=True)
    def question_delete(self, forum, question, **kwarg):
        question.active = False
        return werkzeug.utils.redirect("/forum/%s/question/%s" % (slug(forum), slug(question)))

    @http.route('/forum/<model("forum.forum"):forum>/question/<model("forum.post"):question>/undelete', type='http', auth="user", methods=['POST'], website=True)
    def question_undelete(self, forum, question, **kwarg):
        question.active = True
        return werkzeug.utils.redirect("/forum/%s/question/%s" % (slug(forum), slug(question)))

    # Post
    # --------------------------------------------------

    @http.route(['/forum/<model("forum.forum"):forum>/ask'], type='http', auth="public", website=True)
    def forum_post(self, forum, post_type=None, **post):
        if not request.session.uid:
            return login_redirect()
        user = request.env.user
        if not post_type in ['question', 'link', 'discussion']:  # fixme: make dynamic
            return werkzeug.utils.redirect('/forum/%s' % slug(forum))
        if not user.email or not tools.single_email_re.match(user.email):
            return werkzeug.utils.redirect("/forum/%s/user/%s/edit?email_required=1" % (slug(forum), request.session.uid))
        values = self._prepare_forum_values(forum=forum, searches={},  header={'ask_hide': True})
        return request.website.render("website_forum.new_%s" % post_type, values)

    @http.route(['/forum/<model("forum.forum"):forum>/new',
                 '/forum/<model("forum.forum"):forum>/<model("forum.post"):post_parent>/reply'],
                type='http', auth="public", methods=['POST'], website=True)
    def post_create(self, forum, post_parent=None, post_type=None, **post):
        cr, uid, context = request.cr, request.uid, request.context
        if not request.session.uid:
            return login_redirect()

        post_tag_ids = []
        Tag = request.env['forum.tag']
        if post.get('post_tags', False) and post.get('post_tags').strip('[]'):
            tags = post.get('post_tags').strip('[]').replace('"', '').split(",")
            for tag in tags:
                tag_rec = Tag.search([('name', '=', tag)])
                if tag_rec:
                    post_tag_ids.append((4, tag_rec.id))
                else:
                    post_tag_ids.append((0, 0, {'name': tag, 'forum_id': forum.id}))

        new_question = request.env['forum.post'].create({
            'forum_id': forum.id,
            'name': post.get('post_name', ''),
            'content': post.get('content', False),
            'content_link': post.get('content_link', False),
            'parent_id': post_parent and post_parent.id or False,
            'tag_ids': post_tag_ids,
            'post_type': post_parent and post_parent.post_type or post_type,  # tde check in selection field
        })
        return werkzeug.utils.redirect("/forum/%s/question/%s" % (slug(forum), post_parent and slug(post_parent) or new_question.id))

    @http.route('/forum/<model("forum.forum"):forum>/post/<model("forum.post"):post>/comment', type='http', auth="public", methods=['POST'], website=True)
    def post_comment(self, forum, post, **kwargs):
        if not request.session.uid:
            return login_redirect()
        question = post.parent_id if post.parent_id else post
        if kwargs.get('comment') and post.forum_id.id == forum.id:
            # TDE FIXME: check that post_id is the question or one of its answers
            post.with_context(mail_create_nosubcribe=True).message_post(
                body=kwargs.get('comment'),
                type='comment',
                subtype='mt_comment')
        return werkzeug.utils.redirect("/forum/%s/question/%s" % (slug(forum), slug(question)))

    @http.route('/forum/<model("forum.forum"):forum>/post/<model("forum.post"):post>/toggle_correct', type='json', auth="public", website=True)
    def post_toggle_correct(self, forum, post, **kwargs):
        if post.parent_id is False:
            return request.redirect('/')
        if not request.session.uid:
            return {'error': 'anonymous_user'}

        # set all answers to False, only one can be accepted
        (post.parent_id.child_ids - post).write(dict(is_correct=False))
        post.is_correct = not post.is_correct
        return post.is_correct

    @http.route('/forum/<model("forum.forum"):forum>/post/<model("forum.post"):post>/delete', type='http', auth="user", methods=['POST'], website=True)
    def post_delete(self, forum, post, **kwargs):
        question = post.parent_id
        post.unlink()
        if question:
            werkzeug.utils.redirect("/forum/%s/question/%s" % (slug(forum), slug(question)))
        return werkzeug.utils.redirect("/forum/%s" % slug(forum))

    @http.route('/forum/<model("forum.forum"):forum>/post/<model("forum.post"):post>/edit', type='http', auth="user", website=True)
    def post_edit(self, forum, post, **kwargs):
        tag_version = kwargs.get('tag_type', 'texttext')
        if tag_version == "texttext":  # old version - retro v8 - #TODO Remove in master
            tags = ""
            for tag_name in post.tag_ids:
                tags += tag_name.name + ","
        elif tag_version == "select2":  # new version
            tags = [dict(id=tag.id, name=tag.name) for tag in post.tag_ids]
            tags = simplejson.dumps(tags)
        values = self._prepare_forum_values(forum=forum)

        values.update({
            'tags': tags,
            'post': post,
            'is_answer': bool(post.parent_id),
            'searches': kwargs
        })
        return request.website.render("website_forum.edit_post", values)

    @http.route('/forum/<model("forum.forum"):forum>/post/<model("forum.post"):post>/edition', type='http', auth="user", website=True)
    def post_edit_retro(self, forum, post, **kwargs):
        # This function is only there for retrocompatibility between old template using texttext and template using select2
        # It should be removed into master  #TODO JKE: remove in master all condition with tag_type
        kwargs.update(tag_type="select2")
        return self.post_edit(forum, post, **kwargs)

    @http.route('/forum/<model("forum.forum"):forum>/post/<model("forum.post"):post>/save', type='http', auth="user", methods=['POST'], website=True)
    def post_save(self, forum, post, **kwargs):
<<<<<<< HEAD
        post_tags = []
        if kwargs.get('post_tag') and kwargs.get('post_tag').strip('[]'):
            Tag = request.env['forum.tag']
            tags = kwargs.get('post_tag').strip('[]').replace('"', '').split(",")
            for tag in tags:
                tag_rec = Tag.search([('name', '=', tag)])
                if tag_rec:
                    post_tags += tag_rec.ids
                else:
                    new_tag = Tag.create({'name': tag, 'forum_id': forum.id})
                    post_tags.append(new_tag.id)
=======
        cr, uid, context = request.cr, request.uid, request.context
        question_tags = []
        User = request.registry['res.users']
        Tag = request.registry['forum.tag']
        tag_version = kwargs.get('tag_type', 'texttext')
        if tag_version == "texttext":  # old version - retro v8 - #TODO Remove in master
            if kwargs.get('question_tag') and kwargs.get('question_tag').strip('[]'):
                tags = kwargs.get('question_tag').strip('[]').replace('"', '').split(",")
                for tag in tags:
                    tag_ids = Tag.search(cr, uid, [('name', '=', tag)], context=context)
                    if tag_ids:
                        question_tags += tag_ids
                    else:
                        new_tag = Tag.create(cr, uid, {'name': tag, 'forum_id': forum.id}, context=context)
                        question_tags.append(new_tag)
        elif tag_version == "select2":  # new version
            for tag in filter(None, kwargs.get('question_tag', '').split(',')):
                if tag.startswith('_'):  # it's a new tag
                # check if user have Karma needed to create need tag
                    user = User.browse(cr, SUPERUSER_ID, uid, context=context)
                    if user.exists() and user.karma >= forum.karma_retag:
                        # check that not arleady created meanwhile and maybe excluded by the limit on the search
                        tag_ids = Tag.search(cr, uid, [('name', '=', tag[1:])], context=context)
                        if tag_ids:
                            new_tag = tag_ids
                        else:
                            new_tag = Tag.create(cr, uid, {'name': tag[1:], 'forum_id': forum.id}, context=context)
                        question_tags.append(new_tag)
                else:
                    question_tags += [int(tag)]

>>>>>>> 5ed0739e
        vals = {
            'tag_ids': [(6, 0, post_tags)],
            'name': kwargs.get('post_name'),
            'content': kwargs.get('content'),
        }
        post.write(vals)
        question = post.parent_id if post.parent_id else post
        return werkzeug.utils.redirect("/forum/%s/question/%s" % (slug(forum), slug(question)))

    @http.route('/forum/<model("forum.forum"):forum>/post/<model("forum.post"):post>/upvote', type='json', auth="public", website=True)
    def post_upvote(self, forum, post, **kwargs):
        if not request.session.uid:
            return {'error': 'anonymous_user'}
        if request.uid == post.create_uid.id:
            return {'error': 'own_post'}
        upvote = True if not post.user_vote > 0 else False
        return post.vote(upvote=upvote)

    @http.route('/forum/<model("forum.forum"):forum>/post/<model("forum.post"):post>/downvote', type='json', auth="public", website=True)
    def post_downvote(self, forum, post, **kwargs):
        if not request.session.uid:
            return {'error': 'anonymous_user'}
        if request.uid == post.create_uid.id:
            return {'error': 'own_post'}
        upvote = True if post.user_vote < 0 else False
        return post.vote(upvote=upvote)

    # User
    # --------------------------------------------------

    @http.route(['/forum/<model("forum.forum"):forum>/users',
                 '/forum/<model("forum.forum"):forum>/users/page/<int:page>'],
                type='http', auth="public", website=True)
    def users(self, forum, page=1, **searches):
        User = request.env['res.users']
        step = 30
        tag_count = len(User.search([('karma', '>', 1), ('website_published', '=', True)]))
        pager = request.website.pager(url="/forum/%s/users" % slug(forum), total=tag_count, page=page, step=step, scope=30)
        user_obj = User.sudo().search([('karma', '>', 1), ('website_published', '=', True)], limit=step, offset=pager['offset'], order='karma DESC')
        # put the users in block of 3 to display them as a table
        users = [[] for i in range(len(user_obj) / 3 + 1)]
        for index, user in enumerate(user_obj):
            users[index / 3].append(user)
        searches['users'] = 'True'

        values = self._prepare_forum_values(forum=forum, searches=searches)
        values .update({
            'users': users,
            'main_object': forum,
            'notifications': self._get_notifications(),
            'pager': pager,
        })

        return request.website.render("website_forum.users", values)

    @http.route(['/forum/<model("forum.forum"):forum>/partner/<int:partner_id>'], type='http', auth="public", website=True)
    def open_partner(self, forum, partner_id=0, **post):
        if partner_id:
            partner = request.env['res.partner'].sudo().search([('id', '=', partner_id)])
            if partner and partner.user_ids:
                return werkzeug.utils.redirect("/forum/%s/user/%d" % (slug(forum), partner.user_ids[0].id))
        return werkzeug.utils.redirect("/forum/%s" % slug(forum))

    @http.route(['/forum/user/<int:user_id>/avatar'], type='http', auth="public", website=True)
    def user_avatar(self, user_id=0, **post):
        response = werkzeug.wrappers.Response()
        User = request.env['res.users']
        Website = request.env['website']
        user = User.sudo().search([('id', '=', user_id)])
        if not user.exists() or (user_id != request.session.uid and user.karma < 1):
            return Website._image_placeholder(response)
        return Website._image('res.users', user.id, 'image', response)

    @http.route(['/forum/<model("forum.forum"):forum>/user/<int:user_id>'], type='http', auth="public", website=True)
    def open_user(self, forum, user_id=0, **post):
        User = request.env['res.users']
        Post = request.env['forum.post']
        Vote = request.env['forum.post.vote']
        Activity = request.env['mail.message']
        Followers = request.env['mail.followers']
        Data = request.env["ir.model.data"]

        user = User.sudo().search([('id', '=', user_id)])
        if not user or user.karma < 1:
            return werkzeug.utils.redirect("/forum/%s" % slug(forum))
        values = self._prepare_forum_values(forum=forum, **post)
        if user_id != request.session.uid and not user.website_published:
            return request.website.render("website_forum.private_profile", values)
        # questions and answers by user
        user_questions, user_answers = [], []
        user_question_ids = Post.search([
            ('parent_id', '=', False),
            ('forum_id', '=', forum.id), ('create_uid', '=', user.id)],
            order='create_date desc')
        count_user_questions = len(user_question_ids)
        # displaying only the 20 most recent questions
        user_questions = user_question_ids[:20]

        user_answer_ids = Post.search([
            ('parent_id', '!=', False),
            ('forum_id', '=', forum.id), ('create_uid', '=', user.id)],
            order='create_date desc')
        count_user_answers = len(user_answer_ids)
        # displaying only the 20  most recent answers
        user_answers = user_answer_ids[:20]

        # showing questions which user following
        post_ids = [follower.res_id for follower in Followers.sudo().search([('res_model', '=', 'forum.post'), ('partner_id', '=', user.partner_id.id)])]
        followed = Post.search([('id', 'in', post_ids), ('forum_id', '=', forum.id), ('parent_id', '=', False)])

        # showing Favourite questions of user.
        favourite = Post.search([('favourite_ids', '=', user.id), ('forum_id', '=', forum.id), ('parent_id', '=', False)])

        # votes which given on users questions and answers.
        data = Vote.read_group([('forum_id', '=', forum.id), ('recipient_id', '=', user.id)], ["vote"], groupby=["vote"])
        up_votes, down_votes = 0, 0
        for rec in data:
            if rec['vote'] == '1':
                up_votes = rec['vote_count']
            elif rec['vote'] == '-1':
                down_votes = rec['vote_count']

        # Votes which given by users on others questions and answers.
        vote_ids = Vote.search([('user_id', '=', user.id)])

        # activity by user.
        model, comment = Data.get_object_reference('mail', 'mt_comment')
        activities = Activity.search([('res_id', 'in', (user_question_ids+user_answer_ids).ids), ('model', '=', 'forum.post'), ('subtype_id', '!=', comment)], order='date DESC', limit=100)

        posts = {}
        for act in activities:
            posts[act.res_id] = True
        posts_ids = Post.search([('id', 'in', posts.keys())])
        posts = dict(map(lambda x: (x.id, (x.parent_id or x, x.parent_id and x or False)), posts_ids))

        # TDE CLEANME MASTER: couldn't it be rewritten using a 'menu' key instead of one key for each menu ?
        if user == request.env.user:
            post['my_profile'] = True
        else:
            post['users'] = True

        values.update({
            'uid': request.env.user.id,
            'user': user,
            'main_object': user,
            'searches': post,
            'questions': user_questions,
            'count_questions': count_user_questions,
            'answers': user_answers,
            'count_answers': count_user_answers,
            'followed': followed,
            'favourite': favourite,
            'up_votes': up_votes,
            'down_votes': down_votes,
            'activities': activities,
            'posts': posts,
            'vote_post': vote_ids,
        })
        return request.website.render("website_forum.user_detail_full", values)

    @http.route('/forum/<model("forum.forum"):forum>/user/<model("res.users"):user>/edit', type='http', auth="user", website=True)
    def edit_profile(self, forum, user, **kwargs):
        countries = request.env['res.country'].search([])
        values = self._prepare_forum_values(forum=forum, searches=kwargs)
        values.update({
            'email_required': kwargs.get('email_required'),
            'countries': countries,
            'notifications': self._get_notifications(),
        })
        return request.website.render("website_forum.edit_profile", values)

    @http.route('/forum/<model("forum.forum"):forum>/user/<model("res.users"):user>/save', type='http', auth="user", methods=['POST'], website=True)
    def save_edited_profile(self, forum, user, **kwargs):
        values = {
            'name': kwargs.get('name'),
            'website': kwargs.get('website'),
            'email': kwargs.get('email'),
            'city': kwargs.get('city'),
            'country_id': int(kwargs.get('country')) if kwargs.get('country') else False,
            'website_description': kwargs.get('description'),
        }
        if request.uid == user.id:  # the controller allows to edit only its own privacy settings; use partner management for other cases
            values['website_published'] = kwargs.get('website_published') == 'True'
        user.write(values)
        return werkzeug.utils.redirect("/forum/%s/user/%d" % (slug(forum), user.id))

    # Badges
    # --------------------------------------------------

    @http.route('/forum/<model("forum.forum"):forum>/badge', type='http', auth="public", website=True)
    def badges(self, forum, **searches):
        Badge = request.env['gamification.badge']
        badges = Badge.sudo().search([('challenge_ids.category', '=', 'forum')])
        badges = sorted(badges, key=lambda b: b.stat_count_distinct, reverse=True)
        values = self._prepare_forum_values(forum=forum, searches={'badges': True})
        values.update({
            'badges': badges,
        })
        return request.website.render("website_forum.badge", values)

    @http.route(['''/forum/<model("forum.forum"):forum>/badge/<model("gamification.badge"):badge>'''], type='http', auth="public", website=True)
    def badge_users(self, forum, badge, **kwargs):
        users = [badge_user.user_id for badge_user in badge.sudo().owner_ids]
        values = self._prepare_forum_values(forum=forum, searches={'badges': True})
        values.update({
            'badge': badge,
            'users': users,
        })
        return request.website.render("website_forum.badge_user", values)

    # Messaging
    # --------------------------------------------------

    @http.route('/forum/<model("forum.forum"):forum>/post/<model("forum.post"):post>/comment/<model("mail.message"):comment>/convert_to_answer', type='http', auth="user", methods=['POST'], website=True)
    def convert_comment_to_answer(self, forum, post, comment, **kwarg):
        post = request.env['forum.post'].convert_comment_to_answer(comment.id)
        if not post:
            return werkzeug.utils.redirect("/forum/%s" % slug(forum))
        question = post.parent_id if post.parent_id else post
        return werkzeug.utils.redirect("/forum/%s/question/%s" % (slug(forum), slug(question)))

    @http.route('/forum/<model("forum.forum"):forum>/post/<model("forum.post"):post>/convert_to_comment', type='http', auth="user", methods=['POST'], website=True)
    def convert_answer_to_comment(self, forum, post, **kwarg):
        question = post.parent_id
        new_msg_id = post.convert_answer_to_comment()[0]
        if not new_msg_id:
            return werkzeug.utils.redirect("/forum/%s" % slug(forum))
        return werkzeug.utils.redirect("/forum/%s/question/%s" % (slug(forum), slug(question)))

    @http.route('/forum/<model("forum.forum"):forum>/post/<model("forum.post"):post>/comment/<model("mail.message"):comment>/delete', type='json', auth="user", website=True)
    def delete_comment(self, forum, post, comment, **kwarg):
        if not request.session.uid:
            return {'error': 'anonymous_user'}
        return post.unlink_comment(comment.id)[0]<|MERGE_RESOLUTION|>--- conflicted
+++ resolved
@@ -156,24 +156,12 @@
         return request.website.render("website_forum.faq", values)
 
     @http.route('/forum/get_tags', type='http', auth="public", methods=['GET'], website=True)
-<<<<<<< HEAD
-    def tag_read(self, **post):
-        tags = request.env['forum.tag'].search_read([], ['name'])
-        data = [tag['name'] for tag in tags]
-=======
-    def tag_read(self, q='', l=25, t='texttext', **post):
-        data = request.registry['forum.tag'].search_read(
-            request.cr,
-            request.uid,
+    def tag_read(self, q='', l=25, **post):
+        data = request.env['forum.tag'].search_read(
             domain=[('name', '=ilike', (q or '') + "%")],
             fields=['id', 'name'],
             limit=int(l),
-            context=request.context
         )
-        if t == 'texttext':
-            # old tag with texttext - Retro for V8 - #TODO Remove in master
-            data = [tag['name'] for tag in data]
->>>>>>> 5ed0739e
         return simplejson.dumps(data)
 
     @http.route(['/forum/<model("forum.forum"):forum>/tag'], type='http', auth="public", website=True)
@@ -189,51 +177,10 @@
     # Questions
     # --------------------------------------------------
 
-<<<<<<< HEAD
     @http.route('/forum/get_url_title', type='json', auth="user", methods=['POST'], website=True)
     def get_url_title(self, **kwargs):
         arch = lxml.html.parse(urlopen(kwargs.get('url')))
         return arch.find(".//title").text
-=======
-    @http.route(['/forum/<model("forum.forum"):forum>/ask'], type='http', auth="public", website=True)
-    def question_ask(self, forum, **post):
-        if not request.session.uid:
-            return login_redirect()
-        values = self._prepare_forum_values(forum=forum, searches={}, header={'ask_hide': True})
-        return request.website.render("website_forum.ask_question", values)
-
-    @http.route('/forum/<model("forum.forum"):forum>/question/new', type='http', auth="user", methods=['POST'], website=True)
-    def question_create(self, forum, **post):
-        cr, uid, context = request.cr, request.uid, request.context
-        Tag = request.registry['forum.tag']
-        question_tag_ids = []
-        tag_version = post.get('tag_type', 'texttext')
-        if tag_version == "texttext":  # TODO Remove in master
-            if post.get('question_tags').strip('[]'):
-                tags = post.get('question_tags').strip('[]').replace('"', '').split(",")
-                for tag in tags:
-                    tag_ids = Tag.search(cr, uid, [('name', '=', tag)], context=context)
-                    if tag_ids:
-                        question_tag_ids.append((4, tag_ids[0]))
-                    else:
-                        question_tag_ids.append((0, 0, {'name': tag, 'forum_id': forum.id}))
-        elif tag_version == "select2":
-            tags = filter(None, post.get('question_tags', '').split(','))
-            for tag in tags:
-                if tag.startswith('_'):  # it's a new tag
-                    question_tag_ids.append((0, 0, {'name': tag[1:], 'forum_id': forum.id}))
-                else:
-                    question_tag_ids.append((4, int(tag)))
-
-        new_question_id = request.registry['forum.post'].create(
-            request.cr, request.uid, {
-                'forum_id': forum.id,
-                'name': post.get('question_name'),
-                'content': post.get('content'),
-                'tag_ids': question_tag_ids,
-            }, context=context)
-        return werkzeug.utils.redirect("/forum/%s/question/%s" % (slug(forum), new_question_id))
->>>>>>> 5ed0739e
 
     @http.route(['''/forum/<model("forum.forum"):forum>/question/<model("forum.post", "[('forum_id','=',forum[0]),('parent_id','=',False)]"):question>'''], type='http', auth="public", website=True)
     def question(self, forum, question, **post):
@@ -309,7 +256,6 @@
 
     # Post
     # --------------------------------------------------
-
     @http.route(['/forum/<model("forum.forum"):forum>/ask'], type='http', auth="public", website=True)
     def forum_post(self, forum, post_type=None, **post):
         if not request.session.uid:
@@ -319,7 +265,7 @@
             return werkzeug.utils.redirect('/forum/%s' % slug(forum))
         if not user.email or not tools.single_email_re.match(user.email):
             return werkzeug.utils.redirect("/forum/%s/user/%s/edit?email_required=1" % (slug(forum), request.session.uid))
-        values = self._prepare_forum_values(forum=forum, searches={},  header={'ask_hide': True})
+        values = self._prepare_forum_values(forum=forum, searches={}, header={'ask_hide': True})
         return request.website.render("website_forum.new_%s" % post_type, values)
 
     @http.route(['/forum/<model("forum.forum"):forum>/new',
@@ -330,17 +276,7 @@
         if not request.session.uid:
             return login_redirect()
 
-        post_tag_ids = []
-        Tag = request.env['forum.tag']
-        if post.get('post_tags', False) and post.get('post_tags').strip('[]'):
-            tags = post.get('post_tags').strip('[]').replace('"', '').split(",")
-            for tag in tags:
-                tag_rec = Tag.search([('name', '=', tag)])
-                if tag_rec:
-                    post_tag_ids.append((4, tag_rec.id))
-                else:
-                    post_tag_ids.append((0, 0, {'name': tag, 'forum_id': forum.id}))
-
+        post_tag_ids = forum.tag_to_write_vals(post.get('post_tags', False))
         new_question = request.env['forum.post'].create({
             'forum_id': forum.id,
             'name': post.get('post_name', ''),
@@ -387,16 +323,9 @@
 
     @http.route('/forum/<model("forum.forum"):forum>/post/<model("forum.post"):post>/edit', type='http', auth="user", website=True)
     def post_edit(self, forum, post, **kwargs):
-        tag_version = kwargs.get('tag_type', 'texttext')
-        if tag_version == "texttext":  # old version - retro v8 - #TODO Remove in master
-            tags = ""
-            for tag_name in post.tag_ids:
-                tags += tag_name.name + ","
-        elif tag_version == "select2":  # new version
-            tags = [dict(id=tag.id, name=tag.name) for tag in post.tag_ids]
-            tags = simplejson.dumps(tags)
+        tags = [dict(id=tag.id, name=tag.name) for tag in post.tag_ids]
+        tags = simplejson.dumps(tags)
         values = self._prepare_forum_values(forum=forum)
-
         values.update({
             'tags': tags,
             'post': post,
@@ -405,62 +334,11 @@
         })
         return request.website.render("website_forum.edit_post", values)
 
-    @http.route('/forum/<model("forum.forum"):forum>/post/<model("forum.post"):post>/edition', type='http', auth="user", website=True)
-    def post_edit_retro(self, forum, post, **kwargs):
-        # This function is only there for retrocompatibility between old template using texttext and template using select2
-        # It should be removed into master  #TODO JKE: remove in master all condition with tag_type
-        kwargs.update(tag_type="select2")
-        return self.post_edit(forum, post, **kwargs)
-
     @http.route('/forum/<model("forum.forum"):forum>/post/<model("forum.post"):post>/save', type='http', auth="user", methods=['POST'], website=True)
     def post_save(self, forum, post, **kwargs):
-<<<<<<< HEAD
-        post_tags = []
-        if kwargs.get('post_tag') and kwargs.get('post_tag').strip('[]'):
-            Tag = request.env['forum.tag']
-            tags = kwargs.get('post_tag').strip('[]').replace('"', '').split(",")
-            for tag in tags:
-                tag_rec = Tag.search([('name', '=', tag)])
-                if tag_rec:
-                    post_tags += tag_rec.ids
-                else:
-                    new_tag = Tag.create({'name': tag, 'forum_id': forum.id})
-                    post_tags.append(new_tag.id)
-=======
-        cr, uid, context = request.cr, request.uid, request.context
-        question_tags = []
-        User = request.registry['res.users']
-        Tag = request.registry['forum.tag']
-        tag_version = kwargs.get('tag_type', 'texttext')
-        if tag_version == "texttext":  # old version - retro v8 - #TODO Remove in master
-            if kwargs.get('question_tag') and kwargs.get('question_tag').strip('[]'):
-                tags = kwargs.get('question_tag').strip('[]').replace('"', '').split(",")
-                for tag in tags:
-                    tag_ids = Tag.search(cr, uid, [('name', '=', tag)], context=context)
-                    if tag_ids:
-                        question_tags += tag_ids
-                    else:
-                        new_tag = Tag.create(cr, uid, {'name': tag, 'forum_id': forum.id}, context=context)
-                        question_tags.append(new_tag)
-        elif tag_version == "select2":  # new version
-            for tag in filter(None, kwargs.get('question_tag', '').split(',')):
-                if tag.startswith('_'):  # it's a new tag
-                # check if user have Karma needed to create need tag
-                    user = User.browse(cr, SUPERUSER_ID, uid, context=context)
-                    if user.exists() and user.karma >= forum.karma_retag:
-                        # check that not arleady created meanwhile and maybe excluded by the limit on the search
-                        tag_ids = Tag.search(cr, uid, [('name', '=', tag[1:])], context=context)
-                        if tag_ids:
-                            new_tag = tag_ids
-                        else:
-                            new_tag = Tag.create(cr, uid, {'name': tag[1:], 'forum_id': forum.id}, context=context)
-                        question_tags.append(new_tag)
-                else:
-                    question_tags += [int(tag)]
-
->>>>>>> 5ed0739e
+        post_tags = forum.tag_to_write_vals(kwargs.get('post_tag', ''))
         vals = {
-            'tag_ids': [(6, 0, post_tags)],
+            'tag_ids': post_tags,
             'name': kwargs.get('post_name'),
             'content': kwargs.get('content'),
         }
@@ -586,7 +464,8 @@
 
         # activity by user.
         model, comment = Data.get_object_reference('mail', 'mt_comment')
-        activities = Activity.search([('res_id', 'in', (user_question_ids+user_answer_ids).ids), ('model', '=', 'forum.post'), ('subtype_id', '!=', comment)], order='date DESC', limit=100)
+        activities = Activity.search([('res_id', 'in', (user_question_ids + user_answer_ids).ids), ('model', '=', 'forum.post'), ('subtype_id', '!=', comment)],
+                                     order='date DESC', limit=100)
 
         posts = {}
         for act in activities:
