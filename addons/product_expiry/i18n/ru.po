--- conflicted
+++ resolved
@@ -1,30 +1,22 @@
-# Russian translation for openobject-addons
-# Copyright (c) 2014 Rosetta Contributors and Canonical Ltd 2014
-# This file is distributed under the same license as the openobject-addons package.
-# FIRST AUTHOR <EMAIL@ADDRESS>, 2014.
-#
+# Translation of Odoo Server.
+# This file contains the translation of the following modules:
+# * product_expiry
+# 
+# Translators:
+# FIRST AUTHOR <EMAIL@ADDRESS>, 2014
 msgid ""
 msgstr ""
-<<<<<<< HEAD
-"Project-Id-Version: openobject-addons\n"
-"Report-Msgid-Bugs-To: FULL NAME <EMAIL@ADDRESS>\n"
-"POT-Creation-Date: 2014-08-14 13:09+0000\n"
-"PO-Revision-Date: 2014-08-14 16:10+0000\n"
-"Last-Translator: FULL NAME <EMAIL@ADDRESS>\n"
-"Language-Team: Russian <ru@li.org>\n"
-=======
 "Project-Id-Version: Odoo 8.0\n"
 "Report-Msgid-Bugs-To: \n"
 "POT-Creation-Date: 2015-01-21 14:08+0000\n"
 "PO-Revision-Date: 2015-12-19 19:52+0000\n"
 "Last-Translator: Martin Trigaux\n"
 "Language-Team: Russian (http://www.transifex.com/odoo/odoo-8/language/ru/)\n"
->>>>>>> 6efc3712
 "MIME-Version: 1.0\n"
 "Content-Type: text/plain; charset=UTF-8\n"
-"Content-Transfer-Encoding: 8bit\n"
-"X-Launchpad-Export-Date: 2014-08-15 07:39+0000\n"
-"X-Generator: Launchpad (build 17156)\n"
+"Content-Transfer-Encoding: \n"
+"Language: ru\n"
+"Plural-Forms: nplurals=4; plural=(n%10==1 && n%100!=11 ? 0 : n%10>=2 && n%10<=4 && (n%100<12 || n%100>14) ? 1 : n%10==0 || (n%10>=5 && n%10<=9) || (n%100>=11 && n%100<=14)? 2 : 3);\n"
 
 #. module: product_expiry
 #: field:stock.production.lot,alert_date:0
@@ -60,7 +52,7 @@
 #. module: product_expiry
 #: model:product.template,name:product_expiry.product_product_jambon_product_template
 msgid "French cheese Camembert"
-msgstr ""
+msgstr "Французский сыр Камамбер"
 
 #. module: product_expiry
 #: model:product.template,name:product_expiry.product_product_from_product_template
@@ -70,7 +62,7 @@
 #. module: product_expiry
 #: model:ir.model,name:product_expiry.model_stock_production_lot
 msgid "Lot/Serial"
-msgstr ""
+msgstr "Партия/Серия"
 
 #. module: product_expiry
 #: field:product.template,alert_time:0
@@ -90,7 +82,7 @@
 #. module: product_expiry
 #: model:ir.model,name:product_expiry.model_product_template
 msgid "Product Template"
-msgstr ""
+msgstr "Шаблон продукта"
 
 #. module: product_expiry
 #: field:product.template,use_time:0
@@ -100,11 +92,10 @@
 #. module: product_expiry
 #: model:ir.model,name:product_expiry.model_stock_quant
 msgid "Quants"
-msgstr ""
+msgstr "Статистика"
 
 #. module: product_expiry
-#: field:stock.production.lot,removal_date:0
-#: field:stock.quant,removal_date:0
+#: field:stock.production.lot,removal_date:0 field:stock.quant,removal_date:0
 msgid "Removal Date"
 msgstr "Дата удаления"
 
@@ -113,67 +104,53 @@
 msgid ""
 "This is the date on which an alert should be notified about the goods with "
 "this Serial Number."
-msgstr ""
-"Это дата, на которую посылается оповещение о товаре с этим серийным номером."
+msgstr "Это дата, на которую посылается оповещение о товаре с этим серийным номером."
 
 #. module: product_expiry
 #: help:stock.production.lot,life_date:0
 msgid ""
 "This is the date on which the goods with this Serial Number may become "
 "dangerous and must not be consumed."
-msgstr ""
-"Это дата, на которую товар с этим серийным номером может стать опасным и не "
-"должен потребляться."
+msgstr "Это дата, на которую товар с этим серийным номером может стать опасным и не должен потребляться."
 
 #. module: product_expiry
 #: help:stock.production.lot,removal_date:0
 msgid ""
 "This is the date on which the goods with this Serial Number should be "
 "removed from the stock."
-msgstr ""
-"Это дата, на которую товары с этим серийным номером должны быть удалены из "
-"запаса."
+msgstr "Это дата, на которую товары с этим серийным номером должны быть удалены из запаса."
 
 #. module: product_expiry
 #: help:stock.production.lot,use_date:0
 msgid ""
 "This is the date on which the goods with this Serial Number start "
 "deteriorating, without being dangerous yet."
-msgstr ""
-"Это дата, на которую товар с этим серийным номером начинается ухудшаться, "
-"еще не будучи опасным."
+msgstr "Это дата, на которую товар с этим серийным номером начинается ухудшаться, еще не будучи опасным."
 
 #. module: product_expiry
 #: help:product.template,alert_time:0
 msgid ""
 "When a new a Serial Number is issued, this is the number of days before an "
 "alert should be notified."
-msgstr ""
-"При присвоении нового серийного номера, это количество дней до оповещения."
+msgstr "При присвоении нового серийного номера, это количество дней до оповещения."
 
 #. module: product_expiry
 #: help:product.template,life_time:0
 msgid ""
 "When a new a Serial Number is issued, this is the number of days before the "
 "goods may become dangerous and must not be consumed."
-msgstr ""
-"При присвоении нового серийного номера, это количество дней , прежде чем "
-"товар может стать опасным и не должен потребляться."
+msgstr "При присвоении нового серийного номера, это количество дней , прежде чем товар может стать опасным и не должен потребляться."
 
 #. module: product_expiry
 #: help:product.template,removal_time:0
 msgid ""
 "When a new a Serial Number is issued, this is the number of days before the "
 "goods should be removed from the stock."
-msgstr ""
-"При присвоении нового серийного номера, это количество дней до того, как "
-"товары должны быть удалены из запаса."
+msgstr "При присвоении нового серийного номера, это количество дней до того, как товары должны быть удалены из запаса."
 
 #. module: product_expiry
 #: help:product.template,use_time:0
 msgid ""
 "When a new a Serial Number is issued, this is the number of days before the "
 "goods starts deteriorating, without being dangerous yet."
-msgstr ""
-"При присвоении нового серийного номера, это количество дней, прежде чем "
-"товар начинает ухудшаться, еще не будучи опасным."+msgstr "При присвоении нового серийного номера, это количество дней, прежде чем товар начинает ухудшаться, еще не будучи опасным."