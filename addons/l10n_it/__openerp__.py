# -*- encoding: utf-8 -*-
##############################################################################
#
<<<<<<< HEAD
#    OpenERP, Open Source Management Solution
#    Copyright (C) 2010
#    Italian OpenERP Community (<http://www.openerp-italia.com>)
#    Servabit srl
#    Agile Business Group sagl
#    Domsense srl
#    Albatos srl
=======
#    Italian OpenERP accounting module
#    Copyright (C) 2010 Servabit srl (<http://www.servabit.it>)
#
#    Developed by the servabit OpenERP team: openerp@servabit.it
#
#    Some parts have been taken from modules by the:
#    Italian OpenERP Community (<http://www.openerp-italia.com>)
#    Some files follows the ideas in the l10n_fr module,
#    by JAILLET Simon - CrysaLEAD - www.crysalead.fr
#
#############################################################################
#
#    OpenERP, Open Source Management Solution
#    Copyright (C) 2004-2008 Tiny SPRL (<http://tiny.be>). All Rights Reserved
#    $Id$
>>>>>>> 37f2e927
#
#    This program is free software: you can redistribute it and/or modify
#    it under the terms of the GNU Affero General Public License as
#    published by the Free Software Foundation, either version 3 of the
#    License, or (at your option) any later version.
#
#    This program is distributed in the hope that it will be useful,
#    but WITHOUT ANY WARRANTY; without even the implied warranty of
#    MERCHANTABILITY or FITNESS FOR A PARTICULAR PURPOSE.  See the
#    GNU Affero General Public License for more details.
#
#    You should have received a copy of the GNU Affero General Public License
#    along with this program.  If not, see <http://www.gnu.org/licenses/>.
#
##############################################################################

<<<<<<< HEAD

{
    "name" : "Italy - Generic Chart of Accounts",
    "version" : "0.1",
    "depends" : ['base_vat','account_chart','base_iban'],
    "author" : "OpenERP Italian Community",
    "description": """
    Piano dei conti italiano di un'impresa generica
    """,
    "license": "AGPL-3",
    "category" : "Localisation/Account Charts",
    'website': 'http://www.openerp-italia.org/',
    'init_xml': [
        ],
    'update_xml': [
        'data/account.account.type.csv',
        'data/account.account.template.csv',
        'data/account.tax.code.template.csv',
        'account_chart.xml',
        'data/account.tax.template.csv',
        'data/account.fiscal.position.template.csv',
        'l10n_chart_it_generic.xml',
        'report.xml',
        'libroIVA_view.xml',
        'libroIVA_menu.xml',
        'security/ir.model.access.csv',
        ],
    'demo_xml': [
        ],
    'installable': True,
    'active': False,
=======
{
    "name": "Italy - Chart of Accounts By Servabit",
    "version": "0.4",
    "author": "Servabit srl",
    "website": "http://www.servabit.it",
    "category": "Localisation/Account Charts",
    "description": """This is a module to manage the accounting chart for Italy (CC2424 Profile) for a service company.""",
    "depends": ["account", "base_iban", "base_vat", "account_chart"],
    "demo_xml": [],
    "update_xml": [
        'tipoconti_servabit.xml',
        'pianoconti_servabit.xml',
        'account_tax_template.xml',
        'journals.xml',
        'default_accounts.xml',
        'anno_fiscale.xml',
        'l10n_chart_it_servabit_wizard.xml',
        'report.xml',
        'libroIVA_view.xml',
        'libroIVA_menu.xml',
        'security/ir.model.access.csv'
    ],
    "active": False,
    "installable": True,
>>>>>>> 37f2e927
}
# vim:expandtab:smartindent:tabstop=4:softtabstop=4:shiftwidth=4:<|MERGE_RESOLUTION|>--- conflicted
+++ resolved
@@ -1,7 +1,6 @@
 # -*- encoding: utf-8 -*-
 ##############################################################################
 #
-<<<<<<< HEAD
 #    OpenERP, Open Source Management Solution
 #    Copyright (C) 2010
 #    Italian OpenERP Community (<http://www.openerp-italia.com>)
@@ -9,23 +8,6 @@
 #    Agile Business Group sagl
 #    Domsense srl
 #    Albatos srl
-=======
-#    Italian OpenERP accounting module
-#    Copyright (C) 2010 Servabit srl (<http://www.servabit.it>)
-#
-#    Developed by the servabit OpenERP team: openerp@servabit.it
-#
-#    Some parts have been taken from modules by the:
-#    Italian OpenERP Community (<http://www.openerp-italia.com>)
-#    Some files follows the ideas in the l10n_fr module,
-#    by JAILLET Simon - CrysaLEAD - www.crysalead.fr
-#
-#############################################################################
-#
-#    OpenERP, Open Source Management Solution
-#    Copyright (C) 2004-2008 Tiny SPRL (<http://tiny.be>). All Rights Reserved
-#    $Id$
->>>>>>> 37f2e927
 #
 #    This program is free software: you can redistribute it and/or modify
 #    it under the terms of the GNU Affero General Public License as
@@ -41,8 +23,6 @@
 #    along with this program.  If not, see <http://www.gnu.org/licenses/>.
 #
 ##############################################################################
-
-<<<<<<< HEAD
 
 {
     "name" : "Italy - Generic Chart of Accounts",
@@ -74,31 +54,4 @@
         ],
     'installable': True,
     'active': False,
-=======
-{
-    "name": "Italy - Chart of Accounts By Servabit",
-    "version": "0.4",
-    "author": "Servabit srl",
-    "website": "http://www.servabit.it",
-    "category": "Localisation/Account Charts",
-    "description": """This is a module to manage the accounting chart for Italy (CC2424 Profile) for a service company.""",
-    "depends": ["account", "base_iban", "base_vat", "account_chart"],
-    "demo_xml": [],
-    "update_xml": [
-        'tipoconti_servabit.xml',
-        'pianoconti_servabit.xml',
-        'account_tax_template.xml',
-        'journals.xml',
-        'default_accounts.xml',
-        'anno_fiscale.xml',
-        'l10n_chart_it_servabit_wizard.xml',
-        'report.xml',
-        'libroIVA_view.xml',
-        'libroIVA_menu.xml',
-        'security/ir.model.access.csv'
-    ],
-    "active": False,
-    "installable": True,
->>>>>>> 37f2e927
-}
-# vim:expandtab:smartindent:tabstop=4:softtabstop=4:shiftwidth=4:+}