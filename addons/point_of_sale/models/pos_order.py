--- conflicted
+++ resolved
@@ -380,18 +380,13 @@
     note = fields.Text(string='Internal Notes')
     nb_print = fields.Integer(string='Number of Print', readonly=True, copy=False, default=0)
     pos_reference = fields.Char(string='Receipt Ref', readonly=True, copy=False)
-<<<<<<< HEAD
     sale_journal = fields.Many2one('account.journal', related='session_id.config_id.journal_id', string='Sales Journal', store=True, readonly=True)
-    fiscal_position_id = fields.Many2one('account.fiscal.position', string='Fiscal Position', default=lambda self: self._default_session().config_id.default_fiscal_position_id)
-=======
-    sale_journal = fields.Many2one('account.journal', related='session_id.config_id.journal_id', string='Sale Journal', store=True, readonly=True)
     fiscal_position_id = fields.Many2one(
         comodel_name='account.fiscal.position', string='Fiscal Position',
         default=lambda self: self._default_session().config_id.default_fiscal_position_id,
         readonly=True,
         states={'draft': [('readonly', False)]},
     )
->>>>>>> 00e169c0
 
     @api.depends('statement_ids', 'lines.price_subtotal_incl', 'lines.discount')
     def _compute_amount_all(self):
