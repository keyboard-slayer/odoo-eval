# -*- coding: utf-8 -*-
# Part of Odoo. See LICENSE file for full copyright and licensing details.
import logging
from datetime import timedelta
from functools import partial

import psycopg2
import pytz

from odoo import api, fields, models, tools, _
from odoo.tools import float_is_zero
from odoo.exceptions import UserError
from odoo.http import request
import odoo.addons.decimal_precision as dp

_logger = logging.getLogger(__name__)


class PosOrder(models.Model):
    _name = "pos.order"
    _description = "Point of Sale Orders"
    _order = "id desc"

    @api.model
    def _amount_line_tax(self, line, fiscal_position_id):
        taxes = line.tax_ids.filtered(lambda t: t.company_id.id == line.order_id.company_id.id)
        if fiscal_position_id:
            taxes = fiscal_position_id.map_tax(taxes, line.product_id, line.order_id.partner_id)
        price = line.price_unit * (1 - (line.discount or 0.0) / 100.0)
        taxes = taxes.compute_all(price, line.order_id.pricelist_id.currency_id, line.qty, product=line.product_id, partner=line.order_id.partner_id or False)['taxes']
        return sum(tax.get('amount', 0.0) for tax in taxes)

    @api.model
    def _order_fields(self, ui_order):
        process_line = partial(self.env['pos.order.line']._order_line_fields)
        return {
            'name':         ui_order['name'],
            'user_id':      ui_order['user_id'] or False,
            'session_id':   ui_order['pos_session_id'],
            'lines':        [process_line(l) for l in ui_order['lines']] if ui_order['lines'] else False,
            'pos_reference': ui_order['name'],
            'partner_id':   ui_order['partner_id'] or False,
            'date_order':   ui_order['creation_date'],
            'fiscal_position_id': ui_order['fiscal_position_id']
        }

    def _payment_fields(self, ui_paymentline):
        return {
            'amount':       ui_paymentline['amount'] or 0.0,
            'payment_date': ui_paymentline['name'],
            'statement_id': ui_paymentline['statement_id'],
            'payment_name': ui_paymentline.get('note', False),
            'journal':      ui_paymentline['journal_id'],
        }

    # This deals with orders that belong to a closed session. In order
    # to recover from this situation we create a new rescue session,
    # making it obvious that something went wrong.
    # A new, separate, rescue session is preferred for every such recovery,
    # to avoid adding unrelated orders to live sessions.
    def _get_valid_session(self, order):
        PosSession = self.env['pos.session']
        closed_session = PosSession.browse(order['pos_session_id'])

        _logger.warning('session %s (ID: %s) was closed but received order %s (total: %s) belonging to it',
                        closed_session.name,
                        closed_session.id,
                        order['name'],
                        order['amount_total'])
        rescue_session = PosSession.search([
            ('name', 'like', '(RESCUE FOR %(session)s)' % {'session': closed_session.name}),
            ('state', 'not in', ('closed', 'closing_control')),
        ], limit=1)
        if rescue_session:
            _logger.warning('reusing recovery session %s for saving order %s', rescue_session.name, order['name'])
            return rescue_session

        _logger.warning('attempting to create recovery session for saving order %s', order['name'])
        new_session = PosSession.create({
            'config_id': closed_session.config_id.id,
            'name': '(RESCUE FOR %(session)s)' % {'session': closed_session.name},
        })
        # bypass opening_control (necessary when using cash control)
        new_session.action_pos_session_open()

        return new_session

    def _match_payment_to_invoice(self, order):
        account_precision = self.env['decimal.precision'].precision_get('Account')

        # ignore orders with an amount_paid of 0 because those are returns through the POS
        if not float_is_zero(order['amount_return'], account_precision) and not float_is_zero(order['amount_paid'], account_precision):
            cur_amount_paid = 0
            payments_to_keep = []
            for payment in order.get('statement_ids'):
                if cur_amount_paid + payment[2]['amount'] > order['amount_total']:
                    payment[2]['amount'] = order['amount_total'] - cur_amount_paid
                    payments_to_keep.append(payment)
                    break
                cur_amount_paid += payment[2]['amount']
                payments_to_keep.append(payment)
            order['statement_ids'] = payments_to_keep
            order['amount_return'] = 0

    @api.model
    def _process_order(self, pos_order):
        prec_acc = self.env['decimal.precision'].precision_get('Account')
        pos_session = self.env['pos.session'].browse(pos_order['pos_session_id'])
        if pos_session.state == 'closing_control' or pos_session.state == 'closed':
            pos_order['pos_session_id'] = self._get_valid_session(pos_order).id
        order = self.create(self._order_fields(pos_order))
        journal_ids = set()
        for payments in pos_order['statement_ids']:
            if not float_is_zero(payments[2]['amount'], precision_digits=prec_acc):
                order.add_payment(self._payment_fields(payments[2]))
            journal_ids.add(payments[2]['journal_id'])

        if pos_session.sequence_number <= pos_order['sequence_number']:
            pos_session.write({'sequence_number': pos_order['sequence_number'] + 1})
            pos_session.refresh()

        if not float_is_zero(pos_order['amount_return'], prec_acc):
            cash_journal_id = pos_session.cash_journal_id.id
            if not cash_journal_id:
                # Select for change one of the cash journals used in this
                # payment
                cash_journal = self.env['account.journal'].search([
                    ('type', '=', 'cash'),
                    ('id', 'in', list(journal_ids)),
                ], limit=1)
                if not cash_journal:
                    # If none, select for change one of the cash journals of the POS
                    # This is used for example when a customer pays by credit card
                    # an amount higher than total amount of the order and gets cash back
                    cash_journal = [statement.journal_id for statement in pos_session.statement_ids if statement.journal_id.type == 'cash']
                    if not cash_journal:
                        raise UserError(_("No cash statement found for this session. Unable to record returned cash."))
                cash_journal_id = cash_journal[0].id
            order.add_payment({
                'amount': -pos_order['amount_return'],
                'payment_date': fields.Datetime.now(),
                'payment_name': _('return'),
                'journal': cash_journal_id,
            })
        return order

    def _prepare_analytic_account(self, line):
        '''This method is designed to be inherited in a custom module'''
        return False

    def _create_account_move(self, dt, ref, journal_id, company_id):
        date_tz_user = fields.Datetime.context_timestamp(self, fields.Datetime.from_string(dt))
        date_tz_user = fields.Date.to_string(date_tz_user)
        return self.env['account.move'].sudo().create({'ref': ref, 'journal_id': journal_id, 'date': date_tz_user})

    def _prepare_invoice(self):
        """
        Prepare the dict of values to create the new invoice for a pos order.
        """
        return {
            'name': self.name,
            'origin': self.name,
            'account_id': self.partner_id.property_account_receivable_id.id,
            'journal_id': self.session_id.config_id.invoice_journal_id.id,
            'company_id': self.company_id.id,
            'type': 'out_invoice',
            'reference': self.name,
            'partner_id': self.partner_id.id,
            'comment': self.note or '',
            # considering partner's sale pricelist's currency
            'currency_id': self.pricelist_id.currency_id.id,
            'user_id': self.user_id.id,
        }

    def _action_create_invoice_line(self, line=False, invoice_id=False):
        InvoiceLine = self.env['account.invoice.line']
        inv_name = line.product_id.name_get()[0][1]
        inv_line = {
            'invoice_id': invoice_id,
            'product_id': line.product_id.id,
            'quantity': line.qty,
            'account_analytic_id': self._prepare_analytic_account(line),
            'name': inv_name,
        }
        # Oldlin trick
        invoice_line = InvoiceLine.sudo().new(inv_line)
        invoice_line._onchange_product_id()
        invoice_line.invoice_line_tax_ids = invoice_line.invoice_line_tax_ids.filtered(lambda t: t.company_id.id == line.order_id.company_id.id).ids
        fiscal_position_id = line.order_id.fiscal_position_id
        if fiscal_position_id:
            invoice_line.invoice_line_tax_ids = fiscal_position_id.map_tax(invoice_line.invoice_line_tax_ids, line.product_id, line.order_id.partner_id)
        invoice_line.invoice_line_tax_ids = invoice_line.invoice_line_tax_ids.ids
        # We convert a new id object back to a dictionary to write to
        # bridge between old and new api
        inv_line = invoice_line._convert_to_write({name: invoice_line[name] for name in invoice_line._cache})
        inv_line.update(price_unit=line.price_unit, discount=line.discount)
        return InvoiceLine.sudo().create(inv_line)

    def _create_account_move_line(self, session=None, move=None):
        def _flatten_tax_and_children(taxes, group_done=None):
            children = self.env['account.tax']
            if group_done is None:
                group_done = set()
            for tax in taxes.filtered(lambda t: t.amount_type == 'group'):
                if tax.id not in group_done:
                    group_done.add(tax.id)
                    children |= _flatten_tax_and_children(tax.children_tax_ids, group_done)
            return taxes + children

        # Tricky, via the workflow, we only have one id in the ids variable
        """Create a account move line of order grouped by products or not."""
        IrProperty = self.env['ir.property']
        ResPartner = self.env['res.partner']

        if session and not all(session.id == order.session_id.id for order in self):
            raise UserError(_('Selected orders do not have the same session!'))

        grouped_data = {}
        have_to_group_by = session and session.config_id.group_by or False
        rounding_method = session and session.config_id.company_id.tax_calculation_rounding_method

        def add_anglosaxon_lines(grouped_data):
            Product = self.env['product.product']
            Analytic = self.env['account.analytic.account']
            for product_key in list(grouped_data.keys()):
                if product_key[0] == "product":
                    line = grouped_data[product_key][0]
                    product = Product.browse(line['product_id'])
                    # In the SO part, the entries will be inverted by function compute_invoice_totals
                    price_unit = - product._get_anglo_saxon_price_unit()
                    account_analytic = Analytic.browse(line.get('analytic_account_id'))
                    res = Product._anglo_saxon_sale_move_lines(
                        line['name'], product, product.uom_id, line['quantity'], price_unit,
                            fiscal_position=order.fiscal_position_id,
                            account_analytic=account_analytic)
                    if res:
                        line1, line2 = res
                        line1 = Product._convert_prepared_anglosaxon_line(line1, order.partner_id)
                        insert_data('counter_part', {
                            'name': line1['name'],
                            'account_id': line1['account_id'],
                            'credit': line1['credit'] or 0.0,
                            'debit': line1['debit'] or 0.0,
                            'partner_id': line1['partner_id']

                        })

                        line2 = Product._convert_prepared_anglosaxon_line(line2, order.partner_id)
                        insert_data('counter_part', {
                            'name': line2['name'],
                            'account_id': line2['account_id'],
                            'credit': line2['credit'] or 0.0,
                            'debit': line2['debit'] or 0.0,
                            'partner_id': line2['partner_id']
                        })

        for order in self.filtered(lambda o: not o.account_move or o.state == 'paid'):
            current_company = order.sale_journal.company_id
            account_def = IrProperty.get(
                'property_account_receivable_id', 'res.partner')
            order_account = order.partner_id.property_account_receivable_id.id or account_def and account_def.id
            partner_id = ResPartner._find_accounting_partner(order.partner_id).id or False
            if move is None:
                # Create an entry for the sale
                journal_id = self.env['ir.config_parameter'].sudo().get_param(
                    'pos.closing.journal_id_%s' % current_company.id, default=order.sale_journal.id)
                move = self._create_account_move(
                    order.session_id.start_at, order.name, int(journal_id), order.company_id.id)

            def insert_data(data_type, values):
                # if have_to_group_by:
                values.update({
                    'partner_id': partner_id,
                    'move_id': move.id,
                })

                if data_type == 'product':
                    key = ('product', values['partner_id'], (values['product_id'], tuple(values['tax_ids'][0][2]), values['name']), values['analytic_account_id'], values['debit'] > 0)
                elif data_type == 'tax':
                    key = ('tax', values['partner_id'], values['tax_line_id'], values['debit'] > 0)
                elif data_type == 'counter_part':
                    key = ('counter_part', values['partner_id'], values['account_id'], values['debit'] > 0)
                else:
                    return

                grouped_data.setdefault(key, [])

                if have_to_group_by:
                    if not grouped_data[key]:
                        grouped_data[key].append(values)
                    else:
                        current_value = grouped_data[key][0]
                        current_value['quantity'] = current_value.get('quantity', 0.0) + values.get('quantity', 0.0)
                        current_value['credit'] = current_value.get('credit', 0.0) + values.get('credit', 0.0)
                        current_value['debit'] = current_value.get('debit', 0.0) + values.get('debit', 0.0)
                else:
                    grouped_data[key].append(values)

            # because of the weird way the pos order is written, we need to make sure there is at least one line,
            # because just after the 'for' loop there are references to 'line' and 'income_account' variables (that
            # are set inside the for loop)
            # TOFIX: a deep refactoring of this method (and class!) is needed
            # in order to get rid of this stupid hack
            assert order.lines, _('The POS order must have lines when calling this method')
            # Create an move for each order line
            cur = order.pricelist_id.currency_id
            for line in order.lines:
                amount = line.price_subtotal

                # Search for the income account
                if line.product_id.property_account_income_id.id:
                    income_account = line.product_id.property_account_income_id.id
                elif line.product_id.categ_id.property_account_income_categ_id.id:
                    income_account = line.product_id.categ_id.property_account_income_categ_id.id
                else:
                    raise UserError(_('Please define income '
                                      'account for this product: "%s" (id:%d).')
                                    % (line.product_id.name, line.product_id.id))

                name = line.product_id.name
                if line.notice:
                    # add discount reason in move
                    name = name + ' (' + line.notice + ')'

                # Create a move for the line for the order line
                # Just like for invoices, a group of taxes must be present on this base line
                # As well as its children
                base_line_tax_ids = _flatten_tax_and_children(line.tax_ids_after_fiscal_position).filtered(lambda tax: tax.type_tax_use in ['sale', 'none'])
                insert_data('product', {
                    'name': name,
                    'quantity': line.qty,
                    'product_id': line.product_id.id,
                    'account_id': income_account,
                    'analytic_account_id': self._prepare_analytic_account(line),
                    'credit': ((amount > 0) and amount) or 0.0,
                    'debit': ((amount < 0) and -amount) or 0.0,
                    'tax_ids': [(6, 0, base_line_tax_ids.ids)],
                    'partner_id': partner_id
                })

                # Create the tax lines
                taxes = line.tax_ids_after_fiscal_position.filtered(lambda t: t.company_id.id == current_company.id)
                if not taxes:
                    continue
                price = line.price_unit * (1 - (line.discount or 0.0) / 100.0)
                for tax in taxes.compute_all(price, cur, line.qty)['taxes']:
                    insert_data('tax', {
                        'name': _('Tax') + ' ' + tax['name'],
                        'product_id': line.product_id.id,
                        'quantity': line.qty,
                        'account_id': tax['account_id'] or income_account,
                        'credit': ((tax['amount'] > 0) and tax['amount']) or 0.0,
                        'debit': ((tax['amount'] < 0) and -tax['amount']) or 0.0,
                        'tax_line_id': tax['id'],
                        'partner_id': partner_id
                    })

            # round tax lines per order
            if rounding_method == 'round_globally':
                for group_key, group_value in grouped_data.iteritems():
                    if group_key[0] == 'tax':
                        for line in group_value:
                            line['credit'] = cur.round(line['credit'])
                            line['debit'] = cur.round(line['debit'])

            # counterpart
            insert_data('counter_part', {
                'name': _("Trade Receivables"),  # order.name,
                'account_id': order_account,
                'credit': ((order.amount_total < 0) and -order.amount_total) or 0.0,
                'debit': ((order.amount_total > 0) and order.amount_total) or 0.0,
                'partner_id': partner_id
            })

            order.write({'state': 'done', 'account_move': move.id})

        if self and order.company_id.anglo_saxon_accounting:
            add_anglosaxon_lines(grouped_data)

        all_lines = []
        for group_key, group_data in grouped_data.iteritems():
            for value in group_data:
                all_lines.append((0, 0, value),)
        if move:  # In case no order was changed
            move.sudo().write({'line_ids': all_lines})
            move.sudo().post()
        return True

    def _reconcile_payments(self):
        for order in self:
            aml = order.statement_ids.mapped('journal_entry_ids') | order.account_move.line_ids | order.invoice_id.move_id.line_ids
            aml = aml.filtered(lambda r: not r.reconciled and r.account_id.internal_type == 'receivable' and r.partner_id == order.partner_id.commercial_partner_id)

            try:
<<<<<<< HEAD
                aml_returns.reconcile()
                (aml - aml_returns).reconcile()
            except Exception:
=======
                # Cash returns will be well reconciled
                # Whereas freight returns won't be
                # "c'est la vie..."
                aml.reconcile()
            except:
>>>>>>> 69719f59
                # There might be unexpected situations where the automatic reconciliation won't
                # work. We don't want the user to be blocked because of this, since the automatic
                # reconciliation is introduced for convenience, not for mandatory accounting
                # reasons.
                # It may be interesting to have the Traceback logged anyway
                # for debugging and support purposes
                _logger.exception('Reconciliation did not work for order %s', order.name)

    def _filtered_for_reconciliation(self):
        filter_states = ['invoiced', 'done']
        if self.env['ir.config_parameter'].sudo().get_param('point_of_sale.order_reconcile_mode', 'all') == 'partner_only':
            return self.filtered(lambda order: order.state in filter_states and order.partner_id)
        return self.filtered(lambda order: order.state in filter_states)

    def _default_session(self):
        return self.env['pos.session'].search([('state', '=', 'opened'), ('user_id', '=', self.env.uid)], limit=1)

    def _default_pricelist(self):
        return self._default_session().config_id.pricelist_id

    name = fields.Char(string='Order Ref', required=True, readonly=True, copy=False, default='/')
    company_id = fields.Many2one('res.company', string='Company', required=True, readonly=True, default=lambda self: self.env.user.company_id)
    date_order = fields.Datetime(string='Order Date', readonly=True, index=True, default=fields.Datetime.now)
    user_id = fields.Many2one(
        comodel_name='res.users', string='Salesman',
        help="Person who uses the cash register. It can be a reliever, a student or an interim employee.",
        default=lambda self: self.env.uid,
        states={'done': [('readonly', True)], 'invoiced': [('readonly', True)]},
    )
    amount_tax = fields.Float(compute='_compute_amount_all', string='Taxes', digits=0)
    amount_total = fields.Float(compute='_compute_amount_all', string='Total', digits=0)
    amount_paid = fields.Float(compute='_compute_amount_all', string='Paid', states={'draft': [('readonly', False)]}, readonly=True, digits=0)
    amount_return = fields.Float(compute='_compute_amount_all', string='Returned', digits=0)
    lines = fields.One2many('pos.order.line', 'order_id', string='Order Lines', states={'draft': [('readonly', False)]}, readonly=True, copy=True)
    statement_ids = fields.One2many('account.bank.statement.line', 'pos_statement_id', string='Payments', states={'draft': [('readonly', False)]}, readonly=True)
    pricelist_id = fields.Many2one('product.pricelist', string='Pricelist', required=True, states={
                                   'draft': [('readonly', False)]}, readonly=True, default=_default_pricelist)
    partner_id = fields.Many2one('res.partner', string='Customer', change_default=True, index=True, states={'draft': [('readonly', False)], 'paid': [('readonly', False)]})
    sequence_number = fields.Integer(string='Sequence Number', help='A session-unique sequence number for the order', default=1)

    session_id = fields.Many2one(
        'pos.session', string='Session', required=True, index=True,
        domain="[('state', '=', 'opened')]", states={'draft': [('readonly', False)]},
        readonly=True, default=_default_session)
    config_id = fields.Many2one('pos.config', related='session_id.config_id', string="Point of Sale")
    state = fields.Selection(
        [('draft', 'New'), ('cancel', 'Cancelled'), ('paid', 'Paid'), ('done', 'Posted'), ('invoiced', 'Invoiced')],
        'Status', readonly=True, copy=False, default='draft')

    invoice_id = fields.Many2one('account.invoice', string='Invoice', copy=False)
    account_move = fields.Many2one('account.move', string='Journal Entry', readonly=True, copy=False)
    picking_id = fields.Many2one('stock.picking', string='Picking', readonly=True, copy=False)
    picking_type_id = fields.Many2one('stock.picking.type', related='session_id.config_id.picking_type_id', string="Picking Type")
    location_id = fields.Many2one(
        comodel_name='stock.location',
        related='session_id.config_id.stock_location_id',
        string="Location", store=True,
        readonly=True,
    )
    note = fields.Text(string='Internal Notes')
    nb_print = fields.Integer(string='Number of Print', readonly=True, copy=False, default=0)
    pos_reference = fields.Char(string='Receipt Ref', readonly=True, copy=False)
    sale_journal = fields.Many2one('account.journal', related='session_id.config_id.journal_id', string='Sales Journal', store=True, readonly=True)
    fiscal_position_id = fields.Many2one(
        comodel_name='account.fiscal.position', string='Fiscal Position',
        default=lambda self: self._default_session().config_id.default_fiscal_position_id,
        readonly=True,
        states={'draft': [('readonly', False)]},
    )

    @api.depends('statement_ids', 'lines.price_subtotal_incl', 'lines.discount')
    def _compute_amount_all(self):
        for order in self:
            order.amount_paid = order.amount_return = order.amount_tax = 0.0
            currency = order.pricelist_id.currency_id
            order.amount_paid = sum(payment.amount for payment in order.statement_ids)
            order.amount_return = sum(payment.amount < 0 and payment.amount or 0 for payment in order.statement_ids)
            order.amount_tax = currency.round(sum(self._amount_line_tax(line, order.fiscal_position_id) for line in order.lines))
            amount_untaxed = currency.round(sum(line.price_subtotal for line in order.lines))
            order.amount_total = order.amount_tax + amount_untaxed

    @api.onchange('partner_id')
    def _onchange_partner_id(self):
        if self.partner_id:
            self.pricelist = self.partner_id.property_product_pricelist.id

    @api.multi
    def write(self, vals):
        res = super(PosOrder, self).write(vals)
        Partner = self.env['res.partner']
        # If you change the partner of the PoS order, change also the partner of the associated bank statement lines
        if 'partner_id' in vals:
            for order in self:
                partner_id = False
                if order.invoice_id:
                    raise UserError(_("You cannot change the partner of a POS order for which an invoice has already been issued."))
                if vals['partner_id']:
                    partner = Partner.browse(vals['partner_id'])
                    partner_id = Partner._find_accounting_partner(partner).id
                order.statement_ids.write({'partner_id': partner_id})
        return res

    @api.multi
    def unlink(self):
        for pos_order in self.filtered(lambda pos_order: pos_order.state not in ['draft', 'cancel']):
            raise UserError(_('In order to delete a sale, it must be new or cancelled.'))
        return super(PosOrder, self).unlink()

    @api.model
    def create(self, values):
        if values.get('session_id'):
            # set name based on the sequence specified on the config
            session = self.env['pos.session'].browse(values['session_id'])
            values['name'] = session.config_id.sequence_id._next()
            values.setdefault('pricelist_id', session.config_id.pricelist_id.id)
        else:
            # fallback on any pos.order sequence
            values['name'] = self.env['ir.sequence'].next_by_code('pos.order')
        return super(PosOrder, self).create(values)

    @api.multi
    def action_view_invoice(self):
        return {
            'name': _('Customer Invoice'),
            'view_mode': 'form',
            'view_id': self.env.ref('account.invoice_form').id,
            'res_model': 'account.invoice',
            'context': "{'type':'out_invoice'}",
            'type': 'ir.actions.act_window',
            'res_id': self.invoice_id.id,
        }

    @api.multi
    def action_pos_order_paid(self):
        if not self.test_paid():
            raise UserError(_("Order is not paid."))
        self.write({'state': 'paid'})
        return self.create_picking()

    @api.multi
    def action_pos_order_invoice(self):
        Invoice = self.env['account.invoice']

        for order in self:
            # Force company for all SUPERUSER_ID action
            local_context = dict(self.env.context, force_company=order.company_id.id, company_id=order.company_id.id)
            if order.invoice_id:
                Invoice += order.invoice_id
                continue

            if not order.partner_id:
                raise UserError(_('Please provide a partner for the sale.'))

            invoice = Invoice.new(order._prepare_invoice())
            invoice._onchange_partner_id()
            invoice.fiscal_position_id = order.fiscal_position_id

            inv = invoice._convert_to_write({name: invoice[name] for name in invoice._cache})
            new_invoice = Invoice.with_context(local_context).sudo().create(inv)
            message = _("This invoice has been created from the point of sale session: <a href=# data-oe-model=pos.order data-oe-id=%d>%s</a>") % (order.id, order.name)
            new_invoice.message_post(body=message)
            order.write({'invoice_id': new_invoice.id, 'state': 'invoiced'})
            Invoice += new_invoice

            for line in order.lines:
                self.with_context(local_context)._action_create_invoice_line(line, new_invoice.id)

            new_invoice.with_context(local_context).sudo().compute_taxes()
            order.sudo().write({'state': 'invoiced'})

        if not Invoice:
            return {}

        return {
            'name': _('Customer Invoice'),
            'view_type': 'form',
            'view_mode': 'form',
            'view_id': self.env.ref('account.invoice_form').id,
            'res_model': 'account.invoice',
            'context': "{'type':'out_invoice'}",
            'type': 'ir.actions.act_window',
            'nodestroy': True,
            'target': 'current',
            'res_id': Invoice and Invoice.ids[0] or False,
        }

    # this method is unused, and so is the state 'cancel'
    @api.multi
    def action_pos_order_cancel(self):
        return self.write({'state': 'cancel'})

    @api.multi
    def action_pos_order_done(self):
        return self._create_account_move_line()

    @api.model
    def create_from_ui(self, orders):
        # Keep only new orders
        submitted_references = [o['data']['name'] for o in orders]
        pos_order = self.search([('pos_reference', 'in', submitted_references)])
        existing_orders = pos_order.read(['pos_reference'])
        existing_references = set([o['pos_reference'] for o in existing_orders])
        orders_to_save = [o for o in orders if o['data']['name'] not in existing_references]
        order_ids = []

        for tmp_order in orders_to_save:
            to_invoice = tmp_order['to_invoice']
            order = tmp_order['data']
            if to_invoice:
                self._match_payment_to_invoice(order)
            pos_order = self._process_order(order)
            order_ids.append(pos_order.id)

            try:
                pos_order.action_pos_order_paid()
            except psycopg2.OperationalError:
                # do not hide transactional errors, the order(s) won't be saved!
                raise
            except Exception as e:
                _logger.error('Could not fully process the POS Order: %s', tools.ustr(e))

            if to_invoice:
                pos_order.action_pos_order_invoice()
                pos_order.invoice_id.sudo().action_invoice_open()
                pos_order.account_move = pos_order.invoice_id.move_id
        return order_ids

    def test_paid(self):
        """A Point of Sale is paid when the sum
        @return: True
        """
        for order in self:
            if order.lines and not order.amount_total:
                continue
            if (not order.lines) or (not order.statement_ids) or (abs(order.amount_total - order.amount_paid) > 0.00001):
                return False
        return True

    def create_picking(self):
        """Create a picking for each order and validate it."""
        Picking = self.env['stock.picking']
        Move = self.env['stock.move']
        StockWarehouse = self.env['stock.warehouse']
        for order in self:
            if not order.lines.filtered(lambda l: l.product_id.type in ['product', 'consu']):
                continue
            address = order.partner_id.address_get(['delivery']) or {}
            picking_type = order.picking_type_id
            return_pick_type = order.picking_type_id.return_picking_type_id or order.picking_type_id
            order_picking = Picking
            return_picking = Picking
            moves = Move
            location_id = order.location_id.id
            if order.partner_id:
                destination_id = order.partner_id.property_stock_customer.id
            else:
                if (not picking_type) or (not picking_type.default_location_dest_id):
                    customerloc, supplierloc = StockWarehouse._get_partner_locations()
                    destination_id = customerloc.id
                else:
                    destination_id = picking_type.default_location_dest_id.id

            if picking_type:
                message = _("This transfer has been created from the point of sale session: <a href=# data-oe-model=pos.order data-oe-id=%d>%s</a>") % (order.id, order.name)
                picking_vals = {
                    'origin': order.name,
                    'partner_id': address.get('delivery', False),
                    'date_done': order.date_order,
                    'picking_type_id': picking_type.id,
                    'company_id': order.company_id.id,
                    'move_type': 'direct',
                    'note': order.note or "",
                    'location_id': location_id,
                    'location_dest_id': destination_id,
                }
                pos_qty = any([x.qty > 0 for x in order.lines if x.product_id.type in ['product', 'consu']])
                if pos_qty:
                    order_picking = Picking.create(picking_vals.copy())
                    order_picking.message_post(body=message)
                neg_qty = any([x.qty < 0 for x in order.lines if x.product_id.type in ['product', 'consu']])
                if neg_qty:
                    return_vals = picking_vals.copy()
                    return_vals.update({
                        'location_id': destination_id,
                        'location_dest_id': return_pick_type != picking_type and return_pick_type.default_location_dest_id.id or location_id,
                        'picking_type_id': return_pick_type.id
                    })
                    return_picking = Picking.create(return_vals)
                    return_picking.message_post(body=message)

            for line in order.lines.filtered(lambda l: l.product_id.type in ['product', 'consu'] and not float_is_zero(l.qty, precision_rounding=l.product_id.uom_id.rounding)):
                moves |= Move.create({
                    'name': line.name,
                    'product_uom': line.product_id.uom_id.id,
                    'picking_id': order_picking.id if line.qty >= 0 else return_picking.id,
                    'picking_type_id': picking_type.id if line.qty >= 0 else return_pick_type.id,
                    'product_id': line.product_id.id,
                    'product_uom_qty': abs(line.qty),
                    'state': 'draft',
                    'location_id': location_id if line.qty >= 0 else destination_id,
                    'location_dest_id': destination_id if line.qty >= 0 else return_pick_type != picking_type and return_pick_type.default_location_dest_id.id or location_id,
                })

            # prefer associating the regular order picking, not the return
            order.write({'picking_id': order_picking.id or return_picking.id})

            if return_picking:
                order._force_picking_done(return_picking)
            if order_picking:
                order._force_picking_done(order_picking)

            # when the pos.config has no picking_type_id set only the moves will be created
            if moves and not return_picking and not order_picking:
                tracked_moves = moves.filtered(lambda move: move.product_id.tracking != 'none')
                untracked_moves = moves - tracked_moves
                tracked_moves.action_confirm()
                untracked_moves.action_assign()
                moves.filtered(lambda m: m.state in ['confirmed', 'waiting']).force_assign()
                moves.filtered(lambda m: m.product_id.tracking == 'none').action_done()

        return True

    def _force_picking_done(self, picking):
        """Force picking in order to be set as done."""
        self.ensure_one()
        contains_tracked_products = any([(product_id.tracking != 'none') for product_id in self.lines.mapped('product_id')])

        # do not reserve for tracked products, the user will have manually specified the serial/lot numbers
        if contains_tracked_products:
            picking.action_confirm()
        else:
            picking.action_assign()

        picking.force_assign()
        self.set_pack_operation_lot(picking)
        if not contains_tracked_products:
            picking.action_done()

    def set_pack_operation_lot(self, picking=None):
        """Set Serial/Lot number in pack operations to mark the pack operation done."""

        StockProductionLot = self.env['stock.production.lot']
        PosPackOperationLot = self.env['pos.pack.operation.lot']

        for order in self:
            for pack_operation in (picking or self.picking_id).pack_operation_ids:
                qty = 0
                qty_done = 0
                pack_lots = []
                pos_pack_lots = PosPackOperationLot.search([('order_id', '=', order.id), ('product_id', '=', pack_operation.product_id.id)])
                pack_lot_names = [pos_pack.lot_name for pos_pack in pos_pack_lots]

                if pack_lot_names:
                    for lot_name in list(set(pack_lot_names)):
                        stock_production_lot = StockProductionLot.search([('name', '=', lot_name), ('product_id', '=', pack_operation.product_id.id)])
                        if stock_production_lot:
                            if stock_production_lot.product_id.tracking == 'lot':
                                qty = pack_lot_names.count(lot_name)
                            else:
                                qty = 1.0
                            qty_done += qty
                            pack_lots.append({'lot_id': stock_production_lot.id, 'qty': qty})
                else:
                    qty_done = pack_operation.product_qty
                pack_operation.write({'pack_lot_ids': map(lambda x: (0, 0, x), pack_lots), 'qty_done': qty_done})

    def _prepare_bank_statement_line_payment_values(self, data):
        """Create a new payment for the order"""
        args = {
            'amount': data['amount'],
            'date': data.get('payment_date', fields.Date.today()),
            'name': self.name + ': ' + (data.get('payment_name', '') or ''),
            'partner_id': self.env["res.partner"]._find_accounting_partner(self.partner_id).id or False,
        }

        journal_id = data.get('journal', False)
        statement_id = data.get('statement_id', False)
        assert journal_id or statement_id, "No statement_id or journal_id passed to the method!"

        journal = self.env['account.journal'].browse(journal_id)
        # use the company of the journal and not of the current user
        company_cxt = dict(self.env.context, force_company=journal.company_id.id)
        account_def = self.env['ir.property'].with_context(company_cxt).get('property_account_receivable_id', 'res.partner')
        args['account_id'] = (self.partner_id.property_account_receivable_id.id) or (account_def and account_def.id) or False

        if not args['account_id']:
            if not args['partner_id']:
                msg = _('There is no receivable account defined to make payment.')
            else:
                msg = _('There is no receivable account defined to make payment for the partner: "%s" (id:%d).') % (
                    self.partner_id.name, self.partner_id.id,)
            raise UserError(msg)

        context = dict(self.env.context)
        context.pop('pos_session_id', False)
        for statement in self.session_id.statement_ids:
            if statement.id == statement_id:
                journal_id = statement.journal_id.id
                break
            elif statement.journal_id.id == journal_id:
                statement_id = statement.id
                break
        if not statement_id:
            raise UserError(_('You have to open at least one cashbox.'))

        args.update({
            'statement_id': statement_id,
            'pos_statement_id': self.id,
            'journal_id': journal_id,
            'ref': self.session_id.name,
        })

        return args

    def add_payment(self, data):
        """Create a new payment for the order"""
        args = self._prepare_bank_statement_line_payment_values(data)
        context = dict(self.env.context)
        context.pop('pos_session_id', False)
        self.env['account.bank.statement.line'].with_context(context).create(args)
        return args.get('statement_id', False)

    @api.multi
    def refund(self):
        """Create a copy of order  for refund order"""
        PosOrder = self.env['pos.order']
        current_session = self.env['pos.session'].search([('state', '!=', 'closed'), ('user_id', '=', self.env.uid)], limit=1)
        if not current_session:
            raise UserError(_('To return product(s), you need to open a session that will be used to register the refund.'))
        for order in self:
            clone = order.copy({
                # ot used, name forced by create
                'name': order.name + _(' REFUND'),
                'session_id': current_session.id,
                'date_order': fields.Datetime.now(),
                'pos_reference': order.pos_reference,
            })
            PosOrder += clone

        for clone in PosOrder:
            for order_line in clone.lines:
                order_line.write({'qty': -order_line.qty})
        return {
            'name': _('Return Products'),
            'view_type': 'form',
            'view_mode': 'form',
            'res_model': 'pos.order',
            'res_id': PosOrder.ids[0],
            'view_id': False,
            'context': self.env.context,
            'type': 'ir.actions.act_window',
            'target': 'current',
        }


class PosOrderLine(models.Model):
    _name = "pos.order.line"
    _description = "Lines of Point of Sale Orders"
    _rec_name = "product_id"

    def _order_line_fields(self, line):
        if line and 'tax_ids' not in line[2]:
            product = self.env['product.product'].browse(line[2]['product_id'])
            line[2]['tax_ids'] = [(6, 0, [x.id for x in product.taxes_id])]
        return line

    company_id = fields.Many2one('res.company', string='Company', required=True, default=lambda self: self.env.user.company_id)
    name = fields.Char(string='Line No', required=True, copy=False)
    notice = fields.Char(string='Discount Notice')
    product_id = fields.Many2one('product.product', string='Product', domain=[('sale_ok', '=', True)], required=True, change_default=True)
    price_unit = fields.Float(string='Unit Price', digits=0)
    qty = fields.Float('Quantity', digits=dp.get_precision('Product Unit of Measure'), default=1)
    price_subtotal = fields.Float(compute='_compute_amount_line_all', digits=0, string='Subtotal w/o Tax')
    price_subtotal_incl = fields.Float(compute='_compute_amount_line_all', digits=0, string='Subtotal')
    discount = fields.Float(string='Discount (%)', digits=0, default=0.0)
    order_id = fields.Many2one('pos.order', string='Order Ref', ondelete='cascade')
    create_date = fields.Datetime(string='Creation Date', readonly=True)
    tax_ids = fields.Many2many('account.tax', string='Taxes', readonly=True)
    tax_ids_after_fiscal_position = fields.Many2many('account.tax', compute='_get_tax_ids_after_fiscal_position', string='Taxes')
    pack_lot_ids = fields.One2many('pos.pack.operation.lot', 'pos_order_line_id', string='Lot/serial Number')

    @api.model
    def create(self, values):
        if values.get('order_id') and not values.get('name'):
            # set name based on the sequence specified on the config
            config_id = self.order_id.browse(values['order_id']).session_id.config_id.id
            # HACK: sequence created in the same transaction as the config
            # cf TODO master is pos.config create
            # remove me saas-15
            self.env.cr.execute("""
                SELECT s.id
                FROM ir_sequence s
                JOIN pos_config c
                  ON s.create_date=c.create_date
                WHERE c.id = %s
                  AND s.code = 'pos.order.line'
                LIMIT 1
                """, (config_id,))
            sequence = self.env.cr.fetchone()
            if sequence:
                values['name'] = self.env['ir.sequence'].browse(sequence[0])._next()
        if not values.get('name'):
            # fallback on any pos.order sequence
            values['name'] = self.env['ir.sequence'].next_by_code('pos.order.line')
        return super(PosOrderLine, self).create(values)

    @api.depends('price_unit', 'tax_ids', 'qty', 'discount', 'product_id')
    def _compute_amount_line_all(self):
        for line in self:
            fpos = line.order_id.fiscal_position_id
            tax_ids_after_fiscal_position = fpos.map_tax(line.tax_ids, line.product_id, line.order_id.partner_id) if fpos else line.tax_ids
            price = line.price_unit * (1 - (line.discount or 0.0) / 100.0)
            taxes = tax_ids_after_fiscal_position.compute_all(price, line.order_id.pricelist_id.currency_id, line.qty, product=line.product_id, partner=line.order_id.partner_id)
            line.update({
                'price_subtotal_incl': taxes['total_included'],
                'price_subtotal': taxes['total_excluded'],
            })

    @api.onchange('product_id')
    def _onchange_product_id(self):
        if self.product_id:
            if not self.order_id.pricelist_id:
                raise UserError(
                    _('You have to select a pricelist in the sale form !\n'
                      'Please set one before choosing a product.'))
            price = self.order_id.pricelist_id.get_product_price(
                self.product_id, self.qty or 1.0, self.order_id.partner_id)
            self._onchange_qty()
            self.tax_ids = self.product_id.taxes_id.filtered(lambda r: not self.company_id or r.company_id == self.company_id)
            fpos = self.order_id.fiscal_position_id
            tax_ids_after_fiscal_position = fpos.map_tax(self.tax_ids, self.product_id, self.order_id.partner_id) if fpos else self.tax_ids
            self.price_unit = self.env['account.tax']._fix_tax_included_price_company(price, self.product_id.taxes_id, tax_ids_after_fiscal_position, self.company_id)

    @api.onchange('qty', 'discount', 'price_unit', 'tax_ids')
    def _onchange_qty(self):
        if self.product_id:
            if not self.order_id.pricelist_id:
                raise UserError(_('You have to select a pricelist in the sale form !'))
            price = self.price_unit * (1 - (self.discount or 0.0) / 100.0)
            self.price_subtotal = self.price_subtotal_incl = price * self.qty
            if (self.product_id.taxes_id):
                taxes = self.product_id.taxes_id.compute_all(price, self.order_id.pricelist_id.currency_id, self.qty, product=self.product_id, partner=False)
                self.price_subtotal = taxes['total_excluded']
                self.price_subtotal_incl = taxes['total_included']

    @api.multi
    def _get_tax_ids_after_fiscal_position(self):
        for line in self:
            line.tax_ids_after_fiscal_position = line.order_id.fiscal_position_id.map_tax(line.tax_ids, line.product_id, line.order_id.partner_id)


class PosOrderLineLot(models.Model):
    _name = "pos.pack.operation.lot"
    _description = "Specify product lot/serial number in pos order line"

    pos_order_line_id = fields.Many2one('pos.order.line')
    order_id = fields.Many2one('pos.order', related="pos_order_line_id.order_id")
    lot_name = fields.Char('Lot Name')
    product_id = fields.Many2one('product.product', related='pos_order_line_id.product_id')


class ReportSaleDetails(models.AbstractModel):

    _name = 'report.point_of_sale.report_saledetails'


    @api.model
    def get_sale_details(self, date_start=False, date_stop=False, configs=False):
        """ Serialise the orders of the day information

        params: date_start, date_stop string representing the datetime of order
        """
        if not configs:
            configs = self.env['pos.config'].search([])

        user_tz = pytz.timezone(self.env.context.get('tz') or self.env.user.tz or 'UTC')
        today = user_tz.localize(fields.Datetime.from_string(fields.Date.context_today(self)))
        today = today.astimezone(pytz.timezone('UTC'))
        if date_start:
            date_start = fields.Datetime.from_string(date_start)
        else:
            # start by default today 00:00:00
            date_start = today

        if date_stop:
            # set time to 23:59:59
            date_stop = fields.Datetime.from_string(date_stop)
        else:
            # stop by default today 23:59:59
            date_stop = today + timedelta(days=1, seconds=-1)

        # avoid a date_stop smaller than date_start
        date_stop = max(date_stop, date_start)

        date_start = fields.Datetime.to_string(date_start)
        date_stop = fields.Datetime.to_string(date_stop)

        orders = self.env['pos.order'].search([
            ('date_order', '>=', date_start),
            ('date_order', '<=', date_stop),
            ('state', 'in', ['paid','invoiced','done']),
            ('config_id', 'in', configs.ids)])

        user_currency = self.env.user.company_id.currency_id

        total = 0.0
        products_sold = {}
        taxes = {}
        for order in orders:
            if user_currency != order.pricelist_id.currency_id:
                total += order.pricelist_id.currency_id.compute(order.amount_total, user_currency)
            else:
                total += order.amount_total
            currency = order.session_id.currency_id

            for line in order.lines:
                key = (line.product_id, line.price_unit, line.discount)
                products_sold.setdefault(key, 0.0)
                products_sold[key] += line.qty

                if line.tax_ids_after_fiscal_position:
                    line_taxes = line.tax_ids_after_fiscal_position.compute_all(line.price_unit * (1-(line.discount or 0.0)/100.0), currency, line.qty, product=line.product_id, partner=line.order_id.partner_id or False)
                    for tax in line_taxes['taxes']:
                        taxes.setdefault(tax['id'], {'name': tax['name'], 'tax_amount':0.0, 'base_amount':0.0})
                        taxes[tax['id']]['tax_amount'] += tax['amount']
                        taxes[tax['id']]['base_amount'] += line.price_subtotal

        st_line_ids = self.env["account.bank.statement.line"].search([('pos_statement_id', 'in', orders.ids)]).ids
        if st_line_ids:
            self.env.cr.execute("""
                SELECT aj.name, sum(amount) total
                FROM account_bank_statement_line AS absl,
                     account_bank_statement AS abs,
                     account_journal AS aj 
                WHERE absl.statement_id = abs.id
                    AND abs.journal_id = aj.id 
                    AND absl.id IN %s 
                GROUP BY aj.name
            """, (tuple(st_line_ids),))
            payments = self.env.cr.dictfetchall()
        else:
            payments = []

        return {
            'currency_precision': user_currency.decimal_places,
            'total_paid': user_currency.round(total),
            'payments': payments,
            'company_name': self.env.user.company_id.name,
            'taxes': taxes.values(),
            'products': sorted([{
                'product_id': product.id,
                'product_name': product.name,
                'code': product.default_code,
                'quantity': qty,
                'price_unit': price_unit,
                'discount': discount,
                'uom': product.uom_id.name
            } for (product, price_unit, discount), qty in products_sold.items()], key=lambda l: l['product_name'])
        }

    @api.multi
    def render_html(self, docids, data=None):
        data = dict(data or {})
        configs = self.env['pos.config'].browse(data['config_ids'])
        data.update(self.get_sale_details(data['date_start'], data['date_stop'], configs))
        return self.env['report'].render('point_of_sale.report_saledetails', data)<|MERGE_RESOLUTION|>--- conflicted
+++ resolved
@@ -392,17 +392,11 @@
             aml = aml.filtered(lambda r: not r.reconciled and r.account_id.internal_type == 'receivable' and r.partner_id == order.partner_id.commercial_partner_id)
 
             try:
-<<<<<<< HEAD
-                aml_returns.reconcile()
-                (aml - aml_returns).reconcile()
-            except Exception:
-=======
                 # Cash returns will be well reconciled
                 # Whereas freight returns won't be
                 # "c'est la vie..."
                 aml.reconcile()
-            except:
->>>>>>> 69719f59
+            except Exception:
                 # There might be unexpected situations where the automatic reconciliation won't
                 # work. We don't want the user to be blocked because of this, since the automatic
                 # reconciliation is introduced for convenience, not for mandatory accounting
