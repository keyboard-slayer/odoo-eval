openerp.point_of_sale.load_widgets = function load_widgets(instance, module){ //module is instance.point_of_sale
    "use strict";

    var QWeb = instance.web.qweb;
	var _t = instance.web._t;

    module.DomCache = instance.web.Class.extend({
        init: function(options){
            options = options || {};
            this.max_size = options.max_size || 2000;

            this.cache = {};
            this.access_time = {};
            this.size = 0;
        },
        cache_node: function(key,node){
            var cached = this.cache[key];
            this.cache[key] = node;
            this.access_time[key] = new Date().getTime();
            if(!cached){
                this.size++;
                while(this.size >= this.max_size){
                    var oldest_key = null;
                    var oldest_time = new Date().getTime();
                    for(var key in this.cache){
                        var time = this.access_time[key];
                        if(time <= oldest_time){
                            oldest_time = time;
                            oldest_key  = key;
                        }
                    }
                    if(oldest_key){
                        delete this.cache[oldest_key];
                        delete this.access_time[oldest_key];
                    }
                    this.size--;
                }
            }
            return node;
        },
        get_node: function(key){
            var cached = this.cache[key];
            if(cached){
                this.access_time[key] = new Date().getTime();
            }
            return cached;
        },
    });

    module.NumpadWidget = module.PosBaseWidget.extend({
        template:'NumpadWidget',
        init: function(parent, options) {
            this._super(parent);
            this.state = new module.NumpadState();
            window.numpadstate = this.state;
            var self = this;
        },
        start: function() {
            this.state.bind('change:mode', this.changedMode, this);
            this.changedMode();
            this.$el.find('.numpad-backspace').click(_.bind(this.clickDeleteLastChar, this));
            this.$el.find('.numpad-minus').click(_.bind(this.clickSwitchSign, this));
            this.$el.find('.number-char').click(_.bind(this.clickAppendNewChar, this));
            this.$el.find('.mode-button').click(_.bind(this.clickChangeMode, this));
        },
        clickDeleteLastChar: function() {
            return this.state.deleteLastChar();
        },
        clickSwitchSign: function() {
            return this.state.switchSign();
        },
        clickAppendNewChar: function(event) {
            var newChar;
            newChar = event.currentTarget.innerText || event.currentTarget.textContent;
            return this.state.appendNewChar(newChar);
        },
        clickChangeMode: function(event) {
            var newMode = event.currentTarget.attributes['data-mode'].nodeValue;
            return this.state.changeMode(newMode);
        },
        changedMode: function() {
            var mode = this.state.get('mode');
            $('.selected-mode').removeClass('selected-mode');
            $(_.str.sprintf('.mode-button[data-mode="%s"]', mode), this.$el).addClass('selected-mode');
        },
    });

    // The action pad contains the payment button and the customer selection button
    module.ActionpadWidget = module.PosBaseWidget.extend({
        template: 'ActionpadWidget',
        renderElement: function() {
            var self = this;
            this._super();
            this.$('.pay').click(function(){
                self.pos.pos_widget.screen_selector.set_current_screen('payment');
            });
            this.$('.set-customer').click(function(){
                self.pos.pos_widget.screen_selector.set_current_screen('clientlist');
            });
        }
    });

    module.OrderWidget = module.PosBaseWidget.extend({
        template:'OrderWidget',
        init: function(parent, options) {
            var self = this;
            this._super(parent,options);
            this.editable = false;
            this.pos.bind('change:selectedOrder', this.change_selected_order, this);
            this.line_click_handler = function(event){
                if(!self.editable){
                    return;
                }
                self.pos.get_order().select_orderline(this.orderline);
                self.pos_widget.numpad.state.reset();
            };
            this.client_change_handler = function(event){
                self.update_summary();
            }
            if (this.pos.get_order()) {
                this.bind_order_events();
            }
        },
        enable_numpad: function(){
            this.disable_numpad();  //ensure we don't register the callbacks twice
            this.numpad_state = this.pos_widget.numpad.state;
            if(this.numpad_state){
                this.numpad_state.reset();
                this.numpad_state.bind('set_value',   this.set_value, this);
            }
                    
        },
        disable_numpad: function(){
            if(this.numpad_state){
                this.numpad_state.unbind('set_value',  this.set_value);
                this.numpad_state.reset();
            }
        },
        set_editable: function(editable){
            var order = this.pos.get_order();
            if (order) {
                this.editable = editable;
                if (editable) {
                    this.enable_numpad();
                }else{
                    this.disable_numpad();
                    order.deselect_orderline();
                }
            }
        },
        set_value: function(val) {
        	var order = this.pos.get_order();
        	if (this.editable && order.get_selected_orderline()) {
                var mode = this.numpad_state.get('mode');
                if( mode === 'quantity'){
                    order.get_selected_orderline().set_quantity(val);
                }else if( mode === 'discount'){
                    order.get_selected_orderline().set_discount(val);
                }else if( mode === 'price'){
                    order.get_selected_orderline().set_unit_price(val);
                }
        	}
        },
        change_selected_order: function() {
            if (this.pos.get_order()) {
                this.bind_order_events();
                this.renderElement();
            }
        },
        orderline_add: function(){
            this.numpad_state.reset();
            this.renderElement('and_scroll_to_bottom');
        },
        orderline_remove: function(line){
            this.remove_orderline(line);
            this.numpad_state.reset();
            this.update_summary();
        },
        orderline_change: function(line){
            this.rerender_orderline(line);
            this.update_summary();
        },
        bind_order_events: function() {
            var order = this.pos.get_order();
                order.unbind('change:client', this.client_change_handler);
                order.bind('change:client', this.client_change_handler);

            var lines = order.orderlines;
                lines.unbind('add',     this.orderline_add,    this);
                lines.bind('add',       this.orderline_add,    this);
                lines.unbind('remove',  this.orderline_remove, this);
                lines.bind('remove',    this.orderline_remove, this); 
                lines.unbind('change',  this.orderline_change, this);
                lines.bind('change',    this.orderline_change, this);

        },
        render_orderline: function(orderline){
            var el_str  = openerp.qweb.render('Orderline',{widget:this, line:orderline}); 
            var el_node = document.createElement('div');
                el_node.innerHTML = _.str.trim(el_str);
                el_node = el_node.childNodes[0];
                el_node.orderline = orderline;
                el_node.addEventListener('click',this.line_click_handler);

            orderline.node = el_node;
            return el_node;
        },
        remove_orderline: function(order_line){
            if(this.pos.get_order().get_orderlines().length === 0){
                this.renderElement();
            }else{
                order_line.node.parentNode.removeChild(order_line.node);
            }
        },
        rerender_orderline: function(order_line){
            var node = order_line.node;
            var replacement_line = this.render_orderline(order_line);
            node.parentNode.replaceChild(replacement_line,node);
        },
        // overriding the openerp framework replace method for performance reasons
        replace: function($target){
            this.renderElement();
            var target = $target[0];
            target.parentNode.replaceChild(this.el,target);
        },
        renderElement: function(scrollbottom){
            this.pos_widget.numpad.state.reset();

            var order  = this.pos.get_order();
            if (!order) {
                return;
            }
            var orderlines = order.get_orderlines();

            var el_str  = openerp.qweb.render('OrderWidget',{widget:this, order:order, orderlines:orderlines});

            var el_node = document.createElement('div');
                el_node.innerHTML = _.str.trim(el_str);
                el_node = el_node.childNodes[0];


            var list_container = el_node.querySelector('.orderlines');
            for(var i = 0, len = orderlines.length; i < len; i++){
                var orderline = this.render_orderline(orderlines[i]);
                list_container.appendChild(orderline);
            }

            if(this.el && this.el.parentNode){
                this.el.parentNode.replaceChild(el_node,this.el);
            }
            this.el = el_node;
            this.update_summary();

            if(scrollbottom){
                this.el.querySelector('.order-scroller').scrollTop = 100 * orderlines.length;
            }
        },
        update_summary: function(){
            var order = this.pos.get_order();
            var total     = order ? order.get_total_with_tax() : 0;
            var taxes     = order ? total - order.get_total_without_tax() : 0;

            this.el.querySelector('.summary .total > .value').textContent = this.format_currency(total);
            this.el.querySelector('.summary .total .subentry .value').textContent = this.format_currency(taxes);

        },
    });

    module.OrderSelectorWidget = module.PosBaseWidget.extend({
        template: 'OrderSelectorWidget',
        init: function(parent, options) {
            this._super(parent, options);
            this.pos.get('orders').bind('add remove change',this.renderElement,this);
            this.pos.bind('change:selectedOrder',this.renderElement,this);
        },
        get_order_by_uid: function(uid) {
            var orders = this.pos.get_order_list();
            for (var i = 0; i < orders.length; i++) {
                if (orders[i].uid === uid) {
                    return orders[i];
                }
            }
            return undefined;
        },
        order_click_handler: function(event,$el) {
            var order = this.get_order_by_uid($el.data('uid'));
            if (order) {
                this.pos.set_order(order);
            }
        },
        neworder_click_handler: function(event, $el) {
            this.pos.add_new_order();
        },
        deleteorder_click_handler: function(event, $el) {
            var self  = this;
            var order = this.pos.get_order(); 
            if (!order) {
                return;
            } else if ( !order.is_empty() ){
                this.pos_widget.screen_selector.show_popup('confirm',{
                    message: _t('Destroy Current Order ?'),
                    comment: _t('You will lose any data associated with the current order'),
                    confirm: function(){
                        self.pos.delete_current_order();
                    },
                });
            } else {
                this.pos.delete_current_order();
            }
        },
        renderElement: function(){
            var self = this;
            this._super();
            this.$('.order-button.select-order').click(function(event){
                self.order_click_handler(event,$(this));
            });
            this.$('.neworder-button').click(function(event){
                self.neworder_click_handler(event,$(this));
            });
            this.$('.deleteorder-button').click(function(event){
                self.deleteorder_click_handler(event,$(this));
            });
        },
    });

    module.ProductCategoriesWidget = module.PosBaseWidget.extend({
        template: 'ProductCategoriesWidget',
        init: function(parent, options){
            var self = this;
            this._super(parent,options);
            this.product_type = options.product_type || 'all';  // 'all' | 'weightable'
            this.onlyWeightable = options.onlyWeightable || false;
            this.category = this.pos.root_category;
            this.breadcrumb = [];
            this.subcategories = [];
            this.product_list_widget = options.product_list_widget || null;
            this.category_cache = new module.DomCache();
            this.set_category();
            
            this.switch_category_handler = function(event){
                self.set_category(self.pos.db.get_category_by_id(Number(this.dataset['categoryId'])));
                self.renderElement();
            };
            
            this.clear_search_handler = function(event){
                self.clear_search();
            };

            var search_timeout  = null;
            this.search_handler = function(event){
                clearTimeout(search_timeout);

                var query = this.value;

                search_timeout = setTimeout(function(){
                    self.perform_search(self.category, query, event.which === 13);
                },70);
            };
        },

        // changes the category. if undefined, sets to root category
        set_category : function(category){
            var db = this.pos.db;
            if(!category){
                this.category = db.get_category_by_id(db.root_category_id);
            }else{
                this.category = category;
            }
            this.breadcrumb = [];
            var ancestors_ids = db.get_category_ancestors_ids(this.category.id);
            for(var i = 1; i < ancestors_ids.length; i++){
                this.breadcrumb.push(db.get_category_by_id(ancestors_ids[i]));
            }
            if(this.category.id !== db.root_category_id){
                this.breadcrumb.push(this.category);
            }
            this.subcategories = db.get_category_by_id(db.get_category_childs_ids(this.category.id));
        },

        get_image_url: function(category){
            return window.location.origin + '/web/binary/image?model=pos.category&field=image_medium&id='+category.id;
        },

        render_category: function( category, with_image ){
            var cached = this.category_cache.get_node(category.id);
            if(!cached){
                if(with_image){
                    var image_url = this.get_image_url(category);
                    var category_html = QWeb.render('CategoryButton',{ 
                            widget:  this, 
                            category: category, 
                            image_url: this.get_image_url(category),
                        });
                        category_html = _.str.trim(category_html);
                    var category_node = document.createElement('div');
                        category_node.innerHTML = category_html;
                        category_node = category_node.childNodes[0];
                }else{
                    var category_html = QWeb.render('CategorySimpleButton',{ 
                            widget:  this, 
                            category: category, 
                        });
                        category_html = _.str.trim(category_html);
                    var category_node = document.createElement('div');
                        category_node.innerHTML = category_html;
                        category_node = category_node.childNodes[0];
                }
                this.category_cache.cache_node(category.id,category_node);
                return category_node;
            }
            return cached; 
        },

        replace: function($target){
            this.renderElement();
            var target = $target[0];
            target.parentNode.replaceChild(this.el,target);
        },

        renderElement: function(){
            var self = this;

            var el_str  = openerp.qweb.render(this.template, {widget: this});
            var el_node = document.createElement('div');
                el_node.innerHTML = el_str;
                el_node = el_node.childNodes[1];

            if(this.el && this.el.parentNode){
                this.el.parentNode.replaceChild(el_node,this.el);
            }

            this.el = el_node;

            var hasimages = false;  //if none of the subcategories have images, we don't display buttons with icons
            for(var i = 0; i < this.subcategories.length; i++){
                if(this.subcategories[i].image){
                    hasimages = true;
                    break;
                }
            }

            var list_container = el_node.querySelector('.category-list');
            if (list_container) { 
                if (!hasimages) {
                    list_container.classList.add('simple');
                } else {
                    list_container.classList.remove('simple');
                }
                for(var i = 0, len = this.subcategories.length; i < len; i++){
                    list_container.appendChild(this.render_category(this.subcategories[i],hasimages));
                };
            }

            var buttons = el_node.querySelectorAll('.js-category-switch');
            for(var i = 0; i < buttons.length; i++){
                buttons[i].addEventListener('click',this.switch_category_handler);
            }

            var products = this.pos.db.get_product_by_category(this.category.id);
            this.product_list_widget.set_product_list(products);

            this.el.querySelector('.searchbox input').addEventListener('keyup',this.search_handler);

            this.el.querySelector('.search-clear').addEventListener('click',this.clear_search_handler);

            if(this.pos.config.iface_vkeyboard && this.pos_widget.onscreen_keyboard){
                this.pos_widget.onscreen_keyboard.connect($(this.el.querySelector('.searchbox input')));
            }
        },
        
        // resets the current category to the root category
        reset_category: function(){
            this.set_category();
            this.renderElement();
        },

        // empties the content of the search box
        clear_search: function(){
            var products = this.pos.db.get_product_by_category(this.category.id);
            this.product_list_widget.set_product_list(products);
            var input = this.el.querySelector('.searchbox input');
                input.value = '';
                input.focus();
        },
        perform_search: function(category, query, buy_result){
            if(query){
                var products = this.pos.db.search_product_in_category(category.id,query)
                if(buy_result && products.length === 1){
                        this.pos.get_order().add_product(products[0]);
                        this.clear_search();
                }else{
                    this.product_list_widget.set_product_list(products);
                }
            }else{
                var products = this.pos.db.get_product_by_category(this.category.id);
                this.product_list_widget.set_product_list(products);
            }
        },

    });

    module.ProductListWidget = module.PosBaseWidget.extend({
        template:'ProductListWidget',
        init: function(parent, options) {
            var self = this;
            this._super(parent,options);
            this.model = options.model;
            this.productwidgets = [];
            this.weight = options.weight || 0;
            this.show_scale = options.show_scale || false;
            this.next_screen = options.next_screen || false;

            this.click_product_handler = function(event){
                var product = self.pos.db.get_product_by_id(this.dataset['productId']);
                options.click_product_action(product);
            };

            this.product_list = options.product_list || [];
            this.product_cache = new module.DomCache();
        },
        set_product_list: function(product_list){
            this.product_list = product_list;
            this.renderElement();
        },
        get_product_image_url: function(product){
            return window.location.origin + '/web/binary/image?model=product.product&field=image_medium&id='+product.id;
        },
        replace: function($target){
            this.renderElement();
            var target = $target[0];
            target.parentNode.replaceChild(this.el,target);
        },

        render_product: function(product){
            var cached = this.product_cache.get_node(product.id);
            if(!cached){
                var image_url = this.get_product_image_url(product);
                var product_html = QWeb.render('Product',{ 
                        widget:  this, 
                        product: product, 
                        image_url: this.get_product_image_url(product),
                    });
                var product_node = document.createElement('div');
                product_node.innerHTML = product_html;
                product_node = product_node.childNodes[1];
                this.product_cache.cache_node(product.id,product_node);
                return product_node;
            }
            return cached;
        },

        renderElement: function() {
            var self = this;

            // this._super()
            var el_str  = openerp.qweb.render(this.template, {widget: this});
            var el_node = document.createElement('div');
                el_node.innerHTML = el_str;
                el_node = el_node.childNodes[1];

            if(this.el && this.el.parentNode){
                this.el.parentNode.replaceChild(el_node,this.el);
            }
            this.el = el_node;

            var list_container = el_node.querySelector('.product-list');
            for(var i = 0, len = this.product_list.length; i < len; i++){
                var product_node = this.render_product(this.product_list[i]);
                product_node.addEventListener('click',this.click_product_handler);
                list_container.appendChild(product_node);
            };
        },
    });

    module.UsernameWidget = module.PosBaseWidget.extend({
        template: 'UsernameWidget',
        init: function(parent, options){
            var options = options || {};
            this._super(parent,options);
        },
        set_user_mode: function(mode){
            this.mode = mode;
            this.renderElement();
        },
        renderElement: function(){
            var self = this;
            this._super();

            this.$el.click(function(){
                self.click_username();
            });
        },
        click_username: function(){
            var self = this;
            this.pos_widget.select_user({
                'security':     true,
                'current_user': this.pos.get_cashier(),
                'message':      _t('Change Cashier'),
            }).then(function(user){
                self.pos.set_cashier(user);
                self.renderElement();
            });
        },
        get_name: function(){
            var user = this.pos.cashier || this.pos.user;
            if(user){
                return user.name;
            }else{
                return "";
            }
        },
    });

    module.HeaderButtonWidget = module.PosBaseWidget.extend({
        template: 'HeaderButtonWidget',
        init: function(parent, options){
            options = options || {};
            this._super(parent, options);
            this.action = options.action;
            this.label   = options.label;
        },
        renderElement: function(){
            var self = this;
            this._super();
            if(this.action){
                this.$el.click(function(){
                    self.action();
                });
            }
        },
        show: function(){ this.$el.removeClass('oe_hidden'); },
        hide: function(){ this.$el.addClass('oe_hidden'); },
    });

    // The debug widget lets the user control and monitor the hardware and software status
    // without the use of the proxy
    module.DebugWidget = module.PosBaseWidget.extend({
        template: "DebugWidget",
        eans:{
            admin_badge:  '0410100000006',
            client_badge: '0420200000004',
            invalid_ean:  '1232456',
            soda_33cl:    '5449000000996',
            oranges_kg:   '2100002031410',
            lemon_price:  '2301000001560',
            unknown_product: '9900000000004',
        },
        events:[
            'open_cashbox',
            'print_receipt',
            'scale_read',
        ],
        minimized: false,
        init: function(parent,options){
            this._super(parent,options);
            var self = this;
            
            this.minimized = false;

            // for dragging the debug widget around
            this.dragging  = false;
            this.dragpos = {x:0, y:0};

            function eventpos(event){
                if(event.touches && event.touches[0]){
                    return {x: event.touches[0].screenX, y: event.touches[0].screenY};
                }else{
                    return {x: event.screenX, y: event.screenY};
                }
            }

            this.dragend_handler = function(event){
                self.dragging = false;
            };
            this.dragstart_handler = function(event){
                self.dragging = true;
                self.dragpos = eventpos(event);
            };
            this.dragmove_handler = function(event){
                if(self.dragging){
                    var top = this.offsetTop;
                    var left = this.offsetLeft;
                    var pos  = eventpos(event);
                    var dx   = pos.x - self.dragpos.x; 
                    var dy   = pos.y - self.dragpos.y; 

                    self.dragpos = pos;

                    this.style.right = 'auto';
                    this.style.bottom = 'auto';
                    this.style.left = left + dx + 'px';
                    this.style.top  = top  + dy + 'px';
                }
                event.preventDefault();
                event.stopPropagation();
            };
        },
        start: function(){
            var self = this;

            this.el.addEventListener('mouseleave', this.dragend_handler);
            this.el.addEventListener('mouseup',    this.dragend_handler);
            this.el.addEventListener('touchend',   this.dragend_handler);
            this.el.addEventListener('touchcancel',this.dragend_handler);
            this.el.addEventListener('mousedown',  this.dragstart_handler);
            this.el.addEventListener('touchstart', this.dragstart_handler);
            this.el.addEventListener('mousemove',  this.dragmove_handler);
            this.el.addEventListener('touchmove',  this.dragmove_handler);

            this.$('.toggle').click(function(){
                var content = self.$('.content');
                var bg      = self.$el;
                if(!self.minimized){
                    content.animate({'height':'0'},200);
                }else{
                    content.css({'height':'auto'});
                }
                self.minimized = !self.minimized;
            });
            this.$('.button.set_weight').click(function(){
                var kg = Number(self.$('input.weight').val());
                if(!isNaN(kg)){
                    self.pos.proxy.debug_set_weight(kg);
                }
            });
            this.$('.button.reset_weight').click(function(){
                self.$('input.weight').val('');
                self.pos.proxy.debug_reset_weight();
            });
            this.$('.button.custom_ean').click(function(){
                var ean = self.pos.barcode_reader.sanitize_ean(self.$('input.ean').val() || '0');
                self.$('input.ean').val(ean);
                self.pos.barcode_reader.scan(ean);
            });
            this.$('.button.reference').click(function(){
                self.pos.barcode_reader.scan(self.$('input.ean').val());
            });
            this.$('.button.show_orders').click(function(){
                self.pos.pos_widget.screen_selector.show_popup('unsent-orders');
            });
            this.$('.button.delete_orders').click(function(){
                self.pos.pos_widget.screen_selector.show_popup('confirm',{
                    message: _t('Delete Unsent Orders ?'),
                    comment: _t('This operation will permanently destroy all unsent orders from the local storage. You will lose all the data. This operation cannot be undone.'),
                    confirm: function(){
                        self.pos.db.remove_all_orders();
                        self.pos.set({synch: { state:'connected', pending: 0 }});
                    },
                });
            });
            this.$('.button.show_unpaid_orders').click(function(){
                self.pos.pos_widget.screen_selector.show_popup('unpaid-orders');
            });
            this.$('.button.delete_unpaid_orders').click(function(){
                self.pos.pos_widget.screen_selector.show_popup('confirm',{
                    message: _t('Delete Unpaid Orders ?'),
                    comment: _t('This operation will permanently destroy all unpaid orders from all sessions that have been put in the local storage. You will lose all the data and exit the point of sale. This operation cannot be undone.'),
                    confirm: function(){
                        self.pos.db.remove_all_unpaid_orders();
                        window.location = '/';
                    },
                });
            });
            _.each(this.eans, function(ean, name){
                self.$('.button.'+name).click(function(){
                    self.$('input.ean').val(ean);
                    self.pos.barcode_reader.scan(ean);
                });
            });
            _.each(this.events, function(name){
                self.pos.proxy.add_notification(name,function(){
                    self.$('.event.'+name).stop().clearQueue().css({'background-color':'#6CD11D'}); 
                    self.$('.event.'+name).animate({'background-color':'#1E1E1E'},2000);
                });
            });
        },
    });

// ---------- Main Point of Sale Widget ----------

    module.StatusWidget = module.PosBaseWidget.extend({
        status: ['connected','connecting','disconnected','warning'],
        set_status: function(status,msg){
            var self = this;
            for(var i = 0; i < this.status.length; i++){
                this.$('.js_'+this.status[i]).addClass('oe_hidden');
            }
            this.$('.js_'+status).removeClass('oe_hidden');
            
            if(msg){
                this.$('.js_msg').removeClass('oe_hidden').html(msg);
            }else{
                this.$('.js_msg').addClass('oe_hidden').html('');
            }
        },
    });

    // this is used to notify the user that data is being synchronized on the network
    module.SynchNotificationWidget = module.StatusWidget.extend({
        template: 'SynchNotificationWidget',
        start: function(){
            var self = this;
            this.pos.bind('change:synch', function(pos,synch){
                self.set_status(synch.state, synch.pending);
            });
            this.$el.click(function(){
                self.pos.push_order();
            });
        },
    });

    // this is used to notify the user if the pos is connected to the proxy
    module.ProxyStatusWidget = module.StatusWidget.extend({
        template: 'ProxyStatusWidget',
        set_smart_status: function(status){
            if(status.status === 'connected'){
                var warning = false;
                var msg = ''
                if(this.pos.config.iface_scan_via_proxy){
                    var scanner = status.drivers.scanner ? status.drivers.scanner.status : false;
                    if( scanner != 'connected' && scanner != 'connecting'){
                        warning = true;
                        msg += _t('Scanner');
                    }
                }
                if( this.pos.config.iface_print_via_proxy || 
                    this.pos.config.iface_cashdrawer ){
                    var printer = status.drivers.escpos ? status.drivers.escpos.status : false;
                    if( printer != 'connected' && printer != 'connecting'){
                        warning = true;
                        msg = msg ? msg + ' & ' : msg;
                        msg += _t('Printer');
                    }
                }
                if( this.pos.config.iface_electronic_scale ){
                    var scale = status.drivers.scale ? status.drivers.scale.status : false;
                    if( scale != 'connected' && scale != 'connecting' ){
                        warning = true;
                        msg = msg ? msg + ' & ' : msg;
                        msg += _t('Scale');
                    }
                }
                msg = msg ? msg + ' ' + _t('Offline') : msg;
                this.set_status(warning ? 'warning' : 'connected', msg);
            }else{
                this.set_status(status.status,'');
            }
        },
        start: function(){
            var self = this;
            
            this.set_smart_status(this.pos.proxy.get('status'));

            this.pos.proxy.on('change:status',this,function(eh,status){ //FIXME remove duplicate changes 
                self.set_smart_status(status.newValue);
            });

            this.$el.click(function(){
                self.pos.connect_to_proxy();
            });
        },
    });


    // The PosWidget is the main widget that contains all other widgets in the PointOfSale.
    // It is mainly composed of :
    // - a header, containing the list of orders
    // - a leftpane, containing the list of bought products (orderlines) 
    // - a rightpane, containing the screens (see pos_screens.js)
    // - popups
    // - an onscreen keyboard
    // a screen_selector which controls the switching between screens and the showing/closing of popups

    module.PosWidget = module.PosBaseWidget.extend({
        template: 'PosWidget',
        init: function() { 
            this._super(arguments[0],{});

            this.pos = new module.PosModel(this.session,{pos_widget:this});
            this.pos_widget = this; //So that pos_widget's childs have pos_widget set automatically

            this.numpad_visible = true;
            this.leftpane_visible = true;
            this.leftpane_width   = '440px';
            this.cashier_controls_visible = true;

            FastClick.attach(document.body);

        },

        disable_rubberbanding: function(){
            // prevent the pos body from being scrollable. 
            document.body.addEventListener('touchmove',function(event){
                var node = event.target;
                while(node){
                    if(node.classList && node.classList.contains('touch-scrollable')){
                        return;
                    }
                    node = node.parentNode;
                }
                event.preventDefault();
            });
        },

        start: function() {
            var self = this;
            return self.pos.ready.done(function() {
                // remove default webclient handlers that induce click delay
                $(document).off();
                $(window).off();
                $('html').off();
                $('body').off();
                $(self.$el).parent().off();
                $('document').off();
                $('.oe_web_client').off();
                $('.openerp_webclient_container').off();

                self.renderElement();
                
                self.pos.load_orders();
                self.pos.set_start_order();

                self.build_widgets();

                if(self.pos.config.iface_big_scrollbars){
                    self.$el.addClass('big-scrollbars');
                }

                self.screen_selector.set_default_screen();

                self.pos.barcode_reader.connect();

                instance.webclient.set_content_full_screen(true);

                if(self.pos.config.iface_fullscreen && document.body.webkitRequestFullscreen && (
                    window.screen.availWidth  > window.innerWidth ||
                    window.screen.availHeight > window.innerHeight    )){
                    self.screen_selector.show_popup('fullscreen');
                }
                self.loading_hide();

                self.pos.push_order();

            }).fail(function(err){   // error when loading models data from the backend
                self.loading_error(err);
            });
        },
        loading_error: function(err){
            var self = this;

            var message = err.message;
            var comment = err.stack;

            if(err.message === 'XmlHttpRequestError '){
                message = 'Network Failure (XmlHttpRequestError)';
                comment = 'The Point of Sale could not be loaded due to a network problem.\n Please check your internet connection.';
            }else if(err.message === 'OpenERP Server Error'){
                message = err.data.message;
                comment = err.data.debug;
            }

            if( typeof comment !== 'string' ){
                comment = 'Traceback not available.';
            }

            var popup = $(QWeb.render('ErrorTracebackPopupWidget',{
                widget: { message: message, comment: comment },
            }));

            popup.find('.button').click(function(){
                self.close();
            });

            popup.css({ zindex: 9001 });

            popup.appendTo(this.$el);
        },
        loading_progress: function(fac){
            this.$('.loader .loader-feedback').removeClass('oe_hidden');
            this.$('.loader .progress').removeClass('oe_hidden').css({'width': ''+Math.floor(fac*100)+'%'});
        },
        loading_message: function(msg,progress){
            this.$('.loader .loader-feedback').removeClass('oe_hidden');
            this.$('.loader .message').text(msg);
            if (typeof progress !== 'undefined') {
                this.loading_progress(progress);
            } else {
                this.$('.loader .progress').addClass('oe_hidden');
            }
        },
        loading_skip: function(callback){
            if(callback){
                this.$('.loader .loader-feedback').removeClass('oe_hidden');
                this.$('.loader .button.skip').removeClass('oe_hidden');
                this.$('.loader .button.skip').off('click');
                this.$('.loader .button.skip').click(callback);
            }else{
                this.$('.loader .button.skip').addClass('oe_hidden');
            }
        },
        loading_hide: function(){
            this.$('.loader').animate({opacity:0},1500,'swing',function(){self.$('.loader').addClass('oe_hidden');});
        },
        loading_show: function(){
            this.$('.loader').removeClass('oe_hidden').animate({opacity:1},150,'swing');
        },

        // A Generic UI that allow to select a user from a list.
        // It returns a deferred that resolves with the selected user 
        // upon success. Several options are available :
        // - security: passwords will be asked
        // - only_managers: restricts the list to managers
        // - current_user: password will not be asked if this 
        //                 user is selected.
        // - message: The title of the user selection list. 
        select_user: function(options){
            options = options || {};
            var self = this;
            var def  = new $.Deferred();

            var list = [];
            for (var i = 0; i < this.pos.users.length; i++) {
                var user = this.pos.users[i];
                if (!options.only_managers || user.role === 'manager') {
                    list.push({
                        'label': user.name,
                        'item':  user,
                    });
                }
            }

            this.pos_widget.screen_selector.show_popup('selection',{
                'message': options.message || _t('Select User'),
                list: list,
                confirm: function(user){ def.resolve(user); },
                cancel:  function(){ def.reject(); },
            });

            return def.then(function(user){
                if (options.security && user !== options.current_user && user.pos_security_pin) {
                    var ret = new $.Deferred();

                    self.pos_widget.screen_selector.show_popup('password',{
                        'message': _t('Password'),
                        confirm: function(password) {
                            if (password !== user.pos_security_pin) {
                                this.pos_widget.screen_selector.show_popup('error',{
                                    'message':_t('Password Incorrect'),
                                });
                                ret.reject();
                            } else {
                                ret.resolve(user);
                            }
                        },
                        cancel: function(){ ret.reject(); },
                    });

                    return ret;
                } else {
                    return user;
                }
            });
        },

        // checks if the current user (or the user provided) has manager
        // access rights. If not, a popup is shown allowing the user to
        // temporarily login as an administrator. 
        // This method returns a defferred, that succeeds with the 
        // manager user when the login is successfull.
        sudo: function(user){
            var def = new $.Deferred();
            user = user || this.pos.get_cashier();

            if (user.role === 'manager') {
                return new $.Deferred().resolve(user);
            } else {
                return this.select_user({
                    security:       true, 
                    only_managers:  true,
                    message:       _t('Login as a Manager'),
                })
            }
        },

        // This method instantiates all the screens, widgets, etc. If you want to add new screens change the
        // startup screen, etc, override this method.
        build_widgets: function() {
            var self = this;

            // --------  Screens ---------

            this.product_screen = new module.ProductScreenWidget(this,{});
            this.product_screen.appendTo(this.$('.screens'));

            this.receipt_screen = new module.ReceiptScreenWidget(this, {});
            this.receipt_screen.appendTo(this.$('.screens'));

            this.payment_screen = new module.PaymentScreenWidget(this, {});
            this.payment_screen.appendTo(this.$('.screens'));

            this.clientlist_screen = new module.ClientListScreenWidget(this, {});
            this.clientlist_screen.appendTo(this.$('.screens'));

            this.scale_screen = new module.ScaleScreenWidget(this,{});
            this.scale_screen.appendTo(this.$('.screens'));


            // --------  Popups ---------

            this.error_popup = new module.ErrorPopupWidget(this, {});
            this.error_popup.appendTo(this.$el);

            this.error_barcode_popup = new module.ErrorBarcodePopupWidget(this, {});
            this.error_barcode_popup.appendTo(this.$el);

            this.error_traceback_popup = new module.ErrorTracebackPopupWidget(this,{});
            this.error_traceback_popup.appendTo(this.$el);

            this.confirm_popup = new module.ConfirmPopupWidget(this,{});
            this.confirm_popup.appendTo(this.$el);

            this.fullscreen_popup = new module.FullscreenPopup(this,{});
            this.fullscreen_popup.appendTo(this.$el);

            this.selection_popup = new module.SelectionPopupWidget(this,{});
            this.selection_popup.appendTo(this.$el);

            this.textinput_popup = new module.TextInputPopupWidget(this,{});
            this.textinput_popup.appendTo(this.$el);

            this.textarea_popup = new module.TextAreaPopupWidget(this,{});
            this.textarea_popup.appendTo(this.$el);

            this.number_popup = new module.NumberPopupWidget(this,{});
            this.number_popup.appendTo(this.$el);

            this.password_popup = new module.PasswordPopupWidget(this,{});
            this.password_popup.appendTo(this.$el);

            this.unsent_orders_popup = new module.UnsentOrdersPopupWidget(this,{});
            this.unsent_orders_popup.appendTo(this.$el);

            this.unpaid_orders_popup = new module.UnpaidOrdersPopupWidget(this,{});
            this.unpaid_orders_popup.appendTo(this.$el);

            // --------  Misc ---------

            this.order_selector = new module.OrderSelectorWidget(this,{});
            this.order_selector.replace(this.$('.placeholder-OrderSelectorWidget'));

            if(this.pos.config.use_proxy){
                this.proxy_status = new module.ProxyStatusWidget(this,{});
                this.proxy_status.appendTo(this.$('.pos-rightheader'));
            }

            this.notification = new module.SynchNotificationWidget(this,{});
            this.notification.appendTo(this.$('.pos-rightheader'));

            this.close_button = new module.HeaderButtonWidget(this,{
                label: _t('Close'),
                action: function(){ 
                    var self = this;
                    if (!this.confirmed) {
                        this.$el.addClass('confirm');
                        this.$el.text(_t('Confirm'));
                        this.confirmed = setTimeout(function(){
                            self.$el.removeClass('confirm');
                            self.$el.text(_t('Close'));
                            self.confirmed = false;
                        },2000);
                    } else {
                        clearTimeout(this.confirmed);
                        this.pos_widget.close();
                    }
                },
            });
            this.close_button.appendTo(this.$('.pos-rightheader'));



            this.username   = new module.UsernameWidget(this,{});
            this.username.replace(this.$('.placeholder-UsernameWidget'));

            this.actionpad = new module.ActionpadWidget(this, {});
            this.actionpad.replace(this.$('.placeholder-ActionpadWidget'));

            this.numpad = new module.NumpadWidget(this);
            this.numpad.replace(this.$('.placeholder-NumpadWidget'));

            this.order_widget = new module.OrderWidget(this, {});
            this.order_widget.replace(this.$('.placeholder-OrderWidget'));

            this.onscreen_keyboard = new module.OnscreenKeyboardWidget(this, {
                'keyboard_model': 'simple'
            });
            this.onscreen_keyboard.replace(this.$('.placeholder-OnscreenKeyboardWidget'));

            // --------  Screen Selector ---------

            this.screen_selector = new module.ScreenSelector({
                pos: this.pos,
                screen_set:{
                    'products': this.product_screen,
                    'payment' : this.payment_screen,
                    'scale':    this.scale_screen,
                    'receipt' : this.receipt_screen,
                    'clientlist': this.clientlist_screen,
                },
                popup_set:{
                    'error':            this.error_popup,
                    'error-barcode':    this.error_barcode_popup,
                    'error-traceback':  this.error_traceback_popup,
                    'textinput':        this.textinput_popup,
                    'textarea':         this.textarea_popup,
                    'number':           this.number_popup,
                    'password':         this.password_popup,
                    'confirm':          this.confirm_popup,
                    'fullscreen':       this.fullscreen_popup,
                    'selection':        this.selection_popup,
                    'unsent-orders':    this.unsent_orders_popup,
                    'unpaid-orders':    this.unpaid_orders_popup,
                },
                default_screen: 'products',
                default_mode: 'cashier',
            });

            if(this.pos.debug){
                this.debug_widget = new module.DebugWidget(this);
                this.debug_widget.appendTo(this.$('.pos-content'));
            }

            this.disable_rubberbanding();

        },

        changed_pending_operations: function () {
            var self = this;
            this.synch_notification.on_change_nbr_pending(self.pos.get('nbr_pending_operations').length);
        },
        // shows or hide the numpad and related controls like the paypad.
        set_numpad_visible: function(visible){
            if(visible !== this.numpad_visible){
                this.numpad_visible = visible;
                if(visible){
                    this.numpad.show();
                    this.actionpad.show();
                }else{
                    this.numpad.hide();
                    this.actionpad.hide();
                }
            }
        },
        //shows or hide the leftpane (contains the list of orderlines, the numpad, the paypad, etc.)
        set_leftpane_visible: function(visible){
            if(visible !== this.leftpane_visible){
                this.leftpane_visible = visible;
                if(visible){
                    this.$('.pos-leftpane').removeClass('oe_hidden');
                    this.$('.rightpane').css({'left':this.leftpane_width});
                }else{
                    this.$('.pos-leftpane').addClass('oe_hidden');
                    this.$('.rightpane').css({'left':'0px'});
                }
            }
        },
        close: function() {
            var self = this;
            self.loading_show();
            self.loading_message(_t('Closing ...'));

<<<<<<< HEAD
            self.pos.push_order().then(function(){
                return new instance.web.Model("ir.model.data").get_func("search_read")([['name', '=', 'action_client_pos_menu']], ['res_id']).pipe(function(res) {
                    window.location = '/web#action=' + res[0]['res_id'];
=======
            function close(){
                self.pos.push_order().then(function(){
                    return new instance.web.Model("ir.model.data").get_func("search_read")([['name', '=', 'action_client_pos_menu']], ['res_id']).pipe(function(res) {
                        window.location = '/web#action=' + res[0]['res_id'];
                    },function(err,event) {
                        event.preventDefault();
                        self.screen_selector.show_popup('error',{
                            'message': _t('Could not close the point of sale.'),
                            'comment': _t('Your internet connection is probably down.'),
                        });
                        self.close_button.renderElement();
                    });
>>>>>>> b5164698
                });
            });

        },
        destroy: function() {
            this.pos.destroy();
            instance.webclient.set_content_full_screen(false);
            this._super();
        }
    });
}<|MERGE_RESOLUTION|>--- conflicted
+++ resolved
@@ -1268,24 +1268,17 @@
             self.loading_show();
             self.loading_message(_t('Closing ...'));
 
-<<<<<<< HEAD
             self.pos.push_order().then(function(){
-                return new instance.web.Model("ir.model.data").get_func("search_read")([['name', '=', 'action_client_pos_menu']], ['res_id']).pipe(function(res) {
+                return new instance.web.Model("ir.model.data").get_func("search_read")([['name', '=', 'action_client_pos_menu']], ['res_id'])
+                .pipe(function(res) {
                     window.location = '/web#action=' + res[0]['res_id'];
-=======
-            function close(){
-                self.pos.push_order().then(function(){
-                    return new instance.web.Model("ir.model.data").get_func("search_read")([['name', '=', 'action_client_pos_menu']], ['res_id']).pipe(function(res) {
-                        window.location = '/web#action=' + res[0]['res_id'];
-                    },function(err,event) {
-                        event.preventDefault();
-                        self.screen_selector.show_popup('error',{
-                            'message': _t('Could not close the point of sale.'),
-                            'comment': _t('Your internet connection is probably down.'),
-                        });
-                        self.close_button.renderElement();
+                },function(err,event) {
+                    event.preventDefault();
+                    self.screen_selector.show_popup('error',{
+                        'message': _t('Could not close the point of sale.'),
+                        'comment': _t('Your internet connection is probably down.'),
                     });
->>>>>>> b5164698
+                    self.close_button.renderElement();
                 });
             });
 
