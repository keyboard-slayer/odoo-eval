<?xml version="1.0" encoding="UTF-8"?>
<templates id="template" xml:space="preserve">

    <t t-name="Chrome">
        <div class="pos">
            <div class="pos-topheader">
                <div class="pos-branding">
                    <img class="pos-logo" src="/point_of_sale/static/src/img/logo.png" />
                    <span class="placeholder-UsernameWidget"></span>
                </div>
                <div class="pos-rightheader">
                    <span class="placeholder-OrderSelectorWidget"></span>
                    <!-- here goes header buttons -->
                </div>
            </div>

            <div class="pos-content">

                <div class='window'>
                    <div class='subwindow'>
                        <div class='subwindow-container'>
                            <div class='subwindow-container-fix screens'>
                                <!-- here go the screens -->
                            </div>
                        </div>
                    </div>
                </div>

                <div class="placeholder-OnscreenKeyboardWidget"></div>
            </div>

            <div class='popups'>
                <!-- here go the popups -->
            </div>

            <div class="loader">
                <div class='loader-feedback oe_hidden'>
                    <h1 class='message'>Loading</h1>
                    <div class='progressbar'>
                        <div class='progress' width='50%'></div>
                    </div>
                    <div class='oe_hidden button skip'>
                        Skip
                    </div>
                </div>
            </div>

        </div>
    </t>

    <t t-name="SynchNotificationWidget">
        <div class="oe_status js_synch">
            <span class='js_msg oe_hidden'>0</span>
            <div class="js_connected oe_icon oe_green">
                <i class='fa fa-fw fa-wifi'></i>
            </div>
            <div class="js_connecting oe_icon oe_hidden">
                <i class='fa fa-fw fa-spin fa-spinner'></i>
            </div>
            <div class="js_disconnected oe_icon oe_red oe_hidden">
                <i class='fa fa-fw fa-wifi'></i>
            </div>
        </div>
    </t>

    <t t-name="ProxyStatusWidget">
        <div class="oe_status js_proxy">
            <span class='js_msg oe_orange oe_hidden'></span>
            <div class="js_connected oe_icon oe_green">
                <i class='fa fa-fw fa-sitemap'></i>
            </div>
            <div class="js_connecting oe_icon oe_hidden">
                <i class='fa fa-fw fa-spin fa-spinner'></i>
            </div>
            <div class="js_warning oe_icon oe_orange oe_hidden">
                <i class='fa fa-fw fa-sitemap'></i>
            </div>
            <div class="js_disconnected oe_icon oe_red oe_hidden">
                <i class='fa fa-fw fa-sitemap'></i>
            </div>
        </div>
    </t>

    <t t-name="HeaderButtonWidget">
        <div class="header-button">
            <t t-esc="widget.label" />
        </div>
    </t>

    <t t-name="PosCloseWarning">
        <div>There are pending operations that could not be saved into the database, are you sure you want to exit?</div>
    </t>

    <t t-name="ActionButtonWidget">
        <div class='control-button'>
            <t t-esc='widget.label' />
        </div>
    </t>

    <t t-name="ActionpadWidget">
        <div class="actionpad">
            <button class='button set-customer'>
                <i class='fa fa-user' /> Customer
            </button>
            <button class='button pay'>
                <div class='pay-circle'>
                    <i class='fa fa-chevron-right' /> 
                </div>
                Payment
            </button>
        </div>
    </t>

    <t t-name="NumpadWidget">
        <div class="numpad">
            <button class="input-button number-char">1</button>
            <button class="input-button number-char">2</button>
            <button class="input-button number-char">3</button>
            <button class="mode-button" data-mode='quantity'>Qty</button>
            <br />
            <button class="input-button number-char">4</button>
            <button class="input-button number-char">5</button>
            <button class="input-button number-char">6</button>
            <button class="mode-button" data-mode='discount'>Disc</button>
            <br />
            <button class="input-button number-char">7</button>
            <button class="input-button number-char">8</button>
            <button class="input-button number-char">9</button>
            <button class="mode-button" data-mode='price'>Price</button>
            <br />
            <button class="input-button numpad-minus" >+/-</button>
            <button class="input-button number-char">0</button>
            <button class="input-button number-char">.</button>
            <button class="input-button numpad-backspace">
                <img style="pointer-events: none;" src="/point_of_sale/static/src/img/backspace.png" width="24" height="21" />
            </button>
        </div>
    </t>

    <t t-name="CategoryButton">
        <span class='category-button js-category-switch' t-att-data-category-id="category.id" >
            <div class="category-img">
                <img t-att-src="image_url" />
            </div>
            <div class="category-name">
                <t t-esc="category.name"/>
            </div>
        </span>
    </t>

    <t t-name="CategorySimpleButton">
        <span class='category-simple-button js-category-switch' t-att-data-category-id="category.id" >
            <t t-esc="category.name"/>
        </span>
    </t>

    <t t-name="ProductCategoriesWidget">
        <div>
        <header class='rightpane-header'>
            <div class="breadcrumbs">
                <span class="breadcrumb">
                    <span class=" breadcrumb-button js-category-switch">
                        <img src="/point_of_sale/static/src/img/home.png" class="breadcrumb-homeimg" />
                    </span>
                </span>
                <t t-foreach="widget.breadcrumb" t-as="category">
                    <span class="breadcrumb">
                        <img src="/point_of_sale/static/src/img/bc-arrow-big.png" class="breadcrumb-arrow" />
                        <span class="breadcrumb-button js-category-switch" t-att-data-category-id="category.id">
                            <t t-esc="category.name"/>
                        </span>
                    </span>
                </t>
            </div>
            <div class="searchbox">
                <input placeholder="Search Products" />
                <span class="search-clear"></span>
            </div>
        </header>
        <t t-if="widget.subcategories.length > 0">
            <div class="categories">
                <div class="category-list">
                </div>
            </div>
        </t>
        </div>
    </t>

    <t t-name="ProductListWidget">
        <div class='product-list-container'>
            <div class="product-list-scroller touch-scrollable">
                <div class="product-list">
                </div>
            </div>
            <span class="placeholder-ScrollbarWidget" />
        </div>
    </t>

    <t t-name="ProductScreenWidget">
        <div class="product-screen screen">
            <div class="leftpane">
                <div class='window'>
                    <div class='subwindow'>
                        <div class='subwindow-container'>
                            <div class='subwindow-container-fix'>
                                <div class="placeholder-OrderWidget"></div>
                            </div>
                        </div>
                    </div>

                    <div class='subwindow collapsed'>
                        <div class='subwindow-container'>
                            <div class='subwindow-container-fix pads'>
                                <div class="control-buttons oe_hidden"></div>
                                <div class="placeholder-ActionpadWidget"></div>
                                <div class="placeholder-NumpadWidget"></div>
                            </div>
                        </div>
                    </div>

                </div>
            </div>
            <div class="rightpane">
                <table class="layout-table">

                    <tr class="header-row">
                        <td class="header-cell">
                            <span class="placeholder-ProductCategoriesWidget" />
                        </td>
                    </tr>

                    <tr class="content-row">
                        <td class="content-cell">
                            <div class="content-container">
                                <span class="placeholder-ProductListWidget" />
                            </div>
                        </td>
                    </tr>

                </table>
            </div>
        </div>
    </t>

    <t t-name="ScaleScreenWidget">
        <div class="scale-screen screen">
            <div class="screen-content">
                <div class="top-content">
                    <span class='button back'>
                        <i class='fa fa-angle-double-left'></i>
                        Back
                    </span>
                    <h1 class='product-name'><t t-esc="widget.get_product_name()" /></h1>
                </div>
                <div class="centered-content">
                    <div class='weight js-weight'>
                        <t t-esc="widget.get_product_weight_string()" />
                    </div>
                    <div class='product-price'>
                        <t t-esc="widget.format_currency(widget.get_product_price()) + '/Kg'" />
                    </div>
                    <div class='computed-price'>
                        123.14 €
                    </div>
                    <div class='buy-product'>
                        Order
                        <i class='fa fa-angle-double-right'></i>
                    </div>
                </div>
            </div>
        </div>
    </t>

    <t t-name="ClientLine">
        <tr class='client-line' t-att-data-id='partner.id'>
            <td><t t-esc='partner.name' /></td>
            <td><t t-esc='partner.address' /></td>
            <td><t t-esc='partner.phone or partner.mobile or ""' /></td>
        </tr>
    </t>

    <t t-name="ClientDetailsEdit">
        <section class='client-details edit'>
            <div class='client-picture'>
                <t t-if='!partner.id'>
                    <i class='fa fa-camera'></i>
                </t>
                <t t-if='partner.id'>
                    <img t-att-src='widget.partner_icon_url(partner.id)' />
                </t>
                <input type='file' class='image-uploader'></input>   
            </div>
            <input class='detail client-name' name='name' t-att-value='partner.name' placeholder='Name'></input>
            <div class='edit-buttons'>
                <div class='button undo'><i class='fa fa-undo' /></div>
                <div class='button save'><i class='fa fa-floppy-o' /></div>
            </div>
            <div class='client-details-box clearfix'>
                <div class='client-details-left'>
                    <div class='client-detail'>
                        <span class='label'>Street</span>
                        <input class='detail client-address-street' name='street'       t-att-value='partner.street' placeholder='Street'></input>
                    </div>
                    <div class='client-detail'>
                        <span class='label'>City</span>
                        <input class='detail client-address-city'   name='city'         t-att-value='partner.city' placeholder='City'></input>
                    </div>
                    <div class='client-detail'>
                        <span class='label'>Postcode</span>
                        <input class='detail client-address-zip'    name='zip'          t-att-value='partner.zip' placeholder='ZIP'></input>
                    </div>
                    <div class='client-detail'>
                        <span class='label'>Country</span>
                        <select class='detail client-address-country' name='country_id'>
                            <option value=''>None</option>
                            <t t-foreach='widget.pos.countries' t-as='country'>
                                <option t-att-value='country.id' t-att-selected="partner.country_id ? ((country.id === partner.country_id[0]) ? true : undefined) : undefined"> 
                                    <t t-esc='country.name'/>
                                </option>
                            </t>
                        </select>
                    </div>
                </div>
                <div class='client-details-right'>
                    <div class='client-detail'>
                        <span class='label'>Email</span>
                        <input class='detail client-email'  name='email'    type='email'    t-att-value='partner.email || ""'></input>
                    </div>
                    <div class='client-detail'>
                        <span class='label'>Phone</span>
                        <input class='detail client-phone'  name='phone'    type='tel'      t-att-value='partner.phone || ""'></input>
                    </div>
                    <div class='client-detail'>
                        <span class='label'>Barcode</span>
                        <input class='detail barcode'       name='barcode'    t-att-value='partner.barcode || ""'></input>
                    </div>
                    <div class='client-detail'>
                        <span class='label'>Tax ID</span>
                        <input class='detail vat'           name='vat'     t-att-value='partner.vat || ""'></input>
                    </div>
                </div>
            </div>
        </section>
    </t>
    <t t-name="ClientDetails">
        <section class='client-details'>
            <div class='client-picture'>
                <img t-att-src='widget.partner_icon_url(partner.id)' />
            </div>
            <div class='client-name'><t t-esc='partner.name' /></div>
            <div class='edit-buttons'>
                <div class='button edit'><i class='fa fa-pencil-square' /></div>
            </div>
            <div class='client-details-box clearfix'>
                <div class='client-details-left'>
                    <div class='client-detail'>
                        <span class='label'>Address</span>
                        <span class='detail client-address'><t t-esc='partner.address' /></span>
                    </div>
                    <div class='client-detail'>
                        <span class='label'>Email</span>
                        <span class='detail client-email'><t t-esc='partner.email' /></span>
                    </div>
                    <div class='client-detail'>
                        <span class='label'>Phone</span>
                        <t t-if='partner.phone'>
                            <span class='detail client-phone'><t t-esc='partner.phone' /></span>
                        </t>
                        <t t-if='!partner.phone'>
                            <span class='detail client-phone empty'>N/A</span>
                        </t>
                    </div>
                </div>
                <div class='client-details-right'>
                    <div class='client-detail'>
                        <span class='label'>Barcode</span>
                        <t t-if='partner.barcode'>
                            <span class='detail client-id'><t t-esc='partner.barcode'/></span>
                        </t>
                        <t t-if='!partner.barcode'>
                            <span class='detail client-id empty'>N/A</span>
                        </t>
                    </div>
                    <div class='client-detail'>
                        <span class='label'>Tax ID</span>
                        <t t-if='partner.vat'>
                            <span class='detail vat'><t t-esc='partner.vat'/></span>
                        </t>
                        <t t-if='!partner.vat'>
                            <span class='detail vat empty'>N/A</span>
                        </t>
                    </div>
                </div>
            </div>
        </section>
    </t>

    <t t-name="ClientListScreenWidget">
        <div class="clientlist-screen screen">
            <div class="screen-content">
                <section class="top-content">
                    <span class='button back'>
                        <i class='fa fa-angle-double-left'></i>
                        Cancel
                    </span>
                    <span class='searchbox'>
                        <input placeholder='Search Customers' />
                        <span class='search-clear'></span>
                    </span>
                    <span class='searchbox'></span>
                    <span class='button new-customer'>
                        <i class='fa fa-user'></i>
                        <i class='fa fa-plus'></i>
                    </span>
                    <span class='button next oe_hidden highlight'>
                        Select Customer
                        <i class='fa fa-angle-double-right'></i>
                    </span>
                </section>
                <section class="full-content">
                    <div class='window'>
                        <section class='subwindow collapsed'>
                            <div class='subwindow-container'>
                                <div class='subwindow-container-fix client-details-contents'>
                                </div>
                            </div>
                        </section>
                        <section class='subwindow'>
                            <div class='subwindow-container'>
                                <div class='subwindow-container-fix touch-scrollable scrollable-y'>
                                    <table class='client-list'>
                                        <thead>
                                            <tr>
                                                <th>Name</th>
                                                <th>Address</th>
                                                <th>Phone</th>
                                            </tr>
                                        </thead>
                                        <tbody class='client-list-contents'>
                                        </tbody>
                                    </table>
                                </div>
                            </div>
                        </section>
                    </div>
                </section>
            </div>
        </div>
    </t>

    <t t-name="PaymentScreen-Paymentlines">
        <t t-if="!paymentlines.length">
            <div class='paymentlines-empty'>
                <div class='total'>
                    <t t-esc="widget.format_currency(order.get_total_with_tax())"/>
                </div>
                <div class='message'>
                    Please select a payment method. 
                </div>
            </div>
        </t>

        <t t-if="paymentlines.length">
            <table class='paymentlines'>
                <colgroup>
                    <col class='due' />
                    <col class='tendered' />
                    <col class='change' />
                    <col class='method' />
                    <col class='controls' />
                </colgroup>
                <thead>
                    <tr class='label'>
                        <th>Due</th>
                        <th>Tendered</th>
                        <th>Change</th>
                        <th>Method</th>
                        <th></th>
                    </tr>
                </thead>
                <tbody>
                    <t t-foreach='paymentlines' t-as='line'>
                        <t t-if='line.selected'>
                            <tr class='paymentline selected'>
                                <td class='col-due'> <t t-esc='widget.format_currency_no_symbol(order.get_due(line))' /> </td>
                                <td class='col-tendered edit'> 
                                    <t t-esc='widget.inputbuffer' />
                                    <!-- <t t-esc='line.get_amount()' /> -->
                                </td>
                                <t t-if='order.get_change(line)'>
                                    <td class='col-change highlight' > 
                                        <t t-esc='widget.format_currency_no_symbol(order.get_change(line))' />
                                    </td>
                                </t>
                                <t t-if='!order.get_change(line)'>
                                    <td class='col-change' ></td>
                                </t>
                                    
                                <td class='col-name' > <t t-esc='line.name' /> </td>
                                <td class='delete-button' t-att-data-cid='line.cid'> <i class='fa fa-times-circle' /> </td>
                            </tr>
                        </t>
                        <t t-if='!line.selected'>
                            <tr class='paymentline' t-att-data-cid='line.cid'>
                                <td class='col-due'> <t t-esc='widget.format_currency_no_symbol(order.get_due(line))' /> </td>
                                <td class='col-tendered'> <t t-esc='widget.format_currency_no_symbol(line.get_amount())' /> </td>
                                <td class='col-change'> 
                                    <t t-if='order.get_change(line)'>
                                        <t t-esc='widget.format_currency_no_symbol(order.get_change(line))' />
                                     </t>
                                </td>
                                <td class='col-name'> <t t-esc='line.name' /> </td>
                                <td class='delete-button' t-att-data-cid='line.cid'> <i class='fa fa-times-circle' /> </td>
                            </tr>
                        </t>
                    </t>
                    <t t-if='extradue'>
                        <tr class='paymentline extra' t-att-data-cid='0'>
                            <td class='col-due'> <t t-esc='widget.format_currency_no_symbol(extradue)' /> </td>
                        </tr>
                    </t>
                </tbody>
            </table>
        </t>

    </t>

    <t t-name="PaymentScreen-Numpad">
        <div class="numpad">
            <button class="input-button number-char" data-action='1'>1</button>
            <button class="input-button number-char" data-action='2'>2</button>
            <button class="input-button number-char" data-action='3'>3</button>
            <button class="mode-button" data-action='+10'>+10</button>
            <br />
            <button class="input-button number-char" data-action='4'>4</button>
            <button class="input-button number-char" data-action='5'>5</button>
            <button class="input-button number-char" data-action='6'>6</button>
            <button class="mode-button" data-action='+20'>+20</button>
            <br />
            <button class="input-button number-char" data-action='7'>7</button>
            <button class="input-button number-char" data-action='8'>8</button>
            <button class="input-button number-char" data-action='9'>9</button>
            <button class="mode-button" data-action='+50'>+50</button>
            <br />
            <button class="input-button numpad-char" data-action='CLEAR' >C</button>
            <button class="input-button number-char" data-action='0'>0</button>
            <button class="input-button number-char" data-action='.'>.</button>
            <button class="input-button numpad-backspace" data-action='BACKSPACE' >
                <img src="/point_of_sale/static/src/img/backspace.png" width="24" height="21" />
            </button>
        </div>
    </t>

    <t t-name="PaymentScreen-Paymentmethods">
        <div class='paymentmethods'>
            <t t-foreach="widget.pos.cashregisters" t-as="cashregister">
                <div class="button paymentmethod" t-att-data-id="cashregister.journal_id[0]">
                    <t t-esc="cashregister.journal_id[1]" />
                </div>
            </t>
        </div>

    </t>

    <t t-name="PaymentScreenWidget">
        <div class='payment-screen screen'>
            <div class='screen-content'>
                <div class='top-content'>
                    <span class='button back'>
                        <i class='fa fa-angle-double-left'></i>
                        Back
                    </span>
                    <h1>Payment</h1>
                    <span class='button next'>
                        Validate
                        <i class='fa fa-angle-double-right'></i>
                    </span>
                </div>
                <div class='left-content pc40 touch-scrollable scrollable-y'>

                    <div class='paymentmethods-container'>
                    </div>

                </div>
                <div class='right-content pc60 touch-scrollable scrollable-y'>

                    <section class='paymentlines-container'>
                    </section>

                    <section class='payment-numpad'>
                    </section>

                    <div class='payment-buttons'>
                        <div class='button js_set_customer'>
                            <i class='fa fa-user' />Customer
                        </div>
                        <t t-if='widget.pos.config.iface_invoicing'>
                            <t t-if='widget.pos.get_order()'>
                                <div t-attf-class='button js_invoice #{ widget.pos.get_order().is_to_invoice() ? "highlight" : ""} '>
                                    <i class='fa fa-file-text-o' /> Invoice
                                </div>
                            </t>
                        </t>
                        <t t-if='widget.pos.config.tip_product_id'>
                            <div class='button js_tip'>
                                <i class='fa fa-heart' /> Tip 
                            </div>
                        </t>
                        <t t-if='widget.pos.config.iface_cashdrawer'>
                            <div class='button js_cashdrawer'>
                                <i class='fa fa-archive' /> Open Cashbox
                            </div>
                        </t>
                     </div>
                 </div>
             </div>
         </div>
     </t>
        
    <t t-name="ReceiptScreenWidget">
        <div class='receipt-screen screen'>
            <div class='screen-content'>
                <div class='top-content'>
                    <h1>Change: <span class='change-value'>0.00</span></h1>
                    <span class='button next'>
                        Next Order
                        <i class='fa fa-angle-double-right'></i>
                    </span>
                </div>
                <div class="centered-content">
                    <div class="button print">
                        <i class='fa fa-print'></i> Print Receipt
                    </div>
                    <div class="pos-receipt-container">
                    </div>
                </div>
            </div>
        </div>
    </t>

    <t t-name="XmlReceipt">
        <receipt align='center' width='40' value-thousands-separator='' >
            <t t-if='receipt.company.logo'>
                <img t-att-src='receipt.company.logo' />
                <br/>
            </t>
            <t t-if='!receipt.company.logo'>
                <h1><t t-esc='receipt.company.name' /></h1>
                <br/>
            </t>
            <div font='b'>
                <t t-if='receipt.shop.name'>
                    <div><t t-esc='receipt.shop.name' /></div>
                </t>
                <t t-if='receipt.company.contact_address'>
                    <div><t t-esc='receipt.company.contact_address' /></div>
                </t>
                <t t-if='receipt.company.phone'>
                    <div>Tel:<t t-esc='receipt.company.phone' /></div>
                </t>
                <t t-if='receipt.company.vat'>
                    <div>VAT:<t t-esc='receipt.company.vat' /></div>
                </t>
                <t t-if='receipt.company.email'>
                    <div><t t-esc='receipt.company.email' /></div>
                </t>
                <t t-if='receipt.company.website'>
                    <div><t t-esc='receipt.company.website' /></div>
                </t>
                <t t-if='receipt.header_xml'>
                    <t t-raw='receipt.header_xml' />
                </t>
                <t t-if='!receipt.header_xml and receipt.header'>
                    <div><t t-esc='receipt.header' /></div>
                </t>
                <t t-if='receipt.cashier'>
                    <div class='cashier'>
                        <div>--------------------------------</div>
                        <div>Served by <t t-esc='receipt.cashier' /></div>
                    </div>
                </t>
                <t t-if='!receipt.customer_count'>
                    <div>Guests: <t t-esc='receipt.customer_count' /></div>
                </t>
            </div>
            <br /><br />

            <!-- Orderlines -->

            <div class='orderlines' line-ratio='0.6'>
                <t t-foreach='receipt.orderlines' t-as='line'>
                    <t t-set='simple' t-value='line.discount === 0 and line.unit_name === "Unit(s)" and line.quantity === 1' />
                    <t t-if='simple'>
                        <line>
                            <left><t t-esc='line.product_name' /></left>
                            <right><value><t t-esc='line.price_display' /></value></right>
                        </line>
                    </t>
                    <t t-if='!simple'>
                        <line><left><t t-esc='line.product_name' /></left></line>
                        <t t-if='line.discount !== 0'>
                            <line indent='1'><left>Discount: <t t-esc='line.discount' />%</left></line>
                        </t>
                        <line indent='1'>
                            <left>
                                <value value-decimals='3' value-autoint='on'>
                                    <t t-esc='line.quantity' />
                                </value>
                                <t t-if='line.unit_name !== "Unit(s)"'>
                                    <t t-esc='line.unit_name' /> 
                                </t>
                                x 
                                <value value-decimals='2'>
                                    <t t-esc='line.price' />
                                </value>
                            </left>
                            <right>
                                <value><t t-esc='line.price_display' /></value>
                            </right>
                        </line>
                    </t>
                </t>
            </div>

            <!-- Subtotal -->

            <t t-set='taxincluded' t-value='Math.abs(receipt.subtotal - receipt.total_with_tax) &lt;= 0.000001' />
            <t t-if='!taxincluded'>
                <line><right>--------</right></line>
                <line><left>Subtotal</left><right> <value><t t-esc="receipt.subtotal" /></value></right></line>
                <t t-foreach='receipt.tax_details' t-as='tax'>
                    <line>
                        <left><t t-esc='tax.name' /></left>
                        <right><value><t t-esc='tax.amount' /></value></right>
                    </line>
                </t>
            </t>

            <!-- Total -->

            <line><right>--------</right></line>
            <line class='total' size='double-height'>
                <left><pre>        TOTAL</pre></left>
                <right><value><t t-esc='receipt.total_with_tax' /></value></right>
            </line>
            <br/><br/>

            <!-- Payment Lines -->

            <t t-foreach='receipt.paymentlines' t-as='line'>
                <line>
                    <left><t t-esc='line.journal' /></left>
                    <right><value><t t-esc='line.amount'/></value></right>
                </line>
            </t>
            <br/> 

            <line size='double-height'>
                <left><pre>        CHANGE</pre></left>
                <right><value><t t-esc='receipt.change' /></value></right>
            </line>
            <br/>
            
            <!-- Extra Payment Info -->

            <t t-if='receipt.total_discount'>
                <line>
                    <left>Discounts</left>
                    <right><value><t t-esc='receipt.total_discount'/></value></right>
                </line>
            </t>
            <t t-if='taxincluded'>
                <t t-foreach='receipt.tax_details' t-as='tax'>
                    <line>
                        <left><t t-esc='tax.name' /></left>
                        <right><value><t t-esc='tax.amount' /></value></right>
                    </line>
                </t>
                <line>
                    <left>Total Taxes</left>
                    <right><value><t t-esc='receipt.total_tax'/></value></right>
                </line>
            </t>

            <div class='before-footer' />

            <!-- Footer -->
            <t t-if='receipt.footer_xml'>
                <t t-raw='receipt.footer_xml' />
            </t>

            <t t-if='!receipt.footer_xml and receipt.footer'>
                <br/>
                <t t-esc='receipt.footer' />
                <br/>
                <br/>
            </t>

            <div class='after-footer' />

            <br/>
            <div font='b'>
                <div><t t-esc='receipt.name' /></div>
                <div><t t-esc='receipt.date.localestring' /></div>
            </div>

        </receipt>
    </t>

    <t t-name="ErrorPopupWidget">
        <div class="modal-dialog">
            <div class="popup popup-error">
                <p class="title"><t t-esc=" widget.options.title || 'Error' " /></p>
                <p class="body"><t t-esc=" widget.options.body || '' "/></p>
                <div class="footer">
                    <div class="button cancel">
                        Ok
                    </div>
                </div>
            </div>
        </div>
    </t>

    <t t-name="ErrorTracebackPopupWidget">
        <div class="modal-dialog">
            <div class="popup popup-error">
                <p class="title"><t t-esc=" widget.options.title || 'Error' " /></p>
                <p class="body traceback"><t t-esc=" widget.options.body || '' "/></p>
                <div class="footer">
                    <div class="button cancel">
                        Ok
                    </div>
                </div>
            </div>
        </div>
    </t>

    <t t-name="ErrorTracebackPopupWidget">
        <div class="modal-dialog">
            <div class="popup popup-error">
                <p class="title"><t t-esc=" widget.options.title || 'Error' " /></p>
                <p class="body traceback"><t t-esc=" widget.options.body || '' "/></p>
                <div class="footer">
                    <div class="button cancel">
                        Ok
                    </div>
                </div>
            </div>
        </div>
    </t>

    <t t-name="ErrorBarcodePopupWidget">
        <div class="modal-dialog">
            <div class="popup popup-barcode">
                <p class="title">Unknown Barcode
                    <br />
                    <span class='barcode'><t t-esc="widget.options.barcode" /></span>
                </p>
                <p class="body">
                    The Point of Sale could not find any product, client, employee
                    or action associated with the scanned barcode.
                </p>
                <div class="footer">
                    <div class="button cancel">
                        Ok
                    </div>
                </div>
            </div>
        </div>
    </t>

    <t t-name="ConfirmPopupWidget">
        <div class="modal-dialog">
            <div class="popup popup-confirm">
                <p class="title"><t t-esc=" widget.options.title || 'Confirm ?' " /></p>
                <p class="body"><t t-esc="  widget.options.body || '' "/></p>
                <div class="footer">
                    <div class="button confirm">
                        Confirm 
                    </div>
                    <div class="button cancel">
                        Cancel 
                    </div>
                </div>
            </div>
        </div>
    </t>

    <t t-name="TextInputPopupWidget">
        <div class="modal-dialog">
            <div class="popup popup-textinput">
                <p class="title"><t t-esc=" widget.options.title || '' " /></p>
                <input type='text' t-att-value="widget.options.value || ''"></input>
                <div class="footer">
                    <div class="button confirm">
                        Ok 
                    </div>
                    <div class="button cancel">
                        Cancel 
                    </div>
                </div>
            </div>
        </div>
    </t>

    <t t-name="TextAreaPopupWidget">
        <div class="modal-dialog">
            <div class="popup popup-textinput">
                <p class="title"><t t-esc=" widget.options.title || '' " /></p>
                <textarea rows="10" cols="40"><t t-esc="widget.options.value" /></textarea>
                <div class="footer">
                    <div class="button confirm">
                        Ok 
                    </div>
                    <div class="button cancel">
                        Cancel 
                    </div>
                </div>
            </div>
        </div>
    </t>

    <t t-name="UnsentOrdersPopupWidget">
        <div class="modal-dialog">
            <div class="popup popup-unsent-orders">
                <p class="title">Unsent Orders</p>
                <t t-if='widget.pos.db.get_orders().length === 0'>
                    <p class='body'>
                        There are no unsent orders
                    </p>
                </t>
                <t t-if='widget.pos.db.get_orders().length > 0'>
                    <p class='body traceback'>
                        <t t-esc='JSON.stringify(widget.pos.db.get_orders(),null,2)' />
                    </p>
                </t>
                <div class="footer">
                    <div class="button confirm">
                        Ok
                    </div>
                </div>
            </div>
        </div>
    </t>

    <t t-name="UnpaidOrdersPopupWidget">
        <div class="modal-dialog">
            <div class="popup popup-unpaid-orders">
                <p class="title">Unpaid Orders</p>
                <t t-if='widget.pos.db.get_unpaid_orders().length === 0'>
                    <p class='body'>
                        There are no unpaid orders
                    </p>
                </t>
                <t t-if='widget.pos.db.get_unpaid_orders().length > 0'>
                    <p class='body traceback'>
                        <t t-esc='JSON.stringify(widget.pos.db.get_unpaid_orders(),null,2)' />
                    </p>
                </t>
                <div class="footer">
                    <div class="button confirm">
                        Ok
                    </div>
                </div>
            </div>
        </div>
    </t>

    <t t-name="SelectionPopupWidget">
        <div class="modal-dialog">
            <div class="popup popup-selection">
                <p class="title"><t t-esc=" widget.options.title || 'Select' " /></p>
                <div class='selection scrollable-y touch-scrollable'>
                    <t t-foreach="widget.list || []" t-as="item">
                        <div class='selection-item' t-att-data-item-index='item_index'>
                            <t t-esc='item.label'/>
                        </div>
                    </t>
                </div>
                <div class="footer">
                    <div class="button cancel">
                        Cancel 
                    </div>
                </div>
            </div>
        </div>
    </t>

    <t t-name="NumberPopupWidget">
        <div class="modal-dialog">
            <div class="popup popup-number">
                <p class="title"><t t-esc=" widget.options.title || '' " /></p>
                <div class='popup-input value active'>
                    <t t-esc='widget.inputbuffer' />
                </div>
                <div class='popup-numpad'>
                    <button class="input-button number-char" data-action='1'>1</button>
                    <button class="input-button number-char" data-action='2'>2</button>
                    <button class="input-button number-char" data-action='3'>3</button>
                    <t t-if="widget.options.cheap">
                        <button class="mode-button add" data-action='+1'>+1</button>
                    </t><t t-if="!widget.options.cheap">
                        <button class="mode-button add" data-action='+10'>+10</button>
                    </t>
                    <br />
                    <button class="input-button number-char" data-action='4'>4</button>
                    <button class="input-button number-char" data-action='5'>5</button>
                    <button class="input-button number-char" data-action='6'>6</button>
                    <t t-if="widget.options.cheap">
                        <button class="mode-button add" data-action='+2'>+2</button>
                    </t><t t-if="!widget.options.cheap">
                        <button class="mode-button add" data-action='+20'>+20</button>
                    </t>
                    <br />
                    <button class="input-button number-char" data-action='7'>7</button>
                    <button class="input-button number-char" data-action='8'>8</button>
                    <button class="input-button number-char" data-action='9'>9</button>
                    <t t-if="widget.options.cheap">
                        <button class="mode-button add" data-action='+5'>+5</button>
                    </t><t t-if="!widget.options.cheap">
                        <button class="mode-button add" data-action='+50'>+50</button>
                    </t>
                    <br />
                    <button class="input-button numpad-char" data-action='CLEAR' >C</button>
                    <button class="input-button number-char" data-action='0'>0</button>
                    <button class="input-button number-char dot" data-action='.'>.</button>
                    <button class="input-button numpad-backspace" data-action='BACKSPACE' >
                        <img style="pointer-events: none;" src="/point_of_sale/static/src/img/backspace.png" width="24" height="21" />
                    </button>
                    <br />
                </div>
                <div class="footer">
                    <div class="button cancel">
                        Cancel 
                    </div>
                    <div class="button confirm">
                        Ok
                    </div>
                </div>
            </div>
        </div>
    </t>

    <t t-name="Product">
        <span class='product' t-att-data-product-id="product.id">
            <div class="product-img">
                <img t-att-src='image_url' /> 
                <t t-if="!product.to_weight">
                    <span class="price-tag">
                        <t t-esc="widget.format_currency(product.price,'Product Price')"/>
                    </span>
                </t>
                <t t-if="product.to_weight">
                    <span class="price-tag">
                        <t t-esc="widget.format_currency(product.price,'Product Price')+'/Kg'"/>
                    </span>
                </t>
            </div>
            <div class="product-name">
                <t t-esc="product.display_name"/>
            </div>
        </span>
    </t>

    <t t-name="Orderline">
        <li t-attf-class="orderline #{ line.selected ? 'selected' : '' }">
            <span class="product-name">
                <t t-esc="line.get_product().display_name"/>
            </span>
            <span class="price">
                <t t-esc="widget.format_currency(line.get_display_price())"/>
            </span>
            <ul class="info-list">
                <t t-if="line.get_quantity_str() !== '1' || line.selected ">
                    <li class="info">
                        <em>
                            <t t-esc="line.get_quantity_str()" />
                        </em>
                        <t t-esc="line.get_unit().name" />
                        at
                        <t t-esc="widget.format_currency(line.get_unit_display_price(),'Product Price')" />
                        /
                        <t t-esc="line.get_unit().name" />
                    </li>
                </t>
                <t t-if="line.get_discount_str() !== '0'">
                    <li class="info">
                        With a 
                        <em>
                            <t t-esc="line.get_discount_str()" />%
                        </em>
                        discount
                    </li>
                </t>
            </ul>
        </li>
    </t>

    <t t-name="OrderWidget">
        <div class="order-container">
            <div class="order-scroller touch-scrollable">
                <div class="order">
                    <t t-if="orderlines.length === 0" >
                        <div class='order-empty'>
                            <i class='fa fa-shopping-cart' />
                            <h1>Your shopping cart is empty</h1>
                        </div>
                    </t>
                    <t t-if="orderlines.length > 0">
                        <ul class="orderlines"></ul>
                        <div class="summary clearfix">
                            <div class="line">
                                <div class='entry total'>
                                    <span class="label">Total: </span> <span class="value">0.00 €</span>
                                    <div class='subentry'>Taxes: <span class="value">0.00€</span></div>
                                </div>
                            </div>
                        </div>
                    </t>
                </div>
            </div>
        </div>
    </t>



    <t t-name="DebugWidget">
        <div class="debug-widget oe_hidden">
            <h1>Debug Window</h1>
            <div class="toggle"><i class='fa fa-times' /></div>
            <div class="content">
                <p class="category">Electronic Scale</p>
                <ul>
                    <li><input type="text" class="weight"></input></li>
                    <li class="button set_weight">Set Weight</li>
                    <li class="button reset_weight">Reset</li>
                </ul>

                <p class="category">Barcode Scanner</p>
                <ul>
                    <li><input type="text" class="ean"></input></li>
                    <li class="button barcode">Scan</li>
                    <li class="button custom_ean">Scan EAN-13</li>
                </ul>

                <p class="category">Unsent Orders</p>
                <ul>
                    <li class="button show_orders">Show All Unsent Orders</li>
                    <li class="button delete_orders">Delete All Unsent Orders</li>
                </ul>
                <p class="category">Unpaid Orders</p>
                <ul>
                    <li class="button show_unpaid_orders">Show All Unpaid Orders</li>
                    <li class="button delete_unpaid_orders">Delete All Unpaid Orders</li>
                </ul>

                <p class="category">Hardware Status</p>
                <ul>
                    <li class="status weighting">Weighting</li>
                </ul>
                <p class="category">Hardware Events</p>
                <ul>
                    <li class="event open_cashbox">Open Cashbox</li>
                    <li class="event print_receipt">Print Receipt</li>
                    <li class="event scale_read">Read Weighting Scale</li>
                </ul>
            </div>
        </div>
    </t>


    <t t-name="Paymentline">
        <div t-attf-class="paymentline #{line.selected ? 'selected' : ''}">
            <div class='paymentline-name'>
                <t t-esc="line.name"/>
            </div>
            <input class='paymentline-input'
                t-att-type="widget.decimal_point === '.' ? 'number' : 'text'"
                t-attf-pattern="[0-9]+([\\#{widget.decimal_point || '.' }][0-9]+)?"
                step="0.01" t-att-value="line.get_amount_str()" />
            <span  class='paymentline-delete'>
                <img src="/point_of_sale/static/src/img/search_reset.gif" />
            </span>
        </div>
    </t>

    <t t-name="PaymentlineOld">
        <tr t-attf-class="paymentline #{line.selected ? 'selected' : ''}">
            <td class="paymentline-type">
                <t t-esc="line.name"/>
            </td>
            <td class="paymentline-amount pos-right-align">
                <input type="number" step="0.01" t-att-value="line.get_amount_str()" />
                <span class='delete-payment-line'><img src="/point_of_sale/static/src/img/search_reset.gif" /></span>
            </td>
        </tr>
    </t>

<<<<<<< HEAD
    <t t-name="OrderSelectorWidget">
        <div class="order-selector">
            <span class="orders touch-scrollable">

                <t t-foreach="widget.pos.get_order_list()" t-as="order">
                    <t t-if='order === widget.pos.get_order()'>
                        <span class="order-button select-order selected" t-att-data-uid="order.uid">
                            <span class='order-sequence'>
                                <t t-esc='order.sequence_number' />
                            </span>
                            <t t-if="order.get_client()">
                                <i class='fa fa-user'/>
                            </t>
                            <t t-esc="(order.get_client() ? order.get_client_name()+' : ':'') + moment(order.creation_date).format('hh:mm')"/>
                        </span>
                    </t>
                    <t t-if='order !== widget.pos.get_order()'>
                        <span class="order-button select-order" t-att-data-uid="order.uid">
                            <span class='order-sequence'>
                                <t t-esc='order.sequence_number' />
                            </span>
                        </span>
                    </t>
                </t>
            
            </span>
            <span class="order-button square neworder-button">
                <i class='fa fa-plus' />
            </span>
            <span class="order-button square deleteorder-button">
                <i class='fa fa-minus' />
            </span>
        </div>
=======
    <t t-name="PaypadButtonWidget">
        <button class="paypad-button" t-att-cash-register-id="widget.cashregister.id">
            <t t-esc="widget.cashregister.journal.name"/>
        </button>
    </t>

    <t t-name="OrderButtonWidget">
        <span class="order-button select-order">
            <t t-if='widget.selected'>
                <span class='order-sequence'>
                    <t t-esc='widget.order.sequence_number' />
                </span>
                <t t-if="widget.order.get_client()">
                    <i class='fa fa-user'/>
                    <t t-esc="widget.order.get_client_name()"/>
                </t>
                <t t-if="!widget.order.get_client()">Unknown Customer</t>:
                <t t-esc="widget.order.get('creationDate').toString('t')"/>
            </t>
            <t t-if='!widget.selected'>
                <span class='order-sequence'>
                    <t t-esc='widget.order.sequence_number' />
                </span>
            </t>
        </span>
>>>>>>> 030b1578
    </t>

    <t t-name="UsernameWidget">
        <span class="username">
            <t t-esc="widget.get_name()" />
        </span>
    </t>

    <t t-name="PosTicket">
        <div class="pos-sale-ticket">
            
            <div class="pos-center-align"><t t-esc="moment().format('L LT')"/> <t t-esc="order.name"/></div>
            <br />
            <t t-esc="widget.pos.company.name"/><br />
            Phone: <t t-esc="widget.pos.company.phone || ''"/><br />
            User: <t t-esc="widget.pos.cashier ? widget.pos.cashier.name : widget.pos.user.name"/><br />
            Shop: <t t-esc="widget.pos.shop.name"/><br />
            <br />
            <t t-if="receipt.header">
                <div style='text-align:center'>
                    <t t-esc="receipt.header" />
                </div>
                <br />
            </t>
            <table class='receipt-orderlines'>
                <colgroup>
                    <col width='50%' />
                    <col width='25%' />
                    <col width='25%' />
                </colgroup>
                <tr t-foreach="orderlines" t-as="orderline">
                    <td>
                        <t t-esc="orderline.get_product().display_name"/>
                         <t t-if="orderline.get_discount() > 0">
                            <div class="pos-disc-font">
                                With a <t t-esc="orderline.get_discount()"/>% discount
                            </div>
                        </t>
                    </td>
                    <td class="pos-right-align">
                        <t t-esc="orderline.get_quantity_str_with_unit()"/>
                    </td>
                    <td class="pos-right-align">
                        <t t-esc="widget.format_currency(orderline.get_display_price())"/>
                    </td>
                </tr>
            </table>
            <br />
            <table class='receipt-total'>
                <tr>
                    <td>Subtotal:</td>
                    <td class="pos-right-align">
                        <t t-esc="widget.format_currency(order.get_subtotal())"/>
                    </td>
                </tr>
                <t t-foreach="order.get_tax_details()" t-as="taxdetail">
                    <tr>
                        <td><t t-esc="taxdetail.name" /></td>
                        <td class="pos-right-align">
                            <t t-esc="widget.format_currency(taxdetail.amount)" />
                        </td>
                    </tr>
                </t>
                <tr>
                    <td>Discount:</td>
                    <td class="pos-right-align">
                        <t t-esc="widget.format_currency(order.get_total_discount())"/>
                    </td>
                </tr>
                <tr class="emph">
                    <td>Total:</td>
                    <td class="pos-right-align">
                        <t t-esc="widget.format_currency(order.get_total_with_tax())"/>
                    </td>
                </tr>
            </table>
            <br />
            <table class='receipt-paymentlines'>
                <tr t-foreach="paymentlines" t-as="line">
                    <td>
                        <t t-esc="line.name"/>
                    </td>
                    <td class="pos-right-align">
                        <t t-esc="widget.format_currency(line.get_amount())"/>
                    </td>
                </tr>
            </table>
            <br />
            <table class='receipt-change'>
                <tr><td>Change:</td><td class="pos-right-align">
                    <t t-esc="widget.format_currency(order.get_change())"/>
                    </td></tr>
            </table>
            <t t-if="receipt.footer">
                <br />
                <div style='text-align:center'>
                    <t t-esc="receipt.footer" />
                </div>
            </t>
        </div>
    </t>

    <!-- Onscreen Keyboard : 
         http://net.tutsplus.com/tutorials/javascript-ajax/creating-a-keyboard-with-css-and-jquery/ -->
    <t t-name="OnscreenKeyboardFull">
        <div class="keyboard_frame">
            <ul class="keyboard full_keyboard">
                <li class="symbol"><span class="off">`</span><span class="on">~</span></li>
                <li class="symbol"><span class="off">1</span><span class="on">!</span></li>
                <li class="symbol"><span class="off">2</span><span class="on">@</span></li>
                <li class="symbol"><span class="off">3</span><span class="on">#</span></li>
                <li class="symbol"><span class="off">4</span><span class="on">$</span></li>
                <li class="symbol"><span class="off">5</span><span class="on">%</span></li>
                <li class="symbol"><span class="off">6</span><span class="on">^</span></li>
                <li class="symbol"><span class="off">7</span><span class="on">&amp;</span></li>
                <li class="symbol"><span class="off">8</span><span class="on">*</span></li>
                <li class="symbol"><span class="off">9</span><span class="on">(</span></li>
                <li class="symbol"><span class="off">0</span><span class="on">)</span></li>
                <li class="symbol"><span class="off">-</span><span class="on">_</span></li>
                <li class="symbol"><span class="off">=</span><span class="on">+</span></li>
                <li class="delete lastitem">delete</li>
                <li class="tab firstitem">tab</li>
                <li class="letter">q</li>
                <li class="letter">w</li>
                <li class="letter">e</li>
                <li class="letter">r</li>
                <li class="letter">t</li>
                <li class="letter">y</li>
                <li class="letter">u</li>
                <li class="letter">i</li>
                <li class="letter">o</li>
                <li class="letter">p</li>
                <li class="symbol"><span class="off">[</span><span class="on">{</span></li>
                <li class="symbol"><span class="off">]</span><span class="on">}</span></li>
                <li class="symbol lastitem"><span class="off">\</span><span class="on">|</span></li>
                <li class="capslock firstitem">caps lock</li>
                <li class="letter">a</li>
                <li class="letter">s</li>
                <li class="letter">d</li>
                <li class="letter">f</li>
                <li class="letter">g</li>
                <li class="letter">h</li>
                <li class="letter">j</li>
                <li class="letter">k</li>
                <li class="letter">l</li>
                <li class="symbol"><span class="off">;</span><span class="on">:</span></li>
                <li class="symbol"><span class="off">'</span><span class="on">&quot;</span></li>
                <li class="return lastitem">return</li>
                <li class="left-shift firstitem">shift</li>
                <li class="letter">z</li>
                <li class="letter">x</li>
                <li class="letter">c</li>
                <li class="letter">v</li>
                <li class="letter">b</li>
                <li class="letter">n</li>
                <li class="letter">m</li>
                <li class="symbol"><span class="off">,</span><span class="on">&lt;</span></li>
                <li class="symbol"><span class="off">.</span><span class="on">&gt;</span></li>
                <li class="symbol"><span class="off">/</span><span class="on">?</span></li>
                <li class="right-shift lastitem">shift</li>
                <li class="space firstitem lastitem">&amp;nbsp;</li>
            </ul>
            <p class="close_button">close</p>
        </div>
    </t>

    <t t-name="OnscreenKeyboardSimple">
        <div class="keyboard_frame">
            <ul class="keyboard simple_keyboard">
                <li class="symbol firstitem row_qwerty"><span class="off">q</span><span class="on">1</span></li>
                <li class="symbol"><span class="off">w</span><span class="on">2</span></li>
                <li class="symbol"><span class="off">e</span><span class="on">3</span></li>
                <li class="symbol"><span class="off">r</span><span class="on">4</span></li>
                <li class="symbol"><span class="off">t</span><span class="on">5</span></li>
                <li class="symbol"><span class="off">y</span><span class="on">6</span></li>
                <li class="symbol"><span class="off">u</span><span class="on">7</span></li>
                <li class="symbol"><span class="off">i</span><span class="on">8</span></li>
                <li class="symbol"><span class="off">o</span><span class="on">9</span></li>
                <li class="symbol lastitem"><span class="off">p</span><span class="on">0</span></li>

                <li class="symbol firstitem row_asdf"><span class="off">a</span><span class="on">@</span></li>
                <li class="symbol"><span class="off">s</span><span class="on">#</span></li>
                <li class="symbol"><span class="off">d</span><span class="on">%</span></li>
                <li class="symbol"><span class="off">f</span><span class="on">*</span></li>
                <li class="symbol"><span class="off">g</span><span class="on">/</span></li>
                <li class="symbol"><span class="off">h</span><span class="on">-</span></li>
                <li class="symbol"><span class="off">j</span><span class="on">+</span></li>
                <li class="symbol"><span class="off">k</span><span class="on">(</span></li>
                <li class="symbol lastitem"><span class="off">l</span><span class="on">)</span></li>

                <li class="symbol firstitem row_zxcv"><span class="off">z</span><span class="on">?</span></li>
                <li class="symbol"><span class="off">x</span><span class="on">!</span></li>
                <li class="symbol"><span class="off">c</span><span class="on">"</span></li>
                <li class="symbol"><span class="off">v</span><span class="on">'</span></li>
                <li class="symbol"><span class="off">b</span><span class="on">:</span></li>
                <li class="symbol"><span class="off">n</span><span class="on">;</span></li>
                <li class="symbol"><span class="off">m</span><span class="on">,</span></li>
                <li class="delete lastitem">delete</li>

                <li class="numlock firstitem row_space"><span class="off">123</span><span class="on">ABC</span></li>
                <li class="space">&amp;nbsp;</li>
                <li class="symbol"><span class="off">.</span><span class="on">.</span></li>
                <li class="return lastitem">return</li>
            </ul>
            <p class="close_button">close</p>
        </div>
    </t>

</templates><|MERGE_RESOLUTION|>--- conflicted
+++ resolved
@@ -1196,7 +1196,6 @@
         </tr>
     </t>
 
-<<<<<<< HEAD
     <t t-name="OrderSelectorWidget">
         <div class="order-selector">
             <span class="orders touch-scrollable">
@@ -1209,9 +1208,10 @@
                             </span>
                             <t t-if="order.get_client()">
                                 <i class='fa fa-user'/>
+                    <t t-esc="widget.order.get_client_name()"/>
                             </t>
-                            <t t-esc="(order.get_client() ? order.get_client_name()+' : ':'') + moment(order.creation_date).format('hh:mm')"/>
-                        </span>
+                    <t t-if="!order.get_client()">Unknown Customer</t>:
+                      <t t-esc="order.get('creationDate').toString('t')"/>
                     </t>
                     <t t-if='order !== widget.pos.get_order()'>
                         <span class="order-button select-order" t-att-data-uid="order.uid">
@@ -1230,33 +1230,6 @@
                 <i class='fa fa-minus' />
             </span>
         </div>
-=======
-    <t t-name="PaypadButtonWidget">
-        <button class="paypad-button" t-att-cash-register-id="widget.cashregister.id">
-            <t t-esc="widget.cashregister.journal.name"/>
-        </button>
-    </t>
-
-    <t t-name="OrderButtonWidget">
-        <span class="order-button select-order">
-            <t t-if='widget.selected'>
-                <span class='order-sequence'>
-                    <t t-esc='widget.order.sequence_number' />
-                </span>
-                <t t-if="widget.order.get_client()">
-                    <i class='fa fa-user'/>
-                    <t t-esc="widget.order.get_client_name()"/>
-                </t>
-                <t t-if="!widget.order.get_client()">Unknown Customer</t>:
-                <t t-esc="widget.order.get('creationDate').toString('t')"/>
-            </t>
-            <t t-if='!widget.selected'>
-                <span class='order-sequence'>
-                    <t t-esc='widget.order.sequence_number' />
-                </span>
-            </t>
-        </span>
->>>>>>> 030b1578
     </t>
 
     <t t-name="UsernameWidget">
