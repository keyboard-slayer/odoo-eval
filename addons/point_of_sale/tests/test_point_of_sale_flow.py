--- conflicted
+++ resolved
@@ -669,11 +669,7 @@
             self.assertAlmostEqual(a, b)
         for a, b in zip(sorted(credit_lines), [0.0, 22.5, 40.91, 388.64, 427.5]):
             self.assertAlmostEqual(a, b)
-<<<<<<< HEAD
         for a, b in zip(sorted(amount_currency_lines), [-855.0, -777.27, -81.82, -45.0, 1752.75]):
-            self.assertAlmostEqual(a, b)
-=======
-        for a, b in pycompat.izip(sorted(amount_currency_lines), [-855.0, -777.27, -81.82, -45.0, 1752.75]):
             self.assertAlmostEqual(a, b)
 
     def test_order_to_invoice_no_tax(self):
@@ -729,5 +725,4 @@
             invoice.amount_total, self.pos_order_pos1.amount_total, places=2, msg="Invoice not correct")
 
         for iline in invoice.invoice_line_ids:
-            self.assertFalse(iline.invoice_line_tax_ids)
->>>>>>> e11bacfe
+            self.assertFalse(iline.invoice_line_tax_ids)