--- conflicted
+++ resolved
@@ -1195,18 +1195,14 @@
 
 #. module: point_of_sale
 #. openerp-web
-<<<<<<< HEAD
+#: code:addons/point_of_sale/static/src/js/models.js:135
+#, python-format
+msgid "HTTPS connection to IoT Box failed"
+msgstr ""
+
+#. module: point_of_sale
+#. openerp-web
 #: code:addons/point_of_sale/static/src/xml/pos.xml:1327
-=======
-#: code:addons/point_of_sale/static/src/js/models.js:135
-#, python-format
-msgid "HTTPS connection to IoT Box failed"
-msgstr ""
-
-#. module: point_of_sale
-#. openerp-web
-#: code:addons/point_of_sale/static/src/xml/pos.xml:1322
->>>>>>> 60592561
 #, python-format
 msgid "Hardware Events"
 msgstr ""
