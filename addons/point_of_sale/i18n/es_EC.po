# Translation of OpenERP Server.
# This file contains the translation of the following modules:
#	* point_of_sale
#
msgid ""
msgstr ""
"Project-Id-Version: OpenERP Server 6.0.0-rc1\n"
"Report-Msgid-Bugs-To: support@openerp.com\n"
"POT-Creation-Date: 2010-12-03 15:44+0000\n"
"PO-Revision-Date: 2010-11-06 15:41+0000\n"
"Last-Translator: Cristian Salamea (Gnuthink) <ovnicraft@gmail.com>\n"
"Language-Team: \n"
"MIME-Version: 1.0\n"
"Content-Type: text/plain; charset=UTF-8\n"
"Content-Transfer-Encoding: 8bit\n"
"X-Launchpad-Export-Date: 2010-12-15 04:49+0000\n"
"X-Generator: Launchpad (build Unknown)\n"

#. module: point_of_sale
#: field:pos.discount,discount_notes:0
msgid "Discount Notes"
msgstr "Notas por descuentos"

#. module: point_of_sale
#: model:ir.actions.act_window,name:point_of_sale.action_trans_pos_tree_today
msgid "Sales by day"
msgstr "Ventas por dia"

#. module: point_of_sale
#: model:ir.model,name:point_of_sale.model_pos_confirm
msgid "Point of Sale Confirm"
msgstr "Confirmar Venta"

#. module: point_of_sale
#: model:ir.actions.act_window,name:point_of_sale.action_pos_discount
#: view:pos.discount:0
msgid "Apply Discount"
msgstr "Aplicar descuento"

#. module: point_of_sale
#: view:pos.order:0
msgid "Set to draft"
msgstr "Cambiar a borrador"

#. module: point_of_sale
#: field:report.transaction.pos,product_nb:0
msgid "Product Nb."
msgstr "Producto Nb."

#. module: point_of_sale
#: model:ir.module.module,shortdesc:point_of_sale.module_meta_information
msgid "Point Of Sale"
msgstr "Terminal punto de venta (TPV)"

#. module: point_of_sale
#: view:report.pos.order:0
msgid "Today"
msgstr "Hoy"

#. module: point_of_sale
#: view:pos.add.product:0
msgid "Add product :"
msgstr "Agregar producto :"

#. module: point_of_sale
#: report:pos.lines:0
msgid "Net Total"
msgstr "Total Neto"

#. module: point_of_sale
#: view:all.closed.cashbox.of.the.day:0
msgid "All Cashboxes Of the day :"
msgstr "Todas las cajas del dia"

#. module: point_of_sale
#: view:pos.box.entries:0
msgid "Put Money"
msgstr "Put Money"

#. module: point_of_sale
#: model:ir.actions.act_window,name:point_of_sale.action_report_cash_register_all
#: model:ir.ui.menu,name:point_of_sale.menu_report_cash_register_all
msgid "Register Analysis"
msgstr "Analisis de Registros"

#. module: point_of_sale
#: model:ir.actions.report.xml,name:point_of_sale.pos_lines_detail
#: report:pos.details:0
#: report:pos.details_summary:0
msgid "Details of Sales"
msgstr "Detalles de ventas"

#. module: point_of_sale
#: view:pos.close.statement:0
msgid "Are you sure you want to close the statements ?"
msgstr "Are you sure you want to close the statements ?"

#. module: point_of_sale
#: model:ir.actions.act_window,name:point_of_sale.action_pos_scan_product
#: model:ir.model,name:point_of_sale.model_pos_scan_product
#: view:pos.scan.product:0
msgid "Scan product"
msgstr "Scanear Producto"

#. module: point_of_sale
#: view:report.cash.register:0
#: field:report.cash.register,day:0
#: view:report.pos.order:0
#: field:report.pos.order,day:0
msgid "Day"
msgstr "Dia"

#. module: point_of_sale
#: view:pos.make.payment:0
msgid "Add payment :"
msgstr "Agregar Pago"

#. module: point_of_sale
#: view:report.cash.register:0
#: view:report.pos.order:0
msgid "My Sales"
msgstr "Mis ventas"

#. module: point_of_sale
#: model:ir.actions.act_window,name:point_of_sale.action_box_out
msgid "Box Out"
msgstr "Box Out"

#. module: point_of_sale
#: report:pos.sales.user.today.current.user:0
msgid "Today's Sales By Current User"
msgstr "Today's Sales By Current User"

#. module: point_of_sale
#: report:account.statement:0
#: field:pos.box.entries,amount:0
#: field:pos.box.out,amount:0
#: report:pos.invoice:0
#: field:pos.make.payment,amount:0
#: report:pos.user.product:0
#: field:report.transaction.pos,amount:0
msgid "Amount"
msgstr "Monto"

#. module: point_of_sale
#: report:pos.lines:0
msgid "VAT"
msgstr "Impuesto"

#. module: point_of_sale
#: report:pos.invoice:0
msgid "Tax"
msgstr "Impuesto"

#. module: point_of_sale
#: view:report.transaction.pos:0
msgid "Total Transaction"
msgstr "Total transacción"

#. module: point_of_sale
#: help:account.journal,special_journal:0
msgid "Will put all the orders in waiting status till being accepted"
msgstr "Will put all the orders in waiting status till being accepted"

#. module: point_of_sale
#: report:account.statement:0
#: field:report.pos.order,partner_id:0
msgid "Partner"
msgstr "Cliente"

#. module: point_of_sale
#: report:pos.details:0
#: report:pos.details_summary:0
msgid "Total of the day"
msgstr "Total of the day"

#. module: point_of_sale
#: view:report.pos.order:0
#: field:report.pos.order,average_price:0
msgid "Average Price"
msgstr "Average Price"

#. module: point_of_sale
#: report:pos.lines:0
msgid "Disc. (%)"
msgstr "Disc. (%)"

#. module: point_of_sale
#: report:pos.details:0
#: report:pos.details_summary:0
msgid "Total discount"
msgstr "Total discount"

#. module: point_of_sale
#: view:account.bank.statement:0
#: view:pos.order:0
#: field:pos.order,state:0
#: report:pos.sales.user:0
#: report:pos.sales.user.today:0
#: report:pos.sales.user.today.current.user:0
#: field:report.cash.register,state:0
#: field:report.pos.order,state:0
msgid "State"
msgstr "Estado"

#. module: point_of_sale
#: model:ir.actions.act_window,name:point_of_sale.action_pos_payment
msgid "Add payment"
msgstr "Agregar Pago"

#. module: point_of_sale
#: model:ir.actions.act_window,name:point_of_sale.action_trans_pos_tree_month
msgid "Sales by month"
msgstr "Ventas por mes"

#. module: point_of_sale
#: model:ir.actions.act_window,name:point_of_sale.action_report_sales_by_user_pos_today
#: view:report.sales.by.user.pos:0
#: view:report.sales.by.user.pos.month:0
msgid "Sales by User"
msgstr "Sales by User"

#. module: point_of_sale
#: report:pos.invoice:0
#: report:pos.payment.report:0
msgid "Disc.(%)"
msgstr "Desc.(%)"

#. module: point_of_sale
#: field:pos.box.entries,ref:0
#: field:pos.box.out,ref:0
msgid "Ref"
msgstr "Ref"

#. module: point_of_sale
#: view:report.pos.order:0
#: field:report.pos.order,price_total:0
msgid "Total Price"
msgstr "Precio total"

#. module: point_of_sale
#: view:product.product:0
msgid "Miscelleanous"
msgstr "Miscelleanous"

#. module: point_of_sale
#: model:ir.actions.report.xml,name:point_of_sale.pos_sales_user
#: report:pos.sales.user:0
msgid "Sales Report"
msgstr "Reporte de Ventas"

#. module: point_of_sale
#: code:addons/point_of_sale/wizard/pos_discount.py:0
#, python-format
msgid "No Order Lines"
msgstr ""

#. module: point_of_sale
#: view:pos.order:0
msgid "Other Information"
msgstr "Otra información"

#. module: point_of_sale
#: view:product.product:0
msgid "Product Type"
msgstr "Tipo de producto"

#. module: point_of_sale
#: view:pos.order:0
#: view:pos.payment.report.date:0
msgid "Dates"
msgstr "Dates"

#. module: point_of_sale
#: field:res.company,company_discount:0
msgid "Max Discount(%)"
msgstr "Max Discount(%)"

#. module: point_of_sale
<<<<<<< HEAD
#: view:pos.box.out:0
msgid "Output Operation"
msgstr "Sortie de caisse"
=======
#: model:ir.ui.menu,name:point_of_sale.menu_point_open_config
msgid "Cash register management"
msgstr ""
>>>>>>> 6a2a30fa

#. module: point_of_sale
#: code:addons/point_of_sale/point_of_sale.py:0
#, python-format
msgid "No valid pricelist line found !"
msgstr "No valid pricelist line found !"

#. module: point_of_sale
#: report:pos.details:0
#: report:pos.lines:0
#: report:pos.payment.report:0
#: report:pos.payment.report.date:0
#: report:pos.payment.report.user:0
#: report:pos.user.product:0
msgid "["
msgstr "["

#. module: point_of_sale
#: field:report.sales.by.margin.pos,total:0
#: field:report.sales.by.margin.pos.month,total:0
msgid "Margin"
msgstr "Margen"

#. module: point_of_sale
#: field:pos.order.line,discount:0
msgid "Discount (%)"
msgstr "Descuento (%)"

#. module: point_of_sale
#: view:pos.order.line:0
msgid "Total qty"
msgstr "Ctd. total"

#. module: point_of_sale
#: model:ir.model,name:point_of_sale.model_report_sales_by_user_pos_month
msgid "Sales by user monthly"
msgstr "Sales by user monthly"

#. module: point_of_sale
#: code:addons/point_of_sale/wizard/pos_open_statement.py:0
#, python-format
msgid ""
"You can not open a Cashbox for \"%s\".\n"
"Please close its related cash register."
msgstr ""

#. module: point_of_sale
#: help:pos.order,user_salesman_id:0
msgid "User who is logged into the system."
msgstr "User who is logged into the system."

#. module: point_of_sale
#: field:product.product,income_pdt:0
msgid "Product for Input"
msgstr "Product for Input"

#. module: point_of_sale
#: report:pos.details:0
#: report:pos.details_summary:0
msgid "Mode of Payment"
msgstr "Modo de Pago"

#. module: point_of_sale
#: model:ir.ui.menu,name:point_of_sale.menu_point_of_sale
msgid "Daily Operations"
msgstr "Operaciones diarias"

#. module: point_of_sale
#: view:account.bank.statement:0
msgid "Search Cash Statements"
msgstr "Buscar Manejos de Caja"

#. module: point_of_sale
#: view:pos.confirm:0
msgid "Are you sure you want to close your sales ?"
msgstr "Are you sure you want to close your sales ?"

#. module: point_of_sale
#: selection:report.cash.register,month:0
#: selection:report.pos.order,month:0
msgid "August"
msgstr "Agosto"

#. module: point_of_sale
#: selection:report.cash.register,month:0
#: selection:report.pos.order,month:0
msgid "June"
msgstr "Junio"

#. module: point_of_sale
#: model:ir.actions.act_window,name:point_of_sale.action_report_sales_by_user_pos_month
msgid "Sales by User Monthly"
msgstr "Sales by User Monthly"

#. module: point_of_sale
#: field:pos.order,date_payment:0
#: field:report.pos.order,date_payment:0
msgid "Payment Date"
msgstr "Payment Date"

#. module: point_of_sale
#: report:account.statement:0
#: report:all.closed.cashbox.of.the.day:0
msgid "Closing Date"
msgstr "Closing Date"

#. module: point_of_sale
#: selection:report.cash.register,month:0
#: selection:report.pos.order,month:0
msgid "October"
msgstr "October"

#. module: point_of_sale
#: field:account.bank.statement.line,am_out:0
msgid "To count"
msgstr "To count"

#. module: point_of_sale
#: report:pos.details:0
#: report:pos.details_summary:0
msgid "Summary"
msgstr "Summary"

#. module: point_of_sale
#: view:pos.order:0
msgid "Quotations"
msgstr "Peticiones"

#. module: point_of_sale
#: field:report.pos.order,delay_payment:0
msgid "Delay Payment"
msgstr "Delay Payment"

#. module: point_of_sale
#: field:pos.add.product,quantity:0
#: report:pos.invoice:0
#: report:pos.lines:0
#: field:pos.order.line,qty:0
#: field:report.sales.by.user.pos,qty:0
#: field:report.sales.by.user.pos.month,qty:0
msgid "Quantity"
msgstr "Quantity"

#. module: point_of_sale
#: help:account.journal,auto_cash:0
msgid "This field authorize the automatic creation of the cashbox"
msgstr "This field authorize the automatic creation of the cashbox"

#. module: point_of_sale
#: view:account.bank.statement:0
msgid "Period"
msgstr "Periodo"

#. module: point_of_sale
#: report:pos.invoice:0
#: report:pos.payment.report:0
msgid "Net Total:"
msgstr "Net Total:"

#. module: point_of_sale
#: field:pos.order.line,name:0
msgid "Line Description"
msgstr "Descipción línea"

#. module: point_of_sale
#: view:product.product:0
msgid "Codes"
msgstr "Códigos"

#. module: point_of_sale
#: view:all.closed.cashbox.of.the.day:0
#: view:pos.details:0
#: view:pos.payment.report:0
#: view:pos.payment.report.date:0
#: view:pos.payment.report.user:0
#: view:pos.sale.user:0
#: view:pos.sales.user.today:0
#: view:pos.sales.user.today.current_user:0
msgid "Print Report"
msgstr "Print Report"

#. module: point_of_sale
#: report:pos.invoice:0
#: report:pos.lines:0
#: field:pos.order.line,price_unit:0
#: report:pos.payment.report:0
#: report:pos.payment.report.date:0
#: report:pos.payment.report.user:0
msgid "Unit Price"
msgstr "Unit Price"

#. module: point_of_sale
#: code:addons/point_of_sale/wizard/pos_box_entries.py:0
#, python-format
msgid "Please check that income account is set to %s"
msgstr "Please check that income account is set to %s"

#. module: point_of_sale
#: code:addons/point_of_sale/wizard/pos_add_product.py:0
#: code:addons/point_of_sale/wizard/pos_return.py:0
#: model:ir.actions.act_window,name:point_of_sale.action_add_product
#: model:ir.model,name:point_of_sale.model_pos_add_product
#, python-format
msgid "Add Product"
msgstr "Add Product"

#. module: point_of_sale
#: field:report.transaction.pos,invoice_am:0
msgid "Invoice Amount"
msgstr "Invoice Amount"

#. module: point_of_sale
#: view:account.bank.statement:0
#: field:account.bank.statement.line,journal_id:0
#: report:account.statement:0
#: report:all.closed.cashbox.of.the.day:0
#: model:ir.model,name:point_of_sale.model_account_journal
#: field:pos.config.journal,journal_id:0
#: field:pos.order,sale_journal:0
#: view:report.cash.register:0
#: field:report.cash.register,journal_id:0
#: field:report.pos.order,journal_id:0
msgid "Journal"
msgstr "Diario"

#. module: point_of_sale
#: report:pos.invoice:0
msgid "Tel. :"
msgstr "Tel. :"

#. module: point_of_sale
#: view:pos.order:0
#: selection:pos.order,state:0
#: selection:report.pos.order,state:0
msgid "Payment"
msgstr "Pago"

#. module: point_of_sale
#: report:account.statement:0
#: report:all.closed.cashbox.of.the.day:0
msgid "Ending Balance"
msgstr "Saldo final"

#. module: point_of_sale
#: model:ir.ui.menu,name:point_of_sale.products_for_output_operations
msgid "Products for Output Operations"
msgstr "Products for Output Operations"

#. module: point_of_sale
#: view:pos.payment.report.date:0
msgid "Sale by Date and User"
msgstr "Sale by Date and User"

#. module: point_of_sale
#: code:addons/point_of_sale/point_of_sale.py:0
#, python-format
msgid ""
"Cannot delete a point of sale which is closed or contains confirmed "
"cashboxes!"
msgstr ""
"Cannot delete a point of sale which is closed or contains confirmed "
"cashboxes!"

#. module: point_of_sale
#: code:addons/point_of_sale/wizard/pos_close_statement.py:0
#, python-format
msgid "Cash registers are already closed."
msgstr ""

#. module: point_of_sale
#: constraint:product.product:0
msgid "Error: Invalid ean code"
msgstr ""

#. module: point_of_sale
#: model:ir.model,name:point_of_sale.model_pos_open_statement
#: view:pos.confirm:0
#: view:pos.open.statement:0
msgid "Open Statements"
msgstr "Open Statements"

#. module: point_of_sale
#: view:pos.add.product:0
msgid "Save & New"
msgstr "Grabar & Nuevo"

#. module: point_of_sale
#: report:pos.details:0
msgid "Sales total(Revenue)"
msgstr "Sales total(Revenue)"

#. module: point_of_sale
#: report:pos.details:0
#: report:pos.details_summary:0
msgid "Total paid"
msgstr "Total pagado"

#. module: point_of_sale
#: field:account.journal,check_dtls:0
msgid "Check Details"
msgstr "Check Details"

#. module: point_of_sale
#: report:pos.details:0
#: report:pos.details_summary:0
msgid "Qty of product"
msgstr "Qty of product"

#. module: point_of_sale
#: field:pos.order,contract_number:0
msgid "Contract Number"
msgstr "Contract Number"

#. module: point_of_sale
#: selection:report.cash.register,month:0
#: selection:report.pos.order,month:0
msgid "March"
msgstr "March"

#. module: point_of_sale
#: model:ir.actions.report.xml,name:point_of_sale.pos_users_product_re
#: report:pos.user.product:0
msgid "User's Product"
msgstr "User's Product"

#. module: point_of_sale
#: code:addons/point_of_sale/point_of_sale.py:0
#, python-format
msgid ""
"You have to select a pricelist in the sale form !\n"
"Please set one before choosing a product."
msgstr ""

#. module: point_of_sale
#: view:pos.order:0
#: field:pos.order.line,price_subtotal_incl:0
msgid "Subtotal"
msgstr "Subtotal"

#. module: point_of_sale
#: report:pos.invoice:0
msgid "Partner Ref."
msgstr "Partner Ref."

#. module: point_of_sale
#: model:ir.actions.act_window,name:point_of_sale.act_pos_open_statement
#: model:ir.model,name:point_of_sale.model_pos_close_statement
#: view:pos.close.statement:0
msgid "Close Statements"
msgstr "Close Statements"

#. module: point_of_sale
#: view:account.journal:0
msgid "Extended Configureation"
msgstr "Extended Configureation"

#. module: point_of_sale
#: report:account.statement:0
#: report:all.closed.cashbox.of.the.day:0
msgid "Starting Balance"
msgstr "Starting Balance"

#. module: point_of_sale
#: report:pos.payment.report.user:0
msgid "Payment By User"
msgstr "Pagos por Usuario"

#. module: point_of_sale
#: field:pos.order,type_rec:0
msgid "Type of Receipt"
msgstr "Type of Receipt"

#. module: point_of_sale
#: view:report.pos.order:0
#: field:report.pos.order,nbr:0
msgid "# of Lines"
msgstr "# of Lines"

#. module: point_of_sale
#: model:ir.actions.act_window,name:point_of_sale.action_pos_order_accepted
msgid "Accepted Sales"
msgstr "Ventas Aceptadas"

#. module: point_of_sale
#: help:account.journal,check_dtls:0
msgid ""
"This field authorize Validation of Cashbox without checking ending details"
msgstr ""
"This field authorize Validation of Cashbox without checking ending details"

#. module: point_of_sale
#: report:all.closed.cashbox.of.the.day:0
msgid "St.Name"
msgstr "St.Name"

#. module: point_of_sale
#: report:pos.details_summary:0
msgid "Sales total"
msgstr "Total de Ventas"

#. module: point_of_sale
#: view:pos.order.line:0
msgid "Sum of subtotals"
msgstr "Suma de subtotales"

#. module: point_of_sale
#: field:pos.make.payment,payment_date:0
msgid "Payment date"
msgstr "Fecha de Pago"

#. module: point_of_sale
#: field:pos.order,lines:0
msgid "Order Lines"
msgstr "Líneas de venta"

#. module: point_of_sale
#: field:pos.order.line,create_date:0
msgid "Creation Date"
msgstr "Fecha creación"

#. module: point_of_sale
#: model:ir.actions.report.xml,name:point_of_sale.pos_sales_user_today
msgid "Today's Sales"
msgstr "Today's Sales"

#. module: point_of_sale
#: view:report.sales.by.margin.pos:0
#: view:report.sales.by.margin.pos.month:0
#: view:report.sales.by.user.pos:0
#: view:report.sales.by.user.pos.month:0
#: view:report.transaction.pos:0
msgid "POS "
msgstr "POS "

#. module: point_of_sale
#: report:account.statement:0
#: report:pos.sales.user.today.current.user:0
#: report:pos.user.product:0
msgid "Total :"
msgstr "Total :"

#. module: point_of_sale
#: code:addons/point_of_sale/point_of_sale.py:0
#, python-format
msgid "Create line failed !"
msgstr "Create line failed !"

#. module: point_of_sale
#: field:report.sales.by.margin.pos,product_name:0
#: field:report.sales.by.margin.pos.month,product_name:0
msgid "Product Name"
msgstr "Producto"

#. module: point_of_sale
#: code:addons/point_of_sale/point_of_sale.py:0
#, python-format
msgid "Invalid action !"
msgstr "Accion Invalida !"

#. module: point_of_sale
#: field:pos.make.payment,pricelist_id:0
#: field:pos.order,pricelist_id:0
msgid "Pricelist"
msgstr "Lista de precios"

#. module: point_of_sale
#: report:pos.details:0
#: report:pos.details_summary:0
msgid "Total invoiced"
msgstr "Total Facturado"

#. module: point_of_sale
#: view:report.pos.order:0
#: field:report.pos.order,product_qty:0
msgid "# of Qty"
msgstr "# de Cant"

#. module: point_of_sale
#: model:ir.model,name:point_of_sale.model_pos_return
msgid "Point of sale return"
msgstr "Point of sale return"

#. module: point_of_sale
#: model:ir.model,name:point_of_sale.model_report_sales_by_margin_pos_month
msgid "Sales by margin monthly"
msgstr "Ventas por margen mensual"

#. module: point_of_sale
#: view:pos.order:0
#: field:report.sales.by.margin.pos,date_order:0
#: field:report.sales.by.margin.pos.month,date_order:0
#: field:report.sales.by.user.pos,date_order:0
#: field:report.sales.by.user.pos.month,date_order:0
msgid "Order Date"
msgstr "Fecha de orden"

#. module: point_of_sale
#: report:all.closed.cashbox.of.the.day:0
msgid "Today's Closed Cashbox"
msgstr "Today's Closed Cashbox"

#. module: point_of_sale
#: report:pos.invoice:0
msgid "Draft Invoice"
msgstr "Factura en borrador"

#. module: point_of_sale
#: field:product.product,expense_pdt:0
msgid "Product for expenses"
msgstr "Product for expenses"

#. module: point_of_sale
#: model:ir.actions.act_window,name:point_of_sale.action_report_pos_sales_user_today_current_user
#: view:pos.sales.user.today.current_user:0
msgid "Sales for Current User"
msgstr "Sales for Current User"

#. module: point_of_sale
#: report:pos.invoice:0
msgid "Fiscal Position Remark :"
msgstr "Tipo de Contribuyente"

#. module: point_of_sale
#: selection:report.cash.register,month:0
#: selection:report.pos.order,month:0
msgid "September"
msgstr "Septiembre"

#. module: point_of_sale
#: model:account.journal,name:point_of_sale.pos_bankcard_journal
msgid "Bancontact Journal"
msgstr "Diario de Banco"

#. module: point_of_sale
#: report:account.statement:0
#: report:all.closed.cashbox.of.the.day:0
msgid "Opening Date"
msgstr "Opening Date"

#. module: point_of_sale
#: field:report.transaction.pos,disc:0
msgid "Disc."
msgstr "Desc."

#. module: point_of_sale
#: report:pos.invoice:0
msgid "VAT :"
msgstr "Impuesto :"

#. module: point_of_sale
#: view:pos.order.line:0
msgid "POS Order lines"
msgstr "Líneas de venta TPV"

#. module: point_of_sale
#: view:pos.receipt:0
msgid "Receipt :"
msgstr "Recibo :"

#. module: point_of_sale
#: field:account.bank.statement.line,pos_statement_id:0
#: field:pos.order,amount_return:0
msgid "unknown"
msgstr "unknown"

#. module: point_of_sale
#: report:pos.details:0
#: field:report.transaction.pos,date_create:0
msgid "Date"
msgstr "Fecha"

#. module: point_of_sale
#: view:report.pos.order:0
msgid "Extended Filters..."
msgstr "Filtros extendidos..."

#. module: point_of_sale
#: field:pos.order,num_sale:0
msgid "Internal Note"
msgstr "Notas internas"

#. module: point_of_sale
#: model:ir.model,name:point_of_sale.model_res_company
msgid "Companies"
msgstr "Companias"

#. module: point_of_sale
#: model:ir.model,name:point_of_sale.model_report_transaction_pos
msgid "transaction for the pos"
msgstr "transacción del TPV"

#. module: point_of_sale
#: code:addons/point_of_sale/wizard/pos_get_sale.py:0
#, python-format
msgid "UserError "
msgstr "Error de Usuario "

#. module: point_of_sale
#: model:ir.model,name:point_of_sale.model_pos_box_entries
msgid "Pos Box Entries"
msgstr "Detalle de Caja de POS"

#. module: point_of_sale
#: code:addons/point_of_sale/wizard/pos_get_sale.py:0
#, python-format
msgid "You can't modify this order. It has already been paid"
msgstr "No puede modificar esta orden. Ya ha sido pagada"

#. module: point_of_sale
#: field:pos.details,date_end:0
#: field:pos.sale.user,date_end:0
msgid "Date End"
msgstr "Fecha final"

#. module: point_of_sale
#: field:report.transaction.pos,no_trans:0
msgid "Number of Transaction"
msgstr "Número de transacción"

#. module: point_of_sale
#: view:pos.add.product:0
#: view:pos.box.entries:0
#: view:pos.box.out:0
#: view:pos.get.sale:0
#: view:pos.make.payment:0
#: selection:pos.order,state:0
#: view:pos.receipt:0
#: selection:report.pos.order,state:0
msgid "Cancel"
msgstr "Cancelar"

#. module: point_of_sale
#: view:pos.order:0
msgid "Return Picking"
msgstr "Devolver paquete"

#. module: point_of_sale
#: model:ir.actions.report.xml,name:point_of_sale.pos_details_summary
msgid "Sales (summary)"
msgstr "Ventas (resumen)"

#. module: point_of_sale
#: view:product.product:0
msgid "Information"
msgstr "Información"

#. module: point_of_sale
#: model:ir.ui.menu,name:point_of_sale.menu_wizard_enter_jrnl
msgid "Input Operations"
msgstr "Operaciones Entrantes"

#. module: point_of_sale
#: model:ir.model,name:point_of_sale.model_report_cash_register
#: view:report.cash.register:0
msgid "Point of Sale Cash Register Analysis"
msgstr "Point of Sale Cash Register Analysis"

#. module: point_of_sale
#: model:ir.actions.act_window,name:point_of_sale.action_pos_sales_user_today
msgid "Sale by Users"
msgstr "Ventas por usuario"

#. module: point_of_sale
#: report:pos.payment.report:0
msgid "Payment For Sale"
msgstr "Pago de Venta"

#. module: point_of_sale
#: field:pos.order,first_name:0
msgid "First Name"
msgstr "Primer Nombre"

#. module: point_of_sale
#: view:res.company:0
msgid "Other"
msgstr "Otro"

#. module: point_of_sale
#: model:ir.model,name:point_of_sale.model_pos_order_line
msgid "Lines of Point of Sale"
msgstr "Líneas del Terminal Punto de Venta"

#. module: point_of_sale
#: view:pos.order:0
#: view:report.transaction.pos:0
msgid "Amount total"
msgstr "Importe total"

#. module: point_of_sale
#: model:ir.actions.act_window,name:point_of_sale.action_new_bank_statement_all_tree
#: model:ir.ui.menu,name:point_of_sale.menu_all_menu_all_register
msgid "Cash Registers"
msgstr ""

#. module: point_of_sale
#: view:account.journal:0
#: field:account.journal,journal_users:0
msgid "Users"
msgstr "Usuarios"

#. module: point_of_sale
#: report:pos.details:0
#: report:pos.invoice:0
#: report:pos.lines:0
msgid "Price"
msgstr "Precio"

#. module: point_of_sale
#: field:pos.scan.product,gencod:0
msgid "Barcode"
msgstr "Codigo de Barras"

#. module: point_of_sale
#: view:report.sales.by.margin.pos:0
#: view:report.sales.by.margin.pos.month:0
#: view:report.sales.by.user.pos:0
#: view:report.sales.by.user.pos.month:0
#: view:report.transaction.pos:0
msgid "POS"
msgstr "POS"

#. module: point_of_sale
#: field:report.cash.register,date:0
msgid "Create Date"
msgstr "Create Date"

#. module: point_of_sale
#: model:ir.ui.menu,name:point_of_sale.menu_wizard_enter_jrnl2
msgid "Output Operations"
msgstr "Operaciones Salientes"

#. module: point_of_sale
#: report:pos.details:0
#: report:pos.details_summary:0
msgid "Start Period"
msgstr "Periodo de Inicio"

#. module: point_of_sale
#: report:account.statement:0
#: report:pos.sales.user:0
#: report:pos.sales.user.today:0
#: report:pos.sales.user.today.current.user:0
msgid "Name"
msgstr "Nombre"

#. module: point_of_sale
#: model:ir.ui.menu,name:point_of_sale.menu_open_statement
msgid "Open Cash Registers"
msgstr ""

#. module: point_of_sale
#: report:pos.details:0
#: report:pos.lines:0
#: report:pos.payment.report:0
#: report:pos.payment.report.date:0
#: report:pos.payment.report.user:0
#: report:pos.user.product:0
msgid "]"
msgstr "]"

#. module: point_of_sale
#: sql_constraint:account.journal:0
msgid "The name of the journal must be unique per company !"
msgstr ""

#. module: point_of_sale
#: report:pos.invoice:0
msgid "Supplier Refund"
msgstr "Reebolso a Proveedor"

#. module: point_of_sale
#: view:account.bank.statement:0
#: view:pos.order:0
#: view:report.cash.register:0
#: view:report.pos.order:0
msgid "Group By..."
msgstr "Agrupar por..."

#. module: point_of_sale
#: report:pos.invoice:0
msgid "Document"
msgstr "Documento"

#. module: point_of_sale
#: view:pos.order:0
msgid "POS Orders"
msgstr "Ventas TPV"

#. module: point_of_sale
#: model:ir.actions.report.xml,name:point_of_sale.all_closed_cashbox_of_the_day
msgid "All Closed CashBox"
msgstr "Todas las cajas cerradas"

#. module: point_of_sale
#: code:addons/point_of_sale/point_of_sale.py:0
#, python-format
msgid "No Pricelist !"
msgstr "No hay list de precios"

#. module: point_of_sale
#: model:ir.actions.act_window,name:point_of_sale.action_pos_get_sale
#: view:pos.get.sale:0
msgid "Select an Open Sale Order"
msgstr "Seleccionar una orden abierta"

#. module: point_of_sale
#: view:pos.order:0
msgid "Order date"
msgstr "Fecha de Orden"

#. module: point_of_sale
#: report:pos.invoice:0
msgid "Base"
msgstr "Base"

#. module: point_of_sale
#: view:product.product:0
msgid "Account"
msgstr "Cuenta"

#. module: point_of_sale
#: field:pos.order,sale_manager:0
msgid "Salesman Manager"
msgstr "Gerente de Ventas"

#. module: point_of_sale
#: view:pos.order:0
msgid "Notes"
msgstr "Notas"

#. module: point_of_sale
#: field:pos.get.sale,picking_id:0
#: view:pos.order:0
msgid "Sale Order"
msgstr "Orden de Venta"

#. module: point_of_sale
#: report:pos.invoice:0
#: report:pos.lines:0
#: field:pos.order,amount_tax:0
msgid "Taxes"
msgstr "Impuestos"

#. module: point_of_sale
#: model:ir.actions.act_window,name:point_of_sale.action_pos_order_line
#: model:ir.actions.act_window,name:point_of_sale.action_pos_order_line_day
#: model:ir.actions.act_window,name:point_of_sale.action_pos_order_line_form
msgid "Sale line"
msgstr "Línea de venta"

#. module: point_of_sale
#: field:pos.config.journal,code:0
#: report:pos.details:0
msgid "Code"
msgstr "Código"

#. module: point_of_sale
#: model:ir.actions.act_window,name:point_of_sale.action_product_input
#: model:ir.actions.act_window,name:point_of_sale.action_product_output
#: model:ir.ui.menu,name:point_of_sale.menu_point_of_sale_product
#: model:ir.ui.menu,name:point_of_sale.menu_pos_products
msgid "Products"
msgstr "Productos"

#. module: point_of_sale
#: model:ir.actions.report.xml,name:point_of_sale.pos_payment_report
msgid "Payment Report For Sale"
msgstr "Reporte de pago para ventas"

#. module: point_of_sale
#: field:account.journal,special_journal:0
msgid "Special Journal"
msgstr "Diario Especial"

#. module: point_of_sale
#: model:ir.model,name:point_of_sale.model_all_closed_cashbox_of_the_day
msgid "All closed cashbox of the day"
msgstr "Todos los cierre de caja del dia"

#. module: point_of_sale
#: view:pos.order:0
msgid "Extra Info"
msgstr "Info Extra"

#. module: point_of_sale
#: report:pos.invoice:0
msgid "Fax :"
msgstr "Fax :"

#. module: point_of_sale
#: field:pos.order,user_id:0
msgid "Connected Salesman"
msgstr "Connected Salesman"

#. module: point_of_sale
#: field:pos.order,price_type:0
msgid "Price method"
msgstr "Metodo para precio"

#. module: point_of_sale
#: view:pos.receipt:0
msgid "Print the receipt of the sale"
msgstr "Print the receipt of the sale"

#. module: point_of_sale
#: model:ir.model,name:point_of_sale.model_stock_picking
msgid "Picking List"
msgstr "Paquete de venta"

#. module: point_of_sale
#: report:pos.details:0
#: report:pos.payment.report:0
#: report:pos.payment.report.date:0
#: report:pos.payment.report.user:0
#: report:pos.sales.user.today.current.user:0
#: report:pos.user.product:0
#: field:report.sales.by.margin.pos,qty:0
#: field:report.sales.by.margin.pos.month,qty:0
msgid "Qty"
msgstr "Cant."

#. module: point_of_sale
#: view:report.cash.register:0
#: view:report.pos.order:0
msgid "Month -1"
msgstr "Month -1"

#. module: point_of_sale
#: model:ir.actions.act_window,name:point_of_sale.action_report_pos_sale_user
#: model:ir.model,name:point_of_sale.model_pos_sale_user
#: view:pos.payment.report.user:0
msgid "Sale by User"
msgstr "Ventas por usuario"

#. module: point_of_sale
#: code:addons/point_of_sale/point_of_sale.py:0
#: code:addons/point_of_sale/report/pos_invoice.py:0
#: code:addons/point_of_sale/wizard/pos_box_entries.py:0
#: code:addons/point_of_sale/wizard/pos_box_out.py:0
#, python-format
msgid "Error !"
msgstr "Error !"

#. module: point_of_sale
#: model:ir.actions.act_window,name:point_of_sale.action_pos_confirm
msgid "Sale Confirm"
msgstr "Confirmar Venta"

#. module: point_of_sale
#: view:report.cash.register:0
msgid "state"
msgstr "Estado"

#. module: point_of_sale
#: view:product.product:0
msgid "Prices"
msgstr "Precios"

#. module: point_of_sale
#: selection:report.cash.register,month:0
#: selection:report.pos.order,month:0
msgid "July"
msgstr "Julio"

#. module: point_of_sale
#: code:addons/point_of_sale/point_of_sale.py:0
#, python-format
msgid "Please provide an account for the product: %s"
msgstr "Por favor configure una cuenta para el producto: %s"

#. module: point_of_sale
#: field:report.pos.order,delay_validation:0
msgid "Delay Validation"
msgstr "Retraso en validacion"

#. module: point_of_sale
#: field:pos.order,nb_print:0
msgid "Number of Print"
msgstr "Número de copias"

#. module: point_of_sale
#: model:ir.model,name:point_of_sale.model_pos_make_payment
msgid "Point of Sale Payment"
msgstr "Pago de punto de venta"

#. module: point_of_sale
#: view:pos.box.out:0
msgid "Sortie de caisse"
msgstr "Sortie de caisse"

#. module: point_of_sale
#: report:pos.details:0
#: report:pos.details_summary:0
msgid "End Period"
msgstr "Periodo final"

#. module: point_of_sale
#: field:account.journal,auto_cash:0
msgid "Automatic Opening"
msgstr "Apertura automatica"

#. module: point_of_sale
#: field:pos.order.line,price_ded:0
msgid "Discount(Amount)"
msgstr "Desc(monto)"

#. module: point_of_sale
#: code:addons/point_of_sale/wizard/pos_add_product.py:0
#, python-format
msgid "Active ID is not found"
msgstr "ID Activo no fue encontrado"

#. module: point_of_sale
#: field:account.bank.statement.line,is_acc:0
msgid "Is accompte"
msgstr "Segun"

#. module: point_of_sale
#: view:report.cash.register:0
#: field:report.cash.register,month:0
#: view:report.pos.order:0
#: field:report.pos.order,month:0
msgid "Month"
msgstr "Month"

#. module: point_of_sale
#: view:pos.order:0
msgid "Sales Order POS"
msgstr "Ventas TPV"

#. module: point_of_sale
#: report:account.statement:0
msgid "Statement Name"
msgstr "Estado de Cuenta"

#. module: point_of_sale
#: model:ir.actions.act_window,name:point_of_sale.action_new_bank_statement_tree
#: model:ir.ui.menu,name:point_of_sale.menu_cash_register
#: field:pos.box.entries,journal_id:0
#: field:pos.box.out,journal_id:0
#: field:pos.make.payment,journal:0
msgid "Cash Register"
msgstr "Caja registradora"

#. module: point_of_sale
#: field:pos.payment.report.date,date_start:0
msgid "Start Date"
msgstr "Fecha inicial"

#. module: point_of_sale
#: model:ir.model,name:point_of_sale.model_pos_receipt
msgid "Point of sale receipt"
msgstr "Recibo de TPV"

#. module: point_of_sale
#: code:addons/point_of_sale/wizard/pos_payment.py:0
#, python-format
msgid "No order lines defined for this sale "
msgstr "No order lines defined for this sale "

#. module: point_of_sale
#: model:ir.actions.act_window,name:point_of_sale.action_report_sales_by_margin_pos_today
msgid "Sales by User Daily margin"
msgstr "Sales by User Daily margin"

#. module: point_of_sale
#: field:pos.order,note_2:0
msgid "Customer Note"
msgstr "Observaciones de cliente"

#. module: point_of_sale
#: code:addons/point_of_sale/point_of_sale.py:0
#, python-format
msgid "No order lines defined for this sale."
msgstr "No order lines defined for this sale."

#. module: point_of_sale
#: field:report.cash.register,balance_start:0
msgid "Opening Balance"
msgstr "Saldo inicial"

#. module: point_of_sale
#: field:pos.order,amount_paid:0
#: selection:pos.order,state:0
#: view:report.pos.order:0
#: selection:report.pos.order,state:0
msgid "Paid"
msgstr "Pagado"

#. module: point_of_sale
#: model:ir.actions.act_window,name:point_of_sale.action_pos_all_sales_lines
msgid "All sales lines"
msgstr "All sales lines"

#. module: point_of_sale
#: selection:pos.order,state:0
#: selection:report.cash.register,state:0
msgid "Quotation"
msgstr "Cotizacion"

#. module: point_of_sale
#: report:all.closed.cashbox.of.the.day:0
#: report:pos.invoice:0
#: report:pos.lines:0
#: report:pos.payment.report.date:0
#: report:pos.payment.report.user:0
msgid "Total:"
msgstr "Total:"

#. module: point_of_sale
#: model:ir.model,name:point_of_sale.model_report_sales_by_margin_pos
msgid "Sales by margin"
msgstr "Sales by margin"

#. module: point_of_sale
#: model:ir.model,name:point_of_sale.model_pos_config_journal
msgid "Journal Configuration"
msgstr "Configuracion de Diario"

#. module: point_of_sale
#: view:pos.order:0
msgid "Statement lines"
msgstr "Statement lines"

#. module: point_of_sale
#: help:pos.order,user_id:0
msgid ""
"Person who uses the the cash register. It could be a reliever, a student or "
"an interim employee."
msgstr ""

#. module: point_of_sale
#: field:report.transaction.pos,invoice_id:0
msgid "Nbr Invoice"
msgstr "Num. Factura"

#. module: point_of_sale
#: model:ir.actions.act_window,name:point_of_sale.action_report_pos_receipt
msgid "Receipt"
msgstr "Recibo"

#. module: point_of_sale
#: field:pos.order,invoice_wanted:0
msgid "Create Invoice"
msgstr "Crear factura"

#. module: point_of_sale
#: selection:pos.order,state:0
#: selection:report.pos.order,state:0
msgid "Done"
msgstr "Realizado"

#. module: point_of_sale
#: model:ir.actions.report.xml,name:point_of_sale.pos_invoice_report
#: report:pos.invoice:0
#: field:pos.make.payment,invoice_wanted:0
#: field:pos.order,invoice_id:0
msgid "Invoice"
msgstr "Factura"

#. module: point_of_sale
#: model:ir.model,name:point_of_sale.model_pos_get_sale
msgid "Get From Sale"
msgstr "Obtener de la Venta"

#. module: point_of_sale
#: view:account.bank.statement:0
#: selection:report.cash.register,state:0
msgid "Open"
msgstr "Abierto"

#. module: point_of_sale
#: field:pos.order.line,order_id:0
msgid "Order Ref"
msgstr "Ref. venta"

#. module: point_of_sale
#: model:ir.actions.act_window,name:point_of_sale.action_report_pos_payment_repport_date
#: model:ir.ui.menu,name:point_of_sale.menu_pos_payment_report_date
msgid "Sales lines Report"
msgstr "Reporte de Ventas"

#. module: point_of_sale
#: model:ir.actions.act_window,name:point_of_sale.action_box_entries
#: view:pos.box.entries:0
msgid "Box Entries"
msgstr "Box Entries"

#. module: point_of_sale
#: selection:pos.order,price_type:0
msgid "Tax excluded"
msgstr "Tax excluded"

#. module: point_of_sale
#: field:report.sales.by.margin.pos,net_margin_per_qty:0
#: field:report.sales.by.margin.pos.month,net_margin_per_qty:0
msgid "Net margin per Qty"
msgstr "Net margin per Qty"

#. module: point_of_sale
#: view:report.sales.by.margin.pos:0
#: view:report.sales.by.margin.pos.month:0
msgid "Sales by User Margin"
msgstr "Sales by User Margin"

#. module: point_of_sale
#: report:pos.invoice:0
msgid "Taxes:"
msgstr "Impuestos"

#. module: point_of_sale
#: model:ir.model,name:point_of_sale.model_report_pos_order
msgid "Point of Sale Orders Statistics"
msgstr "Point of Sale Orders Statistics"

#. module: point_of_sale
#: model:ir.model,name:point_of_sale.model_product_product
#: field:pos.add.product,product_id:0
#: report:pos.details:0
#: field:pos.order.line,product_id:0
#: report:pos.payment.report:0
#: report:pos.payment.report.date:0
#: report:pos.payment.report.user:0
#: report:pos.user.product:0
#: view:product.product:0
#: view:report.pos.order:0
#: field:report.pos.order,product_id:0
msgid "Product"
msgstr "Producto"

#. module: point_of_sale
#: model:ir.actions.report.xml,name:point_of_sale.pos_lines_report
msgid "Pos Lines"
msgstr "Líneas TPV"

#. module: point_of_sale
#: field:product.product,disc_controle:0
msgid "Discount Control"
msgstr "Desc. Control"

#. module: point_of_sale
#: field:report.cash.register,balance_end_real:0
msgid "Closing Balance"
msgstr "Saldo al Cierre"

#. module: point_of_sale
#: model:ir.actions.act_window,name:point_of_sale.action_report_pos_details
#: model:ir.ui.menu,name:point_of_sale.menu_pos_details
msgid "Sale Details"
msgstr "Detalle de ventas"

#. module: point_of_sale
#: field:pos.payment.report.date,date_end:0
msgid "End Date"
msgstr "Fecha final"

#. module: point_of_sale
#: field:pos.order,date_order:0
msgid "Date Ordered"
msgstr "Fecha venta"

#. module: point_of_sale
#: model:ir.actions.act_window,name:point_of_sale.action_report_pos_payment_report_user
#: model:ir.model,name:point_of_sale.model_pos_payment_report_user
msgid "Sales lines by Users"
msgstr "Sales lines by Users"

#. module: point_of_sale
#: field:res.company,max_diff:0
msgid "Max Difference for Cashboxes"
msgstr "Max Difference for Cashboxes"

#. module: point_of_sale
#: view:pos.close.statement:0
#: view:pos.confirm:0
#: view:pos.open.statement:0
msgid "Yes"
msgstr "Si"

#. module: point_of_sale
#: code:addons/point_of_sale/point_of_sale.py:0
#, python-format
msgid "There is no income account defined for this product: \"%s\" (id:%d)"
msgstr ""

#. module: point_of_sale
#: view:pos.make.payment:0
msgid "The cash register must be opened to be able to execute a payment."
msgstr ""

#. module: point_of_sale
#: report:pos.details:0
#: report:pos.details_summary:0
msgid "Mode of Taxes"
msgstr "Tributacion"

#. module: point_of_sale
#: view:product.product:0
msgid "Product Description"
msgstr "Descripción del producto"

#. module: point_of_sale
#: field:pos.details,date_start:0
#: field:pos.sale.user,date_start:0
msgid "Date Start"
msgstr "Fecha inicio"

#. module: point_of_sale
#: field:pos.order,amount_total:0
#: report:pos.payment.report:0
#: report:pos.payment.report.date:0
#: report:pos.payment.report.user:0
#: report:pos.sales.user.today.current.user:0
#: field:report.sales.by.user.pos,amount:0
#: field:report.sales.by.user.pos.month,amount:0
msgid "Total"
msgstr "Total"

#. module: point_of_sale
#: view:pos.sale.user:0
msgid "Sale By User"
msgstr "Ventas por usuario"

#. module: point_of_sale
#: model:ir.actions.act_window,name:point_of_sale.action_pos_open_statement
msgid "Open Cash Register"
msgstr ""

#. module: point_of_sale
#: report:account.statement:0
#: model:ir.actions.report.xml,name:point_of_sale.account_statement
msgid "Statement"
msgstr "Estado de cuenta"

#. module: point_of_sale
#: field:pos.order,name:0
msgid "Order Description"
msgstr "Ref. venta"

#. module: point_of_sale
#: field:pos.make.payment,num_sale:0
msgid "Num.File"
msgstr "Num.Archivo"

#. module: point_of_sale
#: model:ir.actions.act_window,name:point_of_sale.action_pos_payment_report
#: model:ir.actions.report.xml,name:point_of_sale.pos_payment_report_date
#: model:ir.model,name:point_of_sale.model_pos_payment_report
#: view:pos.payment.report:0
msgid "Payment Report"
msgstr "Reporte de Pago"

#. module: point_of_sale
#: model:ir.actions.act_window,name:point_of_sale.action_view_pos_return
msgid "Return lines"
msgstr "Return lines"

#. module: point_of_sale
#: report:account.statement:0
#: report:all.closed.cashbox.of.the.day:0
#: report:pos.details:0
#: report:pos.details_summary:0
#: report:pos.lines:0
#: field:pos.order,company_id:0
#: field:pos.order.line,company_id:0
#: report:pos.payment.report:0
#: report:pos.payment.report.date:0
#: report:pos.payment.report.user:0
#: report:pos.sales.user:0
#: report:pos.sales.user.today:0
#: report:pos.sales.user.today.current.user:0
#: report:pos.user.product:0
#: field:report.pos.order,company_id:0
msgid "Company"
msgstr "Compania"

#. module: point_of_sale
#: report:pos.invoice:0
msgid "Invoice Date"
msgstr "Fecha Facturacion"

#. module: point_of_sale
#: code:addons/point_of_sale/point_of_sale.py:0
#, python-format
msgid ""
"Couldn't find a pricelist line matching this product and quantity.\n"
"You have to change either the product, the quantity or the pricelist."
msgstr ""

#. module: point_of_sale
#: field:pos.order.line,serial_number:0
msgid "Serial Number"
msgstr "Num Serie"

#. module: point_of_sale
#: view:pos.order:0
msgid "Reprint"
msgstr "Reimprimir"

#. module: point_of_sale
#: code:addons/point_of_sale/point_of_sale.py:0
#: code:addons/point_of_sale/wizard/pos_box_entries.py:0
#: code:addons/point_of_sale/wizard/pos_box_out.py:0
#, python-format
msgid "You have to open at least one cashbox"
msgstr "You have to open at least one cashbox"

#. module: point_of_sale
#: model:ir.actions.report.xml,name:point_of_sale.pos_payment_report_user
msgid "Today's Payment By User"
msgstr "Today's Payment By User"

#. module: point_of_sale
#: field:stock.picking,pos_order:0
msgid "Pos order"
msgstr "Venta TPV"

#. module: point_of_sale
#: code:addons/point_of_sale/wizard/pos_discount.py:0
#: code:addons/point_of_sale/wizard/pos_payment.py:0
#, python-format
msgid "Error!"
msgstr "Error!"

#. module: point_of_sale
#: report:pos.lines:0
msgid "No. Of Articles"
msgstr "No. Of Articles"

#. module: point_of_sale
#: field:pos.order,date_validity:0
msgid "Validity Date"
msgstr "Fecha caducidad"

#. module: point_of_sale
#: field:pos.order,pickings:0
msgid "Picking"
msgstr "Guia de Remision"

#. module: point_of_sale
#: field:pos.order,shop_id:0
#: field:report.pos.order,shop_id:0
msgid "Shop"
msgstr "Tienda"

#. module: point_of_sale
#: field:pos.order,picking_id:0
msgid "Last Output Picking"
msgstr "Ultimo Guia de Remision Saliente"

#. module: point_of_sale
#: model:ir.model,name:point_of_sale.model_account_bank_statement_line
msgid "Bank Statement Line"
msgstr "Detalle de estado de cuenta"

#. module: point_of_sale
#: model:ir.model,name:point_of_sale.model_account_bank_statement
msgid "Bank Statement"
msgstr "Extracto Bancario"

#. module: point_of_sale
#: report:pos.user.product:0
msgid "Ending Date"
msgstr "Fecha de cierre"

#. module: point_of_sale
#: view:report.sales.by.user.pos:0
#: view:report.sales.by.user.pos.month:0
#: view:report.transaction.pos:0
msgid "POS Report"
msgstr "Reporte de TPV"

#. module: point_of_sale
#: model:ir.model,name:point_of_sale.model_pos_discount
msgid "Add Discount"
msgstr "Agregar Desc."

#. module: point_of_sale
#: model:ir.actions.act_window,name:point_of_sale.action_pos_close_statement
msgid "Close Cash Register"
msgstr ""

#. module: point_of_sale
#: field:pos.order.line,qty_rfd:0
msgid "Refunded Quantity"
msgstr "Devolver cantidad"

#. module: point_of_sale
#: view:pos.scan.product:0
msgid "Scan Barcode"
msgstr "Escanear Cod.Barra"

#. module: point_of_sale
#: field:pos.box.entries,product_id:0
#: field:pos.box.out,product_id:0
msgid "Operation"
msgstr "Operacion"

#. module: point_of_sale
#: model:ir.ui.menu,name:point_of_sale.menu_point_ofsale
msgid "Sales Order"
msgstr "Orden de Venta"

#. module: point_of_sale
#: field:pos.order,journal_entry:0
msgid "Journal Entry"
msgstr "Asiento de Diario"

#. module: point_of_sale
#: selection:report.cash.register,state:0
msgid "Confirmed"
msgstr "Confirmado"

#. module: point_of_sale
#: report:pos.invoice:0
msgid "Cancelled Invoice"
msgstr "Cancelled Invoice"

#. module: point_of_sale
#: view:account.bank.statement:0
#: view:pos.get.sale:0
#: view:report.cash.register:0
msgid "Confirm"
msgstr "Confirm"

#. module: point_of_sale
#: report:pos.payment.report.date:0
msgid "Sales Lines"
msgstr "Sales Lines"

#. module: point_of_sale
#: constraint:res.company:0
msgid "Error! You can not create recursive companies."
msgstr ""

#. module: point_of_sale
#: field:pos.discount,discount:0
msgid "Discount "
msgstr "Discount "

#. module: point_of_sale
#: model:account.journal,name:point_of_sale.pos_visa_journal
msgid "Visa Journal"
msgstr "Diario de Visa"

#. module: point_of_sale
#: report:pos.invoice:0
msgid "Supplier Invoice"
msgstr "Supplier Invoice"

#. module: point_of_sale
#: code:addons/point_of_sale/point_of_sale.py:0
#, python-format
msgid "Modify line failed !"
msgstr "Modify line failed !"

#. module: point_of_sale
#: field:pos.make.payment,payment_name:0
msgid "Payment name"
msgstr "Payment name"

#. module: point_of_sale
#: model:ir.ui.menu,name:point_of_sale.menu_point_rep
msgid "Reporting"
msgstr "Informe"

#. module: point_of_sale
#: model:ir.ui.menu,name:point_of_sale.products_for_input_operations
msgid "Products for Input Operations"
msgstr "Products for Input Operations"

#. module: point_of_sale
#: model:ir.actions.report.xml,name:point_of_sale.pos_sales_user_today_current_user
msgid "Today's Sales by Current User"
msgstr "Today's Sales by Current User"

#. module: point_of_sale
#: model:ir.model,name:point_of_sale.model_pos_box_out
msgid "Pos Box Out"
msgstr "Pos Box Out"

#. module: point_of_sale
#: sql_constraint:account.journal:0
msgid "The code of the journal must be unique per company !"
msgstr ""

#. module: point_of_sale
#: model:ir.ui.menu,name:point_of_sale.menu_point_config_product
msgid "Configuration"
msgstr "Configuración"

#. module: point_of_sale
#: report:pos.user.product:0
msgid "Starting Date"
msgstr "Starting Date"

#. module: point_of_sale
#: field:pos.order,date_validation:0
#: field:report.pos.order,date_validation:0
msgid "Validation Date"
msgstr "Validation Date"

#. module: point_of_sale
#: code:addons/point_of_sale/point_of_sale.py:0
#, python-format
msgid "You don't have enough access to validate this sale!"
msgstr "You don't have enough access to validate this sale!"

#. module: point_of_sale
#: model:ir.actions.act_window,name:point_of_sale.action_pos_invoice
msgid "Invoices"
msgstr "Invoices"

#. module: point_of_sale
#: selection:report.cash.register,month:0
#: selection:report.pos.order,month:0
msgid "December"
msgstr "December"

#. module: point_of_sale
#: view:report.pos.order:0
#: field:report.pos.order,total_discount:0
msgid "Total Discount"
msgstr "Total Discount"

#. module: point_of_sale
#: view:pos.box.out:0
msgid "Take Money"
msgstr "Take Money"

#. module: point_of_sale
#: model:ir.model,name:point_of_sale.model_pos_details
#: model:ir.model,name:point_of_sale.model_pos_sales_user_today_current_user
msgid "Sales Details"
msgstr "Sales Details"

#. module: point_of_sale
#: field:product.product,am_out:0
msgid "Control for Output Operations"
msgstr "Control for Output Operations"

#. module: point_of_sale
#: code:addons/point_of_sale/wizard/pos_close_statement.py:0
#: code:addons/point_of_sale/wizard/pos_open_statement.py:0
#, python-format
msgid "Message"
msgstr "Mensaje"

#. module: point_of_sale
#: view:account.journal:0
#: model:ir.actions.act_window,name:point_of_sale.action_pos_order_tree2
#: model:ir.actions.act_window,name:point_of_sale.action_pos_order_tree3
#: model:ir.actions.act_window,name:point_of_sale.action_pos_pos_form
#: model:ir.actions.act_window,name:point_of_sale.action_pos_pos_form_user
#: model:ir.model,name:point_of_sale.model_pos_order
#: model:ir.ui.menu,name:point_of_sale.menu_point_root
msgid "Point of Sale"
msgstr "Punto de Venta"

#. module: point_of_sale
#: view:pos.order:0
#: field:pos.payment.report.date,user_id:0
#: field:pos.payment.report.user,user_id:0
#: field:pos.sale.user,user_id:0
#: field:pos.sales.user.today,user_id:0
#: view:report.pos.order:0
#: field:report.pos.order,user_id:0
msgid "Salesman"
msgstr "Salesman"

#. module: point_of_sale
#: report:pos.details:0
#: selection:pos.order,state:0
#: view:report.pos.order:0
#: selection:report.pos.order,state:0
msgid "Invoiced"
msgstr "Invoiced"

#. module: point_of_sale
#: view:pos.close.statement:0
#: view:pos.confirm:0
#: view:pos.open.statement:0
msgid "No"
msgstr "No"

#. module: point_of_sale
#: field:pos.order.line,notice:0
msgid "Discount Notice"
msgstr "Discount Notice"

#. module: point_of_sale
#: view:pos.scan.product:0
msgid "Add"
msgstr "Add"

#. module: point_of_sale
#: view:report.cash.register:0
#: selection:report.pos.order,state:0
msgid "Draft"
msgstr "Draft"

#. module: point_of_sale
#: view:pos.order.line:0
msgid "POS Order line"
msgstr "Línea de venta TPV"

#. module: point_of_sale
#: view:pos.open.statement:0
msgid "Are you sure you want to open the statements ?"
msgstr "Are you sure you want to open the statements ?"

#. module: point_of_sale
#: model:ir.model,name:point_of_sale.model_pos_payment_report_date
msgid "POS Payment Report according to date"
msgstr "POS Payment Report according to date"

#. module: point_of_sale
#: report:pos.invoice:0
msgid "PRO-FORMA"
msgstr "PRO-FORMA"

#. module: point_of_sale
#: code:addons/point_of_sale/point_of_sale.py:0
#, python-format
msgid "Please provide a partner for the sale."
msgstr "Please provide a partner for the sale."

#. module: point_of_sale
#: code:addons/point_of_sale/point_of_sale.py:0
#, python-format
msgid ""
"There is no receivable account defined for this journal: \"%s\" (id:%d)"
msgstr ""

#. module: point_of_sale
#: field:pos.order,user_salesman_id:0
msgid "Cashier"
msgstr "Cashier"

#. module: point_of_sale
#: report:account.statement:0
#: report:all.closed.cashbox.of.the.day:0
#: view:pos.payment.report.date:0
#: report:pos.sales.user:0
#: report:pos.sales.user.today:0
#: report:pos.sales.user.today.current.user:0
#: report:pos.user.product:0
#: view:report.cash.register:0
#: field:report.cash.register,user_id:0
#: field:report.sales.by.margin.pos,user_id:0
#: field:report.sales.by.margin.pos.month,user_id:0
#: field:report.sales.by.user.pos,user_id:0
#: field:report.sales.by.user.pos.month,user_id:0
#: field:report.transaction.pos,user_id:0
msgid "User"
msgstr "User"

#. module: point_of_sale
#: model:ir.actions.act_window,name:point_of_sale.action_trans_pos_tree
#: model:ir.model,name:point_of_sale.model_report_sales_by_user_pos
msgid "Sales by user"
msgstr "Ventas por usuario"

#. module: point_of_sale
#: selection:report.cash.register,month:0
#: selection:report.pos.order,month:0
msgid "November"
msgstr "November"

#. module: point_of_sale
#: view:pos.receipt:0
msgid "Print Receipt"
msgstr "Print Receipt"

#. module: point_of_sale
#: selection:report.cash.register,month:0
#: selection:report.pos.order,month:0
msgid "January"
msgstr "January"

#. module: point_of_sale
#: view:pos.order.line:0
msgid "POS Orders lines"
msgstr "POS Orders lines"

#. module: point_of_sale
#: code:addons/point_of_sale/point_of_sale.py:0
#, python-format
msgid "Error"
msgstr "Error"

#. module: point_of_sale
#: field:report.transaction.pos,journal_id:0
msgid "Sales Journal"
msgstr "Sales Journal"

#. module: point_of_sale
#: report:pos.invoice:0
msgid "Refund"
msgstr "Refund"

#. module: point_of_sale
#: code:addons/point_of_sale/report/pos_invoice.py:0
#, python-format
msgid "Please create an invoice for this sale."
msgstr "Please create an invoice for this sale."

#. module: point_of_sale
#: report:pos.sales.user:0
#: report:pos.sales.user.today:0
#: field:report.pos.order,date:0
msgid "Date Order"
msgstr "Date Order"

#. module: point_of_sale
#: model:ir.ui.menu,name:point_of_sale.menu_close_statement
msgid "Close Cash Registers"
msgstr ""

#. module: point_of_sale
#: report:pos.details:0
#: report:pos.payment.report.date:0
#: report:pos.payment.report.user:0
msgid "Disc(%)"
msgstr "Disc(%)"

#. module: point_of_sale
#: view:all.closed.cashbox.of.the.day:0
#: view:pos.details:0
#: view:pos.discount:0
#: view:pos.payment.report:0
#: view:pos.payment.report.date:0
#: view:pos.payment.report.user:0
#: view:pos.sale.user:0
#: view:pos.sales.user.today:0
#: view:pos.sales.user.today.current_user:0
#: view:pos.scan.product:0
msgid "Close"
msgstr "Close"

#. module: point_of_sale
#: view:pos.order:0
msgid "Order lines"
msgstr "Líneas de venta"

#. module: point_of_sale
#: field:pos.order.line,price_subtotal:0
msgid "Subtotal w/o Tax"
msgstr "Subtotal w/o Tax"

#. module: point_of_sale
#: view:pos.order:0
msgid "Add product"
msgstr ""

#. module: point_of_sale
#: model:ir.actions.act_window,name:point_of_sale.action_report_pos_payment
msgid "Pyament Report"
msgstr "Pyament Report"

#. module: point_of_sale
#: field:report.transaction.pos,jl_id:0
msgid "Cash Journals"
msgstr "Cash Journals"

#. module: point_of_sale
#: view:pos.details:0
msgid "POS Details :"
msgstr "POS Details :"

#. module: point_of_sale
#: report:pos.sales.user.today:0
msgid "Today's Sales By User"
msgstr "Today's Sales By User"

#. module: point_of_sale
#: view:pos.box.entries:0
#: view:pos.box.out:0
msgid "Please fill these fields for entries to the box:"
msgstr "Please fill these fields for entries to the box:"

#. module: point_of_sale
#: code:addons/point_of_sale/wizard/pos_box_out.py:0
#, python-format
msgid "please check that account is set to %s"
msgstr "please check that account is set to %s"

#. module: point_of_sale
#: field:pos.box.entries,name:0
#: field:pos.box.out,name:0
#: field:pos.config.journal,name:0
#: report:pos.invoice:0
#: report:pos.lines:0
msgid "Description"
msgstr "Description"

#. module: point_of_sale
#: selection:report.cash.register,month:0
#: selection:report.pos.order,month:0
msgid "May"
msgstr "May"

#. module: point_of_sale
#: report:pos.lines:0
msgid "Sales lines"
msgstr "Sales lines"

#. module: point_of_sale
#: field:pos.order,note:0
msgid "Internal Notes"
msgstr "Internal Notes"

#. module: point_of_sale
#: view:pos.add.product:0
msgid "Save & Close"
msgstr "Save & Close"

#. module: point_of_sale
#: view:pos.order:0
msgid "Running"
msgstr "Running"

#. module: point_of_sale
#: model:ir.actions.act_window,name:point_of_sale.action_report_all_closed_cashbox_of_the_day
msgid "All Cashboxes Of the day"
msgstr "All Cashboxes Of the day"

#. module: point_of_sale
#: model:ir.actions.act_window,name:point_of_sale.action_report_pos_order_all
#: model:ir.ui.menu,name:point_of_sale.menu_report_pos_order_all
#: view:report.pos.order:0
msgid "Point of Sale Analysis"
msgstr "Point of Sale Analysis"

#. module: point_of_sale
#: field:pos.make.payment,partner_id:0
#: view:pos.order:0
#: field:pos.order,partner_id:0
#: view:report.pos.order:0
msgid "Customer"
msgstr "Cliente"

#. module: point_of_sale
#: field:pos.make.payment,is_acc:0
#: field:pos.make.payment,product_id:0
#: selection:pos.order,state:0
#: selection:report.pos.order,state:0
msgid "Advance"
msgstr "Advance"

#. module: point_of_sale
#: selection:report.cash.register,month:0
#: selection:report.pos.order,month:0
msgid "February"
msgstr "February"

#. module: point_of_sale
#: view:report.cash.register:0
msgid "    Today    "
msgstr "    Today    "

#. module: point_of_sale
#: code:addons/point_of_sale/wizard/pos_box_out.py:0
#, python-format
msgid ""
"The maximum value you can still withdraw is exceeded. \n"
" Remaining value is equal to %d "
msgstr ""
"The maximum value you can still withdraw is exceeded. \n"
" Remaining value is equal to %d "

#. module: point_of_sale
#: field:pos.order,remboursed:0
msgid "Remboursed"
msgstr "Remboursed"

#. module: point_of_sale
#: model:ir.actions.act_window,name:point_of_sale.action_pos_order_tree_open
msgid "Opened Sales"
msgstr "Opened Sales"

#. module: point_of_sale
#: selection:report.cash.register,month:0
#: selection:report.pos.order,month:0
msgid "April"
msgstr "April"

#. module: point_of_sale
#: field:pos.order,statement_ids:0
msgid "Payments"
msgstr "Payments"

#. module: point_of_sale
#: report:pos.details:0
#: report:pos.details_summary:0
#: report:pos.lines:0
#: report:pos.payment.report:0
#: report:pos.payment.report.date:0
#: report:pos.payment.report.user:0
#: report:pos.sales.user:0
#: report:pos.sales.user.today:0
#: report:pos.sales.user.today.current.user:0
#: report:pos.user.product:0
msgid "Print Date"
msgstr "Print Date"

#. module: point_of_sale
#: model:ir.actions.act_window,name:point_of_sale.action_report_sales_by_margin_pos_month
msgid "Sales by User Monthly margin"
msgstr "Sales by User Monthly margin"

#. module: point_of_sale
#: view:pos.order:0
msgid "Search Sales Order"
msgstr "Search Sales Order"

#. module: point_of_sale
#: field:pos.order,account_move:0
msgid "Account Entry"
msgstr "Asiento contable"

#. module: point_of_sale
#: code:addons/point_of_sale/wizard/pos_add_product.py:0
#: code:addons/point_of_sale/wizard/pos_return.py:0
#: view:pos.make.payment:0
#: view:pos.order:0
#, python-format
msgid "Make Payment"
msgstr "Make Payment"

#. module: point_of_sale
#: model:ir.model,name:point_of_sale.model_pos_sales_user_today
#: view:pos.sales.user.today:0
msgid "Sales User Today"
msgstr "Sales User Today"

#. module: point_of_sale
#: view:report.cash.register:0
#: field:report.cash.register,year:0
#: view:report.pos.order:0
#: field:report.pos.order,year:0
msgid "Year"
msgstr "Year"<|MERGE_RESOLUTION|>--- conflicted
+++ resolved
@@ -277,15 +277,14 @@
 msgstr "Max Discount(%)"
 
 #. module: point_of_sale
-<<<<<<< HEAD
 #: view:pos.box.out:0
 msgid "Output Operation"
 msgstr "Sortie de caisse"
-=======
+
+#. module: point_of_sale
 #: model:ir.ui.menu,name:point_of_sale.menu_point_open_config
 msgid "Cash register management"
 msgstr ""
->>>>>>> 6a2a30fa
 
 #. module: point_of_sale
 #: code:addons/point_of_sale/point_of_sale.py:0
