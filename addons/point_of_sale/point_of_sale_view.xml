--- conflicted
+++ resolved
@@ -16,7 +16,6 @@
             <field name="model">pos.order</field>
             <field name="type">form</field>
             <field name="arch" type="xml">
-<<<<<<< HEAD
                 <form string="Point of Sale Orders" layout="manual">
                     <div class="oe_form_topbar">
                         <button name="%(action_pos_payment)d" string="Payment" icon="gtk-apply" type="action" states="draft" context="{'pos_session_id' : session_id}"/>
@@ -30,21 +29,6 @@
                     </div>
                     <sheet layout="auto">
                     <group col="4" colspan="4">
-=======
-                <form layout="manual">
-                <div class="oe_form_topbar">
-                    <button name="%(action_pos_payment)d" string="Payment" type="action" states="draft"/>
-                    <button name="%(action_report_pos_receipt)d" string="Reprint" type="action" states="paid,done,invoiced"/>
-                    <button name="refund" string="Return Products" type="object"
-                        attrs="{'invisible':[('state','=','draft')]}"/>
-                    <div class="oe_right">
-                        <field name="state" widget="statusbar" nolabel="1" statusbar_visible="draft,paid,done" statusbar_colors='{"cancel":"red"}'/>
-                    </div>
-                    <div class="oe_clear"/>
-                </div>
-                <sheet string="PoS Orders" layout="auto">
-                    <group col="7" colspan="4" class="oe_form_header">
->>>>>>> b3fa4ccf
                         <field name="name"/>
                         <field name="date_order"/>
                         <field name="session_id" required="1" />
@@ -78,10 +62,6 @@
                                 <button name="button_dummy" string="Update" icon="gtk-execute" states="draft" />
                                 <button name="%(action_pos_discount)d" string="Discount" icon="gtk-remove" type="action" states="draft" />
                             </group>
-<<<<<<< HEAD
-
-=======
->>>>>>> b3fa4ccf
                         </page>
                         <page string="Payments">
                             <field name="statement_ids" colspan="4" nolabel="1">
@@ -122,11 +102,7 @@
                             <field colspan="4" name="note" nolabel="1"/>
                         </page>
                     </notebook>
-<<<<<<< HEAD
-                    </sheet>
-=======
                 </sheet>
->>>>>>> b3fa4ccf
                 </form>
             </field>
         </record>
