<?xml version="1.0" encoding="utf-8"?>
<odoo>
        <record id="view_pos_details_wizard" model="ir.ui.view">
            <field name="name">pos.details.wizard.form</field>
            <field name="model">pos.details.wizard</field>
            <field name="arch" type="xml">
                <form string="Sales Details">
                    <group>
                        <field name="start_date"/>
                        <field name="end_date"/>
                    </group>
                    <group>
<<<<<<< HEAD
                        <field name="pos_config_ids" colspan="4" nolabel="1">
                            <tree create="false" editable="bottom">
                                <field name="name"/>
                                <field name="company_id"/>
                            </tree>
                        </field>
=======
                        <field name="pos_config_ids" mode="tree" colspan="2" nolabel="1" />
>>>>>>> 3cdb2156
                    </group>
                    <footer>
                        <button name="generate_report" string="Print" type="object" class="btn-primary" data-hotkey="q"/>
                        <button string="Cancel" class="btn-secondary" special="cancel" data-hotkey="z" />
                    </footer>
                </form>
            </field>
        </record>

</odoo><|MERGE_RESOLUTION|>--- conflicted
+++ resolved
@@ -10,16 +10,12 @@
                         <field name="end_date"/>
                     </group>
                     <group>
-<<<<<<< HEAD
-                        <field name="pos_config_ids" colspan="4" nolabel="1">
+                        <field name="pos_config_ids" mode="tree" colspan="2" nolabel="1" />
                             <tree create="false" editable="bottom">
                                 <field name="name"/>
                                 <field name="company_id"/>
                             </tree>
                         </field>
-=======
-                        <field name="pos_config_ids" mode="tree" colspan="2" nolabel="1" />
->>>>>>> 3cdb2156
                     </group>
                     <footer>
                         <button name="generate_report" string="Print" type="object" class="btn-primary" data-hotkey="q"/>
