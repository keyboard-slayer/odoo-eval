--- conflicted
+++ resolved
@@ -176,11 +176,7 @@
 class pos_payment(wizard.interface):
     states = {
         'init': {
-<<<<<<< HEAD
-            'actions': [_test_no_line],
-=======
             'actions': [_validate],
->>>>>>> 92a17b14
             'result': {
                 'type': 'choice',
                 'next_state': _check,
