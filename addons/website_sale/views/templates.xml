--- conflicted
+++ resolved
@@ -217,15 +217,9 @@
 
     <template id="sort" inherit_id="website_sale.products" active="True" customize_show="True" name="Show Sort by">
         <xpath expr="//div[@class='products_pager']/div/t[@t-call][last()]" position="after">
-<<<<<<< HEAD
-            <t t-set="list_price_desc_label">Price <i class="fa fa-caret-up" aria-hidden="true"/></t>
-            <t t-set="list_price_asc_label">Price <i class="fa fa-caret-down" aria-hidden="true"/></t>
-            <t t-set="name_asc_label">Name <i class="fa fa-caret-down" aria-hidden="true"/></t>
-=======
             <t t-set="list_price_desc_label">Catalog price: decreasing order</t>
             <t t-set="list_price_asc_label">Catalog price: increasing order</t>
-            <t t-set="name_asc_label">Name</t>
->>>>>>> 4f88f4dd
+            <t t-set="name_asc_label">Name <i class="fa fa-caret-down" aria-hidden="true"/></t>
             <t t-set="website_sale_sortable" t-value="[
                 (list_price_desc_label, 'list_price desc'),
                 (list_price_asc_label, 'list_price asc'),
