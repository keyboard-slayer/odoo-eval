<?xml version="1.0" encoding="utf-8"?>
<odoo>
    <!-- Layout and common templates -->
    <template id="assets_backend" inherit_id="web.assets_backend">
        <xpath expr="." position="inside">
            <script type="text/javascript" src="/website_sale/static/src/js/website_sale_backend.js"></script>
        </xpath>
    </template>

    <template id="assets_frontend" inherit_id="website.assets_frontend" name="Shop">
        <xpath expr="." position="inside">
            <link rel="stylesheet" href="/website_sale/static/src/css/website_sale.css" />
            <link rel="stylesheet" href="/website_sale/static/src/css/website_mail.css" />
            <script type="text/javascript" src="/website_sale/static/src/js/website_sale.js"></script>
            <script type="text/javascript" src="/website_sale/static/src/js/website_sale_payment.js"></script>
            <script type="text/javascript" src="/website_sale/static/src/js/website_sale_validate.js"></script>
            <script type="text/javascript" src="/website_sale/static/src/js/website_sale_tour_buy.js"></script>
            <script type="text/javascript" src="/website_sale/static/src/js/website_sale_rating.js"></script>
            <script type="text/javascript" src="/website_sale/static/src/js/website_sale_tracking.js"></script>
        </xpath>
    </template>

    <template id="assets_editor" inherit_id="website.assets_editor" name="Shop Editor">
        <xpath expr="." position="inside">
            <script type="text/javascript" src="/website_sale/static/src/js/website_sale.editor.js"></script>
            <script type="text/javascript" src="/website_sale/static/src/js/website_sale_tour_shop.js"></script>
        </xpath>
    </template>

    <template id="header" inherit_id="website.layout" name="Header Shop My Cart Link">
        <xpath expr="//header//ul[@id='top_menu']/li" position="before">
            <t t-set="website_sale_order" t-value="website.sale_get_order()" />
            <li t-att-class="'' if website_sale_order and website_sale_order.cart_quantity else 'hidden'">
                <a href="/shop/cart">
                    <i class="fa fa-shopping-cart"></i>
                    My cart <sup t-attf-class="my_cart_quantity label label-primary" t-esc="website_sale_order and website_sale_order.cart_quantity or ''" />
                </a>
            </li>
        </xpath>
    </template>

    <template id="search" name="Search Box">
        <form t-att-action="keep('/shop'+ ('/category/'+slug(category)) if category else None, search=0)" method="get" t-att-class="search_class">
            <t t-if="attrib_values">
                <t t-foreach="attrib_values" t-as="a">
                    <input type="hidden" name="attrib" t-att-value="'%s-%s' % (a[0], a[1])" />
                </t>
            </t>
            <t t-call="website.website_search_box" />
        </form>
    </template>

    <template id="search count" inherit_id="website.website_search_box" active="False" customize_show="True" name="Show # found">
        <xpath expr="//button[contains(@class, 'oe_search_button')]" position="inside">
            <span t-if='search and search_count' class='oe_search_found'> <small>(<t t-esc="search_count"/> found)</small></span>
        </xpath>
    </template>

    <template id="404">
        <t t-call="website.layout">
            <div id="wrap">
                <div class="oe_structure oe_empty">
                    <div class="container">
                        <h1 class="mt32">Product not found!</h1>
                        <p>Sorry, this product is not available anymore.</p>
                        <p>
                            <a t-attf-href="/shop">Return to the product list.</a>
                        </p>
                    </div>
                </div>
            </div>
        </t>
    </template>

    <!-- Product item used by /shop and /shop/cart -->
    <template id="products_item" name="Products item">
        <form action="/shop/cart/update" method="post">
            <input type="hidden" name="csrf_token" t-att-value="request.csrf_token()" />
            <div itemscope="itemscope" itemtype="http://schema.org/Product">
                <div class="ribbon-wrapper">
                    <div class="ribbon btn btn-danger">Sale</div>
                </div>
                <div class="oe_product_image">
                    <a itemprop="url" t-att-href="keep('/shop/product/%s' % slug(product), page=(pager['page']['num'] if pager['page']['num']&gt;1 else None))">
                        <span itemprop="image" t-attf-content="{{request.httprequest.url_root}}web/image/product.template/{{product.id}}/image" t-field="product.image" t-options="{'widget': 'image', 'resize': None if product_image_big else '300x300', 'zoom': 'image'}" t-att-alt="product.name" />
                    </a>
                </div>
                <t t-if="show_publish">
                    <div id="website_published_button" class="" groups="sales_team.group_sale_manager">
                        <t t-call="website.publish_management">
                            <t t-set="object" t-value="product" />
                            <t t-set="publish_edit" t-value="True" />
                            <t t-set="action" t-value="'product.product_template_action'" />
                        </t>
                    </div>
                </t>
                <section>
                    <h5>
                        <strong>
                            <a itemprop="name" t-att-href="keep('/shop/product/%s' % slug(product), page=(pager['page']['num'] if pager['page']['num']&gt;1 else None))" t-att-content="product.name" t-field="product.name" />
                        </strong>
                    </h5>
                    <div itemprop="offers" itemscope="itemscope" itemtype="http://schema.org/Offer" class="product_price" t-if="product.product_variant_ids">
                        <b>
                            <t t-if="product.website_price_difference and website.get_current_pricelist().discount_policy=='without_discount'">
                                <del class="text-danger mr8" style="white-space: nowrap;" t-esc="compute_currency(product.website_public_price)" t-options="{'widget': 'monetary', 'display_currency': website.get_current_pricelist().currency_id, 'from_currency': website.currency_id}" />
                            </t>

                            <span t-esc="product.website_price" t-options="{'widget': 'monetary', 'display_currency': website.currency_id}"/>
                            <span itemprop="price" style="display:none;" t-esc="product.website_price" />
                            <span itemprop="priceCurrency" style="display:none;" t-esc="website.currency_id.name" />
                        </b>
                    </div>
                </section>
            </div>
        </form>
    </template>

    <template id="products_description" inherit_id="website_sale.products_item" active="False" customize_show="True" name="Product Description">
        <xpath expr="//div[@class='product_price']" position="before">
            <div class="text-info oe_subdescription" contenteditable="false">
                <div itemprop="description" t-field="product.description_sale"></div>
            </div>
        </xpath>
    </template>

    <template id="products_add_to_cart" inherit_id="website_sale.products_item" active="False" customize_show="True" name="Add to Cart">
        <xpath expr="//div[@class='product_price']" position="inside">
            <input name="product_id" t-att-value="product.product_variant_id.id" type="hidden" />
            <t t-if="len(product.product_variant_ids) == 1">
                <a class="btn btn-default btn-xs a-submit">
                    <span class="fa fa-shopping-cart" />
                </a>
            </t>
            <t t-if="len(product.product_variant_ids) &gt; 1">
                <a class="btn btn-default btn-xs" t-att-href="keep('/shop/product/%s' % slug(product), page=(pager['page']['num'] if pager['page']['num']&gt;1 else None))">
                    <span class="fa fa-shopping-cart" />
                </a>
            </t>
        </xpath>
    </template>

    <template id="pricelist_list" name="Pricelists Dropdown">
        <t t-set="website_sale_pricelists" t-value="website.get_pricelist_available(show_visible=True)" />
        <div t-attf-class="#{website_sale_pricelists and len(website_sale_pricelists)&gt;1 and 'dropdown' or 'hidden'} btn-group">
            <t t-set="curr_pl" t-value="website.get_current_pricelist()" />
            <a href="#" class="dropdown-toggle btn btn-default" data-toggle="dropdown">
                <t t-esc="curr_pl and curr_pl.name or ' - '" />
                <span class="caret"></span>
            </a>
            <ul class="dropdown-menu" role="menu">
                <li t-foreach="website_sale_pricelists" t-as="pl">
                    <a t-att-href="'/shop/change_pricelist/%s' % pl.id">
                        <span class="switcher_pricelist" t-att-data-pl_id="pl.id" t-esc="pl.name" />
                    </a>
                </li>
            </ul>
        </div>
    </template>

    <!-- /shop product listing -->
    <template id="products" name="Products">
        <t t-call="website.layout">
            <t t-set="additional_title">Shop</t>
            <div id="wrap" class="js_sale">
                <div class="oe_structure" />
                <div t-attf-class="container oe_website_sale #{'oe_website_sale_search' if search else None}">
                    <div class="products_pager">
                        <div class="row" style="width: 100%;">
                            <t t-call="website_sale.search">
                                <t t-set="search_class" t-value="'pagination form-inline o_website_sale_search'"/>
                            </t>
                            <t t-call="website_sale.pricelist_list" />
                            <t t-call="website.pager" />
                        </div>
                    </div>
                    <div class="row">
                        <div class="hidden" id="products_grid_before"></div>
                        <div class="col-md-12" id="products_grid">
                            <table width="100%">
                                <tbody>
                                    <tr t-ignore="true">
                                        <td t-foreach="range(0,rows)" t-as="row" t-attf-width="#{100/rows}%"></td>
                                    </tr>
                                    <tr t-foreach="bins" t-as="tr_product">
                                        <t t-foreach="tr_product" t-as="td_product">
                                            <t t-if="td_product">
                                                <t t-set="product" t-value="td_product['product']" />
                                                <td t-att-colspan="td_product['x'] != 1 and td_product['x']" t-att-rowspan="td_product['y'] != 1 and td_product['y']" t-attf-class="oe_product oe_grid oe-height-#{td_product['y']*2} #{ td_product['class'] }">
                                                    <div class="oe_product_cart" t-att-data-publish="product.website_published and 'on' or 'off'">
                                                        <t t-set="product_image_big" t-value="td_product['x']+td_product['y'] &gt; 2" />
                                                        <t t-call="website_sale.products_item" />
                                                    </div>
                                                </td>
                                            </t>
                                            <td t-if="not td_product" class="oe-height-2" />
                                        </t>
                                    </tr>
                                </tbody>
                            </table>
                            <t t-if="not bins">
                                <div class="text-center text-muted oe_product">
                                    <h3 class="css_editable_display">No product defined.</h3>
                                    <p groups="sales_team.group_sale_manager">Click <i>'New'</i> in the top-right corner to create your first product.</p>
                                </div>
                            </t>
                        </div>
                    </div>
                    <div class="products_pager">
                        <t t-call="website.pager" />
                    </div>
                </div>
                <div class="oe_structure mb32" />
            </div>
        </t>
    </template>

    <template id="sort" inherit_id="website_sale.products" active="True" customize_show="True" name="Show Sort by">
        <xpath expr="//div[@class='products_pager']/div/t[@t-call][last()]" position="after">
            <t t-set="list_price_desc_label">Catalog price: decreasing order</t>
            <t t-set="list_price_asc_label">Catalog price: increasing order</t>
            <t t-set="name_asc_label">Name <i class="fa fa-caret-down" aria-hidden="true"/></t>
            <t t-set="website_sale_sortable" t-value="[
                (list_price_desc_label, 'list_price desc'),
                (list_price_asc_label, 'list_price asc'),
                (name_asc_label, 'name asc')
            ]"/>
            <t t-set="website_sale_sortable_current" t-value="[sort for sort in website_sale_sortable if sort[1]==request.params.get('order', '')]"/>
            <div class="dropdown btn-group dropdown_sorty_by">
                <a href="#" class="dropdown-toggle btn btn-default" data-toggle="dropdown">
                    <t t-if='len(website_sale_sortable_current)'>
                        <span>Sorting by : <t t-raw='website_sale_sortable_current[0][0]'/></span>
                    </t>
                    <t t-else='1'>
                        <span>Sort by</span>
                        <span class="caret"></span>
                    </t>
                </a>
                <ul class="dropdown-menu" role="menu">
                    <li t-foreach="website_sale_sortable" t-as="sortby">
                        <a t-att-href="keep('/shop', order=sortby[1])">
                            <span t-raw="sortby[0]"/>
                        </a>
                    </li>
                </ul>
            </div>
        </xpath>
    </template>


    <!-- Add to cart button-->
    <template id="categories_recursive" name="Category list">
        <li t-att-class="'active' if c.id == int(category or 0) else None">
            <a t-att-href="keep('/shop/category/' + slug(c), category=0)" t-field="c.name"></a>
            <ul t-if="c.child_id" class="nav nav-pills nav-stacked nav-hierarchy">
                <t t-foreach="c.child_id" t-as="c">
                    <t t-call="website_sale.categories_recursive" />
                </t>
            </ul>
        </li>
    </template>

    <template id="products_categories" inherit_id="website_sale.products" active="False" customize_show="True" name="Product Categories">
        <xpath expr="//div[@id='products_grid_before']" position="inside">
            <ul class="nav nav-pills nav-stacked mt16">
                <li t-att-class=" '' if category else 'active' ">
                    <a t-att-href="keep('/shop',category=0)" class="o_not_editable">All Products</a>
                </li>
                <t t-foreach="categories" t-as="c">
                    <t t-call="website_sale.categories_recursive" />
                </t>
            </ul>
        </xpath>
        <xpath expr="//div[@id='products_grid_before']" position="attributes">
            <attribute name="class">col-md-3 col-sm-4 col-xs-12</attribute>
        </xpath>
        <xpath expr="//div[@id='products_grid']" position="attributes">
            <attribute name="class">col-md-9 col-sm-8</attribute>
        </xpath>
    </template>

    <template id="option_collapse_categories_recursive" name="Collapse Category Recursive">
        <li t-att-class="'active' if categ.id == int(category or 0) else None">
            <i t-if="categ.child_id" t-attf-class="text-primary fa #{'fa-chevron-down' if categ.id in parent_category_ids else 'fa-chevron-right'}" />
            <a t-att-href="keep('/shop/category/' + slug(categ), category=0)" t-field="categ.name"></a>
            <ul t-if="categ.child_id" class="nav nav-pills nav-stacked nav-hierarchy" t-att-style="'display:block;' if categ.id in parent_category_ids else 'display:none;'">
                <t t-foreach="categ.child_id" t-as="categ">
                    <t t-call="website_sale.option_collapse_categories_recursive" />
                </t>
            </ul>
        </li>
    </template>

    <template id="option_collapse_products_categories" name="Collapsible Category List" inherit_id="website_sale.products_categories" active="False" customize_show="True">
        <xpath expr="//div[@id='products_grid_before']/ul" position="replace">
            <ul class="nav nav-pills nav-stacked mt16" id="o_shop_collapse_category">
                <li t-att-class=" '' if category else 'active' ">
                    <a t-att-href="keep('/shop',category=0)" class="o_not_editable">All Products</a>
                </li>
                <t t-foreach="categories" t-as="categ">
                    <t t-call="website_sale.option_collapse_categories_recursive" />
                </t>
            </ul>
        </xpath>
    </template>

    <template id="products_attributes" inherit_id="website_sale.products" active="False" customize_show="True" name="Product Attribute's Filters">
        <xpath expr="//div[@id='products_grid_before']" position="inside">
            <form class="js_attributes" method="get">
                <input type="hidden" name="search" t-att-value="search" />
                <ul class="nav nav-pills nav-stacked mt16">
                    <t t-foreach="attributes" t-as="a">
                        <t t-if="a.type != 'hidden'">
                            <li t-if="a.value_ids and len(a.value_ids) &gt; 1">
                                <div>
                                    <strong t-field="a.name" />
                                </div>
                                <t t-if="a.type == 'select'">
                                    <select class="form-control" name="attrib">
                                        <option value="" />
                                        <t t-foreach="a.value_ids" t-as="v">
                                            <option t-att-value="'%s-%s' % (a.id,v.id)" t-esc="v.name" t-att-selected="v.id in attrib_set" />
                                        </t>
                                    </select>
                                </t>
                                <t t-if="a.type == 'radio'">
                                    <ul class="nav nav-pills nav-stacked">
                                        <t t-foreach="a.value_ids" t-as="v">
                                            <li t-att-class="'active' if v.id in attrib_set else None">
                                                <label style="margin: 0 20px;">
                                                    <input type="checkbox" name="attrib" t-att-value="'%s-%s' % (a.id,v.id)" t-att-checked="'checked' if v.id in attrib_set else None" />
                                                    <span style="font-weight: normal" t-field="v.name" />
                                                </label>
                                            </li>
                                        </t>
                                    </ul>
                                </t>
                                <t t-if="a.type == 'color'">
                                    <t t-foreach="a.value_ids" t-as="v">
                                        <label t-attf-style="background-color:#{v.html_color or v.name}" t-attf-class="css_attribute_color #{'active' if v.id in attrib_set else ''}">
                                            <input type="checkbox" name="attrib" t-att-value="'%s-%s' % (a.id,v.id)" t-att-checked="'checked' if v.id in attrib_set else None" t-att-title="v.name" />
                                        </label>
                                    </t>
                                </t>
                            </li>
                        </t>
                    </t>
                </ul>
            </form>
        </xpath>
        <xpath expr="//div[@id='products_grid_before']" position="attributes">
            <attribute name="class">col-md-3 hidden-xs</attribute>
        </xpath>
        <xpath expr="//div[@id='products_grid']" position="attributes">
            <attribute name="class">col-md-9</attribute>
        </xpath>
    </template>

    <template id="products_list_view" inherit_id="website_sale.products" active="False" customize_show="True" name="List View">
        <xpath expr="//div[@id='products_grid']//table" position="replace">
            <t t-foreach="products" t-as="product">
                <div class="oe_product oe_list oe_product_cart" t-att-data-publish="product.website_published and 'on' or 'off'">
                    <t t-call="website_sale.products_item">
                        <t t-set="show_publish" t-value="True" />
                    </t>
                </div>
            </t>
        </xpath>
    </template>

    <!-- /shop/product product page -->
    <template id="product" name="Product">
        <t t-call="website.layout">
            <t t-set="additional_title" t-value="product.name" />
            <div itemscope="itemscope" itemtype="http://schema.org/Product" id="wrap" class="js_sale">
                <section t-attf-class="container mt8 oe_website_sale #{(compute_currency(product.lst_price) - product.website_price) &gt; 0.01 and website.get_current_pricelist().discount_policy == 'without_discount'  and 'discount'}" id="product_detail">
                    <div class="row">
                        <div class="col-sm-4">
                            <ol class="breadcrumb">
                                <li>
                                    <a t-att-href="keep(category=0)">Products</a>
                                </li>
                                <li t-if="category">
                                    <a t-att-href="keep('/shop/category/%s' % slug(category), category=0)" t-field="category.name" />
                                </li>
                                <li class="active">
                                    <span t-field="product.name" />
                                </li>
                            </ol>
                        </div>
                        <div class="col-sm-3 mb8">
                            <t t-call="website_sale.search" />
                        </div>
                        <div id="website_published_button" class="col-sm-3">
                            <t t-call="website.publish_management" groups="sales_team.group_sale_manager">
                                <t t-set="object" t-value="product" />
                                <t t-set="publish_edit" t-value="True" />
                                <t t-set="action" t-value="'product.product_template_action'" />
                            </t>
                        </div>
                        <div class="col-sm-2 text-right">
                            <t t-call="website_sale.pricelist_list" />
                        </div>
                    </div>
                    <div class="row">
                        <div class="col-sm-7">
                            <span itemprop="image" t-attf-content="{{request.httprequest.url_root}}web/image/product.template/{{product.id}}/image" t-field="product.image" t-options="{'widget': 'image', 'class': 'product_detail_img', 'alt-field': 'name', 'zoom': 'image'}" groups="!website_sale.group_website_multi_image"/>
                            <t groups="website_sale.group_website_multi_image">
                                <t t-set="variant_img" t-value="product.product_variant_id.image_variant"/>
                                <t t-set="image_ids"  t-value="product.product_image_ids"/>
                                <div id="o-carousel-product" class="carousel slide" data-ride="carousel" data-interval="0">
                                  <div class="carousel-outer">
                                    <div class="carousel-inner">
                                        <div t-if="variant_img" class="item active" itemprop="image" t-field="product.product_variant_id.image" t-options="{'widget': 'image', 'class': 'product_detail_img js_variant_img', 'alt-field': 'name', 'zoom': 'image', 'unique': product['__last_update'] + (product.product_variant_id['__last_update'] or '')}"/>
                                        <div t-attf-class="item#{'' if variant_img else ' active'}" itemprop="image" t-field="product.image" t-options="{'widget': 'image', 'class': 'product_detail_img', 'alt-field': 'name', 'zoom': 'image', 'unique': product['__last_update']}"/>
                                        <t t-if="len(image_ids)" t-foreach="image_ids" t-as="pimg">
                                            <div class="item" t-field="pimg.image" t-options='{"widget": "image", "class": "product_detail_img", "alt-field": "name", "zoom": "image" }'/>
                                        </t>
                                    </div>

                                    <t t-if="len(image_ids) or variant_img">
                                        <a class="carousel-control left" href="#o-carousel-product" role="button" data-slide="prev" >
                                            <span class="fa fa-chevron-left" aria-hidden="true"/>
                                            <span class="sr-only">Previous</span>
                                        </a>
                                        <a class="carousel-control right" href="#o-carousel-product" role="button" data-slide="next">
                                            <span class="fa fa-chevron-right" aria-hidden="true"/>
                                            <span class="sr-only">Next</span>
                                        </a>
                                    </t>
                                  </div>

                                  <ol class="carousel-indicators" t-if="len(image_ids) or variant_img">
                                    <li t-if="variant_img" data-target="#o-carousel-product" data-slide-to="0" class="active">
                                        <img class="img img-responsive js_variant_img_small" t-attf-src="/website/image/product.product/{{product.product_variant_id.id}}/image/90x90" t-att-alt="product.name"/>
                                    </li>
                                    <li data-target="#o-carousel-product" t-att-data-slide-to="1 if variant_img else 0" t-att-class="'' if variant_img else 'active'">
                                        <img class="img img-responsive" t-attf-src="/website/image/product.template/{{product.id}}/image/90x90" t-att-alt="product.name"/>
                                    </li>
                                    <t t-if="len(image_ids)" t-foreach="image_ids" t-as="pimg">
                                        <li data-target="#o-carousel-product" t-att-data-slide-to="pimg_index + (variant_img and 2 or 1)">
                                            <img class="img img-responsive" t-attf-src="/website/image/product.image/{{pimg.id}}/image/90x90" t-att-alt="pimg.name"/>
                                        </li>
                                    </t>
                                  </ol>
                                </div>
                            </t>
                        </div>
                        <div class="col-sm-5 col-lg-4 col-lg-offset-1" id="product_details">
                            <h1 itemprop="name" t-field="product.name">Product Name</h1>
                            <span itemprop="url" style="display:none;" t-esc="'%sshop/product/%s' % (request.httprequest.url_root, slug(product))"/>
                            <t t-set="attribute_value_ids" t-value="get_attribute_value_ids(product)"/>
                            <form action="/shop/cart/update" class="js_add_cart_variants" t-att-data-attribute_value_ids="attribute_value_ids" method="POST">
                                <input type="hidden" name="csrf_token" t-att-value="request.csrf_token()" />
                                <div class="js_product" t-if="product.product_variant_ids">
                                    <t t-placeholder="select">
                                        <input type="hidden" class="product_id" name="product_id" t-att-value="product.product_variant_id.id if len(product.product_variant_ids) == 1 else '0'" />
                                        <t t-call="website_sale.variants">
                                            <t t-set="ul_class" t-value="'nav-stacked'" />
                                        </t>
                                    </t>
                                    <t t-call="website_sale.product_price" />
                                    <p t-if="len(product.product_variant_ids) &gt; 1" class="css_not_available_msg bg-danger" style="padding: 15px;">Product not available</p>
                                    <a id="add_to_cart" class="btn btn-primary btn-lg mt8 js_check_product a-submit" href="#">Add to Cart</a>
                                </div>
                            </form>
                            <hr t-if="product.availability != 'empty'"/>
                            <div t-if="product.availability == 'in_stock'" class="alert alert-success">
                                <span class="fa fa-check" />
                                <span>In Stock</span>
                            </div>
                            <div t-if="product.availability == 'warning'" class="alert alert-warning">
                                <span class="fa fa-warning" />
                                <span t-field="product.availability_warning" />
                            </div>
                            <hr t-if="product.description_sale" />
                            <div>
                                <p t-field="product.description_sale" class="text-muted" />
                            </div>
                            <hr />
                            <p class="text-muted">
                              30-day money-back guarantee<br />
                              Free Shipping in U.S.<br />
                              Buy now, get in 2 days
                            </p>
                        </div>
                    </div>
                </section>
                <div itemprop="description" t-field="product.website_description" class="oe_structure mt16" id="product_full_description" />
                <t t-set="head">
                    <!-- Facebook and linkedin sharing data -->
                    <meta property="og:type" content="website" />
                    <meta property="og:url" t-att-content="request.httprequest.url" />
                    <meta property="og:image" t-attf-content="#{request.httprequest.url_root}web/image/product.template/#{product.id}/image" />
                    <meta property="og:description" t-att-content="product.description_sale" />
                    <!--  Twitter sharing data -->
                    <meta name="twitter:card" content="summary_large_image" />
                    <meta name="twitter:site" t-attf-content="@#{res_company.name}" />
                    <meta name="twitter:title" t-att-content="product.name" />
                    <meta name="twitter:description" t-att-content="product.description_sale" />
                    <meta name="twitter:image" t-attf-content="#{request.httprequest.url_root}web/image/product.template/#{product.id}/image" />
                </t>
            </div>
        </t>
    </template>

    <template inherit_id='website_sale.product' id="product_picture_magnify" customize_show="True" name="Activate Magnify">
        <xpath expr='//div[contains(@class, "js_sale")]' position='attributes'>
            <attribute name="class" separator=" " add="ecom-zoomable zoomodoo-hover" />
        </xpath>
    </template>

    <template id="recommended_products" inherit_id="website_sale.product" customize_show="True" name="Alternative Products">
        <xpath expr="//div[@id='product_full_description']" position="after">
            <div class="container mt32" t-if="product.alternative_product_ids">
                <h3>Alternative Products:</h3>
                <div class="row mt16" style="">
                    <t t-foreach="product.alternative_product_ids" t-as="alt_product">
                        <div class="col-md-2 thumbnail" style="width: 170px; height:130px; float:left; display:inline; margin-right: 10px; overflow:hidden;">
                            <div class="mt16 text-center" style="height: 100%;">
                                <div t-field="alt_product.image_small" t-options="{'widget': 'image', 'class': 'img-rounded shadow o_alternative_product' }" />
                                <h5>
                                    <a t-attf-href="/shop/product/#{ slug(alt_product) }" style="display: block">
                                        <span t-att-title="alt_product.name" t-field="alt_product.name" style="display: block;" />
                                    </a>
                                </h5>
                            </div>
                        </div>
                    </t>
                </div>
            </div>
        </xpath>
    </template>

    <template id="product_attributes" inherit_id="website_sale.product" customize_show="True" name="Product attributes">
        <xpath expr="//p[@t-field='product.description_sale']" position="after">
            <hr t-if="sum([(1 if len(l.value_ids)==1 else 0) for l in product.attribute_line_ids])" />
            <p class="text-muted">
                <t t-foreach="product.attribute_line_ids.sorted(key=lambda x: x.attribute_id.sequence)" t-as="variant_id">
                    <t t-if="len(variant_id.value_ids)==1">
                        <span t-field="variant_id.attribute_id" />: <span t-field="variant_id.value_ids[0].name" /><br /></t>
                </t>
            </p>
        </xpath>
    </template>

    <!-- Product options: OpenChatter -->
    <template id="product_comment" inherit_id="website_sale.product" active="False" customize_show="True" name="Discussion and Rating">
        <xpath expr="//div[@id='product_details']" position="inside">
            <t t-call="rating.rating_card">
                <t t-set="rating_stat" t-value="rating_product"/>
                <t t-set="max_rate" t-value="5"/>
                <t t-set="min_rate" t-value="1"/>
            </t>
        </xpath>
        <xpath expr="//div[@t-field='product.website_description']" position="after">
            <hr class="mb32"/>
            <section class="container">
                <div class="row col-md-10 col-md-offset-1">
                    <div class="text-muted">
                        <h3 class="fa fa-comment-o">
                            <a id="comments">
                                <t t-if="len(product.website_message_ids) &lt;= 1" ><t t-esc="len(product.website_message_ids)"/> comment</t>
                                <t t-if="len(product.website_message_ids) > 1"><t t-esc="len(product.website_message_ids)"/> comments</t>
                            </a>
                        </h3>
                    </div>
                    <t t-call="website_mail.message_thread">
                        <t t-set="object" t-value="product"/>
                        <t t-set="chatter_mode" t-value="'json'"/>
                        <t t-set="rating_enable" t-value="True"/>
                    </t>
                </div>
            </section>
        </xpath>
    </template>

    <template id="product_quantity" inherit_id="website_sale.product" customize_show="True" name="Select Quantity">
      <xpath expr="//a[@id='add_to_cart']" position="before">
        <div class="css_quantity input-group oe_website_spinner" contenteditable="false">
            <a t-attf-href="#" class="mb8 input-group-addon js_add_cart_json">
                <i class="fa fa-minus"></i>
            </a>
            <input type="text" class="form-control quantity" data-min="1" name="add_qty" value="1"/>
            <a t-attf-href="#" class="mb8 input-group-addon float_left js_add_cart_json">
                <i class="fa fa-plus"></i>
            </a>
        </div>
      </xpath>
    </template>

    <template id="product_price">
      <div itemprop="offers" itemscope="itemscope" itemtype="http://schema.org/Offer" class="product_price mt16">
          <h4 class="oe_price_h4 css_editable_mode_hidden">
              <span class="text-danger oe_default_price" style="text-decoration: line-through; white-space: nowrap;"
                t-esc="compute_currency(product.website_public_price)" t-options="{'widget': 'monetary', 'display_currency': website.get_current_pricelist().currency_id, 'from_currency': website.currency_id}" t-att-style="'text-decoration: line-through; white-space: nowrap; ' + '' if product.website_price_difference and website.get_current_pricelist().discount_policy == 'without_discount' else 'display: none;'"
              />
              <b class="oe_price" style="white-space: nowrap;" t-esc="product.website_price" t-options="{'widget': 'monetary', 'display_currency': website.currency_id}"/>
              <span itemprop="price" style="display:none;" t-esc="product.website_price"/>
              <span itemprop="priceCurrency" style="display:none;" t-esc="website.currency_id.name"/>
          </h4>
          <h4 class="css_non_editable_mode_hidden decimal_precision" t-att-data-precision="str(product.currency_id.decimal_places)">
            <span t-field="product.lst_price"
                t-options='{
                   "widget": "monetary",
                   "display_currency": product.currency_id,
               }'/>
          </h4>
          <h4 class="hidden oe_not_available bg-warning">Product not available</h4>
      </div>
    </template>

    <template id="product_variants" inherit_id="website_sale.product" active="False" customize_show="True" name="List View of Variants">
      <xpath expr="//t[@t-placeholder='select']" position="replace">
        <input type="hidden" t-if="len(product.product_variant_ids) == 1" name="product_id" t-att-value="product.product_variant_id.id"/>
        <t t-if="len(product.product_variant_ids) &gt; 1">
          <label label-default="label-default" class="radio" t-foreach="product.product_variant_ids" t-as="variant_id">
            <input type="radio" name="product_id" class="js_product_change" t-att-checked="'checked' if variant_id_index == 0 else ''" t-att-value="variant_id.id" t-att-data-lst_price="compute_currency(variant_id.lst_price)" t-att-data-price="variant_id.price"/>
            <span t-esc="variant_id.name_get()[0][1]"/>
            <t t-set="diff_price" t-value="variant_id.price - variant_id.product_tmpl_id.price"/>
            <span class="badge" t-if="diff_price != 0">
              <t t-esc="diff_price > 0 and '+' or '-'"/><span t-esc="abs(diff_price)" t-esc-options='{"widget": "monetary", "display_currency": "website.currency_id"}'/>
            </span>
          </label>
        </t>
      </xpath>
    </template>

    <template id="variants">
      <t t-set="attribute_value_ids" t-value="get_attribute_value_ids(product)"/>
      <ul t-attf-class="list-unstyled js_add_cart_variants #{ul_class}" t-att-data-attribute_value_ids="attribute_value_ids">
        <t t-foreach="product.attribute_line_ids.sorted(key=lambda x: x.attribute_id.sequence)" t-as="variant_id">
          <li t-if="len(variant_id.value_ids) > 1">

            <strong t-field="variant_id.attribute_id.name"/>

            <t t-if="variant_id.attribute_id.type in ['select', 'hidden']">
              <select t-attf-class="form-control #{'js_variant_change' if variant_id.attribute_id.create_variant else ''}" t-att-name="'attribute-%s-%s' % (product.id, variant_id.attribute_id.id)">
                <t t-foreach="variant_id.value_ids" t-as="value_id">
                  <option t-att-value="value_id.id">
                      <span t-field="value_id.name"/>
                      <span t-if="value_id.price_extra">
                          <t t-esc="value_id.price_extra > 0 and '+' or ''"/><span t-field="value_id.price_extra" style="white-space: nowrap;" t-options='{
                                   "widget": "monetary",
                                    "from_currency": product.currency_id,
                                   "display_currency": website.currency_id
                               }'/>
                      </span>
                  </option>
                </t>
              </select>
            </t>

            <t t-if="variant_id.attribute_id.type == 'radio'">
              <ul class="list-unstyled">
                  <t t-set="inc" t-value="0"/>
                  <t t-foreach="variant_id.value_ids" t-as="value_id">
                      <li class="form-group js_attribute_value" style="margin: 0;">
                          <label class="control-label" style="margin: 0 20px;">
                              <input type="radio" t-att-class="'js_variant_change' if variant_id.attribute_id.create_variant else None" t-att-checked="'checked' if not inc else None" t-att-name="'attribute-%s-%s' % (product.id, variant_id.attribute_id.id)" t-att-value="value_id.id" style="vertical-align: top; margin-right: 10px;"/>
                              <span t-field="value_id.name"/>
                              <span class="badge" t-if="value_id.price_extra">
                                  <t t-esc="value_id.price_extra > 0 and '+' or ''"/><span t-field="value_id.price_extra" style="white-space: nowrap;" t-options='{
                                          "widget": "monetary",
                                          "from_currency": product.currency_id,
                                          "display_currency": website.currency_id
                                       }'/>
                              </span>
                          </label>
                      </li>
                      <t t-set="inc" t-value="inc+1"/>
                  </t>
              </ul>
            </t>

            <t t-if="variant_id.attribute_id.type == 'color'">
              <ul class="list-inline">
                  <t t-set="inc" t-value="0"/>
                  <li t-foreach="variant_id.value_ids" t-as="value_id">
                      <label t-attf-style="background-color:#{value_id.html_color or value_id.name}"
                          t-attf-class="css_attribute_color #{'active' if not inc else ''}">
                        <input type="radio" t-att-class="'js_variant_change' if variant_id.attribute_id.create_variant else None"
                          t-att-checked="'checked' if not inc else None"
                          t-att-name="'attribute-%s-%s' % (product.id, variant_id.attribute_id.id)"
                          t-att-value="value_id.id"
                          t-att-title="value_id.name"/>
                      </label>
                      <t t-set="inc" t-value="inc+1"/>
                  </li>
              </ul>
            </t>

          </li>
        </t>
      </ul>
    </template>

    <!-- extend the generic mail thread message template to add rating widget -->
    <template id="message_thread_rating" inherit_id="website_mail.message_thread" name="Chatter with rating">
        <xpath expr="//section[contains(@class, 'o_website_mail_thread')]" position="attributes">
            <attribute name="t-att-data-rating-enabled">rating_message_values and 1 or 0</attribute>
        </xpath>
        <xpath expr="//textarea[@name='message']" position="before">
            <t t-if="rating_enable">
                <t t-call="rating.rating_star_card">
                    <t t-set="rating_input_name" t-value="'rating'" />
                </t>
            </t>
        </xpath>
        <xpath expr="//ul[contains(@class, 'o_website_comments')]//h5" position="after">
            <t t-if="rating_enable">
                <div t-if="rating_message_values.get(message.id)">
                    <t t-call="rating.rating_star_card">
                        <t t-set="rating_default_value" t-value="rating_message_values.get(message.id)" />
                        <t t-set="rating_disabled" t-value="True" />
                    </t>
                </div>
            </t>
        </xpath>
    </template>

    <template id="wizard_checkout" name="Wizard Checkout">
        <t t-set="website_sale_order" t-value="website.sale_get_order()"/>
        <ul class="wizard pull-right hidden-xs">
            <li t-att-class="step==10 and 'text-primary' or 'text-muted'" id="step10">
                <t t-if="step&gt;10 and step&lt;50">
                    <a href="/shop/cart" class="text-success">
                        Review Order<span class="chevron"></span>
                    </a>
                </t>
                <t t-if="not (step&gt;10 and step&lt;50)">
                    Review Order<span class="chevron"></span>
                </t>
            </li>
            <li t-att-class="(step==20 and 'text-primary') or 'text-muted'" id="step20">
                <t t-if="step&gt;20 and step&lt;50">
                    <a href="/shop/checkout" class="text-success">
                        <!-- billing if not loggedin - TODO -->
                        <t t-if="not website_sale_order or not website_sale_order.website_order_line or not website_sale_order.only_services">Shipping &amp;</t>
                            Billing<span class="chevron"/>
                    </a>
                </t>
                <t t-if="not (step&gt;20 and step&lt;50)">
                    <!-- why website_sale_order is not set here ? -->
                    <t t-set="website_sale_order" t-value="website.sale_get_order()" />
                    <t t-if="not website_sale_order or not website_sale_order.website_order_line or not website_sale_order.only_services">Shipping &amp;</t>
                        Billing<span class="chevron"/>
                </t>
            </li>
            <li t-att-class="(step==40 and 'text-primary') or 'text-muted'" id="step40">
                Payment<span class="chevron"></span>
            </li>
            <li t-att-class="(step==50 and 'text-primary') or 'text-muted'" id="step50">
                Confirmation<span class="chevron"></span>
            </li>
        </ul>
    </template>

    <template id="extra_info" name="Checkout Extra Info">
        <t t-call="website.layout">
            <t t-set="no_footer">1</t>
            <div id="wrap">
                <div class="container oe_website_sale">
                    <div class="row">
                        <div class="col-md-8 col-md-offset-2 oe_cart">
                          <div class='row'>
                            <t t-call="website_sale.wizard_checkout">
                                <t t-set="step" t-value="30"/>
                            </t>
                            <h2 class="mb32 ml16">Extra Step</h2>
                          </div>
                        </div>
                    </div>
                </div>
                <div class="oe_structure row">
                    <div class='col-md-6 col-md-offset-3'>
                        <form action="/website_form/" method="post" class="s_website_form form-horizontal container-fluid  text-right-not-xs" enctype="multipart/form-data" data-force_action="shop.sale.order" data-model_name="sale.order" data-success_page="/shop/payment">
                            <div class="form-group form-field o_website_form_custom">
                                <div class="col-md-4 col-sm-5">
                                    <label class="control-label" for="client_order_ref">Your Reference</label>
                                </div>
                                <div class="col-md-8 col-sm-7">
                                    <input type="text" class="form-control o_website_form_input" name="client_order_ref"/>
                                </div>
                            </div>
                            <div class="form-group form-field o_website_form_custom">
                                <div class="col-md-4 col-sm-5">
                                    <label class="control-label" for="Give us your feedback...">Give us your feedback...</label>
                                </div>
                                <div class="col-md-8 col-sm-7">
                                    <textarea class="form-control o_website_form_input" name="Give us your feedback..." />
                                </div>
                            </div>
                            <div class="form-group form-field o_website_form_custom">
                                <div class="col-md-4 col-sm-5">
                                    <label class="control-label" for="a_document">A document to provide ? </label>
                                </div>
                                <div class="col-md-8 col-sm-7">
                                    <input type="file" class="form-control o_website_form_input" name="a_document" />
                                </div>
                            </div>
                            <div class="form-group">
                                <div class="col-md-4 col-sm-5">
                                </div>
                                <div class="col-md-8 col-sm-7">
                                    <a href="/shop/checkout" class="btn btn-default mb32 pull-left"><span class="fa fa-long-arrow-left" /> Previous</a>
                                    <a class="btn btn-default btn-primary pull-right mb32 o_website_form_send" href="/shop/confirm_order">Next <span class="fa fa-long-arrow-right" /></a>
                                </div>
                            </div>
                        </form>
                    </div>
                    <!--
                        <script>
                            $("input[name='client_order_ref']").val(_.unescape('<t t-esc="escape(website_sale_order.client_order_ref or '') or ''"/>'));
                        </script>
                    -->
                </div>
            </div>
        </t>
    </template>

    <template id="extra_info_option" name="Extra Step Option" inherit_id="wizard_checkout" active="False" customize_show="True">
        <xpath expr="//li[@id='step40']" position="replace">
            <li t-att-class="(step==40 and 'text-primary') or 'text-muted'" id="step40">
                <t t-if="step&gt;40 and step&lt;50">
                    <a href="/shop/payment" class="text-success">
                        Payment<span class="chevron"></span>
                    </a>
                </t>
                <t t-if="not (step&gt;40 and step&lt;50)">
                    Payment<span class="chevron"></span>
                </t>
            </li>
        </xpath>
        <xpath expr="//li[@id='step20']" position="after">
            <li t-att-class="(step==30 and 'text-primary') or 'text-muted'" id="step30">
                <t t-if="step&gt;30 and step&lt;50">
                    <a href="/shop/extra_info" class="text-success">
                        Extra Info<span class="chevron"></span>
                    </a>
                </t>
                <t t-if="not (step&gt;30 and step&lt;50)">
                    Extra Info<span class="chevron"></span>
                </t>
            </li>
        </xpath>
    </template>

    <template id="cart_lines" name="Shopping Cart Lines">
        <div t-if="not website_sale_order or not website_sale_order.website_order_line" class="js_cart_lines well well-lg">
          Your cart is empty!
        </div>
        <table class="table table-striped table-condensed js_cart_lines" id="cart_products" t-if="website_sale_order and website_sale_order.website_order_line">
            <thead>
                <tr>
                    <th class="td-img">Product</th>
                    <th></th>
                    <th class="text-center td-qty">Quantity</th>
                    <th class="text-center td-price">Price</th>
                </tr>
            </thead>
            <tbody>
                <t t-foreach="website_sale_order.website_order_line" t-as="line">
                    <tr>
                        <td colspan="2" t-if="not line.product_id.product_tmpl_id" class='td-img'></td>
                        <td align="center" t-if="line.product_id.product_tmpl_id" class='td-img'>
                            <span t-field="line.product_id.image_small" t-options="{'widget': 'image', 'class': 'img-rounded'}" />
                        </td>
                        <td t-if="line.product_id.product_tmpl_id" class='td-product_name'>
                            <div>
                                <a t-attf-href="/shop/product/#{ slug(line.product_id.product_tmpl_id) }">
                                    <strong t-esc="line.product_id.with_context(display_default_code=False).display_name" />
                                </a>
                            </div>
                            <div class="text-muted hidden-xs small">
                                <t t-foreach="line.name.splitlines()[1:]" t-as="name_line">
                                    <span><t t-esc="name_line"/></span><br/>
                                </t>
                            </div>
                            <a href='#' class='js_delete_product hidden-xs no-decoration'> <small><i class='fa fa-trash-o'></i> Remove</small></a>
                        </td>
                        <td class="text-center td-qty">
                            <div class="css_quantity input-group oe_website_spinner">
                                <a t-attf-href="#" class="mb8 input-group-addon js_add_cart_json hidden-xs">
                                    <i class="fa fa-minus"></i>
                                </a>
                                <input type="text" class="js_quantity form-control quantity" t-att-data-line-id="line.id" t-att-data-product-id="line.product_id.id" t-att-value="int(line.product_uom_qty) == line.product_uom_qty and int(line.product_uom_qty) or line.product_uom_qty" />
                                <a t-attf-href="#" class="mb8 input-group-addon float_left js_add_cart_json hidden-xs">
                                    <i class="fa fa-plus"></i>
                                </a>
                            </div>
                        </td>
                        <td class="text-center td-price" name="price">
                            <t t-if="(compute_currency(line.product_id.lst_price) - line.price_reduce ) &gt; 0.01  and website.get_current_pricelist().discount_policy=='without_discount'">
                                <del t-attf-class="#{'text-danger mr8'}" style="white-space: nowrap;" t-esc="compute_currency(line.product_id.website_public_price)" t-options="{'widget': 'monetary', 'display_currency': website.get_current_pricelist().currency_id, 'from_currency': website.currency_id}" />
                            </t>
                            <span t-field="line.price_reduce_taxexcl" style="white-space: nowrap;" t-options="{'widget': 'monetary', 'from_currency': website_sale_order.pricelist_id.currency_id, 'display_currency': website.currency_id}" groups="sale.group_show_price_subtotal" />
                            <span t-field="line.price_reduce_taxinc" style="white-space: nowrap;" t-options="{'widget': 'monetary', 'from_currency': website_sale_order.pricelist_id.currency_id, 'display_currency': website.currency_id}" groups="sale.group_show_price_total" />
                        </td>
                    </tr>
                </t>
            </tbody>
        </table>
        <div class="js_cart_lines row">
            <t t-call="website_sale.total">
                <t t-set='extra_class' t-value='"col-sm-4 col-sm-offset-8 col-xs-8 col-xs-offset-4"'/>
            </t>
        </div>
    </template>

    <template id="cart" name="Shopping Cart">
        <t t-call="website.layout">
            <div id="wrap">
                <div class="container oe_website_sale">
                    <div class="row">
                        <t t-call="website_sale.wizard_checkout">
                            <t t-set="step" t-value="10" />
                        </t>
                        <h2 class="mb32 ml16">Shopping Cart</h2>
                    </div>
                    <div class="row">
                        <div class="col-md-8 col-sm-9 oe_cart">
                            <t t-call="website_sale.cart_lines" />
                            <div class="clearfix" />
                            <a t-if="not optional_products and website_sale_order and website_sale_order.website_order_line" class="btn btn-primary pull-right mb32" href="/shop/checkout">
                                <span class="hidden-xs">Process Checkout</span>
                                <span class="visible-xs-inline">Checkout</span>
                                <span class="fa fa-long-arrow-right" />
                            </a>
                            <div class="oe_structure" />
                        </div>
                        <div class="col-lg-3 col-lg-offset-1 col-sm-3 col-md-3 text-muted" id="right_column">
                            <h4 class='hidden-xs'>Policies</h4>
                            <ul class="hidden-xs list-unstyled mb32">
                                <li>☑ 30-days money-back guarantee</li>
                                <li>☑ Invoice sent by e-Mail</li>
                            </ul>
                            <h4 class='hidden-xs'>Secure Payment</h4>
                            <ul class="hidden-xs list-unstyled mb32">
                                <li>☑ 256 bit encryption</li>
                                <li>☑ Processed by Ogone</li>
                            </ul>
                        </div>
                    </div>
                </div>
                <div class="oe_structure" />
            </div>
        </t>
    </template>

    <template id="cart_popover" name="Cart Popover">
        <div t-if="not website_sale_order or not website_sale_order.website_order_line" class="well well-lg">
                  Your cart is empty!
                </div>
        <t t-if="website_sale_order and website_sale_order.website_order_line">
            <t t-foreach="website_sale_order.website_order_line" t-as="line">
                <div class="row mb8 cart_line">
                    <div class="col-xs-3">
                        <span t-field="line.product_id.image_small" t-options="{'widget': 'image', 'class': 'img-rounded'}" />
                    </div>
                    <div class="col-xs-9">
                        <a t-attf-href="/shop/product/#{ slug(line.product_id.product_tmpl_id) }">
                            <span t-esc="line.product_id.with_context(display_default_code=False).display_name" class="h6" />
                        </a>
                        <br />
                        <small>Qty: <t t-esc="int(line.product_uom_qty) == line.product_uom_qty and int(line.product_uom_qty) or line.product_uom_qty" /></small>
                    </div>
                </div>
            </t>
            <div class="text-center">
                <span class="h5">
                    <t t-call="website_sale.total" />
                </span>
                <a class="btn btn-primary" href="/shop/cart">
                       View Cart (<t t-esc="website_sale_order.cart_quantity" /> items)
                     </a>
            </div>
        </t>
    </template>

    <template id="suggested_products_list" inherit_id="website_sale.cart_lines" customize_show="True" name="Alternative Products in my cart">
        <xpath expr="//table[@id='cart_products']" position="after">
            <h5 class='text-muted js_cart_lines' t-if="suggested_products">Suggested Accessories:</h5>
            <table t-if="suggested_products" class="js_cart_lines table table-striped table-condensed">
                <tbody>
                    <tr t-foreach="suggested_products" t-as="product">
                        <td class='td-img'>
                            <a t-attf-href="/shop/product/#{ slug(product.product_tmpl_id) }">
                                <span t-field="product.image_small" t-options="{'widget': 'image', 'class': 'img-rounded'}" />
                            </a>
                        </td>
                        <td class='td-product_name'>
                            <div>
                                <a t-attf-href="/shop/product/#{ slug(product.product_tmpl_id) }">
                                    <strong t-field="product.display_name" />
                                </a>
                            </div>
                            <div class="text-muted hidden-xs" t-field="product.description_sale" />
                        </td>
                        <td class='td-price'>
                            <t t-if="product.website_price_difference  and website.get_current_pricelist().discount_policy=='without_discount'">
                                <del class="text-danger mr8" style="white-space: nowrap;" t-field="product.lst_price" t-options="{'widget': 'monetary','from_currency': product.currency_id, 'display_currency': website.currency_id}" />
                            </t>
                            <span t-field="product.website_price" style="white-space: nowrap;" t-options="{'widget': 'monetary','display_currency': website.currency_id}" />
                        </td>
                        <td class="col-md-2 col-sm-3 col-xs-4 text-center">
                            <input class="js_quantity" name="product_id" t-att-data-product-id="product.id" type="hidden" />
                            <a class="btn btn-link js_add_suggested_products">
                                <strong>Add to Cart</strong>
                            </a>
                        </td>
                    </tr>
                </tbody>
            </table>
        </xpath>
    </template>

    <template id="continue_shopping" inherit_id="website_sale.cart" customize_show="True" name="Continue Shopping Button">
        <xpath expr="//a[@href='/shop/checkout']" position="before">
            <a href="/shop" class="btn btn-default mb32">
                <span class="fa fa-long-arrow-left" />
                <span class="hidden-xs">Continue Shopping</span>
                <span class="visible-xs-inline">Continue</span>
            </a>
        </xpath>
    </template>

    <template id='coupon_form' name='Coupon form'>
        <t t-if="request.params.get('code_not_available')" name="code_not_available">
            <p class="bg-warning">This promo code is not available</p>
        </t>
        <form t-att-action="'/shop/pricelist%s' % (redirect and '?r=' + redirect or '')"
            method="post" class="mb32" name="coupon_code">
            <input type="hidden" name="csrf_token" t-att-value="request.csrf_token()" />
            <div class="input-group">
                <input name="promo" class="form-control" type="text" placeholder="code..." t-att-value="website_sale_order.pricelist_id.code or None" />
                <div class="input-group-btn">
                    <a class="btn btn-default a-submit">Apply</a>
                </div>
            </div>
        </form>
    </template>

    <template id="reduction_code" inherit_id="website_sale.cart" active="False" customize_show="True" name="Coupon Code">
        <xpath expr="//div[@id='right_column']" position="inside">
            <div t-if="website_sale_order and website_sale_order.website_order_line">
                <h4>Coupon Code</h4>
                <p>
                  Have a coupon code? Fill in this field and apply.
                </p>
                <t t-call='website_sale.coupon_form'>
                    <t t-set='redirect'>/shop/cart</t>
                </t>
            </div>
        </xpath>
    </template>

    <template id="checkout">
        <t t-call="website.layout">
            <t t-set="additional_title">Shop - Checkout</t>
            <t t-set="no_footer">1</t>
            <div id="wrap">
                <div class="container oe_website_sale">
                    <t t-set="same_shipping" t-value="bool(order.partner_shipping_id==order.partner_id or only_services)" />
                    <div class="row">
                        <div class="col-md-8 col-md-offset-2 oe_cart">
                            <div class='row'>
                                <t t-call="website_sale.wizard_checkout">
                                    <t t-set="step" t-value="20" />
                                </t>
                            </div>
                            <div class="row">
                                <div class="col-md-12">
                                    <h3 class="page-header">Billing Address</h3>
                                </div>
                                <div class="col-md-6 one_kanban">
                                    <t t-call="website_sale.address_kanban">
                                        <t t-set='contact' t-value="order.partner_id"/>
                                        <t t-set='selected' t-value="1"/>
                                        <t t-set='readonly' t-value="1"/>
                                    </t>
                                </div>
                            </div>
                            <t t-if="not only_services">
                                <div class="row">
                                    <div class="col-md-12">
                                        <h3 class="page-header mt16">Shipping Address
                                        </h3>
                                    </div>
                                </div>
                                <div class="row all_shipping">
                                    <div class="col-md-12">
                                        <div class="row mt8">
                                            <div class="col-sm-12 col-md-12 one_kanban">
                                                <form action="/shop/address" method="post" class=''>
                                                    <input type="hidden" name="csrf_token" t-att-value="request.csrf_token()" />
                                                    <a class='a-submit btn btn-default mb16 btn-block'>
                                                        <i class="fa fa-plus-square" aria-hidden="true"></i> Add an address
                                                    </a>
                                                </form>
                                            </div>
                                            <t t-foreach="shippings" t-as="ship">
                                                <div class="col-sm-12 col-md-6 one_kanban">
                                                    <t t-call="website_sale.address_kanban">
                                                        <t t-set="actual_partner" t-value="order.partner_id" />
                                                        <t t-set='contact' t-value="ship"/>
                                                        <t t-set='selected' t-value="order.partner_shipping_id==ship"/>
                                                        <t t-set='readonly' t-value="bool(len(shippings)==1)"/>
                                                        <t t-set='edit_billing' t-value="bool(ship==order.partner_id)"/>
                                                    </t>
                                                </div>
                                            </t>
                                        </div>
                                    </div>
                                </div>
                            </t>
                            <div class="clearfix" />
                            <div>
                                <a href="/shop/cart" class="btn btn-default mb32">
                                    <span class="fa fa-long-arrow-left" /> Return to Cart</a>
                                <a class="btn btn-default btn-primary pull-right mb32 " href="/shop/confirm_order">Confirm <span class="fa fa-long-arrow-right" /></a>
                            </div>
                        </div>
                    </div>
                </div>
            </div>
        </t>
    </template>

    <template id="address_kanban" name="Kanban address">
            <form action="/shop/checkout" method="POST" class='hide'>
                <input type="hidden" name="csrf_token" t-att-value="request.csrf_token()" />
                <input type="hidden" name="partner_id" t-att-value="contact.id" />
                <t t-if='edit_billing'>
                    <input type="hidden" name="callback" value="/shop/checkout?use_billing" />
                </t>
                <input type='submit'/>
            </form>
            <a t-if="not actual_partner or (ship.id in actual_partner.ids + actual_partner.child_ids.ids)" class='btn btn-link pull-right fa fa-edit js_edit_address no-decoration' title="Edit this address"></a>
            <div t-att-class="'panel panel-default %s' % (selected and 'border_primary' or 'js_change_shipping')">
                <div class='panel-body' style='min-height: 130px;'>
                    <t t-esc="contact" t-options="dict(widget='contact', fields=['name', 'address'], no_marker=True)"/>
                </div>
                <div class='panel-footer' t-if='not readonly'>
                    <span class='btn-ship' t-att-style="'' if selected else 'display:none;'">
                        <a class="btn btn-block btn-primary">
                            <i class='fa fa-check'></i> Ship to this address
                        </a>
                    </span>
                    <span class='btn-ship' t-att-style="'' if not selected else 'display:none;'">
                        <a class="btn btn-block btn-default">
                            Select this address
                        </a>
                    </span>
                </div>
            </div>
    </template>

    <template id="address" name="Address Management">
        <t t-set="no_footer">1</t>
        <t t-call="website.layout">
            <div id="wrap">
                <div class="container oe_website_sale">
                    <div class="row">
                        <div class="col-md-8 col-md-offset-2 oe_cart">
                    <div class='row'>
                        <t t-call="website_sale.wizard_checkout">
                            <t t-set="step" t-value="20" />
                        </t>
                    </div>
                            <div class="row">
                                <t t-if="mode == ('new', 'billing')">
                                    <h3 class="page-header mt32 ml16">Your Address
                                        <small> or </small>
                                        <t t-set="signup_text">Sign Up</t>
                                        <t t-set="login_text">Log In</t>
                                        <t t-set='connect' t-value="request.env['ir.config_parameter'].sudo().get_param('auth_signup.allow_uninvited') == 'True' and ('signup', signup_text) or ('login', login_text)"/>
                                        <a t-attf-href='/web/{{connect[0]}}?redirect=/shop/checkout' class='btn btn-primary' style="margin-top: -11px"><t t-esc='connect[1]'/></a>
                                    </h3>
                                </t>
                                <t t-if="mode == ('edit', 'billing')">
                                    <h3 class="page-header mt32 ml16">Your Address</h3>
                                </t>
                                <t t-if="mode[1] == 'shipping'">
                                    <h3 class="page-header mt32 ml16">Shipping Address </h3>
                                </t>
                                <t t-if="error" t-foreach="error.get('error_message', [])" t-as="err">
                                    <h4 class="text-danger" t-esc="err" />
                                </t>
                                <form name="/shop/checkout" method="post" class="checkout_autoformat">
                                    <div t-attf-class="form-group #{error.get('name') and 'has-error' or ''} col-md-12 div_name">
                                        <label class="control-label" for="name">Name</label>
                                        <input type="text" name="name" class="form-control" t-att-value="'name' in checkout and checkout['name']" />
                                    </div>
                                    <div class="clearfix" />
                                    <t t-if="mode[1] == 'billing'">
                                        <div t-attf-class="form-group #{error.get('email') and 'has-error' or ''} col-md-6" id="div_email">
                                            <label class="control-label" for="email">Email</label>
                                            <input type="email" name="email" class="form-control" t-att-value="'email' in checkout and checkout['email']" />
                                        </div>
                                    </t>
                                    <div t-attf-class="form-group #{error.get('phone') and 'has-error' or ''} col-md-6" id="div_phone">
                                        <label class="control-label" for="phone">Phone</label>
                                        <input type="tel" name="phone" class="form-control" t-att-value="'phone' in checkout and checkout['phone']" />
                                    </div>
                                    <div class="clearfix" />
                                    <t t-if="mode == ('new', 'billing')">
                                        <div t-attf-class="form-group #{error.get('company_name') and 'has-error' or ''} col-md-6">
                                            <label class="control-label font-weight-normal label-optional" for="company_name">Company Name</label>
                                            <input type="text" name="company_name" class="form-control" t-att-value="'company_name' in checkout and checkout['company_name']" />
                                        </div>
                                        <div t-attf-class="form-group #{error.get('vat') and 'has-error' or ''} col-md-6 div_vat">
                                            <label class="control-label font-weight-normal label-optional" for="vat">TIN / VAT </label>
                                            <input type="text" name="vat" class="form-control" t-att-value="'vat' in checkout and checkout['vat']" />
                                        </div>
                                    </t>
                                    <div class="clearfix" />
                                    <div t-attf-class="form-group #{error.get('street') and 'has-error' or ''} col-md-12 div_street">
                                        <label class="control-label" for="street">Street <span class="hidden-xs"> and Number</span></label>
                                        <input type="text" name="street" class="form-control" t-att-value="'street' in checkout and checkout['street']" />
                                    </div>
                                    <div t-attf-class="form-group #{error.get('street2') and 'has-error' or ''} col-md-12 div_street2">
                                        <label class="control-label label-optional" for="street2">Street 2</label>
                                        <input type="text" name="street2" class="form-control" t-att-value="'street2' in checkout and checkout['street2']" />
                                    </div>
                                    <div class="clearfix" />
                                    <t t-set='zip_city' t-value='country and [x for x in country.get_address_fields() if x in ["zip", "city"]] or ["city", "zip"]'/>
                                    <t t-if="'zip' in zip_city and zip_city.index('zip') &lt; zip_city.index('city')">
                                        <div t-attf-class="form-group #{error.get('zip') and 'has-error' or ''} col-sm-4 div_zip">
                                            <label class="control-label label-optional" for="zip">Zip Code</label>
                                            <input type="text" name="zip" class="form-control" t-att-value="'zip' in checkout and checkout['zip']" />
                                        </div>
                                    </t>
                                    <div t-attf-class="form-group #{error.get('city') and 'has-error' or ''} col-sm-8 div_city">
                                        <label class="control-label" for="city">City</label>
                                        <input type="text" name="city" class="form-control" t-att-value="'city' in checkout and checkout['city']" />
                                    </div>
                                    <t t-if="'zip' in zip_city and zip_city.index('zip') &gt; zip_city.index('city')">
                                        <div t-attf-class="form-group #{error.get('zip') and 'has-error' or ''} col-sm-4 div_zip">
                                            <label class="control-label label-optional" for="zip">Zip Code</label>
                                            <input type="text" name="zip" class="form-control" t-att-value="'zip' in checkout and checkout['zip']" />
                                        </div>
                                    </t>
                                    <div class="clearfix" />
                                    <div t-attf-class="form-group #{error.get('country_id') and 'has-error' or ''} col-md-6 div_country">
                                        <label class="control-label" for="country_id">Country</label>
                                        <select id="country_id" name="country_id" class="form-control">
                                            <option value="">Country...</option>
                                            <t t-foreach="countries" t-as="c">
                                                <option t-att-value="c.id" t-att-selected="c.id == (country and country.id or -1)">
                                                    <t t-esc="c.name" />
                                                </option>
                                            </t>
                                        </select>
                                    </div>
                                    <div t-attf-class="form-group #{error.get('state_id') and 'has-error' or ''} col-md-6 div_state" t-att-style="(not country or not country.state_ids) and 'display: none'">
                                        <label class="control-label" for="state_id">State / Province</label>
                                        <select name="state_id" class="form-control" data-init="1">
                                            <option value="">State / Province...</option>
                                            <t t-foreach="country and country.state_ids or []" t-as="s">
                                                <option t-att-value="s.id" t-att-selected="s.id == ('state_id' in checkout and country and checkout['state_id'] != '' and int(checkout['state_id']))">
                                                    <t t-esc="s.name" />
                                                </option>
                                            </t>
                                        </select>
                                    </div>

                                    <input type="hidden" name="csrf_token" t-att-value="request.csrf_token()" />
                                    <input type="hidden" name="submitted" value="1" />
                                    <input type="hidden" name="partner_id" t-att-value="partner_id or '0'" />
                                    <input type="hidden" name="callback" t-att-value="callback" />
                                    <!-- Example -->
                                    <input type="hidden" name="field_required" t-att-value="mode[1] == 'billing' and 'phone,name' or ''" />

                                    <div class="clearfix"/>
                                    <div style='padding: 0 15px'>
                                        <a t-att-href="mode == ('new', 'billing') and '/shop/cart' or '/shop/checkout'" class="btn btn-default mb32">
                                            <span class="fa fa-long-arrow-left" /> Back
                                        </a>
                                        <a class="btn btn-default btn-primary pull-right mb32 a-submit a-submit-disable a-submit-loading">
                                            <span>Next </span><span class="fa fa-long-arrow-right" />
                                        </a>
                                    </div>
                                </form>
                            </div>
                        </div>
                    </div>
                </div>
            </div>
        </t>
    </template>
    <template id="payment" name="Payment">
        <t t-call="website.layout">
            <t t-set="additional_title">Shop - Select Payment Method</t>
            <t t-set="no_footer">1</t>

            <div id="wrap">
                <div class="container oe_website_sale">
                    <div class="row">
                        <div class="col-lg-8 col-sm-9">
                            <t t-foreach="errors" t-as="error">
                                <div class="alert alert-danger" t-if="error">
                                    <h4>
                                        <t t-esc="error[0]" />
                                    </h4>
                                    <t t-esc="error[1]" />
                                </div>
                            </t>
                        </div>
<<<<<<< HEAD
                        <div class="col-md-8 col-md-offset-2 oe_cart">
                          <div class='row'>
                            <t t-call="website_sale.wizard_checkout">
                                <t t-set="step" t-value="40" />
                            </t>
                            <h2 class="mb32 ml16">Confirm Order</h2>
                         </div>
                         <div class="row">
                            <div class='col-md-12'>
                                <table class="table table-striped table-condensed" id="cart_products" t-if="website_sale_order and website_sale_order.website_order_line">
                                    <thead>
                                        <tr>
                                            <th class='td-img'>Product</th>
                                            <th></th>
                                            <th class='td-qty'>Quantity</th>
                                            <th class='text-center td-price'>Price</th>
                                        </tr>
                                    </thead>
                                    <tbody>
                                        <tr t-foreach="website_sale_order.website_order_line" t-as="line">
                                            <td class='' colspan="2" t-if="not line.product_id.product_tmpl_id"></td>
                                            <td class='td-img' t-if="line.product_id.product_tmpl_id">
                                                <a t-attf-href="/shop/product/#{ slug(line.product_id.product_tmpl_id) }">
                                                    <span t-field="line.product_id.image_small" t-options="{'widget': 'image', 'class': 'img-rounded'}" />
                                                </a>
                                            </td>
                                            <td class='td-product_name' t-if="line.product_id.product_tmpl_id">
                                                <div>
                                                    <strong t-field="line.product_id.with_context(display_default_code=False).display_name" />
                                                </div>
                                                <div class="text-muted hidden-xs small">
                                                    <t t-foreach="line.name.splitlines()[1:]" t-as="name_line">
                                                        <span><t t-esc="name_line"/></span><br/>
                                                    </t>
                                                </div>
                                            </td>
                                            <td class='td-qty'>
                                              <div t-esc="int(line.product_uom_qty) == line.product_uom_qty and int(line.product_uom_qty) or line.product_uom_qty" />
                                            </td>
                                            <td class="text-center td-price">
                                                <span t-field="line.price_unit" style="white-space: nowrap;" t-options="{'widget': 'monetary','from_currency': website_sale_order.pricelist_id.currency_id,'display_currency': website.currency_id}" />
                                            </td>
                                        </tr>
                                    </tbody>
                                </table>
                            </div>
                            <div class="col-md-12">
                                <div class="col-lg-5 col-sm-6 col-xs-12 text-muted" id="coupon_box">
                                    <t t-if="request.env.ref('website_sale.reduction_code').active">
                                        <p>
                                          Have a coupon code? Fill in this field and apply.
                                        </p>
                                        <t t-call='website_sale.coupon_form'>
                                            <t t-set='redirect'>/shop/payment</t>
                                        </t>
                                    </t>
                                </div>
=======
                        <div class="col-lg-8 col-sm-9 oe_cart">
                            <table class="table table-striped table-condensed" id="cart_products" t-if="website_sale_order and website_sale_order.website_order_line">
                                <thead>
                                    <tr>
                                        <th width="80">Product</th>
                                        <th></th>
                                        <th width="120">Quantity</th>
                                        <th width="100" class='text-center'>Price</th>
                                    </tr>
                                </thead>
                                <tbody>
                                    <tr t-foreach="website_sale_order.website_order_line" t-as="line">
                                        <td colspan="2" t-if="not line.product_id.product_tmpl_id"></td>
                                        <td t-if="line.product_id.product_tmpl_id">
                                            <a t-attf-href="/shop/product/#{ slug(line.product_id.product_tmpl_id) }">
                                                <span t-field="line.product_id.image_small" t-options="{'widget': 'image', 'class': 'img-rounded'}" />
                                            </a>
                                        </td>
                                        <td t-if="line.product_id.product_tmpl_id">
                                            <div>
                                                <strong t-field="line.product_id.with_context(display_default_code=False).display_name" />
                                            </div>
                                            <div class="text-muted">
                                                <t t-foreach="line.name.splitlines()[1:]" t-as="name_line">
                                                    <span><t t-esc="name_line"/></span><br/>
                                                </t>
                                            </div>
                                        </td>
                                        <td>
                                            <div t-esc="int(line.product_uom_qty) == line.product_uom_qty and int(line.product_uom_qty) or line.product_uom_qty" />
                                        </td>
                                        <td class="text-center">
                                            <span t-field="line.price_reduce_taxexcl" style="white-space: nowrap;" t-options="{'widget': 'monetary', 'from_currency': website_sale_order.pricelist_id.currency_id, 'display_currency': website.currency_id}" groups="sale.group_show_price_subtotal" />
                                            <span t-field="line.price_reduce_taxinc" style="white-space: nowrap;" t-options="{'widget': 'monetary', 'from_currency': website_sale_order.pricelist_id.currency_id, 'display_currency': website.currency_id}" groups="sale.group_show_price_total" />
                                        </td>
                                    </tr>
                                </tbody>
                            </table>
                            <div>
>>>>>>> c2b3ad18
                                <t t-call="website_sale.total">
                                    <t t-set='extra_class' t-value='"col-lg-7 col-sm-6 col-xs-12"'/>
                                </t>
                            </div>
                            <div class="clearfix" />
                            <div class="oe_structure" />
                            <div class="js_payment mb64 col-md-12 row" t-if="acquirers and website_sale_order.amount_total" id="payment_method">
                                <div class="col-lg-5 col-sm-6">
                                    <h4>Payment Method:</h4>
                                    <ul class="list-unstyled">
                                        <t t-set="payment_methods_available" t-value="False"/>
                                        <t t-set="partner_country" t-value="website_sale_order and website_sale_order.partner_invoice_id.country_id"/>
                                        <t t-foreach="acquirers or []" t-as="acquirer">
                                          <li t-if="not acquirer.country_ids or partner_country in acquirer.country_ids">
                                            <label t-if="acquirer.button">
                                                <input t-att-value="acquirer.id" type="radio" name="acquirer" t-att-checked="acquirers[0] == acquirer" />
                                                <span t-field="acquirer.image_small" t-att-title="acquirer.name" t-options='{"widget": "image", "style":"max-width: 60px; display: inline-block"}'/>
                                                <span t-field="acquirer.name" />
                                                <span t-if="acquirer.fees_active">(processing fees apply)</span>
                                            </label>
                                            <t t-set="payment_methods_available" t-value="True"/>
                                          </li>
                                        </t>
                                        <li t-if="not payment_methods_available">
                                          <div class="alert alert-warning">
                                            <span>No payment gateway is available for your country</span>
                                          </div>
                                        </li>
                                        <li t-if="any(token for token in tokens if not token.acquirer_id.country_ids or partner_country in token.acquirer_id.country_ids)">
                                            <label>
                                                <input type="radio" name="acquirer" />
                                                <span class='fa fa-2x fa-credit-card'/>
                                                Saved Cards
                                            </label>

                                            <div class="list-group">
                                                <t t-foreach='tokens' t-as='token'>
                                                    <a t-if="not token.acquirer_id.country_ids or partner_country in token.acquirer_id.country_ids" class="list-group-item btn_payment_token" t-att-data-acquirer="token.acquirer_id.id" t-att-data-token='token.id'>
                                                        <span class="js_radio fa fa-circle-o"></span>&amp;nbsp;
                                                        <t t-esc="token.name" />
                                                        <t t-if="len(set(tokens.mapped('acquirer_id')))>1">
                                                            (<t t-esc='token.acquirer_id.name'/>)
                                                        </t>
                                                        <span t-if="token.acquirer_id.fees_active">(processing fees apply)</span>
                                                    </a>
                                                </t>
                                            </div>
                                        </li>
                                    </ul>
                                </div>
                                <div class="col-lg-5 col-lg-offset-2 col-sm-6 text-right">
                                    <t t-foreach="acquirers or []" t-as="acquirer" id="acquirers_list">
                                        <div t-att-data-id="acquirer.id" class="oe_sale_acquirer_button hidden pull-right">
                                            <div t-raw="acquirer.button" />
                                            <div class="token_hide">
                                                <div t-if="acquirer.save_token == 'ask'">
                                                    <input type="checkbox" name="odoo_save_token" id="odoo_save_token"/>
                                                    <label for="odoo_save_token">Save my payment data</label>
                                                </div>
                                                <div class="pre_msg" t-field="acquirer.pre_msg" />
                                            </div>
                                        </div>
                                    </t>
                                </div>
                            </div>
                            <div class="js_payment mb64 row" t-if="not website_sale_order.amount_total" id="payment_method">
                                <div class="col-sm-12">
                                    <form target="_self" action="/shop/payment/validate" method="post" class="pull-right">
                                        <input type="hidden" name="csrf_token" t-att-value="request.csrf_token()" />
                                        <a class="btn btn-primary a-submit">
                                            <span t-if="order.amount_total &gt; 0">Pay Now <span class="fa fa-long-arrow-right"></span></span>
                                            <span t-if="order.amount_total == 0">Confirm Order <span class="fa fa-long-arrow-right"></span></span>
                                        </a>
                                    </form>
                                </div>
                            </div>
                          </div>
                        </div>


                    </div>
                </div>
                <div class="oe_structure" />
            </div>
        </t>
    </template>

    <template id="payment_sale_note" inherit_id="payment" name="Accept Terms &amp; Conditions" customize_show="True" active="False">
        <xpath expr="//t[@id='acquirers_list']" position="before">
            <div class="oe_accept_cgv_button">
                <label>
                    <input type="checkbox" checked="checked" id="checkbox_cgv" />
                    I agree to the <a target='_BLANK' href='/shop/terms'>terms &amp; conditions</a>

                </label>
            </div>
        </xpath>
    </template>

    <template id="confirmation">
        <t t-call="website.layout">
            <t t-set="additional_title">Shop - Confirmed</t>
            <div id="wrap">
                <div class="container oe_website_sale">
                    <div class="row">
                        <div class="col-md-9">
                            <h1 class="mb32">Order <em t-field="order.name" /></h1>
                            <div class="thanks_msg">
                                <h2>Thank you for your order.
                                          <a class="btn btn-primary pull-right hidden-xs" href="/shop/print" target="_blank"><i class="fa fa-print"></i> Print
                                          </a></h2>
                                <div class="oe_website_sale_tx_status" t-att-data-order-id="order.id"></div>
                            </div>
                        </div>
                    </div>
                        <div class="row">
                            <div class="col-md-9">
                                <div class="oe_cart">
                                    <h3 class="mt32 text-left">
                                        <strong>Order Details:</strong>
                                    </h3>
                                    <table class="table table-striped table-condensed">
                                        <thead>
                                            <tr>
                                                <th class='td-product_name'>Products</th>
                                                <th class='td-qty'>Quantity</th>
                                                <th class="text-right td-price">Unit Price</th>
                                                <th class="text-right td-price-total">Subtotal</th>
                                            </tr>
                                        </thead>
                                        <tbody>
                                          <tr t-foreach="order.order_line" t-as="line">
                                              <td class='td-product_name'>
                                                  <div>
                                                      <a t-attf-href="/shop/product/#{ slug(line.product_id.product_tmpl_id) }">
                                                          <strong t-esc="line.product_id.with_context(display_default_code=False).display_name"/>
                                                      </a>
                                                  </div>
                                                  <div class="text-muted hidden-xs small">
                                                      <t t-foreach="line.name.splitlines()[1:]" t-as="name_line">
                                                          <span><t t-esc="name_line"/></span><br/>
                                                      </t>
                                                  </div>
                                              </td>
                                              <td class='td-qty'>
                                                  <div id="quote_qty">
                                                      <span t-esc="int(line.product_uom_qty) == line.product_uom_qty and int(line.product_uom_qty) or line.product_uom_qty"/>
                                                      <span class='hidden-xs' t-field="line.product_uom"/>
                                                  </div>
                                              </td>
                                              <td class='td-price'>
                                                  <span class="text-right">
                                                      <div t-field="line.price_unit"
                                                          t-options='{"widget": "monetary", "display_currency": order.pricelist_id.currency_id}'/>
                                                  </span>
                                              </td>
                                              <td class='td-price-total'>
                                                  <div class="text-right"
                                                      t-field="line.price_subtotal"
                                                      t-options='{"widget": "monetary", "display_currency": order.pricelist_id.currency_id}'/>
                                              </td>
                                          </tr>
                                        </tbody>
                                    </table>
                                    <table class='table'>
                                      <tr>
                                          <td class="col-md-8"></td>
                                          <td class="text-right col-sm-2 col-xs-3">Subtotal:</td>
                                          <td class="text-right-not-xs text-left-xs col-sm-2 col-xs-3">
                                              <span t-field="order.amount_untaxed" style="white-space: nowrap;" t-options="{'widget': 'monetary','from_currency': order.pricelist_id.currency_id,'display_currency': website.currency_id}" />
                                          </td>
                                      </tr>
                                      <tr>
                                          <td class='noborder'></td>
                                          <td class="text-right noborder">Taxes:</td>
                                          <td class="text-right-not-xs text-left-xs noborder">
                                               <span t-field="order.amount_tax" style="white-space: nowrap;" t-options="{'widget': 'monetary', 'from_currency': order.pricelist_id.currency_id, 'display_currency': website.currency_id}" />
                                          </td>
                                      </tr>
                                      <tr>
                                          <td class='noborder'></td>
                                          <td class="text-right"><strong>Total:</strong></td>
                                          <td class="text-right-not-xs text-left-xs">
                                              <strong t-field="order.amount_total"
                                                  t-options='{"widget": "monetary", "display_currency": order.pricelist_id.currency_id}'/>
                                          </td>
                                      </tr>
                                    </table>
                                    <div class="clearfix" />
                                    <div class="oe_structure" />
                                    <h3 class="text-left">
                                        <strong>Payment information:</strong>
                                    </h3>
                                    <table class="table">
                                        <tbody>
                                            <tr>
                                                <td colspan="2">
                                                    <t t-esc="order.payment_acquirer_id.name" />
                                                </td>
                                                <td class="text-right" width="100">
                                                    <strong>Total:</strong>
                                                </td>
                                                <td class="text-right" width="100">
                                                    <strong t-field="order.amount_total" t-options="{'widget': 'monetary', 'display_currency': order.pricelist_id.currency_id}" />
                                                </td>
                                            </tr>
                                        </tbody>
                                    </table>
                                    <t t-call="website_sale.payment_confirmation_status" />
                                </div>
                            </div>
                            <div class="col-md-3 hidden-sm hidden-xs text-muted">
                                <h3 class='mt32'>&amp;nbsp;</h3>
                                <t t-call='website_sale.bill_to'>
                                    <t t-set="order" t-value= "order"/>
                                </t>
                            </div>
                        </div>
                </div>
                <div class="oe_structure" />
            </div>
        </t>
    </template>

    <template id="order_state_message" name="Order State Message">
        <t groups="base.group_system">
            <a class="btn btn-primary pull-right" target="_blank" t-att-href="'/web#model=%s&amp;id=%s&amp;action=%s&amp;view_type=form' % ('payment.acquirer',acquirer_id.id, 'payment.action_payment_acquirer')">
                <i class="fa fa-cog"></i> Configure Transfer Details</a>
        </t>
        <t t-if="(not_order and state == 'error') or (not tx_ids and state == 'error')">
            <p>There seems to be an error with your request.</p>
        </t>
        <t t-if="not tx_ids and state == 'done'">
            <p>Your order has been confirmed, thank you for your loyalty.</p>
        </t>
        <t t-if="tx_ids and state == 'done'">
            <p>Your payment has been received.</p>
        </t>
        <t t-if="tx_ids and state == 'authorized'">
            <p>Your payment has been authorized.</p>
        </t>
        <t t-if="tx_ids and state == 'cancel'">
            <p>The payment seems to have been canceled.</p>
        </t>
        <t t-if="tx_ids and state == 'pending' and validation">
            <p>Your transaction is waiting a manual confirmation.</p>
        </t>
        <t t-if="tx_ids and state not in ['done', 'cancel', 'pending', 'authorized']">
            <p>Your transaction is waiting confirmation.</p>
        </t>
    </template>

    <template id="total">
        <div id="cart_total" t-att-class="extra_class or ''" t-if="website_sale_order and website_sale_order.website_order_line">
            <div class="row" id="order_total_untaxed">
                <span class="col-xs-6 text-right text-muted">Subtotal:</span>
                <span class="col-xs-6 text-right-not-xs text-left-xs text-muted">
                    <span t-field="website_sale_order.amount_untaxed" style="white-space: nowrap;" t-options="{'widget': 'monetary','from_currency': website_sale_order.pricelist_id.currency_id,'display_currency': website.currency_id}" />
                </span>
            </div>
            <div class="row" id="order_total_taxes">
                <span class="col-xs-6 text-right text-muted" title="Taxes may be updated after providing shipping address"> Taxes:</span>
                <span class="col-xs-6 text-right-not-xs text-left-xs text-muted">
                    <span t-field="website_sale_order.amount_tax" style="white-space: nowrap;" t-options="{'widget': 'monetary', 'from_currency': website_sale_order.pricelist_id.currency_id, 'display_currency': website.currency_id}" />
                </span>
            </div>
            <div class="row" id="order_total">
                <span class="col-xs-6 text-right h4">Total:</span>
                <span class="col-xs-6 text-right-not-xs text-left-xs h4" style="white-space: nowrap;">
                    <span t-field="website_sale_order.amount_total" style="white-space: nowrap;" t-options="{'widget': 'monetary','from_currency': website_sale_order.pricelist_id.currency_id,'display_currency': website.currency_id}" />
                </span>
            </div>
        </div>
    </template>

    <template id="payment_confirmation_status">
        <t t-if="order.payment_acquirer_id.auto_confirm == 'none'">
            <div class="panel panel-info">
                <div class="panel-heading" t-raw="order.payment_acquirer_id.pending_msg" />
                <div class="panel-body" t-if="order.payment_acquirer_id.post_msg">
                    <t t-raw="order.payment_acquirer_id.post_msg" />
                </div>
            </div>
        </t>
        <t t-if="order.payment_acquirer_id.auto_confirm != 'none'">
            <t t-if="order.payment_tx_id.state == 'pending'">
                <div class="alert alert-info" role="alert">
                    <t t-raw="order.payment_acquirer_id.pending_msg" />
                </div>
            </t>
            <t t-if="order.payment_tx_id.state == 'done'">
                <div class="alert alert-success" role="alert">
                    <t t-raw="order.payment_acquirer_id.done_msg" />
                </div>
            </t>
            <t t-if="order.payment_tx_id.state == 'cancel'">
                <div class="alert alert-danger" role="alert">
                    <t t-raw="order.payment_acquirer_id.cancel_msg" />
                </div>
            </t>
            <t t-if="order.payment_tx_id.state == 'error'">
                <div class="alert alert-danger" role="alert">
                    <t t-raw="order.payment_acquirer_id.error_msg" />
                </div>
            </t>
        </t>
    </template>

    <template id="payment_token_form">
        <form method='POST' action="/shop/payment/transaction_token">
            <input type="hidden" name="csrf_token" t-att-value="request.csrf_token()"/>
            <input type="hidden" name="tx_id" t-att-value="tx.id"/>
        </form>
    </template>

    <template id="payment_token_form_confirm">
        <t t-call="website.layout">
            <t t-set="additional_title">Shop - Confirm payment</t>
            <div id="wrap">
                <div class="container oe_website_sale">
                    <div class="row">
                        <t t-call="website_sale.wizard_checkout">
                            <t t-set="step" t-value="40" />
                        </t>
                        <h2 class="mb32 ml16">Confirm <em t-field="tx.sale_order_id.name" /> Payment</h2>
                    </div>
                    <div class="row">
                        <div class="col-lg-8 col-md-9 col-sm-12">
                            <div class='row'>
                                <div class='col-sm-4 well'>
                                    <div class="h4 text-center">Summary</div>
                                    <t t-call="website_sale.total">
                                        <t t-set='website_sale_order' t-value='tx.sale_order_id'/>
                                    </t>
                                    <i class='text-danger' t-if="tx.acquirer_id.fees_active">! Some processing fees will be applied</i>
                                </div>
                                <div class="oe_pay_token col-sm-8">
                                  <div class="panel panel-info">
                                    <div class="panel-body">
                                        <div class='js_token_load' style='display:none;'>Transaction processing ...</div>
                                        <div class='js_token_load'>
                                            <p class="text-center">
                                                <i class="fa fa-3x fa-credit-card text-muted" aria-hidden="true"></i><br/>
                                                Are you sure you want to pay with this card: <br/>
                                                <b><t t-esc='tx.payment_token_id.short_name'/></b>
                                            </p>

                                            <div class='mt16 text-center'>
                                                <form action="/shop/payment/transaction_token/confirm" method='POST'>
                                                    <input type="hidden" name="csrf_token" t-att-value="request.csrf_token()"/>
                                                    <input type='hidden' name='tx' t-att-value='tx.id'/>
                                                    <a class="btn btn-success btn-md js_btn_valid_tx">Yes, pay with this card</a>
                                                    <a href='/shop/payment' class="btn btn-danger btn-md">No, choose another method</a>
                                                </form>
                                            </div>
                                        </div>
                                    </div>
                                  </div>
                                </div>
                            </div>
                        </div>
                        <div class="col-lg-3 col-lg-offset-1 col-md-3 hidden-xs hidden-sm text-muted">
                            <t t-call='website_sale.bill_to'>
                                <t t-set="order" t-value= "tx.sale_order_id"/>
                            </t>
                        </div>
                    </div>
                </div>
                <div class="oe_structure" />
            </div>
        </t>


    </template>

    <template id='website_sale.bill_to' name="Bill to">
        <div class="panel panel-info break-word">
          <div class="panel-heading">Bill To:</div>
          <div class="panel-body">
            <div class='o_div_text_overflow' t-field="order.partner_invoice_id" t-options="{'widget': 'contact','fields': ['address', 'name', 'phone', 'email']}" />
          </div>
        </div>
        <t t-if="not order.only_services">
            <div class="panel panel-info break-word">
              <div class="panel-heading">Ship To:</div>
              <div class="panel-body">
                <div class='o_div_text_overflow' t-field="order.partner_shipping_id" t-options="{'widget': 'contact','fields': ['address', 'name', 'phone']}" />
              </div>
            </div>
        </t>
    </template>

    <template id="website.layout_footer_copyright" inherit_id="website.layout" name="Footer Copyright">
        <xpath expr="//footer" position="inside">
            <div class="container mt16 mb8">
                <div class="pull-right" t-ignore="true" t-if="not editable">
                                                      Powered by <a class="label label-danger" href="http://www.odoo.com/page/website-builder">Odoo</a>,
                                                      the #1 <a href="http://www.odoo.com/page/e-commerce">Open Source eCommerce</a>.
                                                    </div>
                <div class="pull-left text-muted">
                                                      Copyright &amp;copy; <span t-field="res_company.name">Company name</span></div>
            </div>
        </xpath>
    </template>

    <!-- User Navbar -->
    <template id="content_new_product" inherit_id="website.user_navbar">
        <xpath expr="//div[@id='o_website_add_page_modal']//ul" position="inside">
            <li groups="sales_team.group_sale_manager">
                <a id="create-new-product" href="#" data-action="new_product">
                    <i class="fa fa-shopping-cart" />
                    <p>New Product</p>
                </a>
            </li>
        </xpath>
    </template>

    <template id="orders_followup_products_links" name="Orders Followup Products Links" inherit_id="website_portal_sale.orders_followup">
        <xpath expr="//div[@id='product_name']/*" position="replace">
            <a t-if="ol.product_id.website_published" t-att-href="ol.product_id.website_url">
                <span t-esc="ol.name" />
            </a>
            <t t-if="not ol.product_id.website_published">
                <span t-esc="ol.name" />
            </t>
        </xpath>
    </template>

    <template id="terms" name="Terms &amp; Conditions">
        <t t-call="website.layout">
          <div id="wrap">
              <div class="oe_structure">
                <section class="s_title">
                  <div class="container">
                    <div class="row">
                      <div class="col-md-12">
                        <h1 class="text-center">Terms &amp;amp; Conditions</h1>
                        <div class="well s_well clearfix">
                            <ul>
                                <li>The <b>Intellectual Property</b> disclosure will inform users that the contents, logo and other visual media you created is your property and is protected by copyright laws.</li>
                                <li>A <b>Termination</b> clause will inform that users’ accounts on your website and mobile app or users’ access to your website and mobile (if users can’t have an account with you) can be terminated in case of abuses or at your sole discretion.</li>
                                <li>A <b>Governing Law</b> will inform users which laws govern the agreement. This should the country in which your company is headquartered or the country from which you operate your web site and mobile app.</li>
                                <li>A <b>Links To Other Web Sites</b> clause will inform users that you are not responsible for any third party web sites that you link to. This kind of clause will generally inform users that they are responsible for reading and agreeing (or disagreeing) with the Terms and Conditions or Privacy Policies of these third parties.</li>
                                <li>If your website or mobile apps allows users to create content and make that content public to other users, a <b>Content</b> section will inform users that they own the rights to the content they have created.<br/>The “Content” clause usually mentions that users must give you (the website or mobile app developer) a license so that you can share this content on your website/mobile app and to make it available to other users.<br/>Because the content created by users is public to other users, a DMCA notice clause (or Copyright Infringement ) section is helpful to inform users and copyright authors that, if any content is found to be a copyright infringement, you will respond to any DMCA take down notices received and you will take down the content.</li>
                                <li>A <b>Limit What Users Can Do</b> clause can inform users that by agreeing to use your service, they’re also agreeing to not do certain things. This can be part of a very long and thorough list in your Terms and Conditions agreements so as to encompass the most amount of negative uses.</li>
                           </ul>
                           <small class="text-muted pull-right">Source: https://termsfeed.com/blog/sample-terms-and-conditions-template</small>
                        </div>
                      </div>
                    </div>
                  </div>
                </section>
                <section class="s_text_block">
                  <div class="container">
                    <div class="row">
                      <div class="col-md-12 mb16 mt16">
                        <p style='white-space:pre' t-esc="website.company_id.sale_note"/>
                      </div>
                    </div>
                  </div>
                </section>
              </div>
              <div class="oe_structure"/>
          </div>
        </t>
    </template>
</odoo><|MERGE_RESOLUTION|>--- conflicted
+++ resolved
@@ -1307,7 +1307,6 @@
                                 </div>
                             </t>
                         </div>
-<<<<<<< HEAD
                         <div class="col-md-8 col-md-offset-2 oe_cart">
                           <div class='row'>
                             <t t-call="website_sale.wizard_checkout">
@@ -1348,7 +1347,8 @@
                                               <div t-esc="int(line.product_uom_qty) == line.product_uom_qty and int(line.product_uom_qty) or line.product_uom_qty" />
                                             </td>
                                             <td class="text-center td-price">
-                                                <span t-field="line.price_unit" style="white-space: nowrap;" t-options="{'widget': 'monetary','from_currency': website_sale_order.pricelist_id.currency_id,'display_currency': website.currency_id}" />
+                                              <span t-field="line.price_reduce_taxexcl" style="white-space: nowrap;" t-options="{'widget': 'monetary', 'from_currency': website_sale_order.pricelist_id.currency_id, 'display_currency': website.currency_id}" groups="sale.group_show_price_subtotal" />
+                                              <span t-field="line.price_reduce_taxinc" style="white-space: nowrap;" t-options="{'widget': 'monetary', 'from_currency': website_sale_order.pricelist_id.currency_id, 'display_currency': website.currency_id}" groups="sale.group_show_price_total" />
                                             </td>
                                         </tr>
                                     </tbody>
@@ -1365,47 +1365,6 @@
                                         </t>
                                     </t>
                                 </div>
-=======
-                        <div class="col-lg-8 col-sm-9 oe_cart">
-                            <table class="table table-striped table-condensed" id="cart_products" t-if="website_sale_order and website_sale_order.website_order_line">
-                                <thead>
-                                    <tr>
-                                        <th width="80">Product</th>
-                                        <th></th>
-                                        <th width="120">Quantity</th>
-                                        <th width="100" class='text-center'>Price</th>
-                                    </tr>
-                                </thead>
-                                <tbody>
-                                    <tr t-foreach="website_sale_order.website_order_line" t-as="line">
-                                        <td colspan="2" t-if="not line.product_id.product_tmpl_id"></td>
-                                        <td t-if="line.product_id.product_tmpl_id">
-                                            <a t-attf-href="/shop/product/#{ slug(line.product_id.product_tmpl_id) }">
-                                                <span t-field="line.product_id.image_small" t-options="{'widget': 'image', 'class': 'img-rounded'}" />
-                                            </a>
-                                        </td>
-                                        <td t-if="line.product_id.product_tmpl_id">
-                                            <div>
-                                                <strong t-field="line.product_id.with_context(display_default_code=False).display_name" />
-                                            </div>
-                                            <div class="text-muted">
-                                                <t t-foreach="line.name.splitlines()[1:]" t-as="name_line">
-                                                    <span><t t-esc="name_line"/></span><br/>
-                                                </t>
-                                            </div>
-                                        </td>
-                                        <td>
-                                            <div t-esc="int(line.product_uom_qty) == line.product_uom_qty and int(line.product_uom_qty) or line.product_uom_qty" />
-                                        </td>
-                                        <td class="text-center">
-                                            <span t-field="line.price_reduce_taxexcl" style="white-space: nowrap;" t-options="{'widget': 'monetary', 'from_currency': website_sale_order.pricelist_id.currency_id, 'display_currency': website.currency_id}" groups="sale.group_show_price_subtotal" />
-                                            <span t-field="line.price_reduce_taxinc" style="white-space: nowrap;" t-options="{'widget': 'monetary', 'from_currency': website_sale_order.pricelist_id.currency_id, 'display_currency': website.currency_id}" groups="sale.group_show_price_total" />
-                                        </td>
-                                    </tr>
-                                </tbody>
-                            </table>
-                            <div>
->>>>>>> c2b3ad18
                                 <t t-call="website_sale.total">
                                     <t t-set='extra_class' t-value='"col-lg-7 col-sm-6 col-xs-12"'/>
                                 </t>
