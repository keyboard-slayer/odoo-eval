--- conflicted
+++ resolved
@@ -6,12 +6,7 @@
 // This tour relies on a data created from the python test.
 tour.register('tour_shop_deleted_archived_variants', {
     test: true,
-<<<<<<< HEAD
-    url: '/shop?search=Test Product',
-=======
     url: '/shop?search=Test Product 2',
-    wait_for: base.ready(),
->>>>>>> c9f832d9
 },
 [
     {
