--- conflicted
+++ resolved
@@ -810,11 +810,7 @@
                 tx = False
                 tx_id = False
             elif tx.state == 'draft':  # button cliked but no more info -> rewrite on tx or create a new one ?
-<<<<<<< HEAD
-                tx.write(dict(transaction_obj.on_change_partner_id(cr, uid, None, order.partner_id.id, context=context).get('value', {}), amount=order.amount_total))
-=======
-                tx.write(dict(transaction_obj.on_change_partner_id(cr, SUPERUSER_ID, None, order.partner_id.id, context=context).get('values', {}), amount=order.amount_total))
->>>>>>> 8f1782bd
+                tx.write(dict(transaction_obj.on_change_partner_id(cr, SUPERUSER_ID, None, order.partner_id.id, context=context).get('value', {}), amount=order.amount_total))
         if not tx:
             tx_id = transaction_obj.create(cr, SUPERUSER_ID, {
                 'acquirer_id': acquirer_id,
