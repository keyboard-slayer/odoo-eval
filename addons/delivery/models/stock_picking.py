# -*- coding: utf-8 -*-
# Part of Odoo. See LICENSE file for full copyright and licensing details.

from openerp import models, fields, api, _
from openerp.exceptions import UserError

import openerp.addons.decimal_precision as dp


class StockQuantPackage(models.Model):
    _inherit = "stock.quant.package"

    @api.one
    @api.depends('quant_ids', 'children_ids')
    def _compute_weight(self):
        weight = 0
        for quant in self.quant_ids:
            weight += quant.qty * quant.product_id.weight
        for pack in self.children_ids:
            pack._compute_weight()
            weight += pack.weight
        self.weight = weight

    weight = fields.Float(compute='_compute_weight')
    shipping_weight = fields.Float(string='Shipping Weight', help="Can be changed during the 'put in pack' to adjust the weight of the shipping.")


class StockPackOperation(models.Model):
    _inherit = 'stock.pack.operation'

    @api.multi
    def manage_package_type(self):
        self.ensure_one()
        return {
            'name': _('Package Details'),
            'type': 'ir.actions.act_window',
            'view_mode': 'form',
            'res_model': 'stock.quant.package',
            'view_id': self.env.ref('delivery.view_quant_package_form_save').id,
            'target': 'new',
            'res_id': self.result_package_id.id,
            'context': {
                'current_package_carrier_type': self.picking_id.carrier_id.delivery_type if self.picking_id.carrier_id.delivery_type not in ['base_on_rule', 'fixed'] else 'none',
            },
        }


class StockPicking(models.Model):
    _inherit = 'stock.picking'

    def _default_uom(self):
        uom_categ_id = self.env.ref('product.product_uom_categ_kgm').id
        return self.env['product.uom'].search([('category_id', '=', uom_categ_id), ('factor', '=', 1)], limit=1)

    @api.one
    @api.depends('pack_operation_ids')
    def _compute_packages(self):
        self.ensure_one()
        packs = set()
        for packop in self.pack_operation_ids:
            if packop.result_package_id:
                packs.add(packop.result_package_id.id)
            elif packop.package_id and not packop.product_id:
                packs.add(packop.package_id.id)
        self.package_ids = list(packs)

    @api.one
    @api.depends('pack_operation_ids')
    def _compute_bulk_weight(self):
        weight = 0.0
        uom_obj = self.env['product.uom']
        for packop in self.pack_operation_ids:
            if packop.product_id and not packop.result_package_id:
                weight += uom_obj._compute_qty_obj(packop.product_uom_id , packop.product_qty, packop.product_id.uom_id) * packop.product_id.weight
        self.weight_bulk = weight

<<<<<<< HEAD
    @api.one
    @api.depends('package_ids', 'weight_bulk')
    def _compute_shipping_weight(self):
        self.shipping_weight = self.weight_bulk + sum([pack.shipping_weight for pack in self.package_ids])

    carrier_price = fields.Float(string="Shipping Cost", readonly=True)
=======
    carrier_price = fields.Float(string="Shipping Cost")
>>>>>>> b7957550
    delivery_type = fields.Selection(related='carrier_id.delivery_type', readonly=True)
    carrier_id = fields.Many2one("delivery.carrier", string="Carrier")
    volume = fields.Float(copy=False)
    weight = fields.Float(compute='_cal_weight', digits=dp.get_precision('Stock Weight'), store=True)
    carrier_tracking_ref = fields.Char(string='Tracking Reference', copy=False)
    number_of_packages = fields.Integer(string='Number of Packages', copy=False)
    weight_uom_id = fields.Many2one('product.uom', string='Unit of Measure', required=True, readonly="1", help="Unit of measurement for Weight", default=_default_uom)
    package_ids = fields.Many2many('stock.quant.package', compute='_compute_packages', string='Packages')
    weight_bulk = fields.Float('Bulk Weight', compute='_compute_bulk_weight')
    shipping_weight = fields.Float("Weight for Shipping", compute='_compute_shipping_weight')

    @api.onchange('carrier_id')
    def onchange_carrier(self):
        if self.carrier_id.delivery_type in ['fixed', 'base_on_rule']:
            self.carrier_price = self.carrier_id.price

    @api.depends('product_id', 'move_lines')
    def _cal_weight(self):
        for picking in self:
            picking.weight = sum(move.weight for move in picking.move_lines if move.state != 'cancel')

    @api.multi
    def do_transfer(self):
        # TDE FIXME: should work in batch
        self.ensure_one()
        res = super(StockPicking, self).do_transfer()

        if self.carrier_id and self.carrier_id.delivery_type not in ['fixed', 'base_on_rule'] and self.carrier_id.integration_level == 'rate_and_ship':
            self.send_to_shipper()

        if self.carrier_id:
            self._add_delivery_cost_to_so()

        return res

    @api.multi
    def put_in_pack(self):
        # TDE FIXME: work in batch, please
        self.ensure_one()
        package = super(StockPicking, self).put_in_pack()

        current_package_carrier_type = self.carrier_id.delivery_type if self.carrier_id.delivery_type not in ['base_on_rule', 'fixed'] else 'none'
        count_packaging = self.env['product.packaging'].search_count([('package_carrier_type', '=', current_package_carrier_type)])
        if not count_packaging:
            return False
        # By default, sum the weights of all package operations contained in this package
        pack_operation_ids = self.env['stock.pack.operation'].search([('result_package_id', '=', package.id)])
        package_weight = sum([x.qty_done * x.product_id.weight for x in pack_operation_ids])
        package.shipping_weight = package_weight

        return {
            'name': _('Package Details'),
            'type': 'ir.actions.act_window',
            'view_mode': 'form',
            'res_model': 'stock.quant.package',
            'view_id': self.env.ref('delivery.view_quant_package_form_save').id,
            'target': 'new',
            'res_id': package.id,
            'context': {
                'current_package_carrier_type': current_package_carrier_type,
            },
        }

    @api.multi
    def send_to_shipper(self):
        self.ensure_one()
        res = self.carrier_id.send_shipping(self)[0]
        self.carrier_price = res['exact_price']
        self.carrier_tracking_ref = res['tracking_number']
        order_currency = self.sale_id.currency_id or self.company_id.currency_id
        msg = _("Shipment sent to carrier %s for expedition with tracking number %s<br/>Cost: %.2f %s") % (self.carrier_id.name, self.carrier_tracking_ref, self.carrier_price, order_currency.name)
        self.message_post(body=msg)

    @api.multi
    def _add_delivery_cost_to_so(self):
        self.ensure_one()
        sale_order = self.sale_id
        if sale_order.invoice_shipping_on_delivery:
            sale_order._create_delivery_line(self.carrier_id, self.carrier_price)

    @api.multi
    def open_website_url(self):
        self.ensure_one()
        if self.carrier_id.get_tracking_link(self):
            url = self.carrier_id.get_tracking_link(self)[0]
        else:
            raise UserError(_("Your delivery method has no redirect on courier provider's website to track this order."))

        client_action = {'type': 'ir.actions.act_url',
                         'name': "Shipment Tracking Page",
                         'target': 'new',
                         'url': url,
                         }
        return client_action

    @api.one
    def cancel_shipment(self):
        self.carrier_id.cancel_shipment(self)
        msg = "Shipment %s cancelled" % self.carrier_tracking_ref
        self.message_post(body=msg)
        self.carrier_tracking_ref = False

    @api.multi
    def check_packages_are_identical(self):
        '''Some shippers require identical packages in the same shipment. This utility checks it.'''
        self.ensure_one()
        if self.package_ids:
            packages = [p.packaging_id for p in self.package_ids]
            if len(set(packages)) != 1:
                package_names = ', '.join([str(p.name) for p in packages])
                raise UserError(_('You are shipping different packaging types in the same shipment.\nPackaging Types: %s' % package_names))
        return True


class StockReturnPicking(models.TransientModel):
    _inherit = 'stock.return.picking'

    @api.multi
    def _create_returns(self):
        # Prevent copy of the carrier and carrier price when generating return picking
        # (we have no integration of returns for now)
        new_picking, pick_type_id = super(StockReturnPicking, self)._create_returns()
        picking = self.env['stock.picking'].browse(new_picking)
        picking.write({'carrier_id': False,
                       'carrier_price': 0.0})
        return new_picking, pick_type_id<|MERGE_RESOLUTION|>--- conflicted
+++ resolved
@@ -74,16 +74,12 @@
                 weight += uom_obj._compute_qty_obj(packop.product_uom_id , packop.product_qty, packop.product_id.uom_id) * packop.product_id.weight
         self.weight_bulk = weight
 
-<<<<<<< HEAD
     @api.one
     @api.depends('package_ids', 'weight_bulk')
     def _compute_shipping_weight(self):
         self.shipping_weight = self.weight_bulk + sum([pack.shipping_weight for pack in self.package_ids])
 
-    carrier_price = fields.Float(string="Shipping Cost", readonly=True)
-=======
     carrier_price = fields.Float(string="Shipping Cost")
->>>>>>> b7957550
     delivery_type = fields.Selection(related='carrier_id.delivery_type', readonly=True)
     carrier_id = fields.Many2one("delivery.carrier", string="Carrier")
     volume = fields.Float(copy=False)
