--- conflicted
+++ resolved
@@ -145,13 +145,9 @@
         if hasattr(self, '%s_rate_shipment' % self.delivery_type):
             res = getattr(self, '%s_rate_shipment' % self.delivery_type)(order)
             # apply margin on computed price
-<<<<<<< HEAD
             res['price'] = float(res['price']) * (1.0 + (self.margin / 100.0))
-=======
-            res['price'] = float(res['price']) * (1.0 + (float(self.margin) / 100.0))
             # save the real price in case a free_over rule overide it to 0
             res['carrier_price'] = res['price']
->>>>>>> 230ad8c3
             # free when order is large enough
             if res['success'] and self.free_over and order._compute_amount_total_without_delivery() >= self.amount:
                 res['warning_message'] = _('The shipping is free since the order amount exceeds %.2f.') % (self.amount)
