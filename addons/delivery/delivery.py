--- conflicted
+++ resolved
@@ -65,19 +65,13 @@
         'partner_id': fields.many2one('res.partner', 'Carrier Partner', required=True),
         'product_id': fields.many2one('product.product', 'Delivery Product', required=True),
         'grids_id': fields.one2many('delivery.grid', 'carrier_id', 'Delivery Grids'),
-<<<<<<< HEAD
-        'price' : fields.function(get_price, method=True,string='Price'),
+        'price' : fields.function(get_price, string='Price'),
         'active': fields.boolean('Active', help="If the active field is set to False, it will allow you to hide the delivery carrier without removing it."),
         'normal_price': fields.float('Normal Price'),
         'free_if_more_than': fields.boolean('Free If More Than'),
         'amount': fields.float('Amount'),
         'use_detailed_pricelist': fields.boolean('Use Detailed Pricelist'),
         'pricelist_ids': fields.one2many('delivery.grid', 'carrier_id', 'Price List'),
-
-=======
-        'price' : fields.function(get_price,string='Price'),
-        'active': fields.boolean('Active', help="If the active field is set to False, it will allow you to hide the delivery carrier without removing it.")
->>>>>>> 4a2f59cc
     }
 
     _defaults = {
