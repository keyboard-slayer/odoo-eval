--- conflicted
+++ resolved
@@ -1,18 +1,3 @@
-<<<<<<< HEAD
-# Chinese (Simplified) translation for openerp-web
-# Copyright (c) 2014 Rosetta Contributors and Canonical Ltd 2014
-# This file is distributed under the same license as the openerp-web package.
-# FIRST AUTHOR <EMAIL@ADDRESS>, 2014.
-#
-msgid ""
-msgstr ""
-"Project-Id-Version: openerp-web\n"
-"Report-Msgid-Bugs-To: FULL NAME <EMAIL@ADDRESS>\n"
-"POT-Creation-Date: 2014-08-14 13:09+0000\n"
-"PO-Revision-Date: 2014-08-14 16:14+0000\n"
-"Last-Translator: FULL NAME <EMAIL@ADDRESS>\n"
-"Language-Team: Chinese (Simplified) <zh_CN@li.org>\n"
-=======
 # Translation of Odoo Server.
 # This file contains the translation of the following modules:
 # * web_diagram
@@ -28,12 +13,11 @@
 "PO-Revision-Date: 2016-03-12 01:40+0000\n"
 "Last-Translator: jeffery chen fan <jeffery9@gmail.com>\n"
 "Language-Team: Chinese (China) (http://www.transifex.com/odoo/odoo-8/language/zh_CN/)\n"
->>>>>>> 7b7f3fa7
 "MIME-Version: 1.0\n"
 "Content-Type: text/plain; charset=UTF-8\n"
-"Content-Transfer-Encoding: 8bit\n"
-"X-Launchpad-Export-Date: 2014-08-15 08:24+0000\n"
-"X-Generator: Launchpad (build 17156)\n"
+"Content-Transfer-Encoding: \n"
+"Language: zh_CN\n"
+"Plural-Forms: nplurals=1; plural=0;\n"
 
 #. module: web_diagram
 #. openerp-web
@@ -67,11 +51,7 @@
 "It will also delete all connected transitions.\n"
 "\n"
 "Are you sure ?"
-msgstr ""
-"删除此节点的操作无法撤消。\n"
-"该删除操作将连带删除所有连接的状态迁移。\n"
-"\n"
-"您确定吗？"
+msgstr "删除此节点的操作无法撤消。\n该删除操作将连带删除所有连接的状态迁移。\n\n您确定吗？"
 
 #. module: web_diagram
 #. openerp-web
@@ -81,10 +61,7 @@
 "Deleting this transition cannot be undone.\n"
 "\n"
 "Are you sure ?"
-msgstr ""
-"删除此状态迁移的操作无法撤消。\n"
-"\n"
-"您确定吗？"
+msgstr "删除此状态迁移的操作无法撤消。\n\n您确定吗？"
 
 #. module: web_diagram
 #. openerp-web
