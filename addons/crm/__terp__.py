# -*- coding: utf-8 -*-
##############################################################################
#
#    OpenERP, Open Source Management Solution
#    Copyright (C) 2004-2010 Tiny SPRL (<http://tiny.be>).
#
#    This program is free software: you can redistribute it and/or modify
#    it under the terms of the GNU Affero General Public License as
#    published by the Free Software Foundation, either version 3 of the
#    License, or (at your option) any later version.
#
#    This program is distributed in the hope that it will be useful,
#    but WITHOUT ANY WARRANTY; without even the implied warranty of
#    MERCHANTABILITY or FITNESS FOR A PARTICULAR PURPOSE.  See the
#    GNU Affero General Public License for more details.
#
#    You should have received a copy of the GNU Affero General Public License
#    along with this program.  If not, see <http://www.gnu.org/licenses/>.
#
##############################################################################


{
    'name': 'Customer & Supplier Relationship Management',
    'version': '1.0',
    'category': 'Generic Modules/CRM & SRM',
    'description': """The generic Open ERP Customer Relationship Management
system enables a group of people to intelligently and efficiently manage
leads, opportunities, tasks, issues, requests, bugs, campaign, claims, etc.
It manages key tasks such as communication, identification, prioritization,
assignment, resolution and notification.

Open ERP ensures that all cases are successfully tracked by users, customers and
suppliers. It can automatically send reminders, escalate the request, trigger
specific methods and lots of others actions based on your enterprise own rules.

The greatest thing about this system is that users don't need to do anything
special. They can just send email to the request tracker. Open ERP will take
care of thanking them for their message, automatically routing it to the
appropriate staff, and making sure all future correspondence gets to the right
place.

The CRM module has a email gateway for the synchronisation interface
between mails and Open ERP.""", 
    'author': 'Tiny', 
    'website': 'http://www.openerp.com', 
<<<<<<< HEAD
    'depends': ['base', 'base_action_rule',
                        'caldav', 
=======
    'depends': ['base',                         
>>>>>>> ec533327
                        'process', 
                        'mail_gateway', 
                    ], 
    'init_xml': ['crm_data.xml', 
                'crm_meeting_data.xml', 
                 'crm_claims_data.xml', 
                 'crm_fund_data.xml', 
                 'crm_helpdesk_data.xml', 
                 'crm_lead_data.xml', 
                 'crm_meeting_data.xml', 
                 'crm_opportunity_data.xml', 
                 'crm_phonecall_data.xml', 
    ], 

    'update_xml': [
        'crm_wizard.xml', 
        'crm_view.xml', 
        'crm_lead_wizard.xml', 
        'crm_lead_view.xml', 
        'crm_lead_menu.xml', 
        'crm_meeting_wizard.xml', 
        'crm_meeting_view.xml', 
        'crm_meeting_menu.xml', 
        'crm_phonecall_wizard.xml', 
        'crm_phonecall_view.xml', 
        'crm_phonecall_menu.xml',         
        'crm_opportunity_wizard.xml', 
        'crm_opportunity_view.xml', 
        'crm_opportunity_menu.xml', 
        'crm_fund_view.xml', 
        'crm_fund_menu.xml', 
        'crm_claims_view.xml', 
        'crm_claims_menu.xml', 

#        'crm_report_view.xml', 
        'crm_helpdesk_view.xml',
        'crm_helpdesk_menu.xml', 
        #'crm_report.xml', 
        'security/crm_security.xml', 
        'security/ir.model.access.csv', 

        'process/crm_configuration_process.xml'
    ],
    'demo_xml': [
        'crm_demo.xml', 
        'crm_claims_demo.xml', 
        'crm_fund_demo.xml', 
        'crm_helpdesk_demo.xml', 
        'crm_lead_demo.xml', 
        'crm_meeting_demo.xml', 
        'crm_opportunity_demo.xml', 
        'crm_phonecall_demo.xml'], 
    'installable': True, 
    'active': False, 
    'certificate': '0079056041421', 
}
# vim:expandtab:smartindent:tabstop=4:softtabstop=4:shiftwidth=4:<|MERGE_RESOLUTION|>--- conflicted
+++ resolved
@@ -44,12 +44,7 @@
 between mails and Open ERP.""", 
     'author': 'Tiny', 
     'website': 'http://www.openerp.com', 
-<<<<<<< HEAD
-    'depends': ['base', 'base_action_rule',
-                        'caldav', 
-=======
-    'depends': ['base',                         
->>>>>>> ec533327
+    'depends': ['base', 'base_action_rule',                         
                         'process', 
                         'mail_gateway', 
                     ], 
