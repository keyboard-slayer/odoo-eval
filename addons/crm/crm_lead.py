--- conflicted
+++ resolved
@@ -85,13 +85,8 @@
                             resource_id = resource_ids[0]
 
                     duration = float(ans.days)
-<<<<<<< HEAD
-                    if lead.section_id.resource_calendar_id:
-                        duration =  float(ans.days) * 24
-=======
                     if lead.section_id and lead.section_id.resource_calendar_id:
                         duration =  float(ans.days) * 24                        
->>>>>>> 95fc4188
                         new_dates = cal_obj.interval_get(cr,
                             uid,
                             lead.section_id.resource_calendar_id and lead.section_id.resource_calendar_id.id or False,
