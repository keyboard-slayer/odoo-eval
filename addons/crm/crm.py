# -*- coding: utf-8 -*-
##############################################################################
#
#    OpenERP, Open Source Management Solution
#    Copyright (C) 2004-2010 Tiny SPRL (<http://tiny.be>).
#
#    This program is free software: you can redistribute it and/or modify
#    it under the terms of the GNU Affero General Public License as
#    published by the Free Software Foundation, either version 3 of the
#    License, or (at your option) any later version.
#
#    This program is distributed in the hope that it will be useful,
#    but WITHOUT ANY WARRANTY; without even the implied warranty of
#    MERCHANTABILITY or FITNESS FOR A PARTICULAR PURPOSE.  See the
#    GNU Affero General Public License for more details.
#
#    You should have received a copy of the GNU Affero General Public License
#    along with this program.  If not, see <http://www.gnu.org/licenses/>.
#
##############################################################################

import time
from datetime import datetime
from datetime import timedelta

import tools
from osv import fields
from osv import osv
from tools.translate import _

MAX_LEVEL = 15
AVAILABLE_STATES = [
    ('draft', 'Draft'), 
    ('open', 'Open'), 
    ('cancel', 'Cancelled'), 
    ('done', 'Closed'), 
    ('pending', 'Pending')
]

AVAILABLE_PRIORITIES = [
    ('5', 'Lowest'), 
    ('4', 'Low'), 
    ('3', 'Normal'), 
    ('2', 'High'), 
    ('1', 'Highest')
]

class crm_case_section(osv.osv):
    """Sales Team"""

    _name = "crm.case.section"
    _description = "Sales Teams"
    _order = "name"

    _columns = {
        'name': fields.char('Sales Team', size=64, required=True, translate=True), 
        'code': fields.char('Code', size=8), 
        'active': fields.boolean('Active', help="If the active field is set to \
                        true, it will allow you to hide the sales team without removing it."), 
        'allow_unlink': fields.boolean('Allow Delete', help="Allows to delete non draft cases"), 
        'user_id': fields.many2one('res.users', 'Responsible User'), 
        'reply_to': fields.char('Reply-To', size=64, help="The email address put \
<<<<<<< HEAD
                        in the 'Reply-To' of all emails sent by Open ERP about cases in this sales team"), 
        'parent_id': fields.many2one('crm.case.section', 'Parent Section'), 
        'child_ids': fields.one2many('crm.case.section', 'parent_id', 'Child Sections'), 
        'resource_calendar_id': fields.many2one('resource.calendar', "Resource's Calendar"), 
=======
                        in the 'Reply-To' of all emails sent by Open ERP about cases in this sales team"),
        'parent_id': fields.many2one('crm.case.section', 'Parent Team'),
        'child_ids': fields.one2many('crm.case.section', 'parent_id', 'Child Teams'),
        'resource_calendar_id': fields.many2one('resource.calendar', "Resource's Calendar"),
        'server_id':fields.many2one('email.smtpclient', 'Server ID'),
        'note': fields.text('Description'),
>>>>>>> 4b9d7540
    }

    _defaults = {
        'active': lambda *a: 1, 
        'allow_unlink': lambda *a: 1, 
    }

    _sql_constraints = [
        ('code_uniq', 'unique (code)', 'The code of the sales team must be unique !')
    ]

    def _check_recursion(self, cr, uid, ids):

        """
        Checks for recursion level for sections
        @param self: The object pointer
        @param cr: the current row, from the database cursor,
        @param uid: the current user’s ID for security checks,
        @param ids: List of section ids
        """
        level = 100

        while len(ids):
            cr.execute('select distinct parent_id from crm_case_section where id =ANY(%s)', (ids,))
            ids = filter(None, map(lambda x: x[0], cr.fetchall()))
            if not level:
                return False
            level -= 1

        return True

    _constraints = [
        (_check_recursion, 'Error ! You cannot create recursive sections.', ['parent_id'])
    ]

<<<<<<< HEAD

=======
>>>>>>> 4b9d7540
    def name_get(self, cr, uid, ids, context=None):
        """Overrides orm name_get method
        @param self: The object pointer
        @param cr: the current row, from the database cursor,
        @param uid: the current user’s ID for security checks,
        @param ids: List of section ids
        """
        if not context:
            context = {}

        res = []
        if not ids:
            return res
        reads = self.read(cr, uid, ids, ['name', 'parent_id'], context)

        for record in reads:
            name = record['name']
            if record['parent_id']:
                name = record['parent_id'][1] + ' / ' + name
            res.append((record['id'], name))
        return res

crm_case_section()


class crm_case_categ(osv.osv):
    """ Category of Case """

    _name = "crm.case.categ"
    _description = "Category of case"

    _columns = {
        'name': fields.char('Case Category Name', size=64, required=True, translate=True), 
        'section_id': fields.many2one('crm.case.section', 'Sales Team'), 
        'object_id': fields.many2one('ir.model', 'Object Name'), 
    }
    def _find_object_id(self, cr, uid, context=None):

<<<<<<< HEAD

=======
>>>>>>> 4b9d7540
        """Finds id for case object
        @param self: The object pointer
        @param cr: the current row, from the database cursor,
        @param uid: the current user’s ID for security checks,
        @param context: A standard dictionary for contextual values
        """

        object_id = context and context.get('object_id', False) or False
        ids = self.pool.get('ir.model').search(cr, uid, [('model', '=', object_id)])
        return ids and ids[0]

    _defaults = {
        'object_id' : _find_object_id

    }

<<<<<<< HEAD

=======
>>>>>>> 4b9d7540
crm_case_categ()


class crm_case_resource_type(osv.osv):
    """ Resource Type of case """

    _name = "crm.case.resource.type"
    _description = "Resource Type of case"
    _rec_name = "name"

    _columns = {
        'name': fields.char('Case Resource Type', size=64, required=True, translate=True), 
        'section_id': fields.many2one('crm.case.section', 'Sales Team'), 
        'object_id': fields.many2one('ir.model', 'Object Name'), 
    }
    def _find_object_id(self, cr, uid, context=None):
        """Finds id for case object
        @param self: The object pointer
        @param cr: the current row, from the database cursor,
        @param uid: the current user’s ID for security checks,
        @param context: A standard dictionary for contextual values
        """
        object_id = context and context.get('object_id', False) or False
        ids = self.pool.get('ir.model').search(cr, uid, [('model', '=', object_id)])
        return ids and ids[0]

    _defaults = {
        'object_id' : _find_object_id
    }

crm_case_resource_type()


class crm_case_stage(osv.osv):
    """ Stage of case """

    _name = "crm.case.stage"
    _description = "Stage of case"
    _rec_name = 'name'
    _order = "sequence"

    _columns = {
        'name': fields.char('Stage Name', size=64, required=True, translate=True), 
        'section_id': fields.many2one('crm.case.section', 'Sales Team'), 
        'sequence': fields.integer('Sequence', help="Gives the sequence order \
                        when displaying a list of case stages."), 
        'object_id': fields.many2one('ir.model', 'Object Name'), 
        'probability': fields.float('Probability (%)', required=True), 
        'on_change': fields.boolean('Change Probability Automatically', \
                         help="Change Probability on next and previous stages."), 
        'requirements': fields.text('Requirements')
    }
    def _find_object_id(self, cr, uid, context=None):
        """Finds id for case object
        @param self: The object pointer
        @param cr: the current row, from the database cursor,
        @param uid: the current user’s ID for security checks,
        @param context: A standard dictionary for contextual values
        """
        object_id = context and context.get('object_id', False) or False
        ids = self.pool.get('ir.model').search(cr, uid, [('model', '=', object_id)])
        return ids and ids[0]

    _defaults = {
        'sequence': lambda *args: 1, 
        'probability': lambda *args: 0.0, 
        'object_id' : _find_object_id
    }

crm_case_stage()

def _links_get(self, cr, uid, context=None):
    """Gets links value for reference field
    @param self: The object pointer
    @param cr: the current row, from the database cursor,
    @param uid: the current user’s ID for security checks,
    @param context: A standard dictionary for contextual values
    """
    if not context:
        context = {}
    obj = self.pool.get('res.request.link')
    ids = obj.search(cr, uid, [])
    res = obj.read(cr, uid, ids, ['object', 'name'], context)
    return [(r['object'], r['name']) for r in res]

class crm_case(osv.osv):
    """ CRM Case """

    _name = "crm.case"
    _description = "Case"

    def _email_last(self, cursor, user, ids, name, arg, context=None):
        """Return last email from History
        @param self: The object pointer
        @param cr: the current row, from the database cursor,
        @param uid: the current user’s ID for security checks,
        @param ids: List of case’s IDs
        @param context: A standard dictionary for contextual values
        """
        res = {}
        for case in self.browse(cursor, user, ids):
            if case.history_line:
                res[case.id] = case.history_line[0].description
            else:
                res[case.id] = False
        return res

    def copy(self, cr, uid, id, default=None, context=None):
        """Overrides orm copy method
        @param self: The object pointer
        @param cr: the current row, from the database cursor,
        @param uid: the current user’s ID for security checks,
        @param ids: List of case’s IDs
        @param context: A standard dictionary for contextual values
        """
        if not context:
            context = {}
        if not default:
            default = {}
        default.update({'state': 'draft', 'id': False})
        return super(crm_case, self).copy(cr, uid, id, default, context)

<<<<<<< HEAD

=======
>>>>>>> 4b9d7540
    def _get_log_ids(self, cr, uid, ids, field_names, arg, context=None):
        """Gets id for case log from history of particular case
        @param self: The object pointer
        @param cr: the current row, from the database cursor,
        @param uid: the current user’s ID for security checks,
        @param ids: List of Case IDs
        @param context: A standard dictionary for contextual values
        @return:Dictionary of History Ids
        """
        if not context:
            context = {}

        result = {}
        history_obj = False
        model_obj = self.pool.get('ir.model')

        if 'history_line' in field_names:
            history_obj = self.pool.get('crm.case.history')
            name = 'history_line'

        if 'log_ids' in field_names:
            history_obj = self.pool.get('crm.case.log')
            name = 'log_ids'

        if not history_obj:
            return result

        for case in self.browse(cr, uid, ids, context):
            model_ids = model_obj.search(cr, uid, [('model', '=', case._name)])
            history_ids = history_obj.search(cr, uid, [('model_id', '=', model_ids[0]), \
                                         ('res_id', '=', case.id)])
            if history_ids:
                result[case.id] = {name: history_ids}
            else:
                result[case.id] = {name: []}

        return result

    _columns = {
        'id': fields.integer('ID', readonly=True), 
        'name': fields.char('Description', size=1024, required=True), 
        'active': fields.boolean('Active', help="If the active field is set to\
                     true, it will allow you to hide the case without removing it."), 
        'description': fields.text('Description'), 
        'section_id': fields.many2one('crm.case.section', 'Sales Team', \
                        select=True, help='Sales team to which Case belongs to.\
                             Define Responsible user and Email account for mail gateway.'), 
        'email_from': fields.char('Email', size=128, help="These people will receive email."), 
        'email_cc': fields.text('Watchers Emails', size=252 , help="These people\
                             will receive a copy of the future" \
                            " communication between partner and users by email"), 
        'probability': fields.float('Probability'), 
        'email_last': fields.function(_email_last, method=True, 
            string='Latest E-Mail', type='text'), 
        'partner_id': fields.many2one('res.partner', 'Partner'), 
        'partner_address_id': fields.many2one('res.partner.address', 'Partner Contact', \
                                 domain="[('partner_id','=',partner_id)]"), 
        'create_date': fields.datetime('Creation Date' , readonly=True), 
        'write_date': fields.datetime('Update Date' , readonly=True), 
        'date_deadline': fields.date('Deadline'), 
        'user_id': fields.many2one('res.users', 'Responsible'), 
        'history_line': fields.function(_get_log_ids, method=True, type='one2many', \
                         multi="history_line", relation="crm.case.history", string="Communication"), 
        'log_ids': fields.function(_get_log_ids, method=True, type='one2many', \
                         multi="log_ids", relation="crm.case.log", string="Logs History"), 
        'stage_id': fields.many2one ('crm.case.stage', 'Stage', \
                         domain="[('section_id','=',section_id),\
                        ('object_id.model', '=', 'crm.opportunity')]"), 
        'state': fields.selection(AVAILABLE_STATES, 'State', size=16, readonly=True, 
                                  help='The state is set to \'Draft\', when a case is created.\
                                  \nIf the case is in progress the state is set to \'Open\'.\
                                  \nWhen the case is over, the state is set to \'Done\'.\
                                  \nIf the case needs to be reviewed then the state is set to \'Pending\'.'), 
        'company_id': fields.many2one('res.company', 'Company'), 
    }
    def _get_default_partner_address(self, cr, uid, context):
        """Gives id of default address for current user
        @param self: The object pointer
        @param cr: the current row, from the database cursor,
        @param uid: the current user’s ID for security checks,
        @param context: A standard dictionary for contextual values
        """
        if not context.get('portal', False):
            return False
        return self.pool.get('res.users').browse(cr, uid, uid, context).address_id.id

    def _get_default_partner(self, cr, uid, context):
        """Gives id of partner for current user
        @param self: The object pointer
        @param cr: the current row, from the database cursor,
        @param uid: the current user’s ID for security checks,
        @param context: A standard dictionary for contextual values
        """
        if not context.get('portal', False):
            return False
        user = self.pool.get('res.users').browse(cr, uid, uid, context)
        if not user.address_id:
            return False
        return user.address_id.partner_id.id

    def _get_default_email(self, cr, uid, context):
        """Gives default email address for current user
        @param self: The object pointer
        @param cr: the current row, from the database cursor,
        @param uid: the current user’s ID for security checks,
        @param context: A standard dictionary for contextual values
        """
        if not context.get('portal', False):
            return False
        user = self.pool.get('res.users').browse(cr, uid, uid, context)
        if not user.address_id:
            return False
        return user.address_id.email

    def _get_default_user(self, cr, uid, context):
        """Gives current user id
        @param self: The object pointer
        @param cr: the current row, from the database cursor,
        @param uid: the current user’s ID for security checks,
        @param context: A standard dictionary for contextual values
        """
        if context.get('portal', False):
            return False
        return uid

    def _get_section(self, cr, uid, context):
        """Gives section id for current User
        @param self: The object pointer
        @param cr: the current row, from the database cursor,
        @param uid: the current user’s ID for security checks,
        @param context: A standard dictionary for contextual values
        """
        user = self.pool.get('res.users').browse(cr, uid, uid, context=context)
        return user.context_section_id.id or False

    _defaults = {
        'active': lambda *a: 1, 
        'user_id': _get_default_user, 
        'partner_id': _get_default_partner, 
        'partner_address_id': _get_default_partner_address, 
        'email_from': _get_default_email, 
        'state': lambda *a: 'draft', 
        'section_id': _get_section, 
        'company_id': lambda s, cr, uid, c: s.pool.get('res.company')._company_default_get(cr, uid, 'crm.case', context=c), 
    }

    _order = 'date_deadline desc, create_date desc,id desc'

    def unlink(self, cr, uid, ids, context=None):
        """Overrides orm unlink method
        @param self: The object pointer
        @param cr: the current row, from the database cursor,
        @param uid: the current user’s ID for security checks,
        @param ids: List of case IDs
        @param context: A standard dictionary for contextual values
        """
        if not context:
            context = {}

        for case in self.browse(cr, uid, ids, context):
            if (not case.section_id.allow_unlink) and (case.state <> 'draft'):
                raise osv.except_osv(_('Warning !'), 
                    _('You can not delete this case. You should better cancel it.'))
        return super(crm_case, self).unlink(cr, uid, ids, context)

    def stage_next(self, cr, uid, ids, context=None):
        """This function computes next stage for case from its current stage
             using available stage for that case type 
        @param self: The object pointer
        @param cr: the current row, from the database cursor,
        @param uid: the current user’s ID for security checks,
        @param ids: List of case IDs
        @param context: A standard dictionary for contextual values"""
        if not context:
            context = {}

        s = self.get_stage_dict(cr, uid, ids, context=context)
        for case in self.browse(cr, uid, ids, context):
            section = (case.section_id.id or False)
            if section in s:
                st = case.stage_id.id  or False
                if st in s[section]:
                    self.write(cr, uid, [case.id], {'stage_id': s[section][st]})
        return True

    def get_stage_dict(self, cr, uid, ids, context=None):
        """This function gives dictionary for stage according to stage levels
        @param self: The object pointer
        @param cr: the current row, from the database cursor,
        @param uid: the current user’s ID for security checks,
        @param ids: List of case IDs
        @param context: A standard dictionary for contextual values"""
        if not context:
            context = {}

        sid = self.pool.get('crm.case.stage').search(cr, uid, \
                            [('object_id.model', '=', self._name)], context=context)
        s = {}
        previous = {}
        for stage in self.pool.get('crm.case.stage').browse(cr, uid, sid, context=context):
            section = stage.section_id.id or False
            s.setdefault(section, {})
            s[section][previous.get(section, False)] = stage.id
            previous[section] = stage.id
        return s

    def stage_previous(self, cr, uid, ids, context=None):
        """This function computes previous stage for case from its current stage
             using available stage for that case type 
        @param self: The object pointer
        @param cr: the current row, from the database cursor,
        @param uid: the current user’s ID for security checks,
        @param ids: List of case IDs
        @param context: A standard dictionary for contextual values"""
        if not context:
            context = {}

        s = self.get_stage_dict(cr, uid, ids, context=context)
        for case in self.browse(cr, uid, ids, context):
            section = (case.section_id.id or False)

            if section in s:
                st = case.stage_id.id or False
                s[section] = dict([(v, k) for (k, v) in s[section].iteritems()])
                if st in s[section]:
                    self.write(cr, uid, [case.id], {'stage_id': s[section][st]})
        return True

    def __history(self, cr, uid, cases, keyword, history=False, email=False, details=None, email_from=False, message_id=False, context={}):
        """
        @param self: The object pointer
        @param cr: the current row, from the database cursor,
        @param uid: the current user’s ID for security checks,
        @param ids: List of Case ids
        @param keyword: Case action keyword e.g.: If case is closed "Close" keyword is used
        @param history: Value True/False, If True it makes entry in case History otherwise in Case Log
        @param email: Email address if any
        @param details: Details of case history if any 
        @param context: A standard dictionary for contextual values"""
        if not context:
            context = {}
<<<<<<< HEAD
=======

>>>>>>> 4b9d7540
        model_obj = self.pool.get('ir.model')
        obj = self.pool.get('crm.case.log')
        for case in cases:
            model_ids = model_obj.search(cr, uid, [('model', '=', case._name)])
            data = {
                'name': keyword,
                'user_id': uid,
                'date': time.strftime('%Y-%m-%d %H:%M:%S'),
                'model_id' : model_ids and model_ids[0] or False,
                'res_id': case.id,
                'section_id': case.section_id.id,
                'message_id':message_id
            }

            if history:
                obj = self.pool.get('crm.case.history')
                data['description'] = details or case.description
                data['email_to'] = email or \
                        (case.section_id and case.section_id.reply_to) or \
                        (case.user_id and case.user_id.address_id and \
                            case.user_id.address_id.email) or tools.config.get('email_from', False)
                data['email_from'] = email_from or \
                        (case.section_id and case.section_id.reply_to) or \
                        (case.user_id and case.user_id.address_id and \
                            case.user_id.address_id.email) or tools.config.get('email_from', False)
            res = obj.create(cr, uid, data, context)
        return True
    
    _history = __history
    history = __history

    def create(self, cr, uid, *args, **argv):
        """Overrides orm create method
        @param self: The object pointer
        @param cr: the current row, from the database cursor,
        @param uid: the current user’s ID for security checks,
        @param *args: Tuple Value for additional Params
        @param **argv: Dictionay of Keyword Params
        """
        res = super(crm_case, self).create(cr, uid, *args, **argv)
        cases = self.browse(cr, uid, [res])
        cases[0].state # to fill the browse record cache
        self._action(cr, uid, cases, 'draft')
        return res

    def add_reply(self, cursor, user, ids, context=None):
        """This function finds last email and gives its description value for reply mail
        @param self: The object pointer
        @param cursor: the current row, from the database cursor,
        @param user: the current user’s ID for security checks
        @param ids: List of case IDs
        @param context: A standard dictionary for contextual values
        """
        for case in self.browse(cursor, user, ids, context=context):
            if case.email_last:
                description = case.email_last
                self.write(cursor, user, case.id, {
                    'description': '> ' + description.replace('\n', '\n> '), 
                    }, context=context)
        return True

    def onchange_partner_id(self, cr, uid, ids, part, email=False):
        """This function returns value of partner address based on partner
        @param self: The object pointer
        @param cr: the current row, from the database cursor,
        @param uid: the current user’s ID for security checks,
        @param ids: List of case IDs
        @param part: Partner's id
        @email: Partner's email ID 
        """
        if not part:
            return {'value': {'partner_address_id': False, 
                            'email_from': False, 
                            }}
        addr = self.pool.get('res.partner').address_get(cr, uid, [part], ['contact'])
        data = {'partner_address_id': addr['contact']}
        data.update(self.onchange_partner_address_id(cr, uid, ids, addr['contact'])['value'])
        return {'value': data}

    def onchange_partner_address_id(self, cr, uid, ids, add, email=False):
        """This function returns value of partner email based on Partner Address
        @param self: The object pointer
        @param cr: the current row, from the database cursor,
        @param uid: the current user’s ID for security checks,
        @param ids: List of case IDs
        @param add: Id of Partner's address
        @email: Partner's email ID 
        """
        if not add:
            return {'value': {'email_from': False}}
        address = self.pool.get('res.partner.address').browse(cr, uid, add)
        return {'value': {'email_from': address.email}}

    def case_close(self, cr, uid, ids, *args):
        """Closes Case
        @param self: The object pointer
        @param cr: the current row, from the database cursor,
        @param uid: the current user’s ID for security checks,
        @param ids: List of case Ids
        @param *args: Tuple Value for additional Params
        """
        cases = self.browse(cr, uid, ids)
        cases[0].state # to fill the browse record cache
        self.__history(cr, uid, cases, _('Close'))
        self.write(cr, uid, ids, {'state': 'done', 'date_closed': time.strftime('%Y-%m-%d %H:%M:%S')})
        #
        # We use the cache of cases to keep the old case state
        #
        self._action(cr, uid, cases, 'done')
        return True

    def case_escalate(self, cr, uid, ids, *args):
        """Escalates case to top level
        @param self: The object pointer
        @param cr: the current row, from the database cursor,
        @param uid: the current user’s ID for security checks,
        @param ids: List of case Ids
        @param *args: Tuple Value for additional Params
        """
        cases = self.browse(cr, uid, ids)
        for case in cases:
            data = {'active': True, 'user_id': False}

            if case.section_id.parent_id:
                data['section_id'] = case.section_id.parent_id.id
                if case.section_id.parent_id.user_id:
                    data['user_id'] = case.section_id.parent_id.user_id.id
            else:
                raise osv.except_osv(_('Error !'), _('You can not escalate this case.\nYou are already at the top level.'))
            self.write(cr, uid, [case.id], data)
        cases = self.browse(cr, uid, ids)
        self.__history(cr, uid, cases, _('Escalate'))
        self._action(cr, uid, cases, 'escalate')
        return True

    def case_open(self, cr, uid, ids, *args):
        """Opens Case
        @param self: The object pointer
        @param cr: the current row, from the database cursor,
        @param uid: the current user’s ID for security checks,
        @param ids: List of case Ids
        @param *args: Tuple Value for additional Params
        """
        cases = self.browse(cr, uid, ids)
        self.__history(cr, uid, cases, _('Open'))

        for case in cases:
            data = {'state': 'open', 'active': True}
            if not case.user_id:
                data['user_id'] = uid
            self.write(cr, uid, case.id, data)
        self._action(cr, uid, cases, 'open')
        return True

    def case_cancel(self, cr, uid, ids, *args):
        """Cancels Case
        @param self: The object pointer
        @param cr: the current row, from the database cursor,
        @param uid: the current user’s ID for security checks,
        @param ids: List of case Ids
        @param *args: Tuple Value for additional Params
        """
        cases = self.browse(cr, uid, ids)
        cases[0].state # to fill the browse record cache
        self.__history(cr, uid, cases, _('Cancel'))
        self.write(cr, uid, ids, {'state': 'cancel', 'active': True})
        self._action(cr, uid, cases, 'cancel')
        return True

    def case_pending(self, cr, uid, ids, *args):
        """Marks case as pending
        @param self: The object pointer
        @param cr: the current row, from the database cursor,
        @param uid: the current user’s ID for security checks,
        @param ids: List of case Ids
        @param *args: Tuple Value for additional Params
        """
        cases = self.browse(cr, uid, ids)
        cases[0].state # to fill the browse record cache
        self.__history(cr, uid, cases, _('Pending'))
        self.write(cr, uid, ids, {'state': 'pending', 'active': True})
        self._action(cr, uid, cases, 'pending')
        return True

    def case_reset(self, cr, uid, ids, *args):
        """Resets case as draft
        @param self: The object pointer
        @param cr: the current row, from the database cursor,
        @param uid: the current user’s ID for security checks,
        @param ids: List of case Ids
        @param *args: Tuple Value for additional Params
        """
        cases = self.browse(cr, uid, ids)
        cases[0].state # to fill the browse record cache
        self.__history(cr, uid, cases, _('Draft'))
        self.write(cr, uid, ids, {'state': 'draft', 'active': True})
        self._action(cr, uid, cases, 'draft')
        return True

crm_case()


class crm_case_log(osv.osv):
    """ Case Communication History """
    _name = "crm.case.log"
    _description = "Case Communication History"

    _order = "id desc"
    _columns = {
        'name': fields.char('Status', size=64), 
        'date': fields.datetime('Date'), 
        'section_id': fields.many2one('crm.case.section', 'Section'), 
        'user_id': fields.many2one('res.users', 'User Responsible', readonly=True), 
        'model_id': fields.many2one('ir.model', "Model"), 
        'res_id': fields.integer('Resource ID'), 
    }

    _defaults = {
        'date': lambda *a: time.strftime('%Y-%m-%d %H:%M:%S'), 
    }

crm_case_log()

class crm_case_history(osv.osv):
    """Case history"""

    _name = "crm.case.history"
    _description = "Case history"
    _order = "id desc"
    _inherits = {'crm.case.log': "log_id"}

    def _note_get(self, cursor, user, ids, name, arg, context=None):
        """ Gives case History Description
        @param self: The object pointer
        @param cr: the current row, from the database cursor,
        @param uid: the current user’s ID for security checks,
        @param ids: List of case History’s IDs
        @param context: A standard dictionary for contextual values
        """
        res = {}
        for hist in self.browse(cursor, user, ids, context or {}):
            res[hist.id] = (hist.email or '/') + ' (' + str(hist.date) + ')\n'
            res[hist.id] += (hist.description or '')
        return res

    _columns = {
        'description': fields.text('Description'),
        'note': fields.function(_note_get, method=True, string="Description", type="text"),
        'email_to': fields.char('Email TO', size=84),
        'email_from' : fields.char('Email From', size=84),
        'log_id': fields.many2one('crm.case.log','Log',ondelete='cascade'),
        'message_id': fields.char('Message Id', size=1024, readonly=True, help="Message Id on Email Server.", select=True),
    }

crm_case_history()


class users(osv.osv):
    _inherit = 'res.users'
    _description = "Users"
    _columns = {
        'context_section_id': fields.many2one('crm.case.section', 'Sales Team'), 
    }
users()


class res_partner(osv.osv):
    _inherit = 'res.partner'
    _columns = {
        'section_id': fields.many2one('crm.case.section', 'Sales Team'), 
    }
res_partner()

# vim:expandtab:smartindent:tabstop=4:softtabstop=4:shiftwidth=4:<|MERGE_RESOLUTION|>--- conflicted
+++ resolved
@@ -60,19 +60,12 @@
         'allow_unlink': fields.boolean('Allow Delete', help="Allows to delete non draft cases"), 
         'user_id': fields.many2one('res.users', 'Responsible User'), 
         'reply_to': fields.char('Reply-To', size=64, help="The email address put \
-<<<<<<< HEAD
-                        in the 'Reply-To' of all emails sent by Open ERP about cases in this sales team"), 
-        'parent_id': fields.many2one('crm.case.section', 'Parent Section'), 
-        'child_ids': fields.one2many('crm.case.section', 'parent_id', 'Child Sections'), 
-        'resource_calendar_id': fields.many2one('resource.calendar', "Resource's Calendar"), 
-=======
                         in the 'Reply-To' of all emails sent by Open ERP about cases in this sales team"),
         'parent_id': fields.many2one('crm.case.section', 'Parent Team'),
         'child_ids': fields.one2many('crm.case.section', 'parent_id', 'Child Teams'),
         'resource_calendar_id': fields.many2one('resource.calendar', "Resource's Calendar"),
         'server_id':fields.many2one('email.smtpclient', 'Server ID'),
         'note': fields.text('Description'),
->>>>>>> 4b9d7540
     }
 
     _defaults = {
@@ -108,10 +101,6 @@
         (_check_recursion, 'Error ! You cannot create recursive sections.', ['parent_id'])
     ]
 
-<<<<<<< HEAD
-
-=======
->>>>>>> 4b9d7540
     def name_get(self, cr, uid, ids, context=None):
         """Overrides orm name_get method
         @param self: The object pointer
@@ -148,12 +137,8 @@
         'section_id': fields.many2one('crm.case.section', 'Sales Team'), 
         'object_id': fields.many2one('ir.model', 'Object Name'), 
     }
+
     def _find_object_id(self, cr, uid, context=None):
-
-<<<<<<< HEAD
-
-=======
->>>>>>> 4b9d7540
         """Finds id for case object
         @param self: The object pointer
         @param cr: the current row, from the database cursor,
@@ -169,11 +154,6 @@
         'object_id' : _find_object_id
 
     }
-
-<<<<<<< HEAD
-
-=======
->>>>>>> 4b9d7540
 crm_case_categ()
 
 
@@ -296,10 +276,6 @@
         default.update({'state': 'draft', 'id': False})
         return super(crm_case, self).copy(cr, uid, id, default, context)
 
-<<<<<<< HEAD
-
-=======
->>>>>>> 4b9d7540
     def _get_log_ids(self, cr, uid, ids, field_names, arg, context=None):
         """Gets id for case log from history of particular case
         @param self: The object pointer
@@ -541,10 +517,6 @@
         @param context: A standard dictionary for contextual values"""
         if not context:
             context = {}
-<<<<<<< HEAD
-=======
-
->>>>>>> 4b9d7540
         model_obj = self.pool.get('ir.model')
         obj = self.pool.get('crm.case.log')
         for case in cases:
