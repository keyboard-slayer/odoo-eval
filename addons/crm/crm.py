--- conflicted
+++ resolved
@@ -131,11 +131,6 @@
         'section_id': fields.many2one('crm.case.section', 'Sales Team'),
         'object_id': fields.many2one('ir.model', 'Object Name'),
     }
-<<<<<<< HEAD
-    
-=======
-
->>>>>>> 4fcdc405
     def _find_object_id(self, cr, uid, context=None):
 
         """
@@ -148,13 +143,8 @@
         object_id = context and context.get('object_id', False) or False
         ids = self.pool.get('ir.model').search(cr, uid, [('model', '=', object_id)])
         return ids and ids[0]
-<<<<<<< HEAD
-        
-    _defaults = {        
-=======
 
     _defaults = {
->>>>>>> 4fcdc405
         'object_id' : _find_object_id
     }
 #
@@ -173,11 +163,6 @@
         'section_id': fields.many2one('crm.case.section', 'Sales Team'),
         'object_id': fields.many2one('ir.model', 'Object Name'),
     }
-<<<<<<< HEAD
-    
-=======
-
->>>>>>> 4fcdc405
     def _find_object_id(self, cr, uid, context=None):
         """
         @param self: The object pointer
@@ -217,11 +202,6 @@
                          help="Change Probability on next and previous stages."),
         'requirements': fields.text('Requirements')
     }
-<<<<<<< HEAD
-    
-=======
-
->>>>>>> 4fcdc405
     def _find_object_id(self, cr, uid, context=None):
 
         """
@@ -370,11 +350,6 @@
                                   \nIf the case needs to be reviewed then the state is set to \'Pending\'.'),
         'company_id': fields.many2one('res.company', 'Company'),
     }
-<<<<<<< HEAD
-    
-=======
-
->>>>>>> 4fcdc405
     def _get_default_partner_address(self, cr, uid, context):
 
         """
@@ -524,13 +499,8 @@
                 s[section] = dict([(v, k) for (k, v) in s[section].iteritems()])
                 if st in s[section]:
                     self.write(cr, uid, [case.id], {'stage_id': s[section][st]})
-<<<<<<< HEAD
-        return True    
-    
-=======
-        return True
-
->>>>>>> 4fcdc405
+        return True
+
     def history(self, cr, uid, ids, keyword, history=False, email=False, details=None, context={}):
         """
         @param self: The object pointer
@@ -671,19 +641,11 @@
                         _("No E-Mail ID Found for your Company address!"))
 
             tools.email_send(
-<<<<<<< HEAD
-                emailfrom, 
-                emails, 
-                '[' + str(case.id) + '] ' + case.name, 
-                self.format_body(body), 
-                reply_to = case.section_id.reply_to, 
-=======
                 emailfrom,
                 emails,
                 '[' + str(case.id) + '] ' + case.name,
                 self.format_body(body),
                 reply_to = case.section_id.reply_to,
->>>>>>> 4fcdc405
                 openobject_id = str(case.id)
             )
             self.__history(cr, uid, [case], _('Send'), history=True, email=emails, details=body, email_from=emailfrom)
@@ -722,10 +684,6 @@
         return {'value': data}
 
     def case_close(self, cr, uid, ids, *args):
-<<<<<<< HEAD
-
-=======
->>>>>>> 4fcdc405
         """
         @param self: The object pointer
         @param cr: the current row, from the database cursor,
@@ -745,10 +703,6 @@
         return True
 
     def case_escalate(self, cr, uid, ids, *args):
-<<<<<<< HEAD
-
-=======
->>>>>>> 4fcdc405
         """
         @param self: The object pointer
         @param cr: the current row, from the database cursor,
@@ -775,10 +729,6 @@
 
 
     def case_open(self, cr, uid, ids, *args):
-<<<<<<< HEAD
-
-=======
->>>>>>> 4fcdc405
         """
         @param self: The object pointer
         @param cr: the current row, from the database cursor,
@@ -799,10 +749,6 @@
 
 
     def case_cancel(self, cr, uid, ids, *args):
-<<<<<<< HEAD
-
-=======
->>>>>>> 4fcdc405
         """
         @param self: The object pointer
         @param cr: the current row, from the database cursor,
@@ -863,19 +809,11 @@
     _order = "id desc"
     _columns = {
         'name': fields.char('Status', size=64),
-<<<<<<< HEAD
-        'date': fields.datetime('Date'), 
-        'section_id': fields.many2one('crm.case.section', 'Section'), 
-        'user_id': fields.many2one('res.users', 'User Responsible', readonly=True), 
-        'model_id': fields.many2one('ir.model', "Model"), 
-        'res_id': fields.integer('Resource ID'), 
-=======
         'date': fields.datetime('Date'),
         'section_id': fields.many2one('crm.case.section', 'Section'),
         'user_id': fields.many2one('res.users', 'User Responsible', readonly=True),
         'model_id': fields.many2one('ir.model', "Model"),
         'res_id': fields.integer('Resource ID'),
->>>>>>> 4fcdc405
     }
 
     _defaults = {
