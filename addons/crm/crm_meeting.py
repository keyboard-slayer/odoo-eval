# -*- coding: utf-8 -*-
##############################################################################
#
#    OpenERP, Open Source Management Solution
#    Copyright (C) 2004-2010 Tiny SPRL (<http://tiny.be>).
#
#    This program is free software: you can redistribute it and/or modify
#    it under the terms of the GNU Affero General Public License as
#    published by the Free Software Foundation, either version 3 of the
#    License, or (at your option) any later version.
#
#    This program is distributed in the hope that it will be useful,
#    but WITHOUT ANY WARRANTY; without even the implied warranty of
#    MERCHANTABILITY or FITNESS FOR A PARTICULAR PURPOSE.  See the
#    GNU Affero General Public License for more details.
#
#    You should have received a copy of the GNU Affero General Public License
#    along with this program.  If not, see <http://www.gnu.org/licenses/>.
#
##############################################################################

from base_calendar import base_calendar
from crm import crm_case
from osv import fields, osv
from tools.translate import _
import logging

class crm_lead(crm_case, osv.osv):
    """ CRM Leads """
    _name = 'crm.lead'
crm_lead()

class crm_phonecall(crm_case, osv.osv):
    """ CRM Phonecall """
    _name = 'crm.phonecall'
crm_phonecall()


class crm_meeting(crm_case, osv.osv):
    """ CRM Meeting Cases """

    _name = 'crm.meeting'
    _description = "Meeting"
    _order = "id desc"
    _inherit = ['mailgate.thread',"calendar.event"]
    _columns = {
        # From crm.case
        'name': fields.char('Summary', size=124, required=True, states={'done': [('readonly', True)]}), 
        'partner_id': fields.many2one('res.partner', 'Partner', states={'done': [('readonly', True)]}), 
        'partner_address_id': fields.many2one('res.partner.address', 'Partner Contact', \
                                 domain="[('partner_id','=',partner_id)]", states={'done': [('readonly', True)]}), 
        'section_id': fields.many2one('crm.case.section', 'Sales Team', states={'done': [('readonly', True)]}, \
                        select=True, help='Sales team to which Case belongs to.'), 
        'email_from': fields.char('Email', size=128, states={'done': [('readonly', True)]}, help="These people will receive email."),
        'id': fields.integer('ID'),
        'create_date': fields.datetime('Creation Date' , readonly=True),
        'write_date': fields.datetime('Write Date' , readonly=True),
<<<<<<< HEAD
=======
        'date_action_last': fields.datetime('Last Action', readonly=1),
        'date_action_next': fields.datetime('Next Action', readonly=1),
>>>>>>> bbbcdbdb
        # Meeting fields
        'categ_id': fields.many2one('crm.case.categ', 'Meeting Type', \
                        domain="[('object_id.model', '=', 'crm.meeting')]", \
            ),
        'phonecall_id': fields.many2one ('crm.phonecall', 'Phonecall'),
        'opportunity_id': fields.many2one ('crm.lead', 'Opportunity', domain="[('type', '=', 'opportunity')]"),
        'attendee_ids': fields.many2many('calendar.attendee', 'meeting_attendee_rel',\
                                 'event_id', 'attendee_id', 'Attendees', states={'done': [('readonly', True)]}),
        'date_closed': fields.datetime('Closed', readonly=True),
        'date_deadline': fields.datetime('Deadline', states={'done': [('readonly', True)]}),
        'message_ids': fields.one2many('mailgate.message', 'res_id', 'Messages', domain=[('model','=',_name)]),
        'state': fields.selection([('open', 'Confirmed'),
                                    ('draft', 'Unconfirmed'),
                                    ('cancel', 'Cancelled'),
                                    ('done', 'Done')], 'State', \
                                    size=16, readonly=True)
    }

    _defaults = {
        'state': lambda *a: 'draft', 
        'active': lambda *a: 1,
        'user_id': lambda self, cr, uid, ctx: uid,
    }

    def open_meeting(self, cr, uid, ids, context=None):
        """
        Open Crm Meeting Form for Crm Meeting.
        @param cr: the current row, from the database cursor,
        @param uid: the current user’s ID for security checks,
        @param ids: List of crm meeting’s IDs
        @param context: A standard dictionary for contextual values
        @return: Dictionary value which open Crm Meeting form.
        """

        if not context:
            context = {}

        data_obj = self.pool.get('ir.model.data')

        value = {}

        id2 = data_obj._get_id(cr, uid, 'crm', 'crm_case_form_view_meet')
        id3 = data_obj._get_id(cr, uid, 'crm', 'crm_case_tree_view_meet')
        id4 = data_obj._get_id(cr, uid, 'crm', 'crm_case_calendar_view_meet')
        if id2:
            id2 = data_obj.browse(cr, uid, id2, context=context).res_id
        if id3:
            id3 = data_obj.browse(cr, uid, id3, context=context).res_id
        if id4:
            id4 = data_obj.browse(cr, uid, id4, context=context).res_id
        for id in ids:
            value = {
                    'name': _('Meeting'),
                    'view_type': 'form',
                    'view_mode': 'form,tree',
                    'res_model': 'crm.meeting',
                    'view_id': False,
                    'views': [(id2, 'form'), (id3, 'tree'), (id4, 'calendar')],
                    'type': 'ir.actions.act_window',
                    'res_id': base_calendar.base_calendar_id2real_id(id),
                    'nodestroy': True
                    }

        return value

    def case_open(self, cr, uid, ids, *args):
        """Confirms meeting
        @param self: The object pointer
        @param cr: the current row, from the database cursor,
        @param uid: the current user’s ID for security checks,
        @param ids: List of Meeting Ids
        @param *args: Tuple Value for additional Params
        """
        res = super(crm_meeting, self).case_open(cr, uid, ids, args)
        for (id, name) in self.name_get(cr, uid, ids):
            message = _("The meeting '%s' has been confirmed.") % name
            self.log(cr, uid, id, message)
        return res

crm_meeting()

class calendar_attendee(osv.osv):
    """ Calendar Attendee """

    _inherit = 'calendar.attendee'
    _description = 'Calendar Attendee'

    def _compute_data(self, cr, uid, ids, name, arg, context):
       """
        @param self: The object pointer
        @param cr: the current row, from the database cursor,
        @param uid: the current user’s ID for security checks,
        @param ids: List of compute data’s IDs
        @param context: A standard dictionary for contextual values
        """
       name = name[0]
       result = super(calendar_attendee, self)._compute_data(cr, uid, ids, name, arg, context)

       for attdata in self.browse(cr, uid, ids, context=context):
            id = attdata.id
            result[id] = {}
            if name == 'categ_id':
                if attdata.ref and 'categ_id' in attdata.ref._columns:
                    result[id][name] = (attdata.ref.categ_id.id, attdata.ref.categ_id.name,)
                else:
                    result[id][name] = False
       return result

    _columns = {
        'categ_id': fields.function(_compute_data, method=True, \
                        string='Event Type', type="many2one", \
                        relation="crm.case.categ", multi='categ_id'),
    }

calendar_attendee()

class res_users(osv.osv):
    _name = 'res.users'
    _inherit = 'res.users'

    def create(self, cr, uid, data, context=None):
        if context is None:
            context = {}
        user_id = super(res_users, self).create(cr, uid, data, context)
        data_obj = self.pool.get('ir.model.data')
        try:
            data_id = data_obj._get_id(cr, uid, 'crm', 'ir_ui_view_sc_calendar0')
            view_id  = data_obj.browse(cr, uid, data_id, context=context).res_id
            self.pool.get('ir.ui.view_sc').copy(cr, uid, view_id, default = {
                                        'user_id': user_id}, context=context)
        except ValueError:
            # Tolerate a missing shortcut. See product/product.py for similar code.
            logging.getLogger('orm').warning('Skipped Products shortcut for user "%s"', data.get('name','<new'))
            
        return user_id

res_users()


# vim:expandtab:smartindent:tabstop=4:softtabstop=4:shiftwidth=4:<|MERGE_RESOLUTION|>--- conflicted
+++ resolved
@@ -55,11 +55,8 @@
         'id': fields.integer('ID'),
         'create_date': fields.datetime('Creation Date' , readonly=True),
         'write_date': fields.datetime('Write Date' , readonly=True),
-<<<<<<< HEAD
-=======
         'date_action_last': fields.datetime('Last Action', readonly=1),
         'date_action_next': fields.datetime('Next Action', readonly=1),
->>>>>>> bbbcdbdb
         # Meeting fields
         'categ_id': fields.many2one('crm.case.categ', 'Meeting Type', \
                         domain="[('object_id.model', '=', 'crm.meeting')]", \
