# -*- coding: utf-8 -*-
##############################################################################
#
#    OpenERP, Open Source Management Solution
#    Copyright (C) 2004-2010 Tiny SPRL (<http://tiny.be>). All Rights Reserved
#    $Id$
#
#    This program is free software: you can redistribute it and/or modify
#    it under the terms of the GNU General Public License as published by
#    the Free Software Foundation, either version 3 of the License, or
#    (at your option) any later version.
#
#    This program is distributed in the hope that it will be useful,
#    but WITHOUT ANY WARRANTY; without even the implied warranty of
#    MERCHANTABILITY or FITNESS FOR A PARTICULAR PURPOSE.  See the
#    GNU General Public License for more details.
#
#    You should have received a copy of the GNU General Public License
#    along with this program.  If not, see <http://www.gnu.org/licenses/>.
#
##############################################################################

from osv import osv, fields
from tools.translate import _
import base64
import tools
from crm import crm

class crm_send_new_email(osv.osv_memory):
    """ Sends new email for the case"""
    _name = "crm.send.mail"

crm_send_new_email()

class crm_send_new_email_attachment(osv.osv_memory):
    _name = 'crm.send.mail.attachment'

    _columns = {
        'binary' : fields.binary('Attachment', required=True),
        'name' : fields.char('Name', size=128, required=True),

        'wizard_id' : fields.many2one('crm.send.mail', 'Wizard', required=True),
    }

crm_send_new_email_attachment()

class crm_send_new_email(osv.osv_memory):
    """ Sends new email for the case"""
    _name = "crm.send.mail"
    _description = "Send new email"

    _columns = {
        'email_to' : fields.char('To', size=64, required=True),
        'email_from' : fields.char('From', size=64, required=True),
        'email_cc' : fields.char('CC', size=128),
        'subject': fields.char('Subject', size=128, required=True),
        'text': fields.text('Message', required=True),
        'state': fields.selection(crm.AVAILABLE_STATES, string='Set New State To', required=True),

        'attachment_ids' : fields.one2many('crm.send.mail.attachment', 'wizard_id'),
    }

    def action_cancel(self, cr, uid, ids, context=None):
        """ Closes Phonecall to Opportunity form
        """
        return {'type':'ir.actions.act_window_close'}

    def action_send(self, cr, uid, ids, context=None):
        """ This sends an email to ALL the addresses of the selected partners.
        """

        hist_obj = self.pool.get('mailgate.message')
        smtp_pool = self.pool.get('email.smtpclient')

        if not context:
            context = {}

        if not context.get('model'):
            raise osv.except_osv(_('Error'), _('Can not send mail!'))

        model = context.get('model')
        case_pool = self.pool.get(model)
        res_id = context and context.get('active_id', False) or False

        for obj in self.browse(cr, uid, ids, context=context):
            attach = [
                (x.name, base64.decodestring(x.binary)) for x in obj.attachment_ids
            ]

            message_id = None

            case = case_pool.browse(cr, uid, res_id)
            if context.get('mail', 'new') == 'new':
                if len(case.message_ids):
                    message_id = case.message_ids[0].message_id
            else:
                hist = hist_obj.browse(cr, uid, res_id)
                message_id = hist.message_id
                model = hist.model_id.model
                model_pool = self.pool.get(model)
<<<<<<< HEAD
                case = model_pool.browse(cr, uid, hist.res_id)
            emails = [data['email_to']] + (data['email_cc'] or '').split(',')
=======
                case = model_pool.browse(cr, uid, hist.log_id.res_id)
            emails = [obj.email_to] + (obj.email_cc or '').split(',')
>>>>>>> c25343da
            emails = filter(None, emails)
            body = obj.text

            body = case_pool.format_body(body)
            email_from = getattr(obj, 'email_from', False)
            case_pool._history(cr, uid, [case], _('Send'), history=True, email=obj.email_to, details=body, email_from=email_from, message_id=message_id)

            x_headers = dict()
            #x_headers = {
            #    'Reply-To':"%s" % case.section_id.reply_to,
            #}
            if message_id:
                x_headers['References'] = "%s" % (message_id)

            flag = False
            if case.section_id and case.section_id.server_id:
                flag = smtp_pool.send_email(
                    cr=cr,
                    uid=uid, 
                    server_id=case.section_id.server_id.id,
                    emailto=emails,
                    subject=obj.subject,
                    body="<pre>%s</pre>" % body,
                    attachments=attach,
                    headers=x_headers
                )
            else:
                flag = tools.email_send(
                    email_from,
                    emails,
                    obj.subject,
                    body,
                    attach=attach,
                    reply_to=case.section_id.reply_to,
                    openobject_id=str(case.id),
                    x_headers=x_headers
                )
            
            if flag:
                if obj.state == 'unchanged':
                    pass
                elif obj.state == 'done':
                    case_pool.case_close(cr, uid, [case.id])
                elif obj.state == 'draft':
                    case_pool.case_reset(cr, uid, [case.id])
                elif obj.state in ['cancel', 'open', 'pending']:
                    act = 'case_' + obj.state
                    getattr(case_pool, act)(cr, uid, [case.id])
                cr.commit()

        return {}

    def default_get(self, cr, uid, fields, context=None):
        """
        This function gets default values
        """
        if not context:
            context = {}

        if not context.get('model'):
            raise osv.except_osv(_('Error'), _('Can not send mail!'))

        res = super(crm_send_new_email, self).default_get(cr, uid, fields, context=context)

        if context.get('mail') == 'reply':
            res.update(self.get_reply_defaults(cr, uid, fields, context=context))
            return res

        model = context.get('model')
        mod_obj = self.pool.get(model)
        res_id = context and context.get('active_ids', []) or []

        for case in mod_obj.browse(cr, uid, res_id):
            if 'email_to' in fields:
                res.update({'email_to': case.email_from})
            if 'email_from' in fields:
                res.update({'email_from': (case.section_id and case.section_id.reply_to) or \
                            (case.user_id and case.user_id.address_id and \
                             case.user_id.address_id.email and \
                             "%s <%s>" % (case.user_id.name, case.user_id.address_id.email)) or \
                            tools.config.get('email_from',False)})
            if 'subject' in fields:
                res.update({'subject': '[%s] %s' %(str(case.id), case.name or '')})
            if 'email_cc' in fields:
                res.update({'email_cc': case.email_cc or ''})
            if 'text' in fields:
                res.update({'text': '\n\n'+(case.user_id.signature or '')})
            if 'state' in fields:
                res.update({'state': 'pending'})
        return res

    def get_reply_defaults(self, cr, uid, fields, context=None):
        """
        This function gets default values for reply mail
        """
        hist_obj = self.pool.get('mailgate.message')
        res_ids = context and context.get('active_ids', []) or []

        include_original = context and context.get('include_original', False) or False
        res = {}
<<<<<<< HEAD
        for hist in hist_obj.browse(cr, uid, res_ids, context=context):
            model = hist.model_id.model
=======
        for hist in hist_obj.browse(cr, uid, res_ids):
            model = hist.log_id.model_id.model

            # In the case where the crm.case does not exist in the database
            if not model:
                return {}

>>>>>>> c25343da
            model_pool = self.pool.get(model)
            case = model_pool.browse(cr, uid, hist.res_id)
            if 'email_to' in fields:
                res.update({'email_to': case.email_from or hist.email_from or False})
            if 'email_from' in fields:
                res.update({'email_from': (case.section_id and case.section_id.reply_to) or \
                            (case.user_id and case.user_id.address_id and \
                            case.user_id.address_id.email) or hist.email_to or tools.config.get('email_from',False)})

            if include_original == True and 'text' in fields:
                header = '-------- Original Message --------'
                sender = 'From: %s' %(hist.email_from or '')
                to = 'To: %s' % (hist.email_to or '')
                sentdate = 'Date: %s' % (hist.date)
                desc = '\n%s'%(hist.description)

                signature = ''
                if case.user_id.signature:
                    signature = '--\n' + case.user_id.signature

                original = [header, sender, to, sentdate, desc, signature]
                original = '\n'.join(original)
                res['text']=original
            if 'subject' in fields:
                res.update({'subject': '[%s] %s' %(str(case.id), case.name or '')})
            if 'state' in fields:
                res['state']='pending'
        return res

    def view_init(self, cr, uid, fields_list, context=None):
        """
        This function checks for precondition before wizard executes
        @param self: The object pointer
        @param cr: the current row, from the database cursor,
        @param uid: the current user’s ID for security checks,
        @param fields: List of fields for default value
        @param context: A standard dictionary for contextual values

        """
        if not context:
            context = {}

        if not context.get('model'):
            raise osv.except_osv(_('Error'), _('Can not send mail!'))
        model = context.get('model')
        mod_obj = self.pool.get(model)
        if context.get('mail') == 'reply':
            return True
        if tools.config.get('email_from'):
            return True

        for case in mod_obj.browse(cr, uid, context.get('active_ids', [])):
            if not case.user_id:
                raise osv.except_osv(_('Error'), _('You must define a responsible user for this case in order to use this action!'))
            if not case.user_id.address_id.email:
                raise osv.except_osv(_('Warning!'), _("Please specify user's email address !"))

        return True

crm_send_new_email()
<|MERGE_RESOLUTION|>--- conflicted
+++ resolved
@@ -98,13 +98,8 @@
                 message_id = hist.message_id
                 model = hist.model_id.model
                 model_pool = self.pool.get(model)
-<<<<<<< HEAD
                 case = model_pool.browse(cr, uid, hist.res_id)
-            emails = [data['email_to']] + (data['email_cc'] or '').split(',')
-=======
-                case = model_pool.browse(cr, uid, hist.log_id.res_id)
             emails = [obj.email_to] + (obj.email_cc or '').split(',')
->>>>>>> c25343da
             emails = filter(None, emails)
             body = obj.text
 
@@ -205,18 +200,13 @@
 
         include_original = context and context.get('include_original', False) or False
         res = {}
-<<<<<<< HEAD
         for hist in hist_obj.browse(cr, uid, res_ids, context=context):
             model = hist.model_id.model
-=======
-        for hist in hist_obj.browse(cr, uid, res_ids):
-            model = hist.log_id.model_id.model
 
             # In the case where the crm.case does not exist in the database
             if not model:
                 return {}
 
->>>>>>> c25343da
             model_pool = self.pool.get(model)
             case = model_pool.browse(cr, uid, hist.res_id)
             if 'email_to' in fields:
