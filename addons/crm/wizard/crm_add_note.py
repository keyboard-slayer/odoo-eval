from crm import crm
from osv import fields, osv
from tools.translate import _
import base64

AVAILABLE_STATES = crm.AVAILABLE_STATES + [('unchanged', 'Unchanged')]

class crm_add_note_email_attachment(osv.osv_memory):
    _name = 'crm.add.note.email.attachment'

    _columns = {
        'binary' : fields.binary('Attachment', required=True),
        'name' : fields.char('Name', size=128, required=True),
        'wizard_id' : fields.many2one('crm.add.note', 'Wizard', required=True),
    }

crm_add_note_email_attachment()

class crm_add_note(osv.osv_memory):
    """Adds a new note to the case."""
    _name = 'crm.add.note'
    _description = "Add Internal Note"

    _columns = {
        'body': fields.text('Note Body', required=True),
        'state': fields.selection(AVAILABLE_STATES, string='Set New State To',
                                  required=True),
        'attachment_ids' : fields.one2many('crm.add.note.email.attachment', 'wizard_id'),
    }

    def action_add(self, cr, uid, ids, context=None):
        if context is None:
            context = {}

        if not context.get('active_model'):
            raise osv.except_osv(_('Error'), _('Can not add note!'))

        model = context.get('active_model')
        case_pool = self.pool.get(model)

        for obj in self.browse(cr, uid, ids, context=context):
            case_list = case_pool.browse(cr, uid, context['active_ids'],
                                         context=context)
            case = case_list[0]
            user_obj = self.pool.get('res.users')
            user_name = user_obj.browse(cr, uid, [uid], context=context)[0].name
            attach = dict(
                (x.name, base64.decodestring(x.binary)) for x in obj.attachment_ids
<<<<<<< HEAD
            ]
=======
            )
>>>>>>> 5be7bbd5
            case_pool.history(cr, uid, [case], self.pool.get('email.message').truncate_data(cr, uid, obj.body, context=context), history=False,
                              details=obj.body, email_from=user_name, attach=attach)

            if obj.state == 'unchanged':
                pass
            elif obj.state == 'done':
                case_pool.case_close(cr, uid, [case.id])
            elif obj.state == 'draft':
                case_pool.case_reset(cr, uid, [case.id])
            elif obj.state in ['cancel', 'open', 'pending']:
                act = 'case_' + obj.state
                getattr(case_pool, act)(cr, uid, [case.id])

        return {'type': 'ir.actions.act_window_close'}

    def default_get(self, cr, uid, fields, context=None):
        """
        This function gets default values
        """
        return {'state': u'unchanged'}


crm_add_note()<|MERGE_RESOLUTION|>--- conflicted
+++ resolved
@@ -46,11 +46,7 @@
             user_name = user_obj.browse(cr, uid, [uid], context=context)[0].name
             attach = dict(
                 (x.name, base64.decodestring(x.binary)) for x in obj.attachment_ids
-<<<<<<< HEAD
-            ]
-=======
             )
->>>>>>> 5be7bbd5
             case_pool.history(cr, uid, [case], self.pool.get('email.message').truncate_data(cr, uid, obj.body, context=context), history=False,
                               details=obj.body, email_from=user_name, attach=attach)
 
