# -*- coding: utf-8 -*-
#----------------------------------------------------------
# OpenERP Web HTTP layer
#----------------------------------------------------------
import ast
import cgi
import contextlib
import functools
import getpass
import logging
import mimetypes
import os
import pprint
import random
import sys
import tempfile
import threading
import time
import traceback
import urlparse
import uuid
import errno

import babel.core
import simplejson
import werkzeug.contrib.sessions
import werkzeug.datastructures
import werkzeug.exceptions
import werkzeug.utils
import werkzeug.wrappers
import werkzeug.wsgi

import openerp

import session

_logger = logging.getLogger(__name__)

#----------------------------------------------------------
# RequestHandler
#----------------------------------------------------------
class WebRequest(object):
    """ Parent class for all OpenERP Web request types, mostly deals with
    initialization and setup of the request object (the dispatching itself has
    to be handled by the subclasses)

    :param request: a wrapped werkzeug Request object
    :type request: :class:`werkzeug.wrappers.BaseRequest`

    .. attribute:: httprequest

        the original :class:`werkzeug.wrappers.Request` object provided to the
        request

    .. attribute:: httpsession

        a :class:`~collections.Mapping` holding the HTTP session data for the
        current http session

    .. attribute:: params

        :class:`~collections.Mapping` of request parameters, not generally
        useful as they're provided directly to the handler method as keyword
        arguments

    .. attribute:: session_id

        opaque identifier for the :class:`session.OpenERPSession` instance of
        the current request

    .. attribute:: session

        :class:`~session.OpenERPSession` instance for the current request

    .. attribute:: context

        :class:`~collections.Mapping` of context values for the current request

    .. attribute:: debug

        ``bool``, indicates whether the debug mode is active on the client
    """
    def __init__(self, request):
        self.httprequest = request
        self.httpresponse = None
        self.httpsession = request.session

    def init(self, params):
        self.params = dict(params)
        # OpenERP session setup
        self.session_id = self.params.pop("session_id", None) or uuid.uuid4().hex
        self.session = self.httpsession.get(self.session_id)
        if not self.session:
            self.session = session.OpenERPSession()
            self.httpsession[self.session_id] = self.session

        # set db/uid trackers - they're cleaned up at the WSGI
        # dispatching phase in openerp.service.wsgi_server.application
        if self.session._db:
            threading.current_thread().dbname = self.session._db
        if self.session._uid:
            threading.current_thread().uid = self.session._uid

        self.context = self.params.pop('context', {})
        self.debug = self.params.pop('debug', False) is not False
        # Determine self.lang
        lang = self.params.get('lang', None)
        if lang is None:
            lang = self.context.get('lang')
        if lang is None:
            lang = self.httprequest.cookies.get('lang')
        if lang is None:
            lang = self.httprequest.accept_languages.best
        if not lang:
            lang = 'en_US'
        # tranform 2 letters lang like 'en' into 5 letters like 'en_US'
        lang = babel.core.LOCALE_ALIASES.get(lang, lang)
        # we use _ as seprator where RFC2616 uses '-'
        self.lang = lang.replace('-', '_')

def reject_nonliteral(dct):
    if '__ref' in dct:
        raise ValueError(
            "Non literal contexts can not be sent to the server anymore (%r)" % (dct,))
    return dct

class JsonRequest(WebRequest):
    """ JSON-RPC2 over HTTP.

    Sucessful request::

      --> {"jsonrpc": "2.0",
           "method": "call",
           "params": {"session_id": "SID",
                      "context": {},
                      "arg1": "val1" },
           "id": null}

      <-- {"jsonrpc": "2.0",
           "result": { "res1": "val1" },
           "id": null}

    Request producing a error::

      --> {"jsonrpc": "2.0",
           "method": "call",
           "params": {"session_id": "SID",
                      "context": {},
                      "arg1": "val1" },
           "id": null}

      <-- {"jsonrpc": "2.0",
           "error": {"code": 1,
                     "message": "End user error message.",
                     "data": {"code": "codestring",
                              "debug": "traceback" } },
           "id": null}

    """
    def dispatch(self, method):
        """ Calls the method asked for by the JSON-RPC2 or JSONP request

        :param method: the method which received the request

        :returns: an utf8 encoded JSON-RPC2 or JSONP reply
        """
        args = self.httprequest.args
        jsonp = args.get('jsonp')
        requestf = None
        request = None
        request_id = args.get('id')

        if jsonp and self.httprequest.method == 'POST':
            # jsonp 2 steps step1 POST: save call
            self.init(args)
            self.session.jsonp_requests[request_id] = self.httprequest.form['r']
            headers=[('Content-Type', 'text/plain; charset=utf-8')]
            r = werkzeug.wrappers.Response(request_id, headers=headers)
            return r
        elif jsonp and args.get('r'):
            # jsonp method GET
            request = args.get('r')
        elif jsonp and request_id:
            # jsonp 2 steps step2 GET: run and return result
            self.init(args)
            request = self.session.jsonp_requests.pop(request_id, "")
        else:
            # regular jsonrpc2
            requestf = self.httprequest.stream

        response = {"jsonrpc": "2.0" }
        error = None
        try:
            # Read POST content or POST Form Data named "request"
            if requestf:
                self.jsonrequest = simplejson.load(requestf, object_hook=reject_nonliteral)
            else:
                self.jsonrequest = simplejson.loads(request, object_hook=reject_nonliteral)
            self.init(self.jsonrequest.get("params", {}))
            if _logger.isEnabledFor(logging.DEBUG):
                _logger.debug("--> %s.%s\n%s", method.im_class.__name__, method.__name__, pprint.pformat(self.jsonrequest))
            response['id'] = self.jsonrequest.get('id')
            response["result"] = method(self, **self.params)
        except session.AuthenticationError, e:
            se = serialize_exception(e)
            error = {
                'code': 100,
                'message': "OpenERP Session Invalid",
                'data': se
            }
        except Exception, e:
            se = serialize_exception(e)
            error = {
                'code': 200,
                'message': "OpenERP Server Error",
                'data': se
            }
        if error:
            response["error"] = error

        if _logger.isEnabledFor(logging.DEBUG):
            _logger.debug("<--\n%s", pprint.pformat(response))

        if jsonp:
            # If we use jsonp, that's mean we are called from another host
            # Some browser (IE and Safari) do no allow third party cookies
            # We need then to manage http sessions manually.
            response['httpsessionid'] = self.httpsession.sid
            mime = 'application/javascript'
            body = "%s(%s);" % (jsonp, simplejson.dumps(response),)
        else:
            mime = 'application/json'
            body = simplejson.dumps(response)

        r = werkzeug.wrappers.Response(body, headers=[('Content-Type', mime), ('Content-Length', len(body))])
        return r

def serialize_exception(e):
    tmp = {
        "name": type(e).__module__ + "." + type(e).__name__ if type(e).__module__ else type(e).__name__,
        "debug": traceback.format_exc(),
        "message": u"%s" % e,
        "arguments": to_jsonable(e.args),
    }
    if isinstance(e, openerp.osv.osv.except_osv):
        tmp["exception_type"] = "except_osv"
    elif isinstance(e, openerp.exceptions.Warning):
        tmp["exception_type"] = "warning"
    elif isinstance(e, openerp.exceptions.AccessError):
        tmp["exception_type"] = "access_error"
    elif isinstance(e, openerp.exceptions.AccessDenied):
        tmp["exception_type"] = "access_denied"
    return tmp

def to_jsonable(o):
    if isinstance(o, str) or isinstance(o,unicode) or isinstance(o, int) or isinstance(o, long) \
        or isinstance(o, bool) or o is None or isinstance(o, float):
        return o
    if isinstance(o, list) or isinstance(o, tuple):
        return [to_jsonable(x) for x in o]
    if isinstance(o, dict):
        tmp = {}
        for k, v in o.items():
            tmp[u"%s" % k] = to_jsonable(v)
        return tmp
    return u"%s" % o

def jsonrequest(f):
    """ Decorator marking the decorated method as being a handler for a
    JSON-RPC request (the exact request path is specified via the
    ``$(Controller._cp_path)/$methodname`` combination.

    If the method is called, it will be provided with a :class:`JsonRequest`
    instance and all ``params`` sent during the JSON-RPC request, apart from
    the ``session_id``, ``context`` and ``debug`` keys (which are stripped out
    beforehand)
    """
    f.exposed = 'json'
    return f

class HttpRequest(WebRequest):
    """ Regular GET/POST request
    """
    def dispatch(self, method):
        params = dict(self.httprequest.args)
        params.update(self.httprequest.form)
        params.update(self.httprequest.files)
        self.init(params)
        akw = {}
        for key, value in self.httprequest.args.iteritems():
            if isinstance(value, basestring) and len(value) < 1024:
                akw[key] = value
            else:
                akw[key] = type(value)
        _logger.debug("%s --> %s.%s %r", self.httprequest.method, method.im_class.__name__, method.__name__, akw)
        try:
            r = method(self, **self.params)
        except Exception, e:
            _logger.exception("An exception occured during an http request")
            se = serialize_exception(e)
            error = {
                'code': 200,
                'message': "OpenERP Server Error",
                'data': se
            }
            r = werkzeug.exceptions.InternalServerError(cgi.escape(simplejson.dumps(error)))
        if self.debug or 1:
            if isinstance(r, (werkzeug.wrappers.BaseResponse, werkzeug.exceptions.HTTPException)):
                _logger.debug('<-- %s', r)
            else:
                _logger.debug("<-- size: %s", len(r))
        return r

    def make_response(self, data, headers=None, cookies=None):
        """ Helper for non-HTML responses, or HTML responses with custom
        response headers or cookies.

        While handlers can just return the HTML markup of a page they want to
        send as a string if non-HTML data is returned they need to create a
        complete response object, or the returned data will not be correctly
        interpreted by the clients.

        :param basestring data: response body
        :param headers: HTTP headers to set on the response
        :type headers: ``[(name, value)]``
        :param collections.Mapping cookies: cookies to set on the client
        """
        response = werkzeug.wrappers.Response(data, headers=headers)
        if cookies:
            for k, v in cookies.iteritems():
                response.set_cookie(k, v)
        return response

    def not_found(self, description=None):
        """ Helper for 404 response, return its result from the method
        """
        return werkzeug.exceptions.NotFound(description)

def httprequest(f):
    """ Decorator marking the decorated method as being a handler for a
    normal HTTP request (the exact request path is specified via the
    ``$(Controller._cp_path)/$methodname`` combination.

    If the method is called, it will be provided with a :class:`HttpRequest`
    instance and all ``params`` sent during the request (``GET`` and ``POST``
    merged in the same dictionary), apart from the ``session_id``, ``context``
    and ``debug`` keys (which are stripped out beforehand)
    """
    f.exposed = 'http'
    return f

#----------------------------------------------------------
<<<<<<< HEAD
# Local storage of requests
#----------------------------------------------------------
from werkzeug.local import LocalStack

_request_stack = LocalStack()

def set_request(request):
    class with_obj(object):
        def __enter__(self):
            _request_stack.push(request)
        def __exit__(self, *args):
            _request_stack.pop()
    return with_obj()

request = _request_stack()

#----------------------------------------------------------
=======
>>>>>>> 7a0308cd
# Controller registration with a metaclass
#----------------------------------------------------------
addons_module = {}
addons_manifest = {}
controllers_class = []
controllers_class_path = {}
controllers_object = {}
controllers_object_path = {}
controllers_path = {}

class ControllerType(type):
    def __init__(cls, name, bases, attrs):
        super(ControllerType, cls).__init__(name, bases, attrs)
        name_class = ("%s.%s" % (cls.__module__, cls.__name__), cls)
        controllers_class.append(name_class)
        path = attrs.get('_cp_path')
        if path not in controllers_class_path:
            controllers_class_path[path] = name_class

class Controller(object):
    __metaclass__ = ControllerType

    def __new__(cls, *args, **kwargs):
        subclasses = [c for c in cls.__subclasses__() if c._cp_path == cls._cp_path]
        if subclasses:
            name = "%s (extended by %s)" % (cls.__name__, ', '.join(sub.__name__ for sub in subclasses))
            cls = type(name, tuple(reversed(subclasses)), {})

        return object.__new__(cls)

#----------------------------------------------------------
# Session context manager
#----------------------------------------------------------
@contextlib.contextmanager
def session_context(request, session_store, session_lock, sid):
    with session_lock:
        if sid:
            request.session = session_store.get(sid)
        else:
            request.session = session_store.new()
    try:
        yield request.session
    finally:
        # Remove all OpenERPSession instances with no uid, they're generated
        # either by login process or by HTTP requests without an OpenERP
        # session id, and are generally noise
        removed_sessions = set()
        for key, value in request.session.items():
            if not isinstance(value, session.OpenERPSession):
                continue
            if getattr(value, '_suicide', False) or (
                        not value._uid
                    and not value.jsonp_requests
                    # FIXME do not use a fixed value
                    and value._creation_time + (60*5) < time.time()):
                _logger.debug('remove session %s', key)
                removed_sessions.add(key)
                del request.session[key]

        with session_lock:
            if sid:
                # Re-load sessions from storage and merge non-literal
                # contexts and domains (they're indexed by hash of the
                # content so conflicts should auto-resolve), otherwise if
                # two requests alter those concurrently the last to finish
                # will overwrite the previous one, leading to loss of data
                # (a non-literal is lost even though it was sent to the
                # client and client errors)
                #
                # note that domains_store and contexts_store are append-only (we
                # only ever add items to them), so we can just update one with the
                # other to get the right result, if we want to merge the
                # ``context`` dict we'll need something smarter
                in_store = session_store.get(sid)
                for k, v in request.session.iteritems():
                    stored = in_store.get(k)
                    if stored and isinstance(v, session.OpenERPSession):
                        if hasattr(v, 'contexts_store'):
                            del v.contexts_store
                        if hasattr(v, 'domains_store'):
                            del v.domains_store
                        if not hasattr(v, 'jsonp_requests'):
                            v.jsonp_requests = {}
                        v.jsonp_requests.update(getattr(
                            stored, 'jsonp_requests', {}))

                # add missing keys
                for k, v in in_store.iteritems():
                    if k not in request.session and k not in removed_sessions:
                        request.session[k] = v

            session_store.save(request.session)

def session_gc(session_store):
    if random.random() < 0.001:
        # we keep session one week
        last_week = time.time() - 60*60*24*7
        for fname in os.listdir(session_store.path):
            path = os.path.join(session_store.path, fname)
            try:
                if os.path.getmtime(path) < last_week:
                    os.unlink(path)
            except OSError:
                pass

#----------------------------------------------------------
# WSGI Application
#----------------------------------------------------------
# Add potentially missing (older ubuntu) font mime types
mimetypes.add_type('application/font-woff', '.woff')
mimetypes.add_type('application/vnd.ms-fontobject', '.eot')
mimetypes.add_type('application/x-font-ttf', '.ttf')

class DisableCacheMiddleware(object):
    def __init__(self, app):
        self.app = app
    def __call__(self, environ, start_response):
        def start_wrapped(status, headers):
            referer = environ.get('HTTP_REFERER', '')
            parsed = urlparse.urlparse(referer)
            debug = parsed.query.count('debug') >= 1

            new_headers = []
            unwanted_keys = ['Last-Modified']
            if debug:
                new_headers = [('Cache-Control', 'no-cache')]
                unwanted_keys += ['Expires', 'Etag', 'Cache-Control']

            for k, v in headers:
                if k not in unwanted_keys:
                    new_headers.append((k, v))

            start_response(status, new_headers)
        return self.app(environ, start_wrapped)

def session_path():
    try:
        username = getpass.getuser()
    except Exception:
        username = "unknown"
    path = os.path.join(tempfile.gettempdir(), "oe-sessions-" + username)
    try:
        os.mkdir(path, 0700)
    except OSError as exc:
        if exc.errno == errno.EEXIST:
            # directory exists: ensure it has the correct permissions
            # this will fail if the directory is not owned by the current user
            os.chmod(path, 0700)
        else:
            raise
    return path

class Root(object):
    """Root WSGI application for the OpenERP Web Client.
    """
    def __init__(self):
        self.addons = {}
        self.statics = {}

        self.load_addons()

        # Setup http sessions
        path = session_path()
        self.session_store = werkzeug.contrib.sessions.FilesystemSessionStore(path)
        self.session_lock = threading.Lock()
        _logger.debug('HTTP sessions stored in: %s', path)

    def __call__(self, environ, start_response):
        """ Handle a WSGI request
        """
        return self.dispatch(environ, start_response)

    def dispatch(self, environ, start_response):
        """
        Performs the actual WSGI dispatching for the application, may be
        wrapped during the initialization of the object.

        Call the object directly.
        """
        request = werkzeug.wrappers.Request(environ)
        request.parameter_storage_class = werkzeug.datastructures.ImmutableDict
        request.app = self

        handler = self.find_handler(*(request.path.split('/')[1:]))

        if not handler:
            response = werkzeug.exceptions.NotFound()
        else:
            sid = request.cookies.get('sid')
            if not sid:
                sid = request.args.get('sid')

            session_gc(self.session_store)

            with session_context(request, self.session_store, self.session_lock, sid) as session:
                result = handler(request)

                if isinstance(result, basestring):
                    headers=[('Content-Type', 'text/html; charset=utf-8'), ('Content-Length', len(result))]
                    response = werkzeug.wrappers.Response(result, headers=headers)
                else:
                    response = result

                if hasattr(response, 'set_cookie'):
                    response.set_cookie('sid', session.sid)

        return response(environ, start_response)

    def load_addons(self):
        """ Load all addons from addons patch containg static files and
        controllers and configure them.  """

        for addons_path in openerp.modules.module.ad_paths:
            for module in sorted(os.listdir(str(addons_path))):
                if module not in addons_module:
                    manifest_path = os.path.join(addons_path, module, '__openerp__.py')
                    path_static = os.path.join(addons_path, module, 'static')
                    if os.path.isfile(manifest_path) and os.path.isdir(path_static):
                        manifest = ast.literal_eval(open(manifest_path).read())
                        manifest['addons_path'] = addons_path
                        _logger.debug("Loading %s", module)
                        if 'openerp.addons' in sys.modules:
                            m = __import__('openerp.addons.' + module)
                        else:
                            m = __import__(module)
                        addons_module[module] = m
                        addons_manifest[module] = manifest
                        self.statics['/%s/static' % module] = path_static

        for k, v in controllers_class_path.items():
            if k not in controllers_object_path and hasattr(v[1], '_cp_path'):
                o = v[1]()
                controllers_object[v[0]] = o
                controllers_object_path[k] = o
                if hasattr(o, '_cp_path'):
                    controllers_path[o._cp_path] = o

        app = werkzeug.wsgi.SharedDataMiddleware(self.dispatch, self.statics)
        self.dispatch = DisableCacheMiddleware(app)

    def find_handler(self, *l):
        """
        Tries to discover the controller handling the request for the path
        specified by the provided parameters

        :param l: path sections to a controller or controller method
        :returns: a callable matching the path sections, or ``None``
        :rtype: ``Controller | None``
        """
        if l:
            ps = '/' + '/'.join(filter(None, l))
            method_name = 'index'
            while ps:
                c = controllers_path.get(ps)
                if c:
                    method = getattr(c, method_name, None)
                    if method:
                        exposed = getattr(method, 'exposed', False)
                        if exposed == 'json':
                            _logger.debug("Dispatch json to %s %s %s", ps, c, method_name)
<<<<<<< HEAD
                            def fct(_request):
                                _req = JsonRequest(_request)
                                with set_request(_req):
                                    return request.dispatch(method)
                            return fct
                        elif exposed == 'http':
                            _logger.debug("Dispatch http to %s %s %s", ps, c, method_name)
                            def fct(_request):
                                _req = HttpRequest(_request)
                                with set_request(_req):
                                    return request.dispatch(method)
                            return fct
=======
                            return lambda request: JsonRequest(request).dispatch(method)
                        elif exposed == 'http':
                            _logger.debug("Dispatch http to %s %s %s", ps, c, method_name)
                            return lambda request: HttpRequest(request).dispatch(method)
>>>>>>> 7a0308cd
                    if method_name != "index":
                        method_name = "index"
                        continue
                ps, _slash, method_name = ps.rpartition('/')
                if not ps and method_name:
                    ps = '/'
        return None

def wsgi_postload():
    openerp.wsgi.register_wsgi_handler(Root())

# vim:et:ts=4:sw=4:<|MERGE_RESOLUTION|>--- conflicted
+++ resolved
@@ -350,7 +350,6 @@
     return f
 
 #----------------------------------------------------------
-<<<<<<< HEAD
 # Local storage of requests
 #----------------------------------------------------------
 from werkzeug.local import LocalStack
@@ -368,8 +367,6 @@
 request = _request_stack()
 
 #----------------------------------------------------------
-=======
->>>>>>> 7a0308cd
 # Controller registration with a metaclass
 #----------------------------------------------------------
 addons_module = {}
@@ -630,7 +627,6 @@
                         exposed = getattr(method, 'exposed', False)
                         if exposed == 'json':
                             _logger.debug("Dispatch json to %s %s %s", ps, c, method_name)
-<<<<<<< HEAD
                             def fct(_request):
                                 _req = JsonRequest(_request)
                                 with set_request(_req):
@@ -643,12 +639,6 @@
                                 with set_request(_req):
                                     return request.dispatch(method)
                             return fct
-=======
-                            return lambda request: JsonRequest(request).dispatch(method)
-                        elif exposed == 'http':
-                            _logger.debug("Dispatch http to %s %s %s", ps, c, method_name)
-                            return lambda request: HttpRequest(request).dispatch(method)
->>>>>>> 7a0308cd
                     if method_name != "index":
                         method_name = "index"
                         continue
