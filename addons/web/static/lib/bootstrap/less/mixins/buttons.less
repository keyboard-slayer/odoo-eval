--- conflicted
+++ resolved
@@ -9,9 +9,6 @@
   border-color: @border;
 
   &:focus,
-<<<<<<< HEAD
-  &.focus,
-=======
   &.focus {
     color: @color;
     background-color: darken(@background, 10%);
@@ -22,7 +19,6 @@
     background-color: darken(@background, 10%);
         border-color: darken(@border, 12%);
   }
->>>>>>> 63e92cbc
   &:active,
   &.active,
   .open > .dropdown-toggle& {
