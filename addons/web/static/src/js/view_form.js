(function() {

var instance = openerp;
var _t = instance.web._t,
   _lt = instance.web._lt;
var QWeb = instance.web.qweb;

/** @namespace */
instance.web.form = {};

/**
 * Interface implemented by the form view or any other object
 * able to provide the features necessary for the fields to work.
 *
 * Properties:
 *     - display_invalid_fields : if true, all fields where is_valid() return true should
 *     be displayed as invalid.
 *     - actual_mode : the current mode of the field manager. Can be "view", "edit" or "create".
 * Events:
 *     - view_content_has_changed : when the values of the fields have changed. When
 *     this event is triggered all fields should reprocess their modifiers.
 *     - field_changed:<field_name> : when the value of a field change, an event is triggered
 *     named "field_changed:<field_name>" with <field_name> replaced by the name of the field.
 *     This event is not related to the on_change mechanism of OpenERP and is always called
 *     when the value of a field is setted or changed. This event is only triggered when the
 *     value of the field is syntactically valid, but it can be triggered when the value
 *     is sematically invalid (ie, when a required field is false). It is possible that an event
 *     about a precise field is never triggered even if that field exists in the view, in that
 *     case the value of the field is assumed to be false.
 */
instance.web.form.FieldManagerMixin = {
    /**
     * Must return the asked field as in fields_get.
     */
    get_field_desc: function(field_name) {},
    /**
     * Returns the current value of a field present in the view. See the get_value() method
     * method in FieldInterface for further information.
     */
    get_field_value: function(field_name) {},
    /**
    Gives new values for the fields contained in the view. The new values could not be setted
    right after the call to this method. Setting new values can trigger on_changes.

    @param (dict) values A dictonnary with key = field name and value = new value.
    @return (Deferred) Is resolved after all the values are setted.
    */
    set_values: function(values) {},
    /**
    Computes an OpenERP domain.

    @param (list) expression An OpenERP domain.
    @return (boolean) The computed value of the domain.
    */
    compute_domain: function(expression) {},
    /**
    Builds an evaluation context for the resolution of the fields' contexts. Please note
    the field are only supposed to use this context to evualuate their own, they should not
    extend it.

    @return (CompoundContext) An OpenERP context.
    */
    build_eval_context: function() {},
};

instance.web.views.add('form', 'instance.web.FormView');
/**
 * Properties:
 *      - actual_mode: always "view", "edit" or "create". Read-only property. Determines
 *      the mode used by the view.
 */
instance.web.FormView = instance.web.View.extend(instance.web.form.FieldManagerMixin, {
    /**
     * Indicates that this view is not searchable, and thus that no search
     * view should be displayed (if there is one active).
     */
    searchable: false,
    template: "FormView",
    display_name: _lt('Form'),
    view_type: "form",
    /**
     * @constructs instance.web.FormView
     * @extends instance.web.View
     *
     * @param {instance.web.Session} session the current openerp session
     * @param {instance.web.DataSet} dataset the dataset this view will work with
     * @param {String} view_id the identifier of the OpenERP view object
     * @param {Object} options
     *                  - resize_textareas : [true|false|max_height]
     *
     * @property {instance.web.Registry} registry=instance.web.form.widgets widgets registry for this form view instance
     */
    init: function(parent, dataset, view_id, options) {
        var self = this;
        this._super(parent);
        this.ViewManager = parent;
        this.set_default_options(options);
        this.dataset = dataset;
        this.model = dataset.model;
        this.view_id = view_id || false;
        this.fields_view = {};
        this.fields = {};
        this.fields_order = [];
        this.datarecord = {};
        this.default_focus_field = null;
        this.default_focus_button = null;
        this.fields_registry = instance.web.form.widgets;
        this.tags_registry = instance.web.form.tags;
        this.widgets_registry = instance.web.form.custom_widgets;
        this.has_been_loaded = $.Deferred();
        this.translatable_fields = [];
        _.defaults(this.options, {
            "not_interactible_on_create": false,
            "initial_mode": "view",
            "disable_autofocus": false,
            "footer_to_buttons": false,
        });
        this.is_initialized = $.Deferred();
        this.mutating_mutex = new $.Mutex();
        this.on_change_list = [];
        this.save_list = [];
        this.reload_mutex = new $.Mutex();
        this.__clicked_inside = false;
        this.__blur_timeout = null;
        this.rendering_engine = new instance.web.form.FormRenderingEngine(this);
        self.set({actual_mode: self.options.initial_mode});
        this.has_been_loaded.done(function() {
            self.on("change:actual_mode", self, self.check_actual_mode);
            self.check_actual_mode();
            self.on("change:actual_mode", self, self.init_pager);
            self.init_pager();
        });
        self.on("load_record", self, self.load_record);
        instance.web.bus.on('clear_uncommitted_changes', this, function(e) {
            if (!this.can_be_discarded()) {
                e.preventDefault();
            }
        });
    },
    view_loading: function(r) {
        return this.load_form(r);
    },
    destroy: function() {
        _.each(this.get_widgets(), function(w) {
            w.off('focused blurred');
            w.destroy();
        });
        if (this.$el) {
            this.$el.off('.formBlur');
        }
        this._super();
    },
    load_form: function(data) {
        var self = this;
        if (!data) {
            throw new Error(_t("No data provided."));
        }
        if (this.arch) {
            throw "Form view does not support multiple calls to load_form";
        }
        this.fields_order = [];
        this.fields_view = data;

        this.rendering_engine.set_fields_registry(this.fields_registry);
        this.rendering_engine.set_tags_registry(this.tags_registry);
        this.rendering_engine.set_widgets_registry(this.widgets_registry);
        this.rendering_engine.set_fields_view(data);
        var $dest = this.$el.hasClass("oe_form_container") ? this.$el : this.$el.find('.oe_form_container');
        this.rendering_engine.render_to($dest);

        this.$el.on('mousedown.formBlur', function () {
            self.__clicked_inside = true;
        });

        this.$buttons = $(QWeb.render("FormView.buttons", {'widget':self}));
        if (this.options.$buttons) {
            this.$buttons.appendTo(this.options.$buttons);
        } else {
            this.$el.find('.oe_form_buttons').replaceWith(this.$buttons);
        }
        this.$buttons.on('click', '.oe_form_button_create',
                         this.guard_active(this.on_button_create));
        this.$buttons.on('click', '.oe_form_button_edit',
                         this.guard_active(this.on_button_edit));
        this.$buttons.on('click', '.oe_form_button_save',
                         this.guard_active(this.on_button_save));
        this.$buttons.on('click', '.oe_form_button_cancel',
                         this.guard_active(this.on_button_cancel));
        if (this.options.footer_to_buttons) {
            this.$el.find('footer').appendTo(this.$buttons);
        }

        this.$sidebar = this.options.$sidebar || this.$el.find('.oe_form_sidebar');
        if (!this.sidebar && this.options.$sidebar) {
            this.sidebar = new instance.web.Sidebar(this);
            this.sidebar.appendTo(this.$sidebar);
            if (this.fields_view.toolbar) {
                this.sidebar.add_toolbar(this.fields_view.toolbar);
            }
            this.sidebar.add_items('other', _.compact([
                self.is_action_enabled('delete') && { label: _t('Delete'), callback: self.on_button_delete },
                self.is_action_enabled('create') && { label: _t('Duplicate'), callback: self.on_button_duplicate }
            ]));
        }

        this.has_been_loaded.resolve();

        // Add bounce effect on button 'Edit' when click on readonly page view.
        this.$el.find(".oe_form_group_row,.oe_form_field,label,h1,.oe_title,.oe_notebook_page, .oe_list_content").on('click', function (e) {
            if(self.get("actual_mode") == "view") {
                var $button = self.options.$buttons.find(".oe_form_button_edit");
                $button.openerpBounce();
                e.stopPropagation();
                instance.web.bus.trigger('click', e);
            }
        });
        //bounce effect on red button when click on statusbar.
        this.$el.find(".oe_form_field_status:not(.oe_form_status_clickable)").on('click', function (e) {
            if((self.get("actual_mode") == "view")) {
                var $button = self.$el.find(".oe_highlight:not(.oe_form_invisible)").css({'float':'left','clear':'none'});
                $button.openerpBounce();
                e.stopPropagation();
            }
         });
        this.trigger('form_view_loaded', data);
        return $.when();
    },
    widgetFocused: function() {
        // Clear click flag if used to focus a widget
        this.__clicked_inside = false;
        if (this.__blur_timeout) {
            clearTimeout(this.__blur_timeout);
            this.__blur_timeout = null;
        }
    },
    widgetBlurred: function() {
        if (this.__clicked_inside) {
            // clicked in an other section of the form (than the currently
            // focused widget) => just ignore the blurring entirely?
            this.__clicked_inside = false;
            return;
        }
        var self = this;
        // clear timeout, if any
        this.widgetFocused();
        this.__blur_timeout = setTimeout(function () {
            self.trigger('blurred');
        }, 0);
    },

    do_load_state: function(state, warm) {
        if (state.id && this.datarecord.id != state.id) {
            if (this.dataset.get_id_index(state.id) === null) {
                this.dataset.ids.push(state.id);
            }
            this.dataset.select_id(state.id);
            this.do_show({ reload: warm });
        }
    },
    /**
     *
     * @param {Object} [options]
     * @param {Boolean} [mode=undefined] If specified, switch the form to specified mode. Can be "edit" or "view".
     * @param {Boolean} [reload=true] whether the form should reload its content on show, or use the currently loaded record
     * @return {$.Deferred}
     */
    do_show: function (options) {
        var self = this;
        options = options || {};
        if (this.sidebar) {
            this.sidebar.$el.show();
        }
        if (this.$buttons) {
            this.$buttons.show();
        }
        this.$el.show().css({
            opacity: '0',
            filter: 'alpha(opacity = 0)'
        });
        this.$el.add(this.$buttons).removeClass('oe_form_dirty');

        var shown = this.has_been_loaded;
        if (options.reload !== false) {
            shown = shown.then(function() {
                if (self.dataset.index === null) {
                    // null index means we should start a new record
                    return self.on_button_new();
                }
                var fields = _.keys(self.fields_view.fields);
                fields.push('display_name');
                return self.dataset.read_index(fields, {
                    context: { 'bin_size': true, 'future_display_name' : true }
                }).then(function(r) {
                    self.trigger('load_record', r);
                });
            });
        }
        return shown.then(function() {
            self._actualize_mode(options.mode || self.options.initial_mode);
            self.$el.css({
                opacity: '1',
                filter: 'alpha(opacity = 100)'
            });
        });
    },
    do_hide: function () {
        if (this.sidebar) {
            this.sidebar.$el.hide();
        }
        if (this.$buttons) {
            this.$buttons.hide();
        }
        if (this.$pager) {
            this.$pager.hide();
        }
        this._super();
    },
    load_record: function(record) {
        var self = this, set_values = [];
        if (!record) {
            this.set({ 'title' : undefined });
            this.do_warn(_t("Form"), _t("The record could not be found in the database."), true);
            return $.Deferred().reject();
        }
        this.datarecord = record;
        this._actualize_mode();
        this.set({ 'title' : record.id ? record.display_name : _t("New") });

        _(this.fields).each(function (field, f) {
            field._dirty_flag = false;
            field._inhibit_on_change_flag = true;
            var result = field.set_value(self.datarecord[f] || false);
            field._inhibit_on_change_flag = false;
            set_values.push(result);
        });
        return $.when.apply(null, set_values).then(function() {
            if (!record.id) {
                // New record: Second pass in order to trigger the onchanges
                // respecting the fields order defined in the view
                _.each(self.fields_order, function(field_name) {
                    if (record[field_name] !== undefined) {
                        var field = self.fields[field_name];
                        field._dirty_flag = true;
                        self.do_onchange(field);
                    }
                });
            }
            self.on_form_changed();
            self.rendering_engine.init_fields();
            self.is_initialized.resolve();
            self.do_update_pager(record.id === null || record.id === undefined);
            if (self.sidebar) {
               self.sidebar.do_attachement_update(self.dataset, self.datarecord.id);
            }
            if (record.id) {
                self.do_push_state({id:record.id});
            } else {
                self.do_push_state({});
            }
            self.$el.add(self.$buttons).removeClass('oe_form_dirty');
            self.autofocus();
        });
    },
    /**
     * Loads and sets up the default values for the model as the current
     * record
     *
     * @return {$.Deferred}
     */
    load_defaults: function () {
        var self = this;
        var keys = _.keys(this.fields_view.fields);
        if (keys.length) {
            return this.dataset.default_get(keys).then(function(r) {
                self.trigger('load_record', r);
            });
        }
        return self.trigger('load_record', {});
    },
    on_form_changed: function() {
        this.trigger("view_content_has_changed");
    },
    do_notify_change: function() {
        this.$el.add(this.$buttons).addClass('oe_form_dirty');
    },
    execute_pager_action: function(action) {
        if (this.can_be_discarded()) {
            switch (action) {
                case 'first':
                    this.dataset.index = 0;
                    break;
                case 'previous':
                    this.dataset.previous();
                    break;
                case 'next':
                    this.dataset.next();
                    break;
                case 'last':
                    this.dataset.index = this.dataset.ids.length - 1;
                    break;
            }
            var def = this.reload();
            this.trigger('pager_action_executed');
            return def;
        }
        return $.when();
    },
    init_pager: function() {
        var self = this;
        if (this.$pager)
            this.$pager.remove();
        if (this.get("actual_mode") === "create")
            return;
        this.$pager = $(QWeb.render("FormView.pager", {'widget':self})).hide();
        if (this.options.$pager) {
            this.$pager.appendTo(this.options.$pager);
        } else {
            this.$el.find('.oe_form_pager').replaceWith(this.$pager);
        }
        this.$pager.on('click','a[data-pager-action]',function() {
            var $el = $(this);
            if ($el.attr("disabled"))
                return;
            var action = $el.data('pager-action');
            var def = $.when(self.execute_pager_action(action));
            $el.attr("disabled");
            def.always(function() {
                $el.removeAttr("disabled");
            });
        });
        this.do_update_pager();
    },
    do_update_pager: function(hide_index) {
        this.$pager.toggle(this.dataset.ids.length > 1);
        if (hide_index) {
            $(".oe_form_pager_state", this.$pager).html("");
        } else {
            $(".oe_form_pager_state", this.$pager).html(_.str.sprintf(_t("%d / %d"), this.dataset.index + 1, this.dataset.ids.length));
        }
    },
    parse_on_change: function (on_change, widget) {
        var self = this;
        var onchange = _.str.trim(on_change);
        var call = onchange.match(/^\s?(.*?)\((.*?)\)\s?$/);
        if (!call) {
            throw new Error(_.str.sprintf( _t("Wrong on change format: %s"), onchange ));
        }

        var method = call[1];
        if (!_.str.trim(call[2])) {
            return {method: method, args: []};
        }

        var argument_replacement = {
            'False': function () {return false;},
            'True': function () {return true;},
            'None': function () {return null;},
            'context': function () {
                return new instance.web.CompoundContext(
                        self.dataset.get_context(),
                        widget.build_context() ? widget.build_context() : {});
            }
        };
        var parent_fields = null;
        var args = _.map(call[2].split(','), function (a, i) {
            var field = _.str.trim(a);

            // literal constant or context
            if (field in argument_replacement) {
                return argument_replacement[field]();
            }
            // literal number
            if (/^-?\d+(\.\d+)?$/.test(field)) {
                return Number(field);
            }
            // form field
            if (self.fields[field]) {
                var value_ = self.fields[field].get_value();
                return value_ === null || value_ === undefined ? false : value_;
            }
            // parent field
            var splitted = field.split('.');
            if (splitted.length > 1 && _.str.trim(splitted[0]) === "parent" && self.dataset.parent_view) {
                if (parent_fields === null) {
                    parent_fields = self.dataset.parent_view.get_fields_values();
                }
                var p_val = parent_fields[_.str.trim(splitted[1])];
                if (p_val !== undefined) {
                    return p_val === null || p_val === undefined ? false : p_val;
                }
            }
            // string literal
            var first_char = field[0], last_char = field[field.length-1];
            if ((first_char === '"' && last_char === '"')
                || (first_char === "'" && last_char === "'")) {
                return field.slice(1, -1);
            }

            throw new Error("Could not get field with name '" + field +
                            "' for onchange '" + onchange + "'");
        });

        return {
            method: method,
            args: args
        };
    },
    do_onchange: function(widget, processed) {
        var self = this;
        this.on_change_list = [{widget: widget, processed: processed}].concat(this.on_change_list);
        return this._process_operations();
    },
    _process_onchange: function(on_change_obj) {
        var self = this;
        var widget = on_change_obj.widget;
        var processed = on_change_obj.processed;
        try {
            var def;
            processed = processed || [];
            processed.push(widget.name);
            var on_change = widget.node.attrs.on_change;
            if (on_change) {
                var change_spec = self.parse_on_change(on_change, widget);
                var ids = [];
                if (self.datarecord.id && !instance.web.BufferedDataSet.virtual_id_regex.test(self.datarecord.id)) {
                    // In case of a o2m virtual id, we should pass an empty ids list
                    ids.push(self.datarecord.id);
                }
                def = self.alive(new instance.web.Model(self.dataset.model).call(
                    change_spec.method, [ids].concat(change_spec.args)));
            } else {
                def = $.when({});
            }
            return def.then(function(response) {
                if (widget.field['change_default']) {
                    var fieldname = widget.name;
                    var value_;
                    if (response.value && (fieldname in response.value)) {
                        // Use value from onchange if onchange executed
                        value_ = response.value[fieldname];
                    } else {
                        // otherwise get form value for field
                        value_ = self.fields[fieldname].get_value();
                    }
                    var condition = fieldname + '=' + value_;

                    if (value_) {
                        return self.alive(new instance.web.Model('ir.values').call(
                            'get_defaults', [self.model, condition]
                        )).then(function (results) {
                            if (!results.length) {
                                return response;
                            }
                            if (!response.value) {
                                response.value = {};
                            }
                            for(var i=0; i<results.length; ++i) {
                                // [whatever, key, value]
                                var triplet = results[i];
                                response.value[triplet[1]] = triplet[2];
                            }
                            return response;
                        });
                    }
                }
                return response;
            }).then(function(response) {
                return self.on_processed_onchange(response, processed);
            });
        } catch(e) {
            console.error(e);
            instance.webclient.crashmanager.show_message(e);
            return $.Deferred().reject();
        }
    },
    on_processed_onchange: function(result, processed) {
        try {
        var fields = this.fields;
        _(result.domain).each(function (domain, fieldname) {
            var field = fields[fieldname];
            if (!field) { return; }
            field.node.attrs.domain = domain;
        });
            
        if (result.value) {
            this._internal_set_values(result.value, processed);
        }
        if (!_.isEmpty(result.warning)) {
            instance.web.dialog($(QWeb.render("CrashManager.warning", result.warning)), {
                title:result.warning.title,
                modal: true,
                buttons: [
                    {text: _t("Ok"), click: function() { $(this).dialog("close"); }}
                ]
            });
        }

        return $.Deferred().resolve();
        } catch(e) {
            console.error(e);
            instance.webclient.crashmanager.show_message(e);
            return $.Deferred().reject();
        }
    },
    _process_operations: function() {
        var self = this;
        return this.mutating_mutex.exec(function() {
            function iterate() {
                var on_change_obj = self.on_change_list.shift();
                if (on_change_obj) {
                    return self._process_onchange(on_change_obj).then(function() {
                        return iterate();
                    });
                }
                var defs = [];
                _.each(self.fields, function(field) {
                    defs.push(field.commit_value());
                });
                var args = _.toArray(arguments);
                return $.when.apply($, defs).then(function() {
                    if (self.on_change_list.length !== 0) {
                        return iterate();
                    }
                    var save_obj = self.save_list.pop();
                    if (save_obj) {
                        return self._process_save(save_obj).then(function() {
                            save_obj.ret = _.toArray(arguments);
                            return iterate();
                        }, function() {
                            save_obj.error = true;
                        });
                    }
                    return $.when();
                }).fail(function() {
                    self.save_list.pop();
                    return $.when();
                });
            }
            return iterate();
        });
    },
    _internal_set_values: function(values, exclude) {
        exclude = exclude || [];
        for (var f in values) {
            if (!values.hasOwnProperty(f)) { continue; }
            var field = this.fields[f];
            // If field is not defined in the view, just ignore it
            if (field) {
                var value_ = values[f];
                if (field.get_value() != value_) {
                    field._inhibit_on_change_flag = true;
                    field.set_value(value_);
                    field._inhibit_on_change_flag = false;
                    field._dirty_flag = true;
                    if (!_.contains(exclude, field.name)) {
                        this.do_onchange(field, exclude);
                    }
                }
            }
        }
        this.on_form_changed();
    },
    set_values: function(values) {
        var self = this;
        return this.mutating_mutex.exec(function() {
            self._internal_set_values(values);
        });
    },
    /**
     * Ask the view to switch to view mode if possible. The view may not do it
     * if the current record is not yet saved. It will then stay in create mode.
     */
    to_view_mode: function() {
        this._actualize_mode("view");
    },
    /**
     * Ask the view to switch to edit mode if possible. The view may not do it
     * if the current record is not yet saved. It will then stay in create mode.
     */
    to_edit_mode: function() {
        this._actualize_mode("edit");
    },
    /**
     * Ask the view to switch to a precise mode if possible. The view is free to
     * not respect this command if the state of the dataset is not compatible with
     * the new mode. For example, it is not possible to switch to edit mode if
     * the current record is not yet saved in database.
     *
     * @param {string} [new_mode] Can be "edit", "view", "create" or undefined. If
     * undefined the view will test the actual mode to check if it is still consistent
     * with the dataset state.
     */
    _actualize_mode: function(switch_to) {
        var mode = switch_to || this.get("actual_mode");
        if (! this.datarecord.id) {
            mode = "create";
        } else if (mode === "create") {
            mode = "edit";
        }
        this.set({actual_mode: mode});
    },
    check_actual_mode: function(source, options) {
        var self = this;
        if(this.get("actual_mode") === "view") {
            self.$el.removeClass('oe_form_editable').addClass('oe_form_readonly');
            self.$buttons.find('.oe_form_buttons_edit').hide();
            self.$buttons.find('.oe_form_buttons_view').show();
            self.$sidebar.show();
        } else {
            self.$el.removeClass('oe_form_readonly').addClass('oe_form_editable');
            self.$buttons.find('.oe_form_buttons_edit').show();
            self.$buttons.find('.oe_form_buttons_view').hide();
            self.$sidebar.hide();
            this.autofocus();
        }
    },
    autofocus: function() {
        if (this.get("actual_mode") !== "view" && !this.options.disable_autofocus) {
            var fields_order = this.fields_order.slice(0);
            if (this.default_focus_field) {
                fields_order.unshift(this.default_focus_field.name);
            }
            for (var i = 0; i < fields_order.length; i += 1) {
                var field = this.fields[fields_order[i]];
                if (!field.get('effective_invisible') && !field.get('effective_readonly') && field.$label) {
                    if (field.focus() !== false) {
                        break;
                    }
                }
            }
        }
    },
    on_button_save: function(e) {
        var self = this;
        $(e.target).attr("disabled", true);
        return this.save().done(function(result) {
            self.trigger("save", result);
            self.reload().then(function() {
                self.to_view_mode();
                var parent = self.ViewManager.ActionManager.getParent();
                if(parent){
                    parent.menu.do_reload_needaction();
                }
            });
        }).always(function(){
            $(e.target).attr("disabled", false);
        });
    },
    on_button_cancel: function(event) {
        if (this.can_be_discarded()) {
            if (this.get('actual_mode') === 'create') {
                this.trigger('history_back');
            } else {
                this.to_view_mode();
                this.trigger('load_record', this.datarecord);
            }
        }
        this.trigger('on_button_cancel');
        return false;
    },
    on_button_new: function() {
        var self = this;
        this.to_edit_mode();
        return $.when(this.has_been_loaded).then(function() {
            if (self.can_be_discarded()) {
                return self.load_defaults();
            }
        });
    },
    on_button_edit: function() {
        return this.to_edit_mode();
    },
    on_button_create: function() {
        this.dataset.index = null;
        this.do_show();
    },
    on_button_duplicate: function() {
        var self = this;
        return this.has_been_loaded.then(function() {
            return self.dataset.call('copy', [self.datarecord.id, {}, self.dataset.context]).then(function(new_id) {
                self.record_created(new_id);
                self.to_edit_mode();
            });
        });
    },
    on_button_delete: function() {
        var self = this;
        var def = $.Deferred();
        this.has_been_loaded.done(function() {
            if (self.datarecord.id && confirm(_t("Do you really want to delete this record?"))) {
                self.dataset.unlink([self.datarecord.id]).done(function() {
                    if (self.dataset.size()) {
                        self.execute_pager_action('next');
                    } else {
                        self.do_action('history_back');
                    }
                    def.resolve();
                });
            } else {
                $.async_when().done(function () {
                    def.reject();
                });
            }
        });
        return def.promise();
    },
    can_be_discarded: function() {
        if (this.$el.is('.oe_form_dirty')) {
            if (!confirm(_t("Warning, the record has been modified, your changes will be discarded.\n\nAre you sure you want to leave this page ?"))) {
                return false;
            }
            this.$el.removeClass('oe_form_dirty');
        }
        return true;
    },
    /**
     * Triggers saving the form's record. Chooses between creating a new
     * record or saving an existing one depending on whether the record
     * already has an id property.
     *
     * @param {Boolean} [prepend_on_create=false] if ``save`` creates a new
     * record, should that record be inserted at the start of the dataset (by
     * default, records are added at the end)
     */
    save: function(prepend_on_create) {
        var self = this;
        var save_obj = {prepend_on_create: prepend_on_create, ret: null};
        this.save_list.push(save_obj);
        return this._process_operations().then(function() {
            if (save_obj.error)
                return $.Deferred().reject();
            return $.when.apply($, save_obj.ret);
        }).done(function() {
            self.$el.removeClass('oe_form_dirty');
        });
    },
    _process_save: function(save_obj) {
        var self = this;
        var prepend_on_create = save_obj.prepend_on_create;
        try {
            var form_invalid = false,
                values = {},
                first_invalid_field = null,
                readonly_values = {};
            for (var f in self.fields) {
                if (!self.fields.hasOwnProperty(f)) { continue; }
                f = self.fields[f];
                if (!f.is_valid()) {
                    form_invalid = true;
                    if (!first_invalid_field) {
                        first_invalid_field = f;
                    }
                } else if (f.name !== 'id' && (!self.datarecord.id || f._dirty_flag)) {
                    // Special case 'id' field, do not save this field
                    // on 'create' : save all non readonly fields
                    // on 'edit' : save non readonly modified fields
                    if (!f.get("readonly")) {
                        values[f.name] = f.get_value();
                    } else {
                        readonly_values[f.name] = f.get_value();
                    }
                }
            }
            if (form_invalid) {
                self.set({'display_invalid_fields': true});
                first_invalid_field.focus();
                self.on_invalid();
                return $.Deferred().reject();
            } else {
                self.set({'display_invalid_fields': false});
                var save_deferral;
                if (!self.datarecord.id) {
                    // Creation save
                    save_deferral = self.dataset.create(values, {readonly_fields: readonly_values}).then(function(r) {
                        return self.record_created(r, prepend_on_create);
                    }, null);
                } else if (_.isEmpty(values)) {
                    // Not dirty, noop save
                    save_deferral = $.Deferred().resolve({}).promise();
                } else {
                    // Write save
                    save_deferral = self.dataset.write(self.datarecord.id, values, {readonly_fields: readonly_values}).then(function(r) {
                        return self.record_saved(r);
                    }, null);
                }
                return save_deferral;
            }
        } catch (e) {
            console.error(e);
            return $.Deferred().reject();
        }
    },
    on_invalid: function() {
        var warnings = _(this.fields).chain()
            .filter(function (f) { return !f.is_valid(); })
            .map(function (f) {
                return _.str.sprintf('<li>%s</li>',
                    _.escape(f.string));
            }).value();
        warnings.unshift('<ul>');
        warnings.push('</ul>');
        this.do_warn(_t("The following fields are invalid:"), warnings.join(''));
    },
    /**
     * Reload the form after saving
     *
     * @param {Object} r result of the write function.
     */
    record_saved: function(r) {
        this.trigger('record_saved', r);
        if (!r) {
            // should not happen in the server, but may happen for internal purpose
            return $.Deferred().reject();
        }
        return r;
    },
    /**
     * Updates the form' dataset to contain the new record:
     *
     * * Adds the newly created record to the current dataset (at the end by
     *   default)
     * * Selects that record (sets the dataset's index to point to the new
     *   record's id).
     * * Updates the pager and sidebar displays
     *
     * @param {Object} r
     * @param {Boolean} [prepend_on_create=false] adds the newly created record
     * at the beginning of the dataset instead of the end
     */
    record_created: function(r, prepend_on_create) {
        var self = this;
        if (!r) {
            // should not happen in the server, but may happen for internal purpose
            this.trigger('record_created', r);
            return $.Deferred().reject();
        } else {
            this.datarecord.id = r;
            if (!prepend_on_create) {
                this.dataset.alter_ids(this.dataset.ids.concat([this.datarecord.id]));
                this.dataset.index = this.dataset.ids.length - 1;
            } else {
                this.dataset.alter_ids([this.datarecord.id].concat(this.dataset.ids));
                this.dataset.index = 0;
            }
            this.do_update_pager();
            if (this.sidebar) {
                this.sidebar.do_attachement_update(this.dataset, this.datarecord.id);
            }
            //openerp.log("The record has been created with id #" + this.datarecord.id);
            return $.when(this.reload()).then(function () {
                self.trigger('record_created', r);
                return _.extend(r, {created: true});
            });
        }
    },
    on_action: function (action) {
        console.debug('Executing action', action);
    },
    reload: function() {
        var self = this;
        return this.reload_mutex.exec(function() {
            if (self.dataset.index === null || self.dataset.index === undefined) {
                self.trigger("previous_view");
                return $.Deferred().reject().promise();
            }
            if (self.dataset.index < 0) {
                return $.when(self.on_button_new());
            } else {
                var fields = _.keys(self.fields_view.fields);
                fields.push('display_name');
                return self.dataset.read_index(fields,
                    {
                        context: {
                            'bin_size': true,
                            'future_display_name': true
                        },
                        check_access_rule: true
                    }).then(function(r) {
                        self.trigger('load_record', r);
                    }).fail(function (){
                        self.do_action('history_back');
                    });
            }
        });
    },
    get_widgets: function() {
        return _.filter(this.getChildren(), function(obj) {
            return obj instanceof instance.web.form.FormWidget;
        });
    },
    get_fields_values: function() {
        var values = {};
        var ids = this.get_selected_ids();
        values["id"] = ids.length > 0 ? ids[0] : false;
        _.each(this.fields, function(value_, key) {
            values[key] = value_.get_value();
        });
        return values;
    },
    get_selected_ids: function() {
        var id = this.dataset.ids[this.dataset.index];
        return id ? [id] : [];
    },
    recursive_save: function() {
        var self = this;
        return $.when(this.save()).then(function(res) {
            if (self.dataset.parent_view)
                return self.dataset.parent_view.recursive_save();
        });
    },
    recursive_reload: function() {
        var self = this;
        var pre = $.when();
        if (self.dataset.parent_view)
                pre = self.dataset.parent_view.recursive_reload();
        return pre.then(function() {
            return self.reload();
        });
    },
    is_dirty: function() {
        return _.any(this.fields, function (value_) {
            return value_._dirty_flag;
        });
    },
    is_interactible_record: function() {
        var id = this.datarecord.id;
        if (!id) {
            if (this.options.not_interactible_on_create)
                return false;
        } else if (typeof(id) === "string") {
            if(instance.web.BufferedDataSet.virtual_id_regex.test(id))
                return false;
        }
        return true;
    },
    sidebar_eval_context: function () {
        return $.when(this.build_eval_context());
    },
    open_defaults_dialog: function () {
        var self = this;
        var display = function (field, value) {
            if (!value) { return value; }
            if (field instanceof instance.web.form.FieldSelection) {
                return _(field.get('values')).find(function (option) {
                    return option[0] === value;
                })[1];
            } else if (field instanceof instance.web.form.FieldMany2One) {
                return field.get_displayed();
            }
            return value;
        };
        var fields = _.chain(this.fields)
            .map(function (field) {
                var value = field.get_value();
                // ignore fields which are empty, invisible, readonly, o2m
                // or m2m
                if (!value
                        || field.get('invisible')
                        || field.get("readonly")
                        || field.field.type === 'one2many'
                        || field.field.type === 'many2many'
                        || field.field.type === 'binary'
                        || field.password) {
                    return false;
                }

                return {
                    name: field.name,
                    string: field.string,
                    value: value,
                    displayed: display(field, value),
                };
            })
            .compact()
            .sortBy(function (field) { return field.string; })
            .value();
        var conditions = _.chain(self.fields)
            .filter(function (field) { return field.field.change_default; })
            .map(function (field) {
                var value = field.get_value();
                return {
                    name: field.name,
                    string: field.string,
                    value: value,
                    displayed: display(field, value),
                };
            })
            .value();

        var d = new instance.web.Dialog(this, {
            title: _t("Set Default"),
            args: {
                fields: fields,
                conditions: conditions
            },
            buttons: [
                {text: _t("Close"), click: function () { d.close(); }},
                {text: _t("Save default"), click: function () {
                    var $defaults = d.$el.find('#formview_default_fields');
                    var field_to_set = $defaults.val();
                    if (!field_to_set) {
                        $defaults.parent().addClass('oe_form_invalid');
                        return;
                    }
                    var condition = d.$el.find('#formview_default_conditions').val(),
                        all_users = d.$el.find('#formview_default_all').is(':checked');
                    new instance.web.DataSet(self, 'ir.values').call(
                        'set_default', [
                            self.dataset.model,
                            field_to_set,
                            self.fields[field_to_set].get_value(),
                            all_users,
                            true,
                            condition || false
                    ]).done(function () { d.close(); });
                }}
            ]
        });
        d.template = 'FormView.set_default';
        d.open();
    },
    register_field: function(field, name) {
        this.fields[name] = field;
        this.fields_order.push(name);
        if (JSON.parse(field.node.attrs.default_focus || "0")) {
            this.default_focus_field = field;
        }

        field.on('focused', null, this.proxy('widgetFocused'))
             .on('blurred', null, this.proxy('widgetBlurred'));
        if (this.get_field_desc(name).translate) {
            this.translatable_fields.push(field);
        }
        field.on('changed_value', this, function() {
            if (field.is_syntax_valid()) {
                this.trigger('field_changed:' + name);
            }
            if (field._inhibit_on_change_flag) {
                return;
            }
            field._dirty_flag = true;
            if (field.is_syntax_valid()) {
                this.do_onchange(field);
                this.on_form_changed(true);
                this.do_notify_change();
            }
        });
    },
    get_field_desc: function(field_name) {
        return this.fields_view.fields[field_name];
    },
    get_field_value: function(field_name) {
        return this.fields[field_name].get_value();
    },
    compute_domain: function(expression) {
        return instance.web.form.compute_domain(expression, this.fields);
    },
    _build_view_fields_values: function() {
        var a_dataset = this.dataset;
        var fields_values = this.get_fields_values();
        var active_id = a_dataset.ids[a_dataset.index];
        _.extend(fields_values, {
            active_id: active_id || false,
            active_ids: active_id ? [active_id] : [],
            active_model: a_dataset.model,
            parent: {}
        });
        if (a_dataset.parent_view) {
            fields_values.parent = a_dataset.parent_view.get_fields_values();
        }
        return fields_values;
    },
    build_eval_context: function() {
        var a_dataset = this.dataset;
        return new instance.web.CompoundContext(a_dataset.get_context(), this._build_view_fields_values());
    },
});

/**
 * Interface to be implemented by rendering engines for the form view.
 */
instance.web.form.FormRenderingEngineInterface = instance.web.Class.extend({
    set_fields_view: function(fields_view) {},
    set_fields_registry: function(fields_registry) {},
    render_to: function($el) {},
});

/**
 * Default rendering engine for the form view.
 *
 * It is necessary to set the view using set_view() before usage.
 */
instance.web.form.FormRenderingEngine = instance.web.form.FormRenderingEngineInterface.extend({
    init: function(view) {
        this.view = view;
    },
    set_fields_view: function(fvg) {
        this.fvg = fvg;
        this.version = parseFloat(this.fvg.arch.attrs.version);
        if (isNaN(this.version)) {
            this.version = 6.1;
        }
    },
    set_tags_registry: function(tags_registry) {
        this.tags_registry = tags_registry;
    },
    set_fields_registry: function(fields_registry) {
        this.fields_registry = fields_registry;
    },
    set_widgets_registry: function(widgets_registry) {
        this.widgets_registry = widgets_registry;
    },
    // Backward compatibility tools, current default version: v6.1
    process_version: function() {
        if (this.version < 7.0) {
            this.$form.find('form:first').wrapInner('<group col="4"/>');
            this.$form.find('page').each(function() {
                if (!$(this).parents('field').length) {
                    $(this).wrapInner('<group col="4"/>');
                }
            });
        }
    },
    get_arch_fragment: function() {
        var doc = $.parseXML(instance.web.json_node_to_xml(this.fvg.arch)).documentElement;
        // IE won't allow custom button@type and will revert it to spec default : 'submit'
        $('button', doc).each(function() {
            $(this).attr('data-button-type', $(this).attr('type')).attr('type', 'button');
        });
        // IE's html parser is also a css parser. How convenient...
        $('board', doc).each(function() {
            $(this).attr('layout', $(this).attr('style'));
        });
        return $('<div class="oe_form"/>').append(instance.web.xml_to_str(doc));
    },
    render_to: function($target) {
        var self = this;
        this.$target = $target;

        this.$form = this.get_arch_fragment();

        this.process_version();

        this.fields_to_init = [];
        this.tags_to_init = [];
        this.widgets_to_init = [];
        this.labels = {};
        this.process(this.$form);

        this.$form.appendTo(this.$target);

        this.to_replace = [];

        _.each(this.fields_to_init, function($elem) {
            var name = $elem.attr("name");
            if (!self.fvg.fields[name]) {
                throw new Error(_.str.sprintf(_t("Field '%s' specified in view could not be found."), name));
            }
            var obj = self.fields_registry.get_any([$elem.attr('widget'), self.fvg.fields[name].type]);
            if (!obj) {
                throw new Error(_.str.sprintf(_t("Widget type '%s' is not implemented"), $elem.attr('widget')));
            }
            var w = new (obj)(self.view, instance.web.xml_to_json($elem[0]));
            var $label = self.labels[$elem.attr("name")];
            if ($label) {
                w.set_input_id($label.attr("for"));
            }
            self.alter_field(w);
            self.view.register_field(w, $elem.attr("name"));
            self.to_replace.push([w, $elem]);
        });
        _.each(this.tags_to_init, function($elem) {
            var tag_name = $elem[0].tagName.toLowerCase();
            var obj = self.tags_registry.get_object(tag_name);
            var w = new (obj)(self.view, instance.web.xml_to_json($elem[0]));
            self.to_replace.push([w, $elem]);
        });
        _.each(this.widgets_to_init, function($elem) {
            var widget_type = $elem.attr("type");
            var obj = self.widgets_registry.get_object(widget_type);
            var w = new (obj)(self.view, instance.web.xml_to_json($elem[0]));
            self.to_replace.push([w, $elem]);
        });
    },
    init_fields: function() {
        var defs = [];
        _.each(this.to_replace, function(el) {
            defs.push(el[0].replace(el[1]));
        });
        this.to_replace = [];
        return $.when.apply($, defs);
    },
    render_element: function(template /* dictionaries */) {
        var dicts = [].slice.call(arguments).slice(1);
        var dict = _.extend.apply(_, dicts);
        dict['classnames'] = dict['class'] || ''; // class is a reserved word and might caused problem to Safari when used from QWeb
        return $(QWeb.render(template, dict));
    },
    alter_field: function(field) {
    },
    toggle_layout_debugging: function() {
        if (!this.$target.has('.oe_layout_debug_cell:first').length) {
            this.$target.find('[title]').removeAttr('title');
            this.$target.find('.oe_form_group_cell').each(function() {
                var text = 'W:' + ($(this).attr('width') || '') + ' - C:' + $(this).attr('colspan');
                $(this).attr('title', text);
            });
        }
        this.$target.toggleClass('oe_layout_debugging');
    },
    process: function($tag) {
        var self = this;
        var tagname = $tag[0].nodeName.toLowerCase();
        if (this.tags_registry.contains(tagname)) {
            this.tags_to_init.push($tag);
            return $tag;
        }
        var fn = self['process_' + tagname];
        if (fn) {
            var args = [].slice.call(arguments);
            args[0] = $tag;
            return fn.apply(self, args);
        } else {
            // generic tag handling, just process children
            $tag.children().each(function() {
                self.process($(this));
            });
            self.handle_common_properties($tag, $tag);
            $tag.removeAttr("modifiers");
            return $tag;
        }
    },
    process_widget: function($widget) {
        this.widgets_to_init.push($widget);
        return $widget;
    },
    process_sheet: function($sheet) {
        var $new_sheet = this.render_element('FormRenderingSheet', $sheet.getAttributes());
        this.handle_common_properties($new_sheet, $sheet);
        var $dst = $new_sheet.find('.oe_form_sheet');
        $sheet.contents().appendTo($dst);
        $sheet.before($new_sheet).remove();
        this.process($new_sheet);
    },
    process_form: function($form) {
        if ($form.find('> sheet').length === 0) {
            $form.addClass('oe_form_nosheet');
        }
        var $new_form = this.render_element('FormRenderingForm', $form.getAttributes());
        this.handle_common_properties($new_form, $form);
        $form.contents().appendTo($new_form);
        if ($form[0] === this.$form[0]) {
            // If root element, replace it
            this.$form = $new_form;
        } else {
            $form.before($new_form).remove();
        }
        this.process($new_form);
    },
    /*
     * Used by direct <field> children of a <group> tag only
     * This method will add the implicit <label...> for every field
     * in the <group>
    */
    preprocess_field: function($field) {
        var self = this;
        var name = $field.attr('name'),
            field_colspan = parseInt($field.attr('colspan'), 10),
            field_modifiers = JSON.parse($field.attr('modifiers') || '{}');

        if ($field.attr('nolabel') === '1')
            return;
        $field.attr('nolabel', '1');
        var found = false;
        this.$form.find('label[for="' + name + '"]').each(function(i ,el) {
            $(el).parents().each(function(unused, tag) {
                var name = tag.tagName.toLowerCase();
                if (name === "field" || name in self.tags_registry.map)
                    found = true;
            });
        });
        if (found)
            return;

        var $label = $('<label/>').attr({
            'for' : name,
            "modifiers": JSON.stringify({invisible: field_modifiers.invisible}),
            "string": $field.attr('string'),
            "help": $field.attr('help'),
            "class": $field.attr('class'),
        });
        $label.insertBefore($field);
        if (field_colspan > 1) {
            $field.attr('colspan', field_colspan - 1);
        }
        return $label;
    },
    process_field: function($field) {
        if ($field.parent().is('group')) {
            // No implicit labels for normal fields, only for <group> direct children
            var $label = this.preprocess_field($field);
            if ($label) {
                this.process($label);
            }
        }
        this.fields_to_init.push($field);
        return $field;
    },
    process_group: function($group) {
        var self = this;
        $group.children('field').each(function() {
            self.preprocess_field($(this));
        });
        var $new_group = this.render_element('FormRenderingGroup', $group.getAttributes());
        var $table;
        if ($new_group.first().is('table.oe_form_group')) {
            $table = $new_group;
        } else if ($new_group.filter('table.oe_form_group').length) {
            $table = $new_group.filter('table.oe_form_group').first();
        } else {
            $table = $new_group.find('table.oe_form_group').first();
        }

        var $tr, $td,
            cols = parseInt($group.attr('col') || 2, 10),
            row_cols = cols;

        var children = [];
        $group.children().each(function(a,b,c) {
            var $child = $(this);
            var colspan = parseInt($child.attr('colspan') || 1, 10);
            var tagName = $child[0].tagName.toLowerCase();
            var $td = $('<td/>').addClass('oe_form_group_cell').attr('colspan', colspan);
            var newline = tagName === 'newline';

            // Note FME: those classes are used in layout debug mode
            if ($tr && row_cols > 0 && (newline || row_cols < colspan)) {
                $tr.addClass('oe_form_group_row_incomplete');
                if (newline) {
                    $tr.addClass('oe_form_group_row_newline');
                }
            }
            if (newline) {
                $tr = null;
                return;
            }
            if (!$tr || row_cols < colspan) {
                $tr = $('<tr/>').addClass('oe_form_group_row').appendTo($table);
                row_cols = cols;
            } else if (tagName==='group') {
                // When <group> <group/><group/> </group>, we need a spacing between the two groups
                $td.addClass('oe_group_right');
            }
            row_cols -= colspan;

            // invisibility transfer
            var field_modifiers = JSON.parse($child.attr('modifiers') || '{}');
            var invisible = field_modifiers.invisible;
            self.handle_common_properties($td, $("<dummy>").attr("modifiers", JSON.stringify({invisible: invisible})));

            $tr.append($td.append($child));
            children.push($child[0]);
        });
        if (row_cols && $td) {
            $td.attr('colspan', parseInt($td.attr('colspan'), 10) + row_cols);
        }
        $group.before($new_group).remove();

        $table.find('> tbody > tr').each(function() {
            var to_compute = [],
                row_cols = cols,
                total = 100;
            $(this).children().each(function() {
                var $td = $(this),
                    $child = $td.children(':first');
                if ($child.attr('cell-class')) {
                    $td.addClass($child.attr('cell-class'));
                }
                switch ($child[0].tagName.toLowerCase()) {
                    case 'separator':
                        break;
                    case 'label':
                        if ($child.attr('for')) {
                            $td.attr('width', '1%').addClass('oe_form_group_cell_label');
                            row_cols-= $td.attr('colspan') || 1;
                            total--;
                        }
                        break;
                    default:
                        var width = _.str.trim($child.attr('width') || ''),
                            iwidth = parseInt(width, 10);
                        if (iwidth) {
                            if (width.substr(-1) === '%') {
                                total -= iwidth;
                                width = iwidth + '%';
                            } else {
                                // Absolute width
                                $td.css('min-width', width + 'px');
                            }
                            $td.attr('width', width);
                            $child.removeAttr('width');
                            row_cols-= $td.attr('colspan') || 1;
                        } else {
                            to_compute.push($td);
                        }

                }
            });
            if (row_cols) {
                var unit = Math.floor(total / row_cols);
                if (!$(this).is('.oe_form_group_row_incomplete')) {
                    _.each(to_compute, function($td, i) {
                        var width = parseInt($td.attr('colspan'), 10) * unit;
                        $td.attr('width', width + '%');
                        total -= width;
                    });
                }
            }
        });
        _.each(children, function(el) {
            self.process($(el));
        });
        this.handle_common_properties($new_group, $group);
        return $new_group;
    },
    process_notebook: function($notebook) {
        var self = this;
        var pages = [];
        $notebook.find('> page').each(function() {
            var $page = $(this);
            var page_attrs = $page.getAttributes();
            page_attrs.id = _.uniqueId('notebook_page_');
            var $new_page = self.render_element('FormRenderingNotebookPage', page_attrs);
            $page.contents().appendTo($new_page);
            $page.before($new_page).remove();
            var ic = self.handle_common_properties($new_page, $page).invisibility_changer;
            page_attrs.__page = $new_page;
            page_attrs.__ic = ic;
            pages.push(page_attrs);

            $new_page.children().each(function() {
                self.process($(this));
            });
        });
        var $new_notebook = this.render_element('FormRenderingNotebook', { pages : pages });
        $notebook.contents().appendTo($new_notebook);
        $notebook.before($new_notebook).remove();
        self.process($($new_notebook.children()[0]));
        //tabs and invisibility handling
        $new_notebook.tabs();
        _.each(pages, function(page, i) {
            if (! page.__ic)
                return;
            page.__ic.on("change:effective_invisible", null, function() {
                if (!page.__ic.get('effective_invisible') && page.autofocus) {
                    $new_notebook.tabs('select', i);
                    return;
                }
                var current = $new_notebook.tabs("option", "selected");
                if (! pages[current].__ic || ! pages[current].__ic.get("effective_invisible"))
                    return;
                var first_visible = _.find(_.range(pages.length), function(i2) {
                    return (! pages[i2].__ic) || (! pages[i2].__ic.get("effective_invisible"));
                });
                if (first_visible !== undefined) {
                    $new_notebook.tabs('select', first_visible);
                }
            });
        });

        this.handle_common_properties($new_notebook, $notebook);
        return $new_notebook;
    },
    process_separator: function($separator) {
        var $new_separator = this.render_element('FormRenderingSeparator', $separator.getAttributes());
        $separator.before($new_separator).remove();
        this.handle_common_properties($new_separator, $separator);
        return $new_separator;
    },
    process_label: function($label) {
        var name = $label.attr("for"),
            field_orm = this.fvg.fields[name];
        var dict = {
            string: $label.attr('string') || (field_orm || {}).string || '',
            help: $label.attr('help') || (field_orm || {}).help || '',
            _for: name ? _.uniqueId('oe-field-input-') : undefined,
        };
        var align = parseFloat(dict.align);
        if (isNaN(align) || align === 1) {
            align = 'right';
        } else if (align === 0) {
            align = 'left';
        } else {
            align = 'center';
        }
        dict.align = align;
        var $new_label = this.render_element('FormRenderingLabel', dict);
        $label.before($new_label).remove();
        this.handle_common_properties($new_label, $label);
        if (name) {
            this.labels[name] = $new_label;
        }
        return $new_label;
    },
    handle_common_properties: function($new_element, $node) {
        var str_modifiers = $node.attr("modifiers") || "{}";
        var modifiers = JSON.parse(str_modifiers);
        var ic = null;
        if (modifiers.invisible !== undefined)
            ic = new instance.web.form.InvisibilityChanger(this.view, this.view, modifiers.invisible, $new_element);
        $new_element.addClass($node.attr("class") || "");
        $new_element.attr('style', $node.attr('style'));
        return {invisibility_changer: ic,};
    },
});

/**
    Welcome.

    If you read this documentation, it probably means that you were asked to use a form view widget outside of
    a form view. Before going further, you must understand that those fields were never really created for
    that usage. Don't think that this class will hold the answer to all your problems, at best it will allow
    you to hack the system with more style.
*/
instance.web.form.DefaultFieldManager = instance.web.Widget.extend({
    init: function(parent, eval_context) {
        this._super(parent);
        this.field_descs = {};
        this.eval_context = eval_context || {};
        this.set({
            display_invalid_fields: false,
            actual_mode: 'create',
        });
    },
    get_field_desc: function(field_name) {
        if (this.field_descs[field_name] === undefined) {
            this.field_descs[field_name] = {
                string: field_name,
            };
        }
        return this.field_descs[field_name];
    },
    extend_field_desc: function(fields) {
        var self = this;
        _.each(fields, function(v, k) {
            _.extend(self.get_field_desc(k), v);
        });
    },
    get_field_value: function(field_name) {
        return false;
    },
    set_values: function(values) {
        // nothing
    },
    compute_domain: function(expression) {
        return instance.web.form.compute_domain(expression, {});
    },
    build_eval_context: function() {
        return new instance.web.CompoundContext(this.eval_context);
    },
});

instance.web.form.compute_domain = function(expr, fields) {
    if (! (expr instanceof Array))
        return !! expr;
    var stack = [];
    for (var i = expr.length - 1; i >= 0; i--) {
        var ex = expr[i];
        if (ex.length == 1) {
            var top = stack.pop();
            switch (ex) {
                case '|':
                    stack.push(stack.pop() || top);
                    continue;
                case '&':
                    stack.push(stack.pop() && top);
                    continue;
                case '!':
                    stack.push(!top);
                    continue;
                default:
                    throw new Error(_.str.sprintf(
                        _t("Unknown operator %s in domain %s"),
                        ex, JSON.stringify(expr)));
            }
        }

        var field = fields[ex[0]];
        if (!field) {
            throw new Error(_.str.sprintf(
                _t("Unknown field %s in domain %s"),
                ex[0], JSON.stringify(expr)));
        }
        var field_value = field.get_value ? field.get_value() : field.value;
        var op = ex[1];
        var val = ex[2];

        switch (op.toLowerCase()) {
            case '=':
            case '==':
                stack.push(_.isEqual(field_value, val));
                break;
            case '!=':
            case '<>':
                stack.push(!_.isEqual(field_value, val));
                break;
            case '<':
                stack.push(field_value < val);
                break;
            case '>':
                stack.push(field_value > val);
                break;
            case '<=':
                stack.push(field_value <= val);
                break;
            case '>=':
                stack.push(field_value >= val);
                break;
            case 'in':
                if (!_.isArray(val)) val = [val];
                stack.push(_(val).contains(field_value));
                break;
            case 'not in':
                if (!_.isArray(val)) val = [val];
                stack.push(!_(val).contains(field_value));
                break;
            default:
                console.warn(
                    _t("Unsupported operator %s in domain %s"),
                    op, JSON.stringify(expr));
        }
    }
    return _.all(stack, _.identity);
};

instance.web.form.is_bin_size = function(v) {
    return (/^\d+(\.\d*)? \w+$/).test(v);
};

/**
 * Must be applied over an class already possessing the PropertiesMixin.
 *
 * Apply the result of the "invisible" domain to this.$el.
 */
instance.web.form.InvisibilityChangerMixin = {
    init: function(field_manager, invisible_domain) {
        var self = this;
        this._ic_field_manager = field_manager;
        this._ic_invisible_modifier = invisible_domain;
        this._ic_field_manager.on("view_content_has_changed", this, function() {
            var result = self._ic_invisible_modifier === undefined ? false :
                self._ic_field_manager.compute_domain(self._ic_invisible_modifier);
            self.set({"invisible": result});
        });
        this.set({invisible: this._ic_invisible_modifier === true, force_invisible: false});
        var check = function() {
            if (self.get("invisible") || self.get('force_invisible')) {
                self.set({"effective_invisible": true});
            } else {
                self.set({"effective_invisible": false});
            }
        };
        this.on('change:invisible', this, check);
        this.on('change:force_invisible', this, check);
        check.call(this);
    },
    start: function() {
        this.on("change:effective_invisible", this, this._check_visibility);
        this._check_visibility();
    },
    _check_visibility: function() {
        this.$el.toggleClass('oe_form_invisible', this.get("effective_invisible"));
    },
};

instance.web.form.InvisibilityChanger = instance.web.Class.extend(instance.web.PropertiesMixin, instance.web.form.InvisibilityChangerMixin, {
    init: function(parent, field_manager, invisible_domain, $el) {
        this.setParent(parent);
        instance.web.PropertiesMixin.init.call(this);
        instance.web.form.InvisibilityChangerMixin.init.call(this, field_manager, invisible_domain);
        this.$el = $el;
        this.start();
    },
});

/**
    Base class for all fields, custom widgets and buttons to be displayed in the form view.

    Properties:
        - effective_readonly: when it is true, the widget is displayed as readonly. Vary depending
        the values of the "readonly" property and the "mode" property on the field manager.
*/
instance.web.form.FormWidget = instance.web.Widget.extend(instance.web.form.InvisibilityChangerMixin, {
    /**
     * @constructs instance.web.form.FormWidget
     * @extends instance.web.Widget
     *
     * @param field_manager
     * @param node
     */
    init: function(field_manager, node) {
        this._super(field_manager);
        this.field_manager = field_manager;
        if (this.field_manager instanceof instance.web.FormView)
            this.view = this.field_manager;
        this.node = node;
        this.modifiers = JSON.parse(this.node.attrs.modifiers || '{}');
        instance.web.form.InvisibilityChangerMixin.init.call(this, this.field_manager, this.modifiers.invisible);

        this.field_manager.on("view_content_has_changed", this, this.process_modifiers);

        this.set({
            required: false,
            readonly: false,
        });
        // some events to make the property "effective_readonly" sync automatically with "readonly" and
        // "mode" on field_manager
        var self = this;
        var test_effective_readonly = function() {
            self.set({"effective_readonly": self.get("readonly") || self.field_manager.get("actual_mode") === "view"});
        };
        this.on("change:readonly", this, test_effective_readonly);
        this.field_manager.on("change:actual_mode", this, test_effective_readonly);
        test_effective_readonly.call(this);
    },
    renderElement: function() {
        this.process_modifiers();
        this._super();
        this.$el.addClass(this.node.attrs["class"] || "");
    },
    destroy: function() {
        $.fn.tipsy.clear();
        this._super.apply(this, arguments);
    },
    /**
     * Sets up blur/focus forwarding from DOM elements to a widget (`this`).
     *
     * This method is an utility method that is meant to be called by child classes.
     *
     * @param {jQuery} $e jQuery object of elements to bind focus/blur on
     */
    setupFocus: function ($e) {
        var self = this;
        $e.on({
            focus: function () { self.trigger('focused'); },
            blur: function () { self.trigger('blurred'); }
        });
    },
    process_modifiers: function() {
        var to_set = {};
        for (var a in this.modifiers) {
            if (!this.modifiers.hasOwnProperty(a)) { continue; }
            if (!_.include(["invisible"], a)) {
                var val = this.field_manager.compute_domain(this.modifiers[a]);
                to_set[a] = val;
            }
        }
        this.set(to_set);
    },
    do_attach_tooltip: function(widget, trigger, options) {
        widget = widget || this;
        trigger = trigger || this.$el;
        options = _.extend({
                delayIn: 500,
                delayOut: 0,
                fade: true,
                title: function() {
                    var template = widget.template + '.tooltip';
                    if (!QWeb.has_template(template)) {
                        template = 'WidgetLabel.tooltip';
                    }
                    return QWeb.render(template, {
                        debug: instance.session.debug,
                        widget: widget
                    });
                },
                gravity: $.fn.tipsy.autoBounds(50, 'nw'),
                html: true,
                opacity: 0.85,
                trigger: 'hover'
            }, options || {});
        $(trigger).tipsy(options);
    },
    /**
     * Builds a new context usable for operations related to fields by merging
     * the fields'context with the action's context.
     */
    build_context: function() {
        // only use the model's context if there is not context on the node
        var v_context = this.node.attrs.context;
        if (! v_context) {
            v_context = (this.field || {}).context || {};
        }

        if (v_context.__ref || true) { //TODO: remove true
            var fields_values = this.field_manager.build_eval_context();
            v_context = new instance.web.CompoundContext(v_context).set_eval_context(fields_values);
        }
        return v_context;
    },
    build_domain: function() {
        var f_domain = this.field.domain || [];
        var n_domain = this.node.attrs.domain || null;
        // if there is a domain on the node, overrides the model's domain
        var final_domain = n_domain !== null ? n_domain : f_domain;
        if (!(final_domain instanceof Array) || true) { //TODO: remove true
            var fields_values = this.field_manager.build_eval_context();
            final_domain = new instance.web.CompoundDomain(final_domain).set_eval_context(fields_values);
        }
        return final_domain;
    }
});

instance.web.form.WidgetButton = instance.web.form.FormWidget.extend({
    template: 'WidgetButton',
    init: function(field_manager, node) {
        node.attrs.type = node.attrs['data-button-type'];
        this._super(field_manager, node);
        this.force_disabled = false;
        this.string = (this.node.attrs.string || '').replace(/_/g, '');
        if (JSON.parse(this.node.attrs.default_focus || "0")) {
            // TODO fme: provide enter key binding to widgets
            this.view.default_focus_button = this;
        }
        if (this.node.attrs.icon && (! /\//.test(this.node.attrs.icon))) {
            this.node.attrs.icon = '/web/static/src/img/icons/' + this.node.attrs.icon + '.png';
        }
    },
    start: function() {
        this._super.apply(this, arguments);
        this.view.on('view_content_has_changed', this, this.check_disable);
        this.check_disable();
        this.$el.click(this.on_click);
        if (this.node.attrs.help || instance.session.debug) {
            this.do_attach_tooltip();
        }
        this.setupFocus(this.$el);
    },
    on_click: function() {
        var self = this;
        this.force_disabled = true;
        this.check_disable();
        this.execute_action().always(function() {
            self.force_disabled = false;
            self.check_disable();
        });
    },
    execute_action: function() {
        var self = this;
        var exec_action = function() {
            if (self.node.attrs.confirm) {
                var def = $.Deferred();
                var dialog = instance.web.dialog($('<div/>').text(self.node.attrs.confirm), {
                    title: _t('Confirm'),
                    modal: true,
                    buttons: [
                        {text: _t("Cancel"), click: function() {
                                $(this).dialog("close");
                            }
                        },
                        {text: _t("Ok"), click: function() {
                                var self2 = this;
                                self.on_confirmed().always(function() {
                                    $(self2).dialog("close");
                                });
                            }
                        }
                    ],
                    beforeClose: function() {
                        def.resolve();
                    },
                });
                return def.promise();
            } else {
                return self.on_confirmed();
            }
        };
        if (!this.node.attrs.special) {
            return this.view.recursive_save().then(exec_action);
        } else {
            return exec_action();
        }
    },
    on_confirmed: function() {
        var self = this;

        var context = this.build_context();

        return this.view.do_execute_action(
            _.extend({}, this.node.attrs, {context: context}),
            this.view.dataset, this.view.datarecord.id, function (reason) {
                if (!_.isObject(reason)) {
                    self.view.recursive_reload();
                }
            });
    },
    check_disable: function() {
        var disabled = (this.force_disabled || !this.view.is_interactible_record());
        this.$el.prop('disabled', disabled);
        this.$el.css('color', disabled ? 'grey' : '');
    }
});

/**
 * Interface to be implemented by fields.
 *
 * Events:
 *     - changed_value: triggered when the value of the field has changed. This can be due
 *      to a user interaction or a call to set_value().
 *
 */
instance.web.form.FieldInterface = {
    /**
     * Constructor takes 2 arguments:
     * - field_manager: Implements FieldManagerMixin
     * - node: the "<field>" node in json form
     */
    init: function(field_manager, node) {},
    /**
     * Called by the form view to indicate the value of the field.
     *
     * Multiple calls to set_value() can occur at any time and must be handled correctly by the implementation,
     * regardless of any asynchronous operation currently running. Calls to set_value() can and will also occur
     * before the widget is inserted into the DOM.
     *
     * set_value() must be able, at any moment, to handle the syntax returned by the "read" method of the
     * osv class in the OpenERP server as well as the syntax used by the set_value() (see below). It must
     * also be able to handle any other format commonly used in the _defaults key on the models in the addons
     * as well as any format commonly returned in a on_change. It must be able to autodetect those formats as
     * no information is ever given to know which format is used.
     */
    set_value: function(value_) {},
    /**
     * Get the current value of the widget.
     *
     * Must always return a syntactically correct value to be passed to the "write" method of the osv class in
     * the OpenERP server, although it is not assumed to respect the constraints applied to the field.
     * For example if the field is marked as "required", a call to get_value() can return false.
     *
     * get_value() can also be called *before* a call to set_value() and, in that case, is supposed to
     * return a default value according to the type of field.
     *
     * This method is always assumed to perform synchronously, it can not return a promise.
     *
     * If there was no user interaction to modify the value of the field, it is always assumed that
     * get_value() return the same semantic value than the one passed in the last call to set_value(),
     * although the syntax can be different. This can be the case for type of fields that have a different
     * syntax for "read" and "write" (example: m2o: set_value([0, "Administrator"]), get_value() => 0).
     */
    get_value: function() {},
    /**
     * Inform the current object of the id it should use to match a html <label> that exists somewhere in the
     * view.
     */
    set_input_id: function(id) {},
    /**
     * Returns true if is_syntax_valid() returns true and the value is semantically
     * valid too according to the semantic restrictions applied to the field.
     */
    is_valid: function() {},
    /**
     * Returns true if the field holds a value which is syntactically correct, ignoring
     * the potential semantic restrictions applied to the field.
     */
    is_syntax_valid: function() {},
    /**
     * Must set the focus on the field. Return false if field is not focusable.
     */
    focus: function() {},
    /**
     * Called when the translate button is clicked.
     */
    on_translate: function() {},
    /**
        This method is called by the form view before reading on_change values and before saving. It tells
        the field to save its value before reading it using get_value(). Must return a promise.
    */
    commit_value: function() {},
};

/**
 * Abstract class for classes implementing FieldInterface.
 *
 * Properties:
 *     - value: useful property to hold the value of the field. By default, set_value() and get_value()
 *     set and retrieve the value property. Changing the value property also triggers automatically
 *     a 'changed_value' event that inform the view to trigger on_changes.
 *
 */
instance.web.form.AbstractField = instance.web.form.FormWidget.extend(instance.web.form.FieldInterface, {
    /**
     * @constructs instance.web.form.AbstractField
     * @extends instance.web.form.FormWidget
     *
     * @param field_manager
     * @param node
     */
    init: function(field_manager, node) {
        var self = this;
        this._super(field_manager, node);
        this.name = this.node.attrs.name;
        this.field = this.field_manager.get_field_desc(this.name);
        this.widget = this.node.attrs.widget;
        this.string = this.node.attrs.string || this.field.string || this.name;
        this.options = instance.web.py_eval(this.node.attrs.options || '{}');
        this.set({'value': false});

        this.on("change:value", this, function() {
            this.trigger('changed_value');
            this._check_css_flags();
        });
    },
    renderElement: function() {
        var self = this;
        this._super();
        if (this.field.translate && this.view) {
            this.$el.addClass('oe_form_field_translatable');
            this.$el.find('.oe_field_translate').click(this.on_translate);
        }
        this.$label = this.view ? this.view.$el.find('label[for=' + this.id_for_label + ']') : $();
        if (instance.session.debug) {
            this.do_attach_tooltip(this, this.$label[0] || this.$el);
            this.$label.off('dblclick').on('dblclick', function() {
                console.log("Field '%s' of type '%s' in View: %o", self.name, (self.node.attrs.widget || self.field.type), self.view);
                window.w = self;
                console.log("window.w =", window.w);
            });
        }
        if (!this.disable_utility_classes) {
            this.off("change:required", this, this._set_required);
            this.on("change:required", this, this._set_required);
            this._set_required();
        }
        this._check_visibility();
        this.field_manager.off("change:display_invalid_fields", this, this._check_css_flags);
        this.field_manager.on("change:display_invalid_fields", this, this._check_css_flags);
        this._check_css_flags();
    },
    start: function() {
        var tmp = this._super();
        this.on("change:value", this, function() {
            if (! this.no_rerender)
                this.render_value();
        });
        this.render_value();
    },
    /**
     * Private. Do not use.
     */
    _set_required: function() {
        this.$el.toggleClass('oe_form_required', this.get("required"));
    },
    set_value: function(value_) {
        this.set({'value': value_});
    },
    get_value: function() {
        return this.get('value');
    },
    /**
        Utility method that all implementations should use to change the
        value without triggering a re-rendering.
    */
    internal_set_value: function(value_) {
        var tmp = this.no_rerender;
        this.no_rerender = true;
        this.set({'value': value_});
        this.no_rerender = tmp;
    },
    /**
        This method is called each time the value is modified.
    */
    render_value: function() {},
    is_valid: function() {
        return this.is_syntax_valid() && !(this.get('required') && this.is_false());
    },
    is_syntax_valid: function() {
        return true;
    },
    /**
     * Method useful to implement to ease validity testing. Must return true if the current
     * value is similar to false in OpenERP.
     */
    is_false: function() {
        return this.get('value') === false;
    },
    _check_css_flags: function() {
        if (this.field.translate) {
            this.$el.find('.oe_field_translate').toggle(this.field_manager.get('actual_mode') !== "create");
        }
        if (!this.disable_utility_classes) {
            if (this.field_manager.get('display_invalid_fields')) {
                this.$el.toggleClass('oe_form_invalid', !this.is_valid());
            }
        }
    },
    focus: function() {
        return false;
    },
    set_input_id: function(id) {
        this.id_for_label = id;
    },
    on_translate: function() {
        var self = this;
        var trans = new instance.web.DataSet(this, 'ir.translation');
        return trans.call_button('translate_fields', [this.view.dataset.model, this.view.datarecord.id, this.name, this.view.dataset.get_context()]).done(function(r) {
            self.do_action(r);
        });
    },

    set_dimensions: function (height, width) {
        this.$el.css({
            width: width,
            minHeight: height
        });
    },
    commit_value: function() {
        return $.when();
    },
});

/**
 * A mixin to apply on any FormWidget that has to completely re-render when its readonly state
 * switch.
 */
instance.web.form.ReinitializeWidgetMixin =  {
    /**
     * Default implementation of, you should not override it, use initialize_field() instead.
     */
    start: function() {
        this.initialize_field();
        this._super();
    },
    initialize_field: function() {
        this.on("change:effective_readonly", this, this.reinitialize);
        this.initialize_content();
    },
    reinitialize: function() {
        this.destroy_content();
        this.renderElement();
        this.initialize_content();
    },
    /**
     * Called to destroy anything that could have been created previously, called before a
     * re-initialization.
     */
    destroy_content: function() {},
    /**
     * Called to initialize the content.
     */
    initialize_content: function() {},
};

/**
 * A mixin to apply on any field that has to completely re-render when its readonly state
 * switch.
 */
instance.web.form.ReinitializeFieldMixin =  _.extend({}, instance.web.form.ReinitializeWidgetMixin, {
    reinitialize: function() {
        instance.web.form.ReinitializeWidgetMixin.reinitialize.call(this);
        this.render_value();
    },
});

/**
    Some hack to make placeholders work in ie9.
*/
if (!('placeholder' in document.createElement('input'))) {    
    document.addEventListener("DOMNodeInserted",function(event){
        var nodename =  event.target.nodeName.toLowerCase();
        if ( nodename === "input" || nodename == "textarea" ) {
            $(event.target).placeholder();
        }
    });
}

instance.web.form.FieldChar = instance.web.form.AbstractField.extend(instance.web.form.ReinitializeFieldMixin, {
    template: 'FieldChar',
    widget_class: 'oe_form_field_char',
    events: {
        'change input': 'store_dom_value',
    },
    init: function (field_manager, node) {
        this._super(field_manager, node);
        this.password = this.node.attrs.password === 'True' || this.node.attrs.password === '1';
    },
    initialize_content: function() {
        this.setupFocus(this.$('input'));
    },
    store_dom_value: function () {
        if (!this.get('effective_readonly')
                && this.$('input').length
                && this.is_syntax_valid()) {
            this.internal_set_value(
                this.parse_value(
                    this.$('input').val()));
        }
    },
    commit_value: function () {
        this.store_dom_value();
        return this._super();
    },
    render_value: function() {
        var show_value = this.format_value(this.get('value'), '');
        if (!this.get("effective_readonly")) {
            this.$el.find('input').val(show_value);
        } else {
            if (this.password) {
                show_value = new Array(show_value.length + 1).join('*');
            }
            this.$(".oe_form_char_content").text(show_value);
        }
    },
    is_syntax_valid: function() {
        if (!this.get("effective_readonly") && this.$("input").size() > 0) {
            try {
                this.parse_value(this.$('input').val(), '');
                return true;
            } catch(e) {
                return false;
            }
        }
        return true;
    },
    parse_value: function(val, def) {
        return instance.web.parse_value(val, this, def);
    },
    format_value: function(val, def) {
        return instance.web.format_value(val, this, def);
    },
    is_false: function() {
        return this.get('value') === '' || this._super();
    },
    focus: function() {
        var input = this.$('input:first')[0];
        return input ? input.focus() : false;
    },
    set_dimensions: function (height, width) {
        this._super(height, width);
        this.$('input').css({
            height: height,
            width: width
        });
    }
});

instance.web.form.FieldID = instance.web.form.FieldChar.extend({
    process_modifiers: function () {
        this._super();
        this.set({ readonly: true });
    },
});

instance.web.form.FieldEmail = instance.web.form.FieldChar.extend({
    template: 'FieldEmail',
    initialize_content: function() {
        this._super();
        var $button = this.$el.find('button');
        $button.click(this.on_button_clicked);
        this.setupFocus($button);
    },
    render_value: function() {
        if (!this.get("effective_readonly")) {
            this._super();
        } else {
            this.$el.find('a')
                    .attr('href', 'mailto:' + this.get('value'))
                    .text(this.get('value') || '');
        }
    },
    on_button_clicked: function() {
        if (!this.get('value') || !this.is_syntax_valid()) {
            this.do_warn(_t("E-mail Error"), _t("Can't send email to invalid e-mail address"));
        } else {
            location.href = 'mailto:' + this.get('value');
        }
    }
});

instance.web.form.FieldUrl = instance.web.form.FieldChar.extend({
    template: 'FieldUrl',
    initialize_content: function() {
        this._super();
        var $button = this.$el.find('button');
        $button.click(this.on_button_clicked);
        this.setupFocus($button);
    },
    render_value: function() {
        if (!this.get("effective_readonly")) {
            this._super();
        } else {
            var tmp = this.get('value');
            var s = /(\w+):(.+)|^\.{0,2}\//.exec(tmp);
            if (!s) {
                tmp = "http://" + this.get('value');
            }
            var text = this.get('value') ? this.node.attrs.text || tmp : '';
            this.$el.find('a').attr('href', tmp).text(text);
        }
    },
    on_button_clicked: function() {
        if (!this.get('value')) {
            this.do_warn(_t("Resource Error"), _t("This resource is empty"));
        } else {
            var url = $.trim(this.get('value'));
            if(/^www\./i.test(url))
                url = 'http://'+url;
            window.open(url);
        }
    }
});

instance.web.form.FieldFloat = instance.web.form.FieldChar.extend({
    is_field_number: true,
    widget_class: 'oe_form_field_float',
    init: function (field_manager, node) {
        this._super(field_manager, node);
        this.internal_set_value(0);
        if (this.node.attrs.digits) {
            this.digits = this.node.attrs.digits;
        } else {
            this.digits = this.field.digits;
        }
    },
    set_value: function(value_) {
        if (value_ === false || value_ === undefined) {
            // As in GTK client, floats default to 0
            value_ = 0;
        }
        this._super.apply(this, [value_]);
    },
    focus: function () {
        var $input = this.$('input:first');
        return $input.length ? $input.select() : false;
    }
});

instance.web.DateTimeWidget = instance.web.Widget.extend({
    template: "web.datepicker",
    jqueryui_object: 'datetimepicker',
    type_of_date: "datetime",
    events: {
        'change .oe_datepicker_master': 'change_datetime',
        'keypress .oe_datepicker_master': 'change_datetime',
    },
    init: function(parent) {
        this._super(parent);
        this.name = parent.name;
    },
    start: function() {
        var self = this;
        this.$input = this.$el.find('input.oe_datepicker_master');
        this.$input_picker = this.$el.find('input.oe_datepicker_container');

        $.datepicker.setDefaults({
            clearText: _t('Clear'),
            clearStatus: _t('Erase the current date'),
            closeText: _t('Done'),
            closeStatus: _t('Close without change'),
            prevText: _t('<Prev'),
            prevStatus: _t('Show the previous month'),
            nextText: _t('Next>'),
            nextStatus: _t('Show the next month'),
            currentText: _t('Today'),
            currentStatus: _t('Show the current month'),
            monthNames: Date.CultureInfo.monthNames,
            monthNamesShort: Date.CultureInfo.abbreviatedMonthNames,
            monthStatus: _t('Show a different month'),
            yearStatus: _t('Show a different year'),
            weekHeader: _t('Wk'),
            weekStatus: _t('Week of the year'),
            dayNames: Date.CultureInfo.dayNames,
            dayNamesShort: Date.CultureInfo.abbreviatedDayNames,
            dayNamesMin: Date.CultureInfo.shortestDayNames,
            dayStatus: _t('Set DD as first week day'),
            dateStatus: _t('Select D, M d'),
            firstDay: Date.CultureInfo.firstDayOfWeek,
            initStatus: _t('Select a date'),
            isRTL: false
        });
        $.timepicker.setDefaults({
            timeOnlyTitle: _t('Choose Time'),
            timeText: _t('Time'),
            hourText: _t('Hour'),
            minuteText: _t('Minute'),
            secondText: _t('Second'),
            currentText: _t('Now'),
            closeText: _t('Done')
        });

        this.picker({
            onClose: this.on_picker_select,
            onSelect: this.on_picker_select,
            changeMonth: true,
            changeYear: true,
            showWeek: true,
            showButtonPanel: true,
            firstDay: Date.CultureInfo.firstDayOfWeek
        });
        // Some clicks in the datepicker dialog are not stopped by the
        // datepicker and "bubble through", unexpectedly triggering the bus's
        // click event. Prevent that.
        this.picker('widget').click(function (e) { e.stopPropagation(); });

        this.$el.find('img.oe_datepicker_trigger').click(function() {
            if (self.get("effective_readonly") || self.picker('widget').is(':visible')) {
                self.$input.focus();
                return;
            }
            self.picker('setDate', self.get('value') ? instance.web.auto_str_to_date(self.get('value')) : new Date());
            self.$input_picker.show();
            self.picker('show');
            self.$input_picker.hide();
        });
        this.set_readonly(false);
        this.set({'value': false});
    },
    picker: function() {
        return $.fn[this.jqueryui_object].apply(this.$input_picker, arguments);
    },
    on_picker_select: function(text, instance_) {
        var date = this.picker('getDate');
        this.$input
            .val(date ? this.format_client(date) : '')
            .change()
            .focus();
    },
    set_value: function(value_) {
        this.set({'value': value_});
        this.$input.val(value_ ? this.format_client(value_) : '');
    },
    get_value: function() {
        return this.get('value');
    },
    set_value_from_ui_: function() {
        var value_ = this.$input.val() || false;
        this.set({'value': this.parse_client(value_)});
    },
    set_readonly: function(readonly) {
        this.readonly = readonly;
        this.$input.prop('readonly', this.readonly);
        this.$el.find('img.oe_datepicker_trigger').toggleClass('oe_input_icon_disabled', readonly);
    },
    is_valid_: function() {
        var value_ = this.$input.val();
        if (value_ === "") {
            return true;
        } else {
            try {
                this.parse_client(value_);
                return true;
            } catch(e) {
                return false;
            }
        }
    },
    parse_client: function(v) {
        return instance.web.parse_value(v, {"widget": this.type_of_date});
    },
    format_client: function(v) {
        return instance.web.format_value(v, {"widget": this.type_of_date});
    },
    change_datetime: function(e) {
        if ((e.type !== "keypress" || e.which === 13) && this.is_valid_()) {
            this.set_value_from_ui_();
            this.trigger("datetime_changed");
        }
    },
    commit_value: function () {
        this.change_datetime();
    },
});

instance.web.DateWidget = instance.web.DateTimeWidget.extend({
    jqueryui_object: 'datepicker',
    type_of_date: "date"
});

instance.web.form.FieldDatetime = instance.web.form.AbstractField.extend(instance.web.form.ReinitializeFieldMixin, {
    template: "FieldDatetime",
    build_widget: function() {
        return new instance.web.DateTimeWidget(this);
    },
    destroy_content: function() {
        if (this.datewidget) {
            this.datewidget.destroy();
            this.datewidget = undefined;
        }
    },
    initialize_content: function() {
        if (!this.get("effective_readonly")) {
            this.datewidget = this.build_widget();
            this.datewidget.on('datetime_changed', this, _.bind(function() {
                this.internal_set_value(this.datewidget.get_value());
            }, this));
            this.datewidget.appendTo(this.$el);
            this.setupFocus(this.datewidget.$input);
        }
    },
    render_value: function() {
        if (!this.get("effective_readonly")) {
            this.datewidget.set_value(this.get('value'));
        } else {
            this.$el.text(instance.web.format_value(this.get('value'), this, ''));
        }
    },
    is_syntax_valid: function() {
        if (!this.get("effective_readonly") && this.datewidget) {
            return this.datewidget.is_valid_();
        }
        return true;
    },
    is_false: function() {
        return this.get('value') === '' || this._super();
    },
    focus: function() {
        var input = this.datewidget && this.datewidget.$input[0];
        return input ? input.focus() : false;
    },
    set_dimensions: function (height, width) {
        this._super(height, width);
        if (!this.get("effective_readonly")) {
            this.datewidget.$input.css('height', height);
        }
    }
});

instance.web.form.FieldDate = instance.web.form.FieldDatetime.extend({
    template: "FieldDate",
    build_widget: function() {
        return new instance.web.DateWidget(this);
    }
});

instance.web.form.FieldText = instance.web.form.AbstractField.extend(instance.web.form.ReinitializeFieldMixin, {
    template: 'FieldText',
    events: {
        'keyup': function (e) {
            if (e.which === $.ui.keyCode.ENTER) {
                e.stopPropagation();
            }
        },
        'keypress': function (e) {
            if (e.which === $.ui.keyCode.ENTER) {
                e.stopPropagation();
            }
        },
        'change textarea': 'store_dom_value',
    },
    initialize_content: function() {
        var self = this;
        if (! this.get("effective_readonly")) {
            this.$textarea = this.$el.find('textarea');
            this.auto_sized = false;
            this.default_height = this.$textarea.css('height');
            if (this.get("effective_readonly")) {
                this.$textarea.attr('disabled', 'disabled');
            }
            this.setupFocus(this.$textarea);
        } else {
            this.$textarea = undefined;
        }
    },
    commit_value: function () {
        if (! this.get("effective_readonly") && this.$textarea) {
            this.store_dom_value();
        }
        return this._super();
    },
    store_dom_value: function () {
        this.internal_set_value(instance.web.parse_value(this.$textarea.val(), this));
    },
    render_value: function() {
        if (! this.get("effective_readonly")) {
            var show_value = instance.web.format_value(this.get('value'), this, '');
            if (show_value === '') {
                this.$textarea.css('height', parseInt(this.default_height, 10)+"px");
            }
            this.$textarea.val(show_value);
            if (! this.auto_sized) {
                this.auto_sized = true;
                this.$textarea.autosize();
            } else {
                this.$textarea.trigger("autosize");
            }
        } else {
            var txt = this.get("value") || '';
            this.$(".oe_form_text_content").text(txt);
        }
    },
    is_syntax_valid: function() {
        if (!this.get("effective_readonly") && this.$textarea) {
            try {
                instance.web.parse_value(this.$textarea.val(), this, '');
                return true;
            } catch(e) {
                return false;
            }
        }
        return true;
    },
    is_false: function() {
        return this.get('value') === '' || this._super();
    },
    focus: function($el) {
        var input = !this.get("effective_readonly") && this.$textarea && this.$textarea[0];
        return input ? input.focus() : false;
    },
    set_dimensions: function (height, width) {
        this._super(height, width);
        if (!this.get("effective_readonly") && this.$textarea) {
            this.$textarea.css({
                width: width,
                minHeight: height
            });
        }
    },
});

/**
 * FieldTextHtml Widget
 * Intended for FieldText widgets meant to display HTML content. This
 * widget will instantiate the CLEditor (see cleditor in static/src/lib)
 * To find more information about CLEditor configutation: go to
 * http://premiumsoftware.net/cleditor/docs/GettingStarted.html
 */
instance.web.form.FieldTextHtml = instance.web.form.AbstractField.extend(instance.web.form.ReinitializeFieldMixin, {
    template: 'FieldTextHtml',
    init: function() {
        this._super.apply(this, arguments);
    },
    initialize_content: function() {
        var self = this;
        if (! this.get("effective_readonly")) {
            self._updating_editor = false;
            this.$textarea = this.$el.find('textarea');
<<<<<<< HEAD
            var width = ((this.node.attrs || {}).editor_width || 'auto');
=======
            var width = ((this.node.attrs || {}).editor_width || 'calc(100% - 4px)');
>>>>>>> 9c77f794
            var height = ((this.node.attrs || {}).editor_height || 250);
            this.$textarea.cleditor({
                width:      width, // width not including margins, borders or padding
                height:     height, // height not including margins, borders or padding
                controls:   // controls to add to the toolbar
                            "bold italic underline strikethrough " +
                            "| removeformat | bullets numbering | outdent " +
                            "indent | link unlink | source",
                bodyStyle:  // style to assign to document body contained within the editor
                            "margin:4px; color:#4c4c4c; font-size:13px; font-family:'Lucida Grande',Helvetica,Verdana,Arial,sans-serif; cursor:text"
            });
            this.$cleditor = this.$textarea.cleditor()[0];
            this.$cleditor.change(function() {
                if (! self._updating_editor) {
                    self.$cleditor.updateTextArea();
                    self.internal_set_value(self.$textarea.val());
                }
            });
            if (this.field.translate) {
                var $img = $('<img class="oe_field_translate oe_input_icon" src="/web/static/src/img/icons/terp-translate.png" width="16" height="16" border="0"/>')
                    .click(this.on_translate);
                this.$cleditor.$toolbar.append($img);
            }
        }
    },
    render_value: function() {
        if (! this.get("effective_readonly")) {
            this.$textarea.val(this.get('value') || '');
            this._updating_editor = true;
            this.$cleditor.updateFrame();
            this._updating_editor = false;
        } else {
            this.$el.html(this.get('value'));
        }
    },
});

instance.web.form.FieldBoolean = instance.web.form.AbstractField.extend({
    template: 'FieldBoolean',
    start: function() {
        var self = this;
        this.$checkbox = $("input", this.$el);
        this.setupFocus(this.$checkbox);
        this.$el.click(_.bind(function() {
            this.internal_set_value(this.$checkbox.is(':checked'));
        }, this));
        var check_readonly = function() {
            self.$checkbox.prop('disabled', self.get("effective_readonly"));
            self.click_disabled_boolean();
        };
        this.on("change:effective_readonly", this, check_readonly);
        check_readonly.call(this);
        this._super.apply(this, arguments);
    },
    render_value: function() {
        this.$checkbox[0].checked = this.get('value');
    },
    focus: function() {
        var input = this.$checkbox && this.$checkbox[0];
        return input ? input.focus() : false;
    },
    click_disabled_boolean: function(){
        var $disabled = this.$el.find('input[type=checkbox]:disabled');
        $disabled.each(function (){
            $(this).next('div').remove();
            $(this).closest("span").append($('<div class="boolean"></div>'));
        });
    }
});

/**
    The progressbar field expect a float from 0 to 100.
*/
instance.web.form.FieldProgressBar = instance.web.form.AbstractField.extend({
    template: 'FieldProgressBar',
    render_value: function() {
        this.$el.progressbar({
            value: this.get('value') || 0,
            disabled: this.get("effective_readonly")
        });
        var formatted_value = instance.web.format_value(this.get('value') || 0, { type : 'float' });
        this.$('span').html(formatted_value + '%');
    }
});


instance.web.form.FieldSelection = instance.web.form.AbstractField.extend(instance.web.form.ReinitializeFieldMixin, {
    template: 'FieldSelection',
    events: {
        'change select': 'store_dom_value',
    },
    init: function(field_manager, node) {
        var self = this;
        this._super(field_manager, node);
        this.set("value", false);
        this.set("values", []);
        this.records_orderer = new instance.web.DropMisordered();
        this.field_manager.on("view_content_has_changed", this, function() {
            var domain = new openerp.web.CompoundDomain(this.build_domain()).eval();
            if (! _.isEqual(domain, this.get("domain"))) {
                this.set("domain", domain);
            }
        });
    },
    initialize_field: function() {
        instance.web.form.ReinitializeFieldMixin.initialize_field.call(this);
        this.on("change:domain", this, this.query_values);
        this.set("domain", new openerp.web.CompoundDomain(this.build_domain()).eval());
        this.on("change:values", this, this.render_value);
    },
    query_values: function() {
        var self = this;
        var def;
        if (this.field.type === "many2one") {
            var model = new openerp.Model(openerp.session, this.field.relation);
            def = model.call("name_search", ['', this.get("domain")], {"context": this.build_context()});
        } else {
            var values = _.reject(this.field.selection, function (v) { return v[0] === false && v[1] === ''; });
            def = $.when(values);
        }
        this.records_orderer.add(def).then(function(values) {
            if (! _.isEqual(values, self.get("values"))) {
                self.set("values", values);
            }
        });
    },
    initialize_content: function() {
        // Flag indicating whether we're in an event chain containing a change
        // event on the select, in order to know what to do on keyup[RETURN]:
        // * If the user presses [RETURN] as part of changing the value of a
        //   selection, we should just let the value change and not let the
        //   event broadcast further (e.g. to validating the current state of
        //   the form in editable list view, which would lead to saving the
        //   current row or switching to the next one)
        // * If the user presses [RETURN] with a select closed (side-effect:
        //   also if the user opened the select and pressed [RETURN] without
        //   changing the selected value), takes the action as validating the
        //   row
        var ischanging = false;
        var $select = this.$el.find('select')
            .change(function () { ischanging = true; })
            .click(function () { ischanging = false; })
            .keyup(function (e) {
                if (e.which !== 13 || !ischanging) { return; }
                e.stopPropagation();
                ischanging = false;
            });
        this.setupFocus($select);
    },
    commit_value: function () {
        this.store_dom_value();
        return this._super();
    },
    store_dom_value: function () {
        if (!this.get('effective_readonly') && this.$('select').length) {
            var val = JSON.parse(this.$('select').val());
            this.internal_set_value(val);
        }
    },
    set_value: function(value_) {
        value_ = value_ === null ? false : value_;
        value_ = value_ instanceof Array ? value_[0] : value_;
        this._super(value_);
    },
    render_value: function() {
        var values = this.get("values");
        values =  [[false, this.node.attrs.placeholder || '']].concat(values);
        var found = _.find(values, function(el) { return el[0] === this.get("value"); }, this);
        if (! found) {
            found = [this.get("value"), _t('Unknown')];
            values = [found].concat(values);
        }
        if (! this.get("effective_readonly")) {
            this.$().html(QWeb.render("FieldSelectionSelect", {widget: this, values: values}));
            this.$("select").val(JSON.stringify(found[0]));
        } else {
            this.$el.text(found[1]);
        }
    },
    focus: function() {
        var input = this.$('select:first')[0];
        return input ? input.focus() : false;
    },
    set_dimensions: function (height, width) {
        this._super(height, width);
        this.$('select').css({
            height: height,
            width: width
        });
    }
});

instance.web.form.FieldRadio = instance.web.form.AbstractField.extend(instance.web.form.ReinitializeFieldMixin, {
    template: 'FieldRadio',
    events: {
        'click input': 'click_change_value'
    },
    init: function(field_manager, node) {
        /* Radio button widget: Attributes options:
        * - "horizontal" to display in column
        * - "no_radiolabel" don't display text values
        */
        this._super(field_manager, node);
        this.selection = _.clone(this.field.selection) || [];
        this.domain = false;
    },
    initialize_content: function () {
        this.uniqueId = _.uniqueId("radio");
        this.on("change:effective_readonly", this, this.render_value);
        this.field_manager.on("view_content_has_changed", this, this.get_selection);
        this.get_selection();
    },
    click_change_value: function (event) {
        var val = $(event.target).val();
        val = this.field.type == "selection" ? val : +val;
        if (val == this.get_value()) {
            this.set_value(false);
        } else {
            this.set_value(val);
        }
    },
    /** Get the selection and render it
     *  selection: [[identifier, value_to_display], ...]
     *  For selection fields: this is directly given by this.field.selection
     *  For many2one fields:  perform a search on the relation of the many2one field
     */
    get_selection: function() {
        var self = this;
        var selection = [];
        var def = $.Deferred();
        if (self.field.type == "many2one") {
            var domain = instance.web.pyeval.eval('domain', this.build_domain()) || [];
            if (! _.isEqual(self.domain, domain)) {
                self.domain = domain;
                var ds = new instance.web.DataSetStatic(self, self.field.relation, self.build_context());
                ds.call('search', [self.domain])
                    .then(function (records) {
                        ds.name_get(records).then(function (records) {
                            selection = records;
                            def.resolve();
                        });
                    });
            } else {
                selection = self.selection;
                def.resolve();
            }
        }
        else if (self.field.type == "selection") {
            selection = self.field.selection || [];
            def.resolve();
        }
        return def.then(function () {
            if (! _.isEqual(selection, self.selection)) {
                self.selection = _.clone(selection);
                self.renderElement();
                self.render_value();
            }
        });
    },
    set_value: function (value_) {
        if (value_) {
            if (this.field.type == "selection") {
                value_ = _.find(this.field.selection, function (sel) { return sel[0] == value_;});
            }
            else if (!this.selection.length) {
                this.selection = [value_];
            }
        }
        this._super(value_);
    },
    get_value: function () {
        var value = this.get('value');
        return value instanceof Array ? value[0] : value;
    },
    render_value: function () {
        var self = this;
        this.$el.toggleClass("oe_readonly", this.get('effective_readonly'));
        this.$("input:checked").prop("checked", false);
        if (this.get_value()) {
            this.$("input").filter(function () {return this.value == self.get_value();}).prop("checked", true);
            this.$(".oe_radio_readonly").text(this.get('value') ? this.get('value')[1] : "");
        }
    }
});

// jquery autocomplete tweak to allow html and classnames
(function() {
    var proto = $.ui.autocomplete.prototype,
        initSource = proto._initSource;

    function filter( array, term ) {
        var matcher = new RegExp( $.ui.autocomplete.escapeRegex(term), "i" );
        return $.grep( array, function(value_) {
            return matcher.test( $( "<div>" ).html( value_.label || value_.value || value_ ).text() );
        });
    }

    $.extend( proto, {
        _initSource: function() {
            if ( this.options.html && $.isArray(this.options.source) ) {
                this.source = function( request, response ) {
                    response( filter( this.options.source, request.term ) );
                };
            } else {
                initSource.call( this );
            }
        },

        _renderItem: function( ul, item) {
            return $( "<li></li>" )
                .data( "item.autocomplete", item )
                .append( $( "<a></a>" )[ this.options.html ? "html" : "text" ]( item.label ) )
                .appendTo( ul )
                .addClass(item.classname);
        }
    });
})();

/**
    A mixin containing some useful methods to handle completion inputs.
    
    The widget containing this option can have these arguments in its widget options:
    - no_quick_create: if true, it will disable the quick create
*/
instance.web.form.CompletionFieldMixin = {
    init: function() {
        this.limit = 7;
        this.orderer = new instance.web.DropMisordered();
    },
    /**
     * Call this method to search using a string.
     */
    get_search_result: function(search_val) {
        var self = this;

        var dataset = new instance.web.DataSet(this, this.field.relation, self.build_context());
        var blacklist = this.get_search_blacklist();
        this.last_query = search_val;

        return this.orderer.add(dataset.name_search(
                search_val, new instance.web.CompoundDomain(self.build_domain(), [["id", "not in", blacklist]]),
                'ilike', this.limit + 1, self.build_context())).then(function(data) {
            self.last_search = data;
            // possible selections for the m2o
            var values = _.map(data, function(x) {
                x[1] = x[1].split("\n")[0];
                return {
                    label: _.str.escapeHTML(x[1]),
                    value: x[1],
                    name: x[1],
                    id: x[0],
                };
            });

            // search more... if more results that max
            if (values.length > self.limit) {
                values = values.slice(0, self.limit);
                values.push({
                    label: _t("Search More..."),
                    action: function() {
                        dataset.name_search(search_val, self.build_domain(), 'ilike', 160).done(function(data) {
                            self._search_create_popup("search", data);
                        });
                    },
                    classname: 'oe_m2o_dropdown_option'
                });
            }
            // quick create
            var raw_result = _(data.result).map(function(x) {return x[1];});
            if (search_val.length > 0 && !_.include(raw_result, search_val) &&
                ! (self.options && (self.options.no_create || self.options.no_quick_create))) {
                values.push({
                    label: _.str.sprintf(_t('Create "<strong>%s</strong>"'),
                        $('<span />').text(search_val).html()),
                    action: function() {
                        self._quick_create(search_val);
                    },
                    classname: 'oe_m2o_dropdown_option'
                });
            }
            // create...
            if (!(self.options && self.options.no_create)){
                values.push({
                    label: _t("Create and Edit..."),
                    action: function() {
                        self._search_create_popup("form", undefined, self._create_context(search_val));
                    },
                    classname: 'oe_m2o_dropdown_option'
                });
            }

            return values;
        });
    },
    get_search_blacklist: function() {
        return [];
    },
    _quick_create: function(name) {
        var self = this;
        var slow_create = function () {
            self._search_create_popup("form", undefined, self._create_context(name));
        };
        if (self.options.quick_create === undefined || self.options.quick_create) {
            new instance.web.DataSet(this, this.field.relation, self.build_context())
                .name_create(name).done(function(data) {
                    if (!self.get('effective_readonly'))
                        self.add_id(data[0]);
                }).fail(function(error, event) {
                    event.preventDefault();
                    slow_create();
                });
        } else
            slow_create();
    },
    // all search/create popup handling
    _search_create_popup: function(view, ids, context) {
        var self = this;
        var pop = new instance.web.form.SelectCreatePopup(this);
        pop.select_element(
            self.field.relation,
            {
                title: (view === 'search' ? _t("Search: ") : _t("Create: ")) + this.string,
                initial_ids: ids ? _.map(ids, function(x) {return x[0];}) : undefined,
                initial_view: view,
                disable_multiple_selection: true
            },
            self.build_domain(),
            new instance.web.CompoundContext(self.build_context(), context || {})
        );
        pop.on("elements_selected", self, function(element_ids) {
            self.add_id(element_ids[0]);
            self.focus();
        });
    },
    /**
     * To implement.
     */
    add_id: function(id) {},
    _create_context: function(name) {
        var tmp = {};
        var field = (this.options || {}).create_name_field;
        if (field === undefined)
            field = "name";
        if (field !== false && name && (this.options || {}).quick_create !== false)
            tmp["default_" + field] = name;
        return tmp;
    },
};

instance.web.form.M2ODialog = instance.web.Dialog.extend({
    template: "M2ODialog",
    init: function(parent) {
        this._super(parent, {
            title: _.str.sprintf(_t("Add %s"), parent.string),
            width: 312,
        });
    },
    start: function() {
        var self = this;
        this.$buttons.html(QWeb.render("M2ODialog.buttons"));
        this.$("input").val(this.getParent().last_query);
        this.$buttons.find(".oe_form_m2o_qc_button").click(function(){
            self.getParent()._quick_create(self.$("input").val());
            self.destroy();
        });
        this.$buttons.find(".oe_form_m2o_sc_button").click(function(){
            self.getParent()._search_create_popup("form", undefined, self.getParent()._create_context(self.$("input").val()));
            self.destroy();
        });
        this.$buttons.find(".oe_form_m2o_cancel_button").click(function(){
            self.destroy();
        });
    },
});

instance.web.form.FieldMany2One = instance.web.form.AbstractField.extend(instance.web.form.CompletionFieldMixin, instance.web.form.ReinitializeFieldMixin, {
    template: "FieldMany2One",
    events: {
        'keydown input': function (e) {
            switch (e.which) {
            case $.ui.keyCode.UP:
            case $.ui.keyCode.DOWN:
                e.stopPropagation();
            }
        },
    },
    init: function(field_manager, node) {
        this._super(field_manager, node);
        instance.web.form.CompletionFieldMixin.init.call(this);
        this.set({'value': false});
        this.display_value = {};
        this.display_value_backup = {};
        this.last_search = [];
        this.floating = false;
        this.current_display = null;
        this.is_started = false;
        this.ignore_focusout = false;
    },
    reinit_value: function(val) {
        this.internal_set_value(val);
        this.floating = false;
        if (this.is_started)
            this.render_value();
    },
    initialize_field: function() {
        this.is_started = true;
        instance.web.bus.on('click', this, function() {
            if (!this.get("effective_readonly") && this.$input && this.$input.autocomplete('widget').is(':visible')) {
                this.$input.autocomplete("close");
            }
        });
        instance.web.form.ReinitializeFieldMixin.initialize_field.call(this);
    },
    initialize_content: function() {
        if (!this.get("effective_readonly"))
            this.render_editable();
    },
    destroy_content: function () {
        if (this.$drop_down) {
            this.$drop_down.off('click');
            delete this.$drop_down;
        }
        if (this.$input) {
            this.$input.closest(".ui-dialog .ui-dialog-content").off('scroll');
            this.$input.off('keyup blur autocompleteclose autocompleteopen ' +
                            'focus focusout change keydown');
            delete this.$input;
        }
        if (this.$follow_button) {
            this.$follow_button.off('blur focus click');
            delete this.$follow_button;
        }
    },
    destroy: function () {
        this.destroy_content();
        return this._super();
    },
    init_error_displayer: function() {
        // nothing
    },
    hide_error_displayer: function() {
        // doesn't work
    },
    show_error_displayer: function() {
        new instance.web.form.M2ODialog(this).open();
    },
    render_editable: function() {
        var self = this;
        this.$input = this.$el.find("input");

        this.init_error_displayer();

        self.$input.on('focus', function() {
            self.hide_error_displayer();
        });

        this.$drop_down = this.$el.find(".oe_m2o_drop_down_button");
        this.$follow_button = $(".oe_m2o_cm_button", this.$el);

        this.$follow_button.click(function(ev) {
            ev.preventDefault();
            if (!self.get('value')) {
                self.focus();
                return;
            }
            var pop = new instance.web.form.FormOpenPopup(self);
            pop.show_element(
                self.field.relation,
                self.get("value"),
                self.build_context(),
                {
                    title: _t("Open: ") + self.string
                }
            );
            pop.on('write_completed', self, function(){
                self.display_value = {};
                self.display_value_backup = {};
                self.render_value();
                self.focus();
                self.trigger('changed_value');
            });
        });

        // some behavior for input
        var input_changed = function() {
            if (self.current_display !== self.$input.val()) {
                self.current_display = self.$input.val();
                if (self.$input.val() === "") {
                    self.internal_set_value(false);
                    self.floating = false;
                } else {
                    self.floating = true;
                }
            }
        };
        this.$input.keydown(input_changed);
        this.$input.change(input_changed);
        this.$drop_down.click(function() {
            self.$input.focus();
            if (self.$input.autocomplete("widget").is(":visible")) {
                self.$input.autocomplete("close");                
            } else {
                if (self.get("value") && ! self.floating) {
                    self.$input.autocomplete("search", "");
                } else {
                    self.$input.autocomplete("search");
                }
            }
        });

        // Autocomplete close on dialog content scroll
        var close_autocomplete = _.debounce(function() {
            if (self.$input.autocomplete("widget").is(":visible")) {
                self.$input.autocomplete("close");
            }
        }, 50);
        this.$input.closest(".ui-dialog .ui-dialog-content").on('scroll', this, close_autocomplete);

        self.ed_def = $.Deferred();
        self.uned_def = $.Deferred();
        var ed_delay = 200;
        var ed_duration = 15000;
        var anyoneLoosesFocus = function (e) {
            if (self.ignore_focusout) { return; }
            var used = false;
            if (self.floating) {
                if (self.last_search.length > 0) {
                    if (self.last_search[0][0] != self.get("value")) {
                        self.display_value = {};
                        self.display_value_backup = {};
                        self.display_value["" + self.last_search[0][0]] = self.last_search[0][1];
                        self.reinit_value(self.last_search[0][0]);
                    } else {
                        used = true;
                        self.render_value();
                    }
                } else {
                    used = true;
                    self.reinit_value(false);
                }
                self.floating = false;
            }
            if (used && self.get("value") === false && ! self.no_ed && ! (self.options && (self.options.no_create || self.options.no_quick_create))) {
                self.ed_def.reject();
                self.uned_def.reject();
                self.ed_def = $.Deferred();
                self.ed_def.done(function() {
                    self.show_error_displayer();
                    ignore_blur = false;
                    self.trigger('focused');
                });
                ignore_blur = true;
                setTimeout(function() {
                    self.ed_def.resolve();
                    self.uned_def.reject();
                    self.uned_def = $.Deferred();
                    self.uned_def.done(function() {
                        self.hide_error_displayer();
                    });
                    setTimeout(function() {self.uned_def.resolve();}, ed_duration);
                }, ed_delay);
            } else {
                self.no_ed = false;
                self.ed_def.reject();
            }
        };
        var ignore_blur = false;
        this.$input.on({
            focusout: anyoneLoosesFocus,
            focus: function () { self.trigger('focused'); },
            autocompleteopen: function () { ignore_blur = true; },
            autocompleteclose: function () { ignore_blur = false; },
            blur: function () {
                // autocomplete open
                if (ignore_blur) { return; }
                if (_(self.getChildren()).any(function (child) {
                    return child instanceof instance.web.form.AbstractFormPopup;
                })) { return; }
                self.trigger('blurred');
            }
        });

        var isSelecting = false;
        // autocomplete
        this.$input.autocomplete({
            source: function(req, resp) {
                self.get_search_result(req.term).done(function(result) {
                    resp(result);
                });
            },
            select: function(event, ui) {
                isSelecting = true;
                var item = ui.item;
                if (item.id) {
                    self.display_value = {};
                    self.display_value_backup = {};
                    self.display_value["" + item.id] = item.name;
                    self.reinit_value(item.id);
                } else if (item.action) {
                    item.action();
                    // Cancel widget blurring, to avoid form blur event
                    self.trigger('focused');
                    return false;
                }
            },
            focus: function(e, ui) {
                e.preventDefault();
            },
            html: true,
            // disabled to solve a bug, but may cause others
            //close: anyoneLoosesFocus,
            minLength: 0,
            delay: 250
        });
        this.$input.autocomplete("widget").openerpClass();
        // used to correct a bug when selecting an element by pushing 'enter' in an editable list
        this.$input.keyup(function(e) {
            if (e.which === 13) { // ENTER
                if (isSelecting)
                    e.stopPropagation();
            }
            isSelecting = false;
        });
        this.setupFocus(this.$follow_button);
    },
    render_value: function(no_recurse) {
        var self = this;
        if (! this.get("value")) {
            this.display_string("");
            return;
        }
        var display = this.display_value["" + this.get("value")];
        if (display) {
            this.display_string(display);
            return;
        }
        if (! no_recurse) {
            var dataset = new instance.web.DataSetStatic(this, this.field.relation, self.build_context());
            this.alive(dataset.name_get([self.get("value")])).done(function(data) {
                if (!data[0]) {
                    self.do_warn(_t("Render"), _t("No value found for the field "+self.field.string+" for value "+self.get("value")));
                    return;
                }
                self.display_value["" + self.get("value")] = data[0][1];
                self.render_value(true);
            }).fail( function (data, event) {
                // avoid displaying crash errors as many2One should be name_get compliant
                event.preventDefault();
                self.display_value["" + self.get("value")] = self.display_value_backup["" + self.get("value")];
                self.render_value(true);
            });
        }
    },
    display_string: function(str) {
        var self = this;
        if (!this.get("effective_readonly")) {
            this.$input.val(str.split("\n")[0]);
            this.current_display = this.$input.val();
            if (this.is_false()) {
                this.$('.oe_m2o_cm_button').css({'display':'none'});
            } else {
                this.$('.oe_m2o_cm_button').css({'display':'inline'});
            }
        } else {
            var lines = _.escape(str).split("\n");
            var link = "";
            var follow = "";
            link = lines[0];
            follow = _.rest(lines).join("<br />");
            if (follow)
                link += "<br />";
            var $link = this.$el.find('.oe_form_uri')
                 .unbind('click')
                 .html(link);
            if (! this.options.no_open)
                $link.click(function () {
                    self.do_action({
                        type: 'ir.actions.act_window',
                        res_model: self.field.relation,
                        res_id: self.get("value"),
                        views: [[false, 'form']],
                        target: 'current',
                        context: self.build_context().eval(),
                    });
                    return false;
                 });
            $(".oe_form_m2o_follow", this.$el).html(follow);
        }
    },
    set_value: function(value_) {
        var self = this;
        if (value_ instanceof Array) {
            this.display_value = {};
            this.display_value_backup = {};
            if (! this.options.always_reload) {
                this.display_value["" + value_[0]] = value_[1];
            }
            else {
                this.display_value_backup["" + value_[0]] = value_[1];
            }
            value_ = value_[0];
        }
        value_ = value_ || false;
        this.reinit_value(value_);
    },
    get_displayed: function() {
        return this.display_value["" + this.get("value")];
    },
    add_id: function(id) {
        this.display_value = {};
        this.display_value_backup = {};
        this.reinit_value(id);
    },
    is_false: function() {
        return ! this.get("value");
    },
    focus: function () {
        var input = !this.get('effective_readonly') && this.$input && this.$input[0];
        return input ? input.focus() : false;
    },
    _quick_create: function() {
        this.no_ed = true;
        this.ed_def.reject();
        return instance.web.form.CompletionFieldMixin._quick_create.apply(this, arguments);
    },
    _search_create_popup: function() {
        this.no_ed = true;
        this.ed_def.reject();
        this.ignore_focusout = true;
        this.reinit_value(false);
        var res = instance.web.form.CompletionFieldMixin._search_create_popup.apply(this, arguments);
        this.ignore_focusout = false;
        this.no_ed = false;
        return res;
    },
    set_dimensions: function (height, width) {
        this._super(height, width);
        if (!this.get("effective_readonly") && this.$input)
            this.$input.css('height', height);
    }
});

instance.web.form.Many2OneButton = instance.web.form.AbstractField.extend({
    template: 'Many2OneButton',
    init: function(field_manager, node) {
        this._super.apply(this, arguments);
    },
    start: function() {
        this._super.apply(this, arguments);
        this.set_button();
    },
    set_button: function() {
        var self = this;
        if (this.$button) {
            this.$button.remove();
        }
        this.string = '';
        this.node.attrs.icon = this.get('value') ? '/web/static/src/img/icons/gtk-yes.png' : '/web/static/src/img/icons/gtk-no.png';
        this.$button = $(QWeb.render('WidgetButton', {'widget': this}));
        this.$button.addClass('oe_link').css({'padding':'4px'});
        this.$el.append(this.$button);
        this.$button.on('click', self.on_click);
    },
    on_click: function(ev) {
        var self = this;
        this.popup =  new instance.web.form.FormOpenPopup(this);
        this.popup.show_element(
            this.field.relation,
            this.get('value'),
            this.build_context(),
            {title: this.string}
        );
        this.popup.on('create_completed', self, function(r) {
            self.set_value(r);
        });
    },
    set_value: function(value_) {
        var self = this;
        if (value_ instanceof Array) {
            value_ = value_[0];
        }
        value_ = value_ || false;
        this.set('value', value_);
        this.set_button();
     },
});

/**
 * Abstract-ish ListView.List subclass adding an "Add an item" row to replace
 * the big ugly button in the header.
 *
 * Requires the implementation of a ``is_readonly`` method (usually a proxy to
 * the corresponding field's readonly or effective_readonly property) to
 * decide whether the special row should or should not be inserted.
 *
 * Optionally an ``_add_row_class`` attribute can be set for the class(es) to
 * set on the insertion row.
 */
instance.web.form.AddAnItemList = instance.web.ListView.List.extend({
    pad_table_to: function (count) {
        if (!this.view.is_action_enabled('create') || this.is_readonly()) {
            this._super(count);
            return;
        }

        this._super(count > 0 ? count - 1 : 0);

        var self = this;
        var columns = _(this.columns).filter(function (column) {
            return column.invisible !== '1';
        }).length;
        if (this.options.selectable) { columns++; }
        if (this.options.deletable) { columns++; }

        var $cell = $('<td>', {
            colspan: columns,
            'class': this._add_row_class || ''
        }).append(
            $('<a>', {href: '#'}).text(_t("Add an item"))
                .mousedown(function () {
                    // FIXME: needs to be an official API somehow
                    if (self.view.editor.is_editing()) {
                        self.view.__ignore_blur = true;
                    }
                })
                .click(function (e) {
                    e.preventDefault();
                    e.stopPropagation();
                    // FIXME: there should also be an API for that one
                    if (self.view.editor.form.__blur_timeout) {
                        clearTimeout(self.view.editor.form.__blur_timeout);
                        self.view.editor.form.__blur_timeout = false;
                    }
                    self.view.ensure_saved().done(function () {
                        self.view.do_add_record();
                    });
                }));

        var $padding = this.$current.find('tr:not([data-id]):first');
        var $newrow = $('<tr>').append($cell);
        if ($padding.length) {
            $padding.before($newrow);
        } else {
            this.$current.append($newrow)
        }
    }
});

/*
# Values: (0, 0,  { fields })    create
#         (1, ID, { fields })    update
#         (2, ID)                remove (delete)
#         (3, ID)                unlink one (target id or target of relation)
#         (4, ID)                link
#         (5)                    unlink all (only valid for one2many)
*/
var commands = {
    // (0, _, {values})
    CREATE: 0,
    'create': function (values) {
        return [commands.CREATE, false, values];
    },
    // (1, id, {values})
    UPDATE: 1,
    'update': function (id, values) {
        return [commands.UPDATE, id, values];
    },
    // (2, id[, _])
    DELETE: 2,
    'delete': function (id) {
        return [commands.DELETE, id, false];
    },
    // (3, id[, _]) removes relation, but not linked record itself
    FORGET: 3,
    'forget': function (id) {
        return [commands.FORGET, id, false];
    },
    // (4, id[, _])
    LINK_TO: 4,
    'link_to': function (id) {
        return [commands.LINK_TO, id, false];
    },
    // (5[, _[, _]])
    DELETE_ALL: 5,
    'delete_all': function () {
        return [5, false, false];
    },
    // (6, _, ids) replaces all linked records with provided ids
    REPLACE_WITH: 6,
    'replace_with': function (ids) {
        return [6, false, ids];
    }
};
instance.web.form.FieldOne2Many = instance.web.form.AbstractField.extend({
    multi_selection: false,
    disable_utility_classes: true,
    init: function(field_manager, node) {
        this._super(field_manager, node);
        lazy_build_o2m_kanban_view();
        this.is_loaded = $.Deferred();
        this.initial_is_loaded = this.is_loaded;
        this.form_last_update = $.Deferred();
        this.init_form_last_update = this.form_last_update;
        this.is_started = false;
        this.dataset = new instance.web.form.One2ManyDataSet(this, this.field.relation);
        this.dataset.o2m = this;
        this.dataset.parent_view = this.view;
        this.dataset.child_name = this.name;
        var self = this;
        this.dataset.on('dataset_changed', this, function() {
            self.trigger_on_change();
        });
        this.set_value([]);
    },
    start: function() {
        this._super.apply(this, arguments);
        this.$el.addClass('oe_form_field oe_form_field_one2many');

        var self = this;

        self.load_views();
        this.is_loaded.done(function() {
            self.on("change:effective_readonly", self, function() {
                self.is_loaded = self.is_loaded.then(function() {
                    self.viewmanager.destroy();
                    return $.when(self.load_views()).done(function() {
                        self.reload_current_view();
                    });
                });
            });
        });
        this.is_started = true;
        this.reload_current_view();
    },
    trigger_on_change: function() {
        this.trigger('changed_value');
    },
    load_views: function() {
        var self = this;

        var modes = this.node.attrs.mode;
        modes = !!modes ? modes.split(",") : ["tree"];
        var views = [];
        _.each(modes, function(mode) {
            if (! _.include(["list", "tree", "graph", "kanban"], mode)) {
                throw new Error(_.str.sprintf(_t("View type '%s' is not supported in One2Many."), mode));
            }
            var view = {
                view_id: false,
                view_type: mode == "tree" ? "list" : mode,
                options: {}
            };
            if (self.field.views && self.field.views[mode]) {
                view.embedded_view = self.field.views[mode];
            }
            if(view.view_type === "list") {
                _.extend(view.options, {
                    addable: null,
                    selectable: self.multi_selection,
                    sortable: true,
                    import_enabled: false,
                    deletable: true
                });
                if (self.get("effective_readonly")) {
                    _.extend(view.options, {
                        deletable: null,
                        reorderable: false,
                    });
                }
            } else if (view.view_type === "form") {
                if (self.get("effective_readonly")) {
                    view.view_type = 'form';
                }
                _.extend(view.options, {
                    not_interactible_on_create: true,
                });
            } else if (view.view_type === "kanban") {
                _.extend(view.options, {
                    confirm_on_delete: false,
                });
                if (self.get("effective_readonly")) {
                    _.extend(view.options, {
                        action_buttons: false,
                        quick_creatable: false,
                        creatable: false,
                        read_only_mode: true,
                    });
                }
            }
            views.push(view);
        });
        this.views = views;

        this.viewmanager = new instance.web.form.One2ManyViewManager(this, this.dataset, views, {});
        this.viewmanager.o2m = self;
        var once = $.Deferred().done(function() {
            self.init_form_last_update.resolve();
        });
        var def = $.Deferred().done(function() {
            self.initial_is_loaded.resolve();
        });
        this.viewmanager.on("controller_inited", self, function(view_type, controller) {
            controller.o2m = self;
            if (view_type == "list") {
                if (self.get("effective_readonly")) {
                    controller.on('edit:before', self, function (e) {
                        e.cancel = true;
                    });
                    _(controller.columns).find(function (column) {
                        if (!(column instanceof instance.web.list.Handle)) {
                            return false;
                        }
                        column.modifiers.invisible = true;
                        return true;
                    });
                }
            } else if (view_type === "form") {
                if (self.get("effective_readonly")) {
                    $(".oe_form_buttons", controller.$el).children().remove();
                }
                controller.on("load_record", self, function(){
                     once.resolve();
                 });
                controller.on('pager_action_executed',self,self.save_any_view);
            } else if (view_type == "graph") {
                self.reload_current_view();
            }
            def.resolve();
        });
        this.viewmanager.on("switch_mode", self, function(n_mode, b, c, d, e) {
            $.when(self.save_any_view()).done(function() {
                if (n_mode === "list") {
                    $.async_when().done(function() {
                        self.reload_current_view();
                    });
                }
            });
        });
        $.async_when().done(function () {
            self.viewmanager.appendTo(self.$el);
        });
        return def;
    },
    reload_current_view: function() {
        var self = this;
        self.is_loaded = self.is_loaded.then(function() {
            var active_view = self.viewmanager.active_view;
            var view = self.viewmanager.views[active_view].controller;
            if(active_view === "list") {
                return view.reload_content();
            } else if (active_view === "form") {
                if (self.dataset.index === null && self.dataset.ids.length >= 1) {
                    self.dataset.index = 0;
                }
                var act = function() {
                    return view.do_show();
                };
                self.form_last_update = self.form_last_update.then(act, act);
                return self.form_last_update;
            } else if (view.do_search) {
                return view.do_search(self.build_domain(), self.dataset.get_context(), []);
            }
        }, undefined);
        return self.is_loaded;
    },
    set_value: function(value_) {
        value_ = value_ || [];
        var self = this;
        this.dataset.reset_ids([]);
        var ids;
        if(value_.length >= 1 && value_[0] instanceof Array) {
            ids = [];
            _.each(value_, function(command) {
                var obj = {values: command[2]};
                switch (command[0]) {
                    case commands.CREATE:
                        obj['id'] = _.uniqueId(self.dataset.virtual_id_prefix);
                        obj.defaults = {};
                        self.dataset.to_create.push(obj);
                        self.dataset.cache.push(_.extend(_.clone(obj), {values: _.clone(command[2])}));
                        ids.push(obj.id);
                        return;
                    case commands.UPDATE:
                        obj['id'] = command[1];
                        self.dataset.to_write.push(obj);
                        self.dataset.cache.push(_.extend(_.clone(obj), {values: _.clone(command[2])}));
                        ids.push(obj.id);
                        return;
                    case commands.DELETE:
                        self.dataset.to_delete.push({id: command[1]});
                        return;
                    case commands.LINK_TO:
                        ids.push(command[1]);
                        return;
                    case commands.DELETE_ALL:
                        self.dataset.delete_all = true;
                        return;
                }
            });
            this._super(ids);
            this.dataset.set_ids(ids);
        } else if (value_.length >= 1 && typeof(value_[0]) === "object") {
            ids = [];
            this.dataset.delete_all = true;
            _.each(value_, function(command) {
                var obj = {values: command};
                obj['id'] = _.uniqueId(self.dataset.virtual_id_prefix);
                obj.defaults = {};
                self.dataset.to_create.push(obj);
                self.dataset.cache.push(_.clone(obj));
                ids.push(obj.id);
            });
            this._super(ids);
            this.dataset.set_ids(ids);
        } else {
            this._super(value_);
            this.dataset.reset_ids(value_);
        }
        if (this.dataset.index === null && this.dataset.ids.length > 0) {
            this.dataset.index = 0;
        }
        this.trigger_on_change();
        if (this.is_started) {
            return self.reload_current_view();
        } else {
            return $.when();
        }
    },
    get_value: function() {
        var self = this;
        if (!this.dataset)
            return [];
        var val = this.dataset.delete_all ? [commands.delete_all()] : [];
        val = val.concat(_.map(this.dataset.ids, function(id) {
            var alter_order = _.detect(self.dataset.to_create, function(x) {return x.id === id;});
            if (alter_order) {
                return commands.create(alter_order.values);
            }
            alter_order = _.detect(self.dataset.to_write, function(x) {return x.id === id;});
            if (alter_order) {
                return commands.update(alter_order.id, alter_order.values);
            }
            return commands.link_to(id);
        }));
        return val.concat(_.map(
            this.dataset.to_delete, function(x) {
                return commands['delete'](x.id);}));
    },
    commit_value: function() {
        return this.save_any_view();
    },
    save_any_view: function() {
        if (this.viewmanager && this.viewmanager.views && this.viewmanager.active_view &&
            this.viewmanager.views[this.viewmanager.active_view] &&
            this.viewmanager.views[this.viewmanager.active_view].controller) {
            var view = this.viewmanager.views[this.viewmanager.active_view].controller;
            if (this.viewmanager.active_view === "form") {
                if (view.is_initialized.state() !== 'resolved') {
                    return $.when(false);
                }
                return $.when(view.save());
            } else if (this.viewmanager.active_view === "list") {
                return $.when(view.ensure_saved());
            }
        }
        return $.when(false);
    },
    is_syntax_valid: function() {
        if (! this.viewmanager || ! this.viewmanager.views[this.viewmanager.active_view])
            return true;
        var view = this.viewmanager.views[this.viewmanager.active_view].controller;
        switch (this.viewmanager.active_view) {
        case 'form':
            return _(view.fields).chain()
                .invoke('is_valid')
                .all(_.identity)
                .value();
        case 'list':
            return view.is_valid();
        }
        return true;
    },
});

instance.web.form.One2ManyViewManager = instance.web.ViewManager.extend({
    template: 'One2Many.viewmanager',
    init: function(parent, dataset, views, flags) {
        this._super(parent, dataset, views, _.extend({}, flags, {$sidebar: false}));
        this.registry = this.registry.extend({
            list: 'instance.web.form.One2ManyListView',
            form: 'instance.web.form.One2ManyFormView',
            kanban: 'instance.web.form.One2ManyKanbanView',
        });
        this.__ignore_blur = false;
    },
    switch_mode: function(mode, unused) {
        if (mode !== 'form') {
            return this._super(mode, unused);
        }
        var self = this;
        var id = self.o2m.dataset.index !== null ? self.o2m.dataset.ids[self.o2m.dataset.index] : null;
        var pop = new instance.web.form.FormOpenPopup(this);
        pop.show_element(self.o2m.field.relation, id, self.o2m.build_context(), {
            title: _t("Open: ") + self.o2m.string,
            create_function: function(data, options) {
                return self.o2m.dataset.create(data, options).done(function(r) {
                    self.o2m.dataset.set_ids(self.o2m.dataset.ids.concat([r]));
                    self.o2m.dataset.trigger("dataset_changed", r);
                });
            },
            write_function: function(id, data, options) {
                return self.o2m.dataset.write(id, data, {}).done(function() {
                    self.o2m.reload_current_view();
                });
            },
            alternative_form_view: self.o2m.field.views ? self.o2m.field.views["form"] : undefined,
            parent_view: self.o2m.view,
            child_name: self.o2m.name,
            read_function: function() {
                return self.o2m.dataset.read_ids.apply(self.o2m.dataset, arguments);
            },
            form_view_options: {'not_interactible_on_create':true},
            readonly: self.o2m.get("effective_readonly")
        });
        pop.on("elements_selected", self, function() {
            self.o2m.reload_current_view();
        });
    },
});

instance.web.form.One2ManyDataSet = instance.web.BufferedDataSet.extend({
    get_context: function() {
        this.context = this.o2m.build_context();
        return this.context;
    }
});

instance.web.form.One2ManyListView = instance.web.ListView.extend({
    _template: 'One2Many.listview',
    init: function (parent, dataset, view_id, options) {
        this._super(parent, dataset, view_id, _.extend(options || {}, {
            GroupsType: instance.web.form.One2ManyGroups,
            ListType: instance.web.form.One2ManyList
        }));
        this.on('edit:after', this, this.proxy('_after_edit'));
        this.on('save:before cancel:before', this, this.proxy('_before_unedit'));

        this.records
            .bind('add', this.proxy("changed_records"))
            .bind('edit', this.proxy("changed_records"))
            .bind('remove', this.proxy("changed_records"));
    },
    start: function () {
        var ret = this._super();
        this.$el
            .off('mousedown.handleButtons')
            .on('mousedown.handleButtons', 'table button, div a.oe_m2o_cm_button', this.proxy('_button_down'));
        return ret;
    },
    changed_records: function () {
        this.o2m.trigger_on_change();
    },
    is_valid: function () {
        var editor = this.editor;
        var form = editor.form;
        // If no edition is pending, the listview can not be invalid (?)
        if (!editor.record) {
            return true;
        }
        // If the form has not been modified, the view can only be valid
        // NB: is_dirty will also be set on defaults/onchanges/whatever?
        // oe_form_dirty seems to only be set on actual user actions
        if (!form.$el.is('.oe_form_dirty')) {
            return true;
        }
        this.o2m._dirty_flag = true;

        // Otherwise validate internal form
        return _(form.fields).chain()
            .invoke(function () {
                this._check_css_flags();
                return this.is_valid();
            })
            .all(_.identity)
            .value();
    },
    do_add_record: function () {
        if (this.editable()) {
            this._super.apply(this, arguments);
        } else {
            var self = this;
            var pop = new instance.web.form.SelectCreatePopup(this);
            pop.select_element(
                self.o2m.field.relation,
                {
                    title: _t("Create: ") + self.o2m.string,
                    initial_view: "form",
                    alternative_form_view: self.o2m.field.views ? self.o2m.field.views["form"] : undefined,
                    create_function: function(data, options) {
                        return self.o2m.dataset.create(data, options).done(function(r) {
                            self.o2m.dataset.set_ids(self.o2m.dataset.ids.concat([r]));
                            self.o2m.dataset.trigger("dataset_changed", r);
                        });
                    },
                    read_function: function() {
                        return self.o2m.dataset.read_ids.apply(self.o2m.dataset, arguments);
                    },
                    parent_view: self.o2m.view,
                    child_name: self.o2m.name,
                    form_view_options: {'not_interactible_on_create':true}
                },
                self.o2m.build_domain(),
                self.o2m.build_context()
            );
            pop.on("elements_selected", self, function() {
                self.o2m.reload_current_view();
            });
        }
    },
    do_activate_record: function(index, id) {
        var self = this;
        var pop = new instance.web.form.FormOpenPopup(self);
        pop.show_element(self.o2m.field.relation, id, self.o2m.build_context(), {
            title: _t("Open: ") + self.o2m.string,
            write_function: function(id, data) {
                return self.o2m.dataset.write(id, data, {}).done(function() {
                    self.o2m.reload_current_view();
                });
            },
            alternative_form_view: self.o2m.field.views ? self.o2m.field.views["form"] : undefined,
            parent_view: self.o2m.view,
            child_name: self.o2m.name,
            read_function: function() {
                return self.o2m.dataset.read_ids.apply(self.o2m.dataset, arguments);
            },
            form_view_options: {'not_interactible_on_create':true},
            readonly: !this.is_action_enabled('edit') || self.o2m.get("effective_readonly")
        });
    },
    do_button_action: function (name, id, callback) {
        if (!_.isNumber(id)) {
            instance.webclient.notification.warn(
                _t("Action Button"),
                _t("The o2m record must be saved before an action can be used"));
            return;
        }
        var parent_form = this.o2m.view;
        var self = this;
        this.ensure_saved().then(function () {
            if (parent_form)
                return parent_form.save();
            else
                return $.when();
        }).done(function () {
            var ds = self.o2m.dataset;
            var cached_records = _.any([ds.to_create, ds.to_delete, ds.to_write], function(value) {
                return value.length;
            });
            if (!self.o2m.options.reload_on_button && !cached_records) {
                self.handle_button(name, id, callback);
            }else {
                self.handle_button(name, id, function(){
                    self.o2m.view.reload();
                });
            }
        });
    },

    _after_edit: function () {
        this.__ignore_blur = false;
        this.editor.form.on('blurred', this, this._on_form_blur);

        // The form's blur thing may be jiggered during the edition setup,
        // potentially leading to the o2m instasaving the row. Cancel any
        // blurring triggered the edition startup here
        this.editor.form.widgetFocused();
    },
    _before_unedit: function () {
        this.editor.form.off('blurred', this, this._on_form_blur);
    },
    _button_down: function () {
        // If a button is clicked (usually some sort of action button), it's
        // the button's responsibility to ensure the editable list is in the
        // correct state -> ignore form blurring
        this.__ignore_blur = true;
    },
    /**
     * Handles blurring of the nested form (saves the currently edited row),
     * unless the flag to ignore the event is set to ``true``
     *
     * Makes the internal form go away
     */
    _on_form_blur: function () {
        if (this.__ignore_blur) {
            this.__ignore_blur = false;
            return;
        }
        // FIXME: why isn't there an API for this?
        if (this.editor.form.$el.hasClass('oe_form_dirty')) {
            this.ensure_saved();
            return;
        }
        this.cancel_edition();
    },
    keypress_ENTER: function () {
        // blurring caused by hitting the [Return] key, should skip the
        // autosave-on-blur and let the handler for [Return] do its thing (save
        // the current row *anyway*, then create a new one/edit the next one)
        this.__ignore_blur = true;
        this._super.apply(this, arguments);
    },
    do_delete: function (ids) {
        var confirm = window.confirm;
        window.confirm = function () { return true; };
        try {
            return this._super(ids);
        } finally {
            window.confirm = confirm;
        }
    },
    reload_record: function (record) {
        // Evict record.id from cache to ensure it will be reloaded correctly
        this.dataset.evict_record(record.get('id'));

        return this._super(record);
    }
});
instance.web.form.One2ManyGroups = instance.web.ListView.Groups.extend({
    setup_resequence_rows: function () {
        if (!this.view.o2m.get('effective_readonly')) {
            this._super.apply(this, arguments);
        }
    }
});
instance.web.form.One2ManyList = instance.web.form.AddAnItemList.extend({
    _add_row_class: 'oe_form_field_one2many_list_row_add',
    is_readonly: function () {
        return this.view.o2m.get('effective_readonly');
    },
});

instance.web.form.One2ManyFormView = instance.web.FormView.extend({
    form_template: 'One2Many.formview',
    load_form: function(data) {
        this._super(data);
        var self = this;
        this.$buttons.find('button.oe_form_button_create').click(function() {
            self.save().done(self.on_button_new);
        });
    },
    do_notify_change: function() {
        if (this.dataset.parent_view) {
            this.dataset.parent_view.do_notify_change();
        } else {
            this._super.apply(this, arguments);
        }
    }
});

var lazy_build_o2m_kanban_view = function() {
    if (! instance.web_kanban || instance.web.form.One2ManyKanbanView)
        return;
    instance.web.form.One2ManyKanbanView = instance.web_kanban.KanbanView.extend({
    });
};

instance.web.form.FieldMany2ManyTags = instance.web.form.AbstractField.extend(instance.web.form.CompletionFieldMixin, instance.web.form.ReinitializeFieldMixin, {
    template: "FieldMany2ManyTags",
    tag_template: "FieldMany2ManyTag",
    init: function() {
        this._super.apply(this, arguments);
        instance.web.form.CompletionFieldMixin.init.call(this);
        this.set({"value": []});
        this._display_orderer = new instance.web.DropMisordered();
        this._drop_shown = false;
    },
    initialize_texttext: function(){
        var self = this;
        return {
            plugins : 'tags arrow autocomplete',
            autocomplete: {
                render: function(suggestion) {
                    return $('<span class="text-label"/>').
                             data('index', suggestion['index']).html(suggestion['label']);
                }
            },
            ext: {
                autocomplete: {
                    selectFromDropdown: function() {
                        this.trigger('hideDropdown');
                        var index = Number(this.selectedSuggestionElement().children().children().data('index'));
                        var data = self.search_result[index];
                        if (data.id) {
                            self.add_id(data.id);
                        } else {
                            self.ignore_blur = true;
                            data.action();
                        }
                        this.trigger('setSuggestions', {result : []});
                    },
                },
                tags: {
                    isTagAllowed: function(tag) {
                        return !!tag.name;

                    },
                    removeTag: function(tag) {
                        var id = tag.data("id");
                        self.set({"value": _.without(self.get("value"), id)});
                    },
                    renderTag: function(stuff) {
                        return $.fn.textext.TextExtTags.prototype.renderTag.
                            call(this, stuff).data("id", stuff.id);
                    },
                },
                itemManager: {
                    itemToString: function(item) {
                        return item.name;
                    },
                },
                core: {
                    onSetInputData: function(e, data) {
                        if (data === '') {
                            this._plugins.autocomplete._suggestions = null;
                        }
                        this.input().val(data);
                    },
                },
            },
        }
    },
    initialize_content: function() {
        if (this.get("effective_readonly"))
            return;
        var self = this;
        self.ignore_blur = false;
        self.$text = this.$("textarea");
        self.$text.textext(self.initialize_texttext()).bind('getSuggestions', function(e, data) {
            var _this = this;
            var str = !!data ? data.query || '' : '';
            self.get_search_result(str).done(function(result) {
                self.search_result = result;
                $(_this).trigger('setSuggestions', {result : _.map(result, function(el, i) {
                    return _.extend(el, {index:i});
                })});
            });
        }).bind('hideDropdown', function() {
            self._drop_shown = false;
        }).bind('showDropdown', function() {
            self._drop_shown = true;
        });
        self.tags = self.$text.textext()[0].tags();
        self.$text
            .focusin(function () {
                self.trigger('focused');
                self.ignore_blur = false;
            })
            .focusout(function() {
                self.$text.trigger("setInputData", "");
                if (!self.ignore_blur) {
                    self.trigger('blurred');
                }
            }).keydown(function(e) {
                if (e.which === $.ui.keyCode.TAB && self._drop_shown) {
                    self.$text.textext()[0].autocomplete().selectFromDropdown();
                }
            });
    },
    set_value: function(value_) {
        value_ = value_ || [];
        if (value_.length >= 1 && value_[0] instanceof Array) {
            value_ = value_[0][2];
        }
        this._super(value_);
    },
    is_false: function() {
        return _(this.get("value")).isEmpty();
    },
    get_value: function() {
        var tmp = [commands.replace_with(this.get("value"))];
        return tmp;
    },
    get_search_blacklist: function() {
        return this.get("value");
    },
    map_tag: function(data){
        return _.map(data, function(el) {return {name: el[1], id:el[0]};})
    },
    get_render_data: function(ids){
        var self = this;
        var dataset = new instance.web.DataSetStatic(this, this.field.relation, self.build_context());
        return dataset.name_get(ids);
    },
    render_tag: function(data) {
        var self = this;
        if (! self.get("effective_readonly")) {
            self.tags.containerElement().children().remove();
            self.$('textarea').css("padding-left", "3px");
            self.tags.addTags(self.map_tag(data));
        } else {
            self.$el.html(QWeb.render(self.tag_template, {elements: data}));
        }
    },
    render_value: function() {
        var self = this;
        var dataset = new instance.web.DataSetStatic(this, this.field.relation, self.build_context());
        var values = self.get("value");
        var handle_names = function(data) {
            if (self.isDestroyed())
                return;
            var indexed = {};
            _.each(data, function(el) {
                indexed[el[0]] = el;
            });
            data = _.map(values, function(el) { return indexed[el]; });
            self.render_tag(data);
        }
        if (! values || values.length > 0) {
            this._display_orderer.add(self.get_render_data(values)).done(handle_names);
        }
        else{
            handle_names([]);
        }
    },
    add_id: function(id) {
        this.set({'value': _.uniq(this.get('value').concat([id]))});
    },
    focus: function () {
        var input = this.$text && this.$text[0];
        return input ? input.focus() : false;
    },
    set_dimensions: function (height, width) {
        this._super(height, width);        
        this.$("textarea").css({
            width: width,
            minHeight: height
        });
    },    
    _search_create_popup: function() {
        self.ignore_blur = true;
        return instance.web.form.CompletionFieldMixin._search_create_popup.apply(this, arguments);
    },
});

/**
    widget options:
    - reload_on_button: Reload the whole form view if click on a button in a list view.
        If you see this options, do not use it, it's basically a dirty hack to make one
        precise o2m to behave the way we want.
*/
instance.web.form.FieldMany2Many = instance.web.form.AbstractField.extend(instance.web.form.ReinitializeFieldMixin, {
    multi_selection: false,
    disable_utility_classes: true,
    init: function(field_manager, node) {
        this._super(field_manager, node);
        this.is_loaded = $.Deferred();
        this.dataset = new instance.web.form.Many2ManyDataSet(this, this.field.relation);
        this.dataset.m2m = this;
        var self = this;
        this.dataset.on('unlink', self, function(ids) {
            self.dataset_changed();
        });
        this.set_value([]);
        this.list_dm = new instance.web.DropMisordered();
        this.render_value_dm = new instance.web.DropMisordered();
    },
    initialize_content: function() {
        var self = this;

        this.$el.addClass('oe_form_field oe_form_field_many2many');

        this.list_view = new instance.web.form.Many2ManyListView(this, this.dataset, false, {
                    'addable': null,
                    'deletable': this.get("effective_readonly") ? false : true,
                    'selectable': this.multi_selection,
                    'sortable': false,
                    'reorderable': false,
                    'import_enabled': false,
            });
        var embedded = (this.field.views || {}).tree;
        if (embedded) {
            this.list_view.set_embedded_view(embedded);
        }
        this.list_view.m2m_field = this;
        var loaded = $.Deferred();
        this.list_view.on("list_view_loaded", this, function() {
            loaded.resolve();
        });
        this.list_view.appendTo(this.$el);

        var old_def = self.is_loaded;
        self.is_loaded = $.Deferred().done(function() {
            old_def.resolve();
        });
        this.list_dm.add(loaded).then(function() {
            self.is_loaded.resolve();
        });
    },
    destroy_content: function() {
        this.list_view.destroy();
        this.list_view = undefined;
    },
    set_value: function(value_) {
        value_ = value_ || [];
        if (value_.length >= 1 && value_[0] instanceof Array) {
            value_ = value_[0][2];
        }
        this._super(value_);
    },
    get_value: function() {
        return [commands.replace_with(this.get('value'))];
    },
    is_false: function () {
        return _(this.get("value")).isEmpty();
    },
    render_value: function() {
        var self = this;
        this.dataset.set_ids(this.get("value"));
        this.render_value_dm.add(this.is_loaded).then(function() {
            return self.list_view.reload_content();
        });
    },
    dataset_changed: function() {
        this.internal_set_value(this.dataset.ids);
    },
});

instance.web.form.Many2ManyDataSet = instance.web.DataSetStatic.extend({
    get_context: function() {
        this.context = this.m2m.build_context();
        return this.context;
    }
});

/**
 * @class
 * @extends instance.web.ListView
 */
instance.web.form.Many2ManyListView = instance.web.ListView.extend(/** @lends instance.web.form.Many2ManyListView# */{
    init: function (parent, dataset, view_id, options) {
        this._super(parent, dataset, view_id, _.extend(options || {}, {
            ListType: instance.web.form.Many2ManyList,
        }));
    },
    do_add_record: function () {
        var pop = new instance.web.form.SelectCreatePopup(this);
        pop.select_element(
            this.model,
            {
                title: _t("Add: ") + this.m2m_field.string,
                no_create: this.m2m_field.options.no_create,
            },
            new instance.web.CompoundDomain(this.m2m_field.build_domain(), ["!", ["id", "in", this.m2m_field.dataset.ids]]),
            this.m2m_field.build_context()
        );
        var self = this;
        pop.on("elements_selected", self, function(element_ids) {
            var reload = false;
            _(element_ids).each(function (id) {
                if(! _.detect(self.dataset.ids, function(x) {return x == id;})) {
                    self.dataset.set_ids(self.dataset.ids.concat([id]));
                    self.m2m_field.dataset_changed();
                    reload = true;
                }
            });
            if (reload) {
                self.reload_content();
            }
        });
    },
    do_activate_record: function(index, id) {
        var self = this;
        var pop = new instance.web.form.FormOpenPopup(this);
        pop.show_element(this.dataset.model, id, this.m2m_field.build_context(), {
            title: _t("Open: ") + this.m2m_field.string,
            readonly: this.getParent().get("effective_readonly")
        });
        pop.on('write_completed', self, self.reload_content);
    },
    do_button_action: function(name, id, callback) {
        var self = this;
        var _sup = _.bind(this._super, this);
        if (! this.m2m_field.options.reload_on_button) {
            return _sup(name, id, callback);
        } else {
            return this.m2m_field.view.save().then(function() {
                return _sup(name, id, function() {
                    self.m2m_field.view.reload();
                });
            });
        }
     },
    is_action_enabled: function () { return true; },
});
instance.web.form.Many2ManyList = instance.web.form.AddAnItemList.extend({
    _add_row_class: 'oe_form_field_many2many_list_row_add',
    is_readonly: function () {
        return this.view.m2m_field.get('effective_readonly');
    }
});

instance.web.form.FieldMany2ManyKanban = instance.web.form.AbstractField.extend(instance.web.form.CompletionFieldMixin, {
    disable_utility_classes: true,
    init: function(field_manager, node) {
        this._super(field_manager, node);
        instance.web.form.CompletionFieldMixin.init.call(this);
        m2m_kanban_lazy_init();
        this.is_loaded = $.Deferred();
        this.initial_is_loaded = this.is_loaded;

        var self = this;
        this.dataset = new instance.web.form.Many2ManyDataSet(this, this.field.relation);
        this.dataset.m2m = this;
        this.dataset.on('unlink', self, function(ids) {
            self.dataset_changed();
        });
    },
    start: function() {
        this._super.apply(this, arguments);

        var self = this;

        self.load_view();
        self.on("change:effective_readonly", self, function() {
            self.is_loaded = self.is_loaded.then(function() {
                self.kanban_view.destroy();
                return $.when(self.load_view()).done(function() {
                    self.render_value();
                });
            });
        });
    },
    set_value: function(value_) {
        value_ = value_ || [];
        if (value_.length >= 1 && value_[0] instanceof Array) {
            value_ = value_[0][2];
        }
        this._super(value_);
    },
    get_value: function() {
        return [commands.replace_with(this.get('value'))];
    },
    load_view: function() {
        var self = this;
        this.kanban_view = new instance.web.form.Many2ManyKanbanView(this, this.dataset, false, {
                    'create_text': _t("Add"),
                    'creatable': self.get("effective_readonly") ? false : true,
                    'quick_creatable': self.get("effective_readonly") ? false : true,
                    'read_only_mode': self.get("effective_readonly") ? true : false,
                    'confirm_on_delete': false,
            });
        var embedded = (this.field.views || {}).kanban;
        if (embedded) {
            this.kanban_view.set_embedded_view(embedded);
        }
        this.kanban_view.m2m = this;
        var loaded = $.Deferred();
        this.kanban_view.on("kanban_view_loaded",self,function() {
            self.initial_is_loaded.resolve();
            loaded.resolve();
        });
        this.kanban_view.on('switch_mode', this, this.open_popup);
        $.async_when().done(function () {
            self.kanban_view.appendTo(self.$el);
        });
        return loaded;
    },
    render_value: function() {
        var self = this;
        this.dataset.set_ids(this.get("value"));
        this.is_loaded = this.is_loaded.then(function() {
            return self.kanban_view.do_search(self.build_domain(), self.dataset.get_context(), []);
        });
    },
    dataset_changed: function() {
        this.set({'value': this.dataset.ids});
    },
    open_popup: function(type, unused) {
        if (type !== "form")
            return;
        var self = this;
        var pop;
        if (this.dataset.index === null) {
            pop = new instance.web.form.SelectCreatePopup(this);
            pop.select_element(
                this.field.relation,
                {
                    title: _t("Add: ") + this.string
                },
                new instance.web.CompoundDomain(this.build_domain(), ["!", ["id", "in", this.dataset.ids]]),
                this.build_context()
            );
            pop.on("elements_selected", self, function(element_ids) {
                _.each(element_ids, function(one_id) {
                    if(! _.detect(self.dataset.ids, function(x) {return x == one_id;})) {
                        self.dataset.set_ids([].concat(self.dataset.ids, [one_id]));
                        self.dataset_changed();
                        self.render_value();
                    }
                });
            });
        } else {
            var id = self.dataset.ids[self.dataset.index];
            pop = new instance.web.form.FormOpenPopup(this);
            pop.show_element(self.field.relation, id, self.build_context(), {
                title: _t("Open: ") + self.string,
                write_function: function(id, data, options) {
                    return self.dataset.write(id, data, {}).done(function() {
                        self.render_value();
                    });
                },
                alternative_form_view: self.field.views ? self.field.views["form"] : undefined,
                parent_view: self.view,
                child_name: self.name,
                readonly: self.get("effective_readonly")
            });
        }
    },
    add_id: function(id) {
        this.quick_create.add_id(id);
    },
});

function m2m_kanban_lazy_init() {
if (instance.web.form.Many2ManyKanbanView)
    return;
instance.web.form.Many2ManyKanbanView = instance.web_kanban.KanbanView.extend({
    quick_create_class: 'instance.web.form.Many2ManyQuickCreate',
    _is_quick_create_enabled: function() {
        return this._super() && ! this.group_by;
    },
});
instance.web.form.Many2ManyQuickCreate = instance.web.Widget.extend({
    template: 'Many2ManyKanban.quick_create',

    /**
     * close_btn: If true, the widget will display a "Close" button able to trigger
     * a "close" event.
     */
    init: function(parent, dataset, context, buttons) {
        this._super(parent);
        this.m2m = this.getParent().view.m2m;
        this.m2m.quick_create = this;
        this._dataset = dataset;
        this._buttons = buttons || false;
        this._context = context || {};
    },
    start: function () {
        var self = this;
        self.$text = this.$el.find('input').css("width", "200px");
        self.$text.textext({
            plugins : 'arrow autocomplete',
            autocomplete: {
                render: function(suggestion) {
                    return $('<span class="text-label"/>').
                             data('index', suggestion['index']).html(suggestion['label']);
                }
            },
            ext: {
                autocomplete: {
                    selectFromDropdown: function() {
                        $(this).trigger('hideDropdown');
                        var index = Number(this.selectedSuggestionElement().children().children().data('index'));
                        var data = self.search_result[index];
                        if (data.id) {
                            self.add_id(data.id);
                        } else {
                            data.action();
                        }
                    },
                },
                itemManager: {
                    itemToString: function(item) {
                        return item.name;
                    },
                },
            },
        }).bind('getSuggestions', function(e, data) {
            var _this = this;
            var str = !!data ? data.query || '' : '';
            self.m2m.get_search_result(str).done(function(result) {
                self.search_result = result;
                $(_this).trigger('setSuggestions', {result : _.map(result, function(el, i) {
                    return _.extend(el, {index:i});
                })});
            });
        });
        self.$text.focusout(function() {
            self.$text.val("");
        });
    },
    focus: function() {
        this.$text[0].focus();
    },
    add_id: function(id) {
        var self = this;
        self.$text.val("");
        self.trigger('added', id);
        this.m2m.dataset_changed();
    },
});
}

/**
 * Class with everything which is common between FormOpenPopup and SelectCreatePopup.
 */
instance.web.form.AbstractFormPopup = instance.web.Widget.extend({
    template: "AbstractFormPopup.render",
    /**
     *  options:
     *  -readonly: only applicable when not in creation mode, default to false
     * - alternative_form_view
     * - view_id
     * - write_function
     * - read_function
     * - create_function
     * - parent_view
     * - child_name
     * - form_view_options
     */
    init_popup: function(model, row_id, domain, context, options) {
        this.row_id = row_id;
        this.model = model;
        this.domain = domain || [];
        this.context = context || {};
        this.options = options;
        _.defaults(this.options, {
        });
    },
    init_dataset: function() {
        var self = this;
        this.created_elements = [];
        this.dataset = new instance.web.ProxyDataSet(this, this.model, this.context);
        this.dataset.read_function = this.options.read_function;
        this.dataset.create_function = function(data, options, sup) {
            var fct = self.options.create_function || sup;
            return fct.call(this, data, options).done(function(r) {
                self.trigger('create_completed saved', r);
                self.created_elements.push(r);
            });
        };
        this.dataset.write_function = function(id, data, options, sup) {
            var fct = self.options.write_function || sup;
            return fct.call(this, id, data, options).done(function(r) {
                self.trigger('write_completed saved', r);
            });
        };
        this.dataset.parent_view = this.options.parent_view;
        this.dataset.child_name = this.options.child_name;
    },
    display_popup: function() {
        var self = this;
        this.renderElement();
        var dialog = new instance.web.Dialog(this, {
            min_width: '800px',
            dialogClass: 'oe_act_window',
            close: function() {
                self.check_exit(true);
            },
            title: this.options.title || "",
        }, this.$el).open();
        this.$buttonpane = dialog.$buttons;
        this.start();
    },
    setup_form_view: function() {
        var self = this;
        if (this.row_id) {
            this.dataset.ids = [this.row_id];
            this.dataset.index = 0;
        } else {
            this.dataset.index = null;
        }
        var options = _.clone(self.options.form_view_options) || {};
        if (this.row_id !== null) {
            options.initial_mode = this.options.readonly ? "view" : "edit";
        }
        _.extend(options, {
            $buttons: this.$buttonpane,
        });
        this.view_form = new instance.web.FormView(this, this.dataset, this.options.view_id || false, options);
        if (this.options.alternative_form_view) {
            this.view_form.set_embedded_view(this.options.alternative_form_view);
        }
        this.view_form.appendTo(this.$el.find(".oe_popup_form"));
        this.view_form.on("form_view_loaded", self, function() {
            var multi_select = self.row_id === null && ! self.options.disable_multiple_selection;
            self.$buttonpane.html(QWeb.render("AbstractFormPopup.buttons", {
                multi_select: multi_select,
                readonly: self.row_id !== null && self.options.readonly,
            }));
            var $snbutton = self.$buttonpane.find(".oe_abstractformpopup-form-save-new");
            $snbutton.click(function() {
                $.when(self.view_form.save()).done(function() {
                    self.view_form.reload_mutex.exec(function() {
                        self.view_form.on_button_new();
                    });
                });
            });
            var $sbutton = self.$buttonpane.find(".oe_abstractformpopup-form-save");
            $sbutton.click(function() {
                $.when(self.view_form.save()).done(function() {
                    self.view_form.reload_mutex.exec(function() {
                        self.check_exit();
                    });
                });
            });
            var $cbutton = self.$buttonpane.find(".oe_abstractformpopup-form-close");
            $cbutton.click(function() {
                self.view_form.trigger('on_button_cancel');
                self.check_exit();
            });
            self.view_form.do_show();
        });
    },
    select_elements: function(element_ids) {
        this.trigger("elements_selected", element_ids);
    },
    check_exit: function(no_destroy) {
        if (this.created_elements.length > 0) {
            this.select_elements(this.created_elements);
            this.created_elements = [];
        }
        this.trigger('closed');
        this.destroy();
    },
    destroy: function () {
        this.trigger('closed');
        if (this.$el.is(":data(dialog)")) {
            this.$el.dialog('close');
        }
        this._super();
    },
});

/**
 * Class to display a popup containing a form view.
 */
instance.web.form.FormOpenPopup = instance.web.form.AbstractFormPopup.extend({
    show_element: function(model, row_id, context, options) {
        this.init_popup(model, row_id, [], context,  options);
        _.defaults(this.options, {
        });
        this.display_popup();
    },
    start: function() {
        this._super();
        this.init_dataset();
        this.setup_form_view();
    },
});

/**
 * Class to display a popup to display a list to search a row. It also allows
 * to switch to a form view to create a new row.
 */
instance.web.form.SelectCreatePopup = instance.web.form.AbstractFormPopup.extend({
    /**
     * options:
     * - initial_ids
     * - initial_view: form or search (default search)
     * - disable_multiple_selection
     * - list_view_options
     */
    select_element: function(model, options, domain, context) {
        this.init_popup(model, null, domain, context, options);
        var self = this;
        _.defaults(this.options, {
            initial_view: "search",
        });
        this.initial_ids = this.options.initial_ids;
        this.display_popup();
    },
    start: function() {
        var self = this;
        this.init_dataset();
        if (this.options.initial_view == "search") {
            instance.web.pyeval.eval_domains_and_contexts({
                domains: [],
                contexts: [this.context]
            }).done(function (results) {
                var search_defaults = {};
                _.each(results.context, function (value_, key) {
                    var match = /^search_default_(.*)$/.exec(key);
                    if (match) {
                        search_defaults[match[1]] = value_;
                    }
                });
                self.setup_search_view(search_defaults);
            });
        } else { // "form"
            this.new_object();
        }
    },
    setup_search_view: function(search_defaults) {
        var self = this;
        if (this.searchview) {
            this.searchview.destroy();
        }
        this.searchview = new instance.web.SearchView(this,
                this.dataset, false,  search_defaults);
        this.searchview.on('search_data', self, function(domains, contexts, groupbys) {
            if (self.initial_ids) {
                self.do_search(domains.concat([[["id", "in", self.initial_ids]], self.domain]),
                    contexts.concat(self.context), groupbys);
                self.initial_ids = undefined;
            } else {
                self.do_search(domains.concat([self.domain]), contexts.concat(self.context), groupbys);
            }
        });
        this.searchview.on("search_view_loaded", self, function() {
            self.view_list = new instance.web.form.SelectCreateListView(self,
                    self.dataset, false,
                    _.extend({'deletable': false,
                        'selectable': !self.options.disable_multiple_selection,
                        'import_enabled': false,
                        '$buttons': self.$buttonpane,
                        'disable_editable_mode': true,
                        '$pager': self.$('.oe_popup_list_pager'),
                    }, self.options.list_view_options || {}));
            self.view_list.on('edit:before', self, function (e) {
                e.cancel = true;
            });
            self.view_list.popup = self;
            self.view_list.appendTo($(".oe_popup_list", self.$el)).then(function() {
                self.view_list.do_show();
            }).then(function() {
                self.searchview.do_search();
            });
            self.view_list.on("list_view_loaded", self, function() {
                self.$buttonpane.html(QWeb.render("SelectCreatePopup.search.buttons", {widget:self}));
                var $cbutton = self.$buttonpane.find(".oe_selectcreatepopup-search-close");
                $cbutton.click(function() {
                    self.destroy();
                });
                var $sbutton = self.$buttonpane.find(".oe_selectcreatepopup-search-select");
                $sbutton.click(function() {
                    self.select_elements(self.selected_ids);
                    self.destroy();
                });
                $cbutton = self.$buttonpane.find(".oe_selectcreatepopup-search-create");
                $cbutton.click(function() {
                    self.new_object();
                });
            });
        });
        this.searchview.appendTo($(".oe_popup_search", self.$el));
    },
    do_search: function(domains, contexts, groupbys) {
        var self = this;
        instance.web.pyeval.eval_domains_and_contexts({
            domains: domains || [],
            contexts: contexts || [],
            group_by_seq: groupbys || []
        }).done(function (results) {
            self.view_list.do_search(results.domain, results.context, results.group_by);
        });
    },
    on_click_element: function(ids) {
        var self = this;
        this.selected_ids = ids || [];
        if(this.selected_ids.length > 0) {
            self.$buttonpane.find(".oe_selectcreatepopup-search-select").removeAttr('disabled');
        } else {
            self.$buttonpane.find(".oe_selectcreatepopup-search-select").attr('disabled', "disabled");
        }
    },
    new_object: function() {
        if (this.searchview) {
            this.searchview.hide();
        }
        if (this.view_list) {
            this.view_list.do_hide();
        }
        this.setup_form_view();
    },
});

instance.web.form.SelectCreateListView = instance.web.ListView.extend({
    do_add_record: function () {
        this.popup.new_object();
    },
    select_record: function(index) {
        this.popup.select_elements([this.dataset.ids[index]]);
        this.popup.destroy();
    },
    do_select: function(ids, records) {
        this._super(ids, records);
        this.popup.on_click_element(ids);
    }
});

instance.web.form.FieldReference = instance.web.form.AbstractField.extend(instance.web.form.ReinitializeFieldMixin, {
    template: 'FieldReference',
    init: function(field_manager, node) {
        this._super(field_manager, node);
        this.reference_ready = true;
    },
    destroy_content: function() {
        if (this.fm) {
            this.fm.destroy();
            this.fm = undefined;
        }
    },
    initialize_content: function() {
        var self = this;
        var fm = new instance.web.form.DefaultFieldManager(this);
        this.fm = fm;
        fm.extend_field_desc({
            "selection": {
                selection: this.field_manager.get_field_desc(this.name).selection,
                type: "selection",
            },
            "m2o": {
                relation: null,
                type: "many2one",
            },
        });
        this.selection = new instance.web.form.FieldSelection(fm, { attrs: {
            name: 'selection',
            modifiers: JSON.stringify({readonly: this.get('effective_readonly')}),
        }});
        this.selection.on("change:value", this, this.on_selection_changed);
        this.selection.appendTo(this.$(".oe_form_view_reference_selection"));
        this.selection
            .on('focused', null, function () {self.trigger('focused');})
            .on('blurred', null, function () {self.trigger('blurred');});

        this.m2o = new instance.web.form.FieldMany2One(fm, { attrs: {
            name: 'Referenced Document',
            modifiers: JSON.stringify({readonly: this.get('effective_readonly')}),
        }});
        this.m2o.on("change:value", this, this.data_changed);
        this.m2o.appendTo(this.$(".oe_form_view_reference_m2o"));
        this.m2o
            .on('focused', null, function () {self.trigger('focused');})
            .on('blurred', null, function () {self.trigger('blurred');});
    },
    on_selection_changed: function() {
        if (this.reference_ready) {
            this.internal_set_value([this.selection.get_value(), false]);
            this.render_value();
        }
    },
    data_changed: function() {
        if (this.reference_ready) {
            this.internal_set_value([this.selection.get_value(), this.m2o.get_value()]);
        }
    },
    set_value: function(val) {
        if (val) {
            val = val.split(',');
            val[0] = val[0] || false;
            val[1] = val[0] ? (val[1] ? parseInt(val[1], 10) : val[1]) : false;
        }
        this._super(val || [false, false]);
    },
    get_value: function() {
        return this.get('value')[0] && this.get('value')[1] ? (this.get('value')[0] + ',' + this.get('value')[1]) : false;
    },
    render_value: function() {
        this.reference_ready = false;
        if (!this.get("effective_readonly")) {
            this.selection.set_value(this.get('value')[0]);
        }
        this.m2o.field.relation = this.get('value')[0];
        this.m2o.set_value(this.get('value')[1]);
        this.m2o.$el.toggle(!!this.get('value')[0]);
        this.reference_ready = true;
    },
});

instance.web.form.FieldBinary = instance.web.form.AbstractField.extend(instance.web.form.ReinitializeFieldMixin, {
    init: function(field_manager, node) {
        var self = this;
        this._super(field_manager, node);
        this.binary_value = false;
        this.useFileAPI = !!window.FileReader;
        this.max_upload_size = 25 * 1024 * 1024; // 25Mo
        if (!this.useFileAPI) {
            this.fileupload_id = _.uniqueId('oe_fileupload');
            $(window).on(this.fileupload_id, function() {
                var args = [].slice.call(arguments).slice(1);
                self.on_file_uploaded.apply(self, args);
            });
        }
    },
    stop: function() {
        if (!this.useFileAPI) {
            $(window).off(this.fileupload_id);
        }
        this._super.apply(this, arguments);
    },
    initialize_content: function() {
        this.$el.find('input.oe_form_binary_file').change(this.on_file_change);
        this.$el.find('button.oe_form_binary_file_save').click(this.on_save_as);
        this.$el.find('.oe_form_binary_file_clear').click(this.on_clear);
    },
    on_file_change: function(e) {
        var self = this;
        var file_node = e.target;
        if ((this.useFileAPI && file_node.files.length) || (!this.useFileAPI && $(file_node).val() !== '')) {
            if (this.useFileAPI) {
                var file = file_node.files[0];
                if (file.size > this.max_upload_size) {
                    var msg = _t("The selected file exceed the maximum file size of %s.");
                    instance.webclient.notification.warn(_t("File upload"), _.str.sprintf(msg, instance.web.human_size(this.max_upload_size)));
                    return false;
                }
                var filereader = new FileReader();
                filereader.readAsDataURL(file);
                filereader.onloadend = function(upload) {
                    var data = upload.target.result;
                    data = data.split(',')[1];
                    self.on_file_uploaded(file.size, file.name, file.type, data);
                };
            } else {
                this.$el.find('form.oe_form_binary_form input[name=session_id]').val(this.session.session_id);
                this.$el.find('form.oe_form_binary_form').submit();
            }
            this.$el.find('.oe_form_binary_progress').show();
            this.$el.find('.oe_form_binary').hide();
        }
    },
    on_file_uploaded: function(size, name, content_type, file_base64) {
        if (size === false) {
            this.do_warn(_t("File Upload"), _t("There was a problem while uploading your file"));
            // TODO: use openerp web crashmanager
            console.warn("Error while uploading file : ", name);
        } else {
            this.filename = name;
            this.on_file_uploaded_and_valid.apply(this, arguments);
        }
        this.$el.find('.oe_form_binary_progress').hide();
        this.$el.find('.oe_form_binary').show();
    },
    on_file_uploaded_and_valid: function(size, name, content_type, file_base64) {
    },
    on_save_as: function(ev) {
        var value = this.get('value');
        if (!value) {
            this.do_warn(_t("Save As..."), _t("The field is empty, there's nothing to save !"));
            ev.stopPropagation();
        } else {
            instance.web.blockUI();
            var c = instance.webclient.crashmanager;
            this.session.get_file({
                url: '/web/binary/saveas_ajax',
                data: {data: JSON.stringify({
                    model: this.view.dataset.model,
                    id: (this.view.datarecord.id || ''),
                    field: this.name,
                    filename_field: (this.node.attrs.filename || ''),
                    data: instance.web.form.is_bin_size(value) ? null : value,
                    context: this.view.dataset.get_context()
                })},
                complete: instance.web.unblockUI,
                error: c.rpc_error.bind(c)
            });
            ev.stopPropagation();
            return false;
        }
    },
    set_filename: function(value) {
        var filename = this.node.attrs.filename;
        if (filename) {
            var tmp = {};
            tmp[filename] = value;
            this.field_manager.set_values(tmp);
        }
    },
    on_clear: function() {
        if (this.get('value') !== false) {
            this.binary_value = false;
            this.internal_set_value(false);
        }
        return false;
    }
});

instance.web.form.FieldBinaryFile = instance.web.form.FieldBinary.extend({
    template: 'FieldBinaryFile',
    initialize_content: function() {
        this._super();
        if (this.get("effective_readonly")) {
            var self = this;
            this.$el.find('a').click(function(ev) {
                if (self.get('value')) {
                    self.on_save_as(ev);
                }
                return false;
            });
        }
    },
    render_value: function() {
        var show_value;
        if (!this.get("effective_readonly")) {
            if (this.node.attrs.filename) {
                show_value = this.view.datarecord[this.node.attrs.filename] || '';
            } else {
                show_value = (this.get('value') !== null && this.get('value') !== undefined && this.get('value') !== false) ? this.get('value') : '';
            }
            this.$el.find('input').eq(0).val(show_value);
        } else {
            this.$el.find('a').toggle(!!this.get('value'));
            if (this.get('value')) {
                show_value = _t("Download");
                if (this.view)
                    show_value += " " + (this.view.datarecord[this.node.attrs.filename] || '');
                this.$el.find('a').text(show_value);
            }
        }
    },
    on_file_uploaded_and_valid: function(size, name, content_type, file_base64) {
        this.binary_value = true;
        this.internal_set_value(file_base64);
        var show_value = name + " (" + instance.web.human_size(size) + ")";
        this.$el.find('input').eq(0).val(show_value);
        this.set_filename(name);
    },
    on_clear: function() {
        this._super.apply(this, arguments);
        this.$el.find('input').eq(0).val('');
        this.set_filename('');
    }
});

instance.web.form.FieldBinaryImage = instance.web.form.FieldBinary.extend({
    template: 'FieldBinaryImage',
    placeholder: "/web/static/src/img/placeholder.png",
    render_value: function() {
        var self = this;
        var url;
        if (this.get('value') && !instance.web.form.is_bin_size(this.get('value'))) {
            url = 'data:image/png;base64,' + this.get('value');
        } else if (this.get('value')) {
            var id = JSON.stringify(this.view.datarecord.id || null);
            var field = this.name;
            if (this.options.preview_image)
                field = this.options.preview_image;
            url = this.session.url('/web/binary/image', {
                                        model: this.view.dataset.model,
                                        id: id,
                                        field: field,
                                        t: (new Date().getTime()),
            });
        } else {
            url = this.placeholder;
        }
        var $img = $(QWeb.render("FieldBinaryImage-img", { widget: this, url: url }));
        $($img).click(function(e) {
            if(self.view.get("actual_mode") == "view") {
                var $button = $(".oe_form_button_edit");
                $button.openerpBounce();
                e.stopPropagation();
            }
        });
        this.$el.find('> img').remove();
        this.$el.prepend($img);
        $img.load(function() {
            if (! self.options.size)
                return;
            $img.css("max-width", "" + self.options.size[0] + "px");
            $img.css("max-height", "" + self.options.size[1] + "px");
            $img.css("margin-left", "" + (self.options.size[0] - $img.width()) / 2 + "px");
            $img.css("margin-top", "" + (self.options.size[1] - $img.height()) / 2 + "px");
        });
        $img.on('error', function() {
            $img.attr('src', self.placeholder);
            instance.webclient.notification.warn(_t("Image"), _t("Could not display the selected image."));
        });
    },
    on_file_uploaded_and_valid: function(size, name, content_type, file_base64) {
        this.internal_set_value(file_base64);
        this.binary_value = true;
        this.render_value();
        this.set_filename(name);
    },
    on_clear: function() {
        this._super.apply(this, arguments);
        this.render_value();
        this.set_filename('');
    },
    set_value: function(value_){
        var changed = value_ !== this.get_value();
        this._super.apply(this, arguments);
        // By default, on binary images read, the server returns the binary size
        // This is possible that two images have the exact same size
        // Therefore we trigger the change in case the image value hasn't changed
        // So the image is re-rendered correctly
        if (!changed){
            this.trigger("change:value", this, {
                oldValue: value_,
                newValue: value_
            });
        }
    }
});

/**
 * Widget for (many2many field) to upload one or more file in same time and display in list.
 * The user can delete his files.
 * Options on attribute ; "blockui" {Boolean} block the UI or not
 * during the file is uploading
 */
instance.web.form.FieldMany2ManyBinaryMultiFiles = instance.web.form.AbstractField.extend(instance.web.form.ReinitializeFieldMixin, {
    template: "FieldBinaryFileUploader",
    init: function(field_manager, node) {
        this._super(field_manager, node);
        this.field_manager = field_manager;
        this.node = node;
        if(this.field.type != "many2many" || this.field.relation != 'ir.attachment') {
            throw _.str.sprintf(_t("The type of the field '%s' must be a many2many field with a relation to 'ir.attachment' model."), this.field.string);
        }
        this.data = {};
        this.set_value([]);
        this.ds_file = new instance.web.DataSetSearch(this, 'ir.attachment');
        this.fileupload_id = _.uniqueId('oe_fileupload_temp');
        $(window).on(this.fileupload_id, _.bind(this.on_file_loaded, this));
    },
    start: function() {
        this._super(this);
        this.$el.on('change', 'input.oe_form_binary_file', this.on_file_change );
        this.on("change:effective_readonly", this, function () {
            this.render_value();
        });
    },
    set_value: function(value_) {
        value_ = value_ || [];
        if (value_.length >= 1 && value_[0] instanceof Array) {
            value_ = value_[0][2];
        }
        this._super(value_);
    },
    get_value: function() {
        var tmp = [commands.replace_with(this.get("value"))];
        return tmp;
    },
    get_file_url: function (attachment) {
        return this.session.url('/web/binary/saveas', {model: 'ir.attachment', field: 'datas', filename_field: 'datas_fname', id: attachment['id']});
    },
    read_name_values : function () {
        var self = this;
        // don't reset know values
        var ids = this.get('value');
        var _value = _.filter(ids, function (id) { return typeof self.data[id] == 'undefined'; } );
        // send request for get_name
        if (_value.length) {
            return this.ds_file.call('read', [_value, ['id', 'name', 'datas_fname']]).then(function (datas) {
                _.each(datas, function (data) {
                    data.no_unlink = true;
                    data.url = self.session.url('/web/binary/saveas', {model: 'ir.attachment', field: 'datas', filename_field: 'datas_fname', id: data.id});
                    self.data[data.id] = data;
                });
                return ids;
            });
        } else {
            return $.when(ids);
        }
    },
    render_value: function () {
        var self = this;
        this.$('.oe_add').css('visibility', this.get('effective_readonly') ? 'hidden': '');
        this.read_name_values().then(function (ids) {
            var render = $(instance.web.qweb.render('FieldBinaryFileUploader.files', {'widget': self, 'values': ids}));
            render.on('click', '.oe_delete', _.bind(self.on_file_delete, self));
            self.$('.oe_placeholder_files, .oe_attachments').replaceWith( render );

            // reinit input type file
            var $input = self.$('input.oe_form_binary_file');
            $input.after($input.clone(true)).remove();
            self.$(".oe_fileupload").show();

        });
    },
    on_file_change: function (event) {
        event.stopPropagation();
        var self = this;
        var $target = $(event.target);
        if ($target.val() !== '') {
            var filename = $target.val().replace(/.*[\\\/]/,'');
            // don't uplode more of one file in same time
            if (self.data[0] && self.data[0].upload ) {
                return false;
            }
            for (var id in this.get('value')) {
                // if the files exits, delete the file before upload (if it's a new file)
                if (self.data[id] && (self.data[id].filename || self.data[id].name) == filename && !self.data[id].no_unlink ) {
                    self.ds_file.unlink([id]);
                }
            }

            // block UI or not
            if(this.node.attrs.blockui>0) {
                instance.web.blockUI();
            }

            // TODO : unactivate send on wizard and form

            // submit file
            this.$('form.oe_form_binary_form').submit();
            this.$(".oe_fileupload").hide();
            // add file on data result
            this.data[0] = {
                'id': 0,
                'name': filename,
                'filename': filename,
                'url': '',
                'upload': true
            };
        }
    },
    on_file_loaded: function (event, result) {
        var files = this.get('value');

        // unblock UI
        if(this.node.attrs.blockui>0) {
            instance.web.unblockUI();
        }

        if (result.error || !result.id ) {
            this.do_warn( _t('Uploading Error'), result.error);
            delete this.data[0];
        } else {
            if (this.data[0] && this.data[0].filename == result.filename && this.data[0].upload) {
                delete this.data[0];
                this.data[result.id] = {
                    'id': result.id,
                    'name': result.name,
                    'filename': result.filename,
                    'url': this.get_file_url(result)
                };
            } else {
                this.data[result.id] = {
                    'id': result.id,
                    'name': result.name,
                    'filename': result.filename,
                    'url': this.get_file_url(result)
                };
            }
            var values = _.clone(this.get('value'));
            values.push(result.id);
            this.set({'value': values});
        }
        this.render_value();
    },
    on_file_delete: function (event) {
        event.stopPropagation();
        var file_id=$(event.target).data("id");
        if (file_id) {
            var files = _.filter(this.get('value'), function (id) {return id != file_id;});
            if(!this.data[file_id].no_unlink) {
                this.ds_file.unlink([file_id]);
            }
            this.set({'value': files});
        }
    },
});

instance.web.form.FieldStatus = instance.web.form.AbstractField.extend({
    template: "FieldStatus",
    init: function(field_manager, node) {
        this._super(field_manager, node);
        this.options.clickable = this.options.clickable || (this.node.attrs || {}).clickable || false;
        this.options.visible = this.options.visible || (this.node.attrs || {}).statusbar_visible || false;
        this.set({value: false});
        this.selection = {'unfolded': [], 'folded': []};
        this.set("selection", {'unfolded': [], 'folded': []});
        this.selection_dm = new instance.web.DropMisordered();
        this.dataset = new instance.web.DataSetStatic(this, this.field.relation, this.build_context());
    },
    start: function() {
        this.field_manager.on("view_content_has_changed", this, this.calc_domain);
        this.calc_domain();
        this.on("change:value", this, this.get_selection);
        this.on("change:evaluated_selection_domain", this, this.get_selection);
        this.on("change:selection", this, function() {
            this.selection = this.get("selection");
            this.render_value();
        });
        this.get_selection();
        if (this.options.clickable) {
            this.$el.on('click','li[data-id]',this.on_click_stage);
        }
        if (this.$el.parent().is('header')) {
            this.$el.after('<div class="oe_clear"/>');
        }
        this._super();
    },
    set_value: function(value_) {
        if (value_ instanceof Array) {
            value_ = value_[0];
        }
        this._super(value_);
    },
    render_value: function() {
        var self = this;
        var content = QWeb.render("FieldStatus.content", {
            'widget': self, 
            'value_folded': _.find(self.selection.folded, function(i){return i[0] === self.get('value');})
        });
        self.$el.html(content);
    },
    calc_domain: function() {
        var d = instance.web.pyeval.eval('domain', this.build_domain());
        var domain = []; //if there is no domain defined, fetch all the records

        if (d.length) {
            domain = ['|',['id', '=', this.get('value')]].concat(d);
        }

        if (! _.isEqual(domain, this.get("evaluated_selection_domain"))) {
            this.set("evaluated_selection_domain", domain);
        }
    },
    /** Get the selection and render it
     *  selection: [[identifier, value_to_display], ...]
     *  For selection fields: this is directly given by this.field.selection
     *  For many2one fields:  perform a search on the relation of the many2one field
     */
    get_selection: function() {
        var self = this;
        var selection_unfolded = [];
        var selection_folded = [];
        var fold_field = this.options.fold_field;

        var calculation = _.bind(function() {
            if (this.field.type == "many2one") {
                return self.get_distant_fields().then(function (fields) {
                    return new instance.web.DataSetSearch(self, self.field.relation, self.build_context(), self.get("evaluated_selection_domain"))
                        .read_slice(_.union(_.keys(self.distant_fields), ['id']), {}).then(function (records) {
                            var ids = _.pluck(records, 'id');
                            return self.dataset.name_get(ids).then(function (records_name) {
                                _.each(records, function (record) {
                                    var name = _.find(records_name, function (val) {return val[0] == record.id;})[1];
                                    if (fold_field && record[fold_field] && record.id != self.get('value')) {
                                        selection_folded.push([record.id, name]);
                                    } else {
                                        selection_unfolded.push([record.id, name]);
                                    }
                                });
                            });
                        });
                    });
            } else {
                // For field type selection filter values according to
                // statusbar_visible attribute of the field. For example:
                // statusbar_visible="draft,open".
                var select = this.field.selection;
                for(var i=0; i < select.length; i++) {
                    var key = select[i][0];
                    if(key == this.get('value') || !this.options.visible || this.options.visible.indexOf(key) != -1) {
                        selection_unfolded.push(select[i]);
                    }
                }
                return $.when();
            }
        }, this);
        this.selection_dm.add(calculation()).then(function () {
            var selection = {'unfolded': selection_unfolded, 'folded': selection_folded};
            if (! _.isEqual(selection, self.get("selection"))) {
                self.set("selection", selection);
            }
        });
    },
    /*
     * :deprecated: this feature will probably be removed with OpenERP v8
     */
    get_distant_fields: function() {
        var self = this;
        if (! this.options.fold_field) {
            this.distant_fields = {}
        }
        if (this.distant_fields) {
            return $.when(this.distant_fields);
        }
        return new instance.web.Model(self.field.relation).call("fields_get", [[this.options.fold_field]]).then(function(fields) {
            self.distant_fields = fields;
            return fields;
        });
    },
    on_click_stage: function (ev) {
        var self = this;
        var $li = $(ev.currentTarget);
        var val;
        if (this.field.type == "many2one") {
            val = parseInt($li.data("id"), 10);
        }
        else {
            val = $li.data("id");
        }
        if (val != self.get('value')) {
            this.view.recursive_save().done(function() {
                var change = {};
                change[self.name] = val;
                self.view.dataset.write(self.view.datarecord.id, change).done(function() {
                    self.view.reload();
                });
            });
        }
    },
});

instance.web.form.FieldMonetary = instance.web.form.FieldFloat.extend({
    template: "FieldMonetary",
    widget_class: 'oe_form_field_float oe_form_field_monetary',
    init: function() {
        this._super.apply(this, arguments);
        this.set({"currency": false});
        if (this.options.currency_field) {
            this.field_manager.on("field_changed:" + this.options.currency_field, this, function() {
                this.set({"currency": this.field_manager.get_field_value(this.options.currency_field)});
            });
        }
        this.on("change:currency", this, this.get_currency_info);
        this.get_currency_info();
        this.ci_dm = new instance.web.DropMisordered();
    },
    start: function() {
        var tmp = this._super();
        this.on("change:currency_info", this, this.reinitialize);
        return tmp;
    },
    get_currency_info: function() {
        var self = this;
        if (this.get("currency") === false) {
            this.set({"currency_info": null});
            return;
        }
        return this.ci_dm.add(self.alive(new instance.web.Model("res.currency").query(["symbol", "position"])
            .filter([["id", "=", self.get("currency")]]).first())).then(function(res) {
            self.set({"currency_info": res});
        });
    },
    parse_value: function(val, def) {
        return instance.web.parse_value(val, {type: "float", digits: (this.node.attrs || {}).digits || this.field.digits}, def);
    },
    format_value: function(val, def) {
        return instance.web.format_value(val, {type: "float", digits: (this.node.attrs || {}).digits || this.field.digits}, def);
    },
});

/*
    This type of field display a list of checkboxes. It works only with m2ms. This field will display one checkbox for each
    record existing in the model targeted by the relation, according to the given domain if one is specified. Checked records
    will be added to the relation.
*/
instance.web.form.FieldMany2ManyCheckBoxes = instance.web.form.AbstractField.extend(instance.web.form.ReinitializeFieldMixin, {
    className: "oe_form_many2many_checkboxes",
    init: function() {
        this._super.apply(this, arguments);
        this.set("value", {});
        this.set("records", []);
        this.field_manager.on("view_content_has_changed", this, function() {
            var domain = new openerp.web.CompoundDomain(this.build_domain()).eval();
            if (! _.isEqual(domain, this.get("domain"))) {
                this.set("domain", domain);
            }
        });
        this.records_orderer = new instance.web.DropMisordered();
    },
    initialize_field: function() {
        instance.web.form.ReinitializeFieldMixin.initialize_field.call(this);
        this.on("change:domain", this, this.query_records);
        this.set("domain", new openerp.web.CompoundDomain(this.build_domain()).eval());
        this.on("change:records", this, this.render_value);
    },
    query_records: function() {
        var self = this;
        var model = new openerp.Model(openerp.session, this.field.relation);
        this.records_orderer.add(model.call("search", [this.get("domain")], {"context": this.build_context()}).then(function(record_ids) {
            return model.call("name_get", [record_ids] , {"context": self.build_context()});
        })).then(function(res) {
            self.set("records", res);
        });
    },
    render_value: function() {
        this.$().html(QWeb.render("FieldMany2ManyCheckBoxes", {widget: this, selected: this.get("value")}));
        var inputs = this.$("input");
        inputs.change(_.bind(this.from_dom, this));
        if (this.get("effective_readonly"))
            inputs.attr("disabled", "true");
    },
    from_dom: function() {
        var new_value = {};
        this.$("input").each(function() {
            var elem = $(this);
            new_value[elem.data("record-id")] = elem.attr("checked") ? true : undefined;
        });
        if (! _.isEqual(new_value, this.get("value")))
            this.internal_set_value(new_value);
    },
    set_value: function(value) {
        value = value || [];
        if (value.length >= 1 && value[0] instanceof Array) {
            value = value[0][2];
        }
        var formatted = {};
        _.each(value, function(el) {
            formatted[JSON.stringify(el)] = true;
        });
        this._super(formatted);
    },
    get_value: function() {
        var value = _.filter(_.keys(this.get("value")), function(el) {
            return this.get("value")[el];
        }, this);
        value = _.map(value, function(el) {
            return JSON.parse(el);
        });
        return [commands.replace_with(value)];
    },
});

/**
    This field can be applied on many2many and one2many. It is a read-only field that will display a single link whose name is
    "<number of linked records> <label of the field>". When the link is clicked, it will redirect to another act_window
    action on the model of the relation and show only the linked records.

    Widget options:

    * views: The views to display in the act_window action. Must be a list of tuples whose first element is the id of the view
      to display (or False to take the default one) and the second element is the type of the view. Defaults to
      [[false, "tree"], [false, "form"]] .
*/
instance.web.form.X2ManyCounter = instance.web.form.AbstractField.extend(instance.web.form.ReinitializeFieldMixin, {
    className: "oe_form_x2many_counter",
    init: function() {
        this._super.apply(this, arguments);
        this.set("value", []);
        _.defaults(this.options, {
            "views": [[false, "tree"], [false, "form"]],
        });
    },
    render_value: function() {
        var text = _.str.sprintf("%d %s", this.val().length, this.string);
        this.$().html(QWeb.render("X2ManyCounter", {text: text}));
        this.$("a").click(_.bind(this.go_to, this));
    },
    go_to: function() {
        return this.view.recursive_save().then(_.bind(function() {
            var val = this.val();
            var context = {};
            if (this.field.type === "one2many") {
                context["default_" + this.field.relation_field] = this.view.datarecord.id;
            }
            var domain = [["id", "in", val]];
            return this.do_action({
                type: 'ir.actions.act_window',
                name: this.string,
                res_model: this.field.relation,
                views: this.options.views,
                target: 'current',
                context: context,
                domain: domain,
            });
        }, this));
    },
    val: function() {
        var value = this.get("value") || [];
        if (value.length >= 1 && value[0] instanceof Array) {
            value = value[0][2];
        }
        return value;
    }
});

/**
 * Registry of form fields, called by :js:`instance.web.FormView`.
 *
 * All referenced classes must implement FieldInterface. Those represent the classes whose instances
 * will substitute to the <field> tags as defined in OpenERP's views.
 */
instance.web.form.widgets = new instance.web.Registry({
    'char' : 'instance.web.form.FieldChar',
    'id' : 'instance.web.form.FieldID',
    'email' : 'instance.web.form.FieldEmail',
    'url' : 'instance.web.form.FieldUrl',
    'text' : 'instance.web.form.FieldText',
    'html' : 'instance.web.form.FieldTextHtml',
    'date' : 'instance.web.form.FieldDate',
    'datetime' : 'instance.web.form.FieldDatetime',
    'selection' : 'instance.web.form.FieldSelection',
    'radio' : 'instance.web.form.FieldRadio',
    'many2one' : 'instance.web.form.FieldMany2One',
    'many2onebutton' : 'instance.web.form.Many2OneButton',
    'many2many' : 'instance.web.form.FieldMany2Many',
    'many2many_tags' : 'instance.web.form.FieldMany2ManyTags',
    'many2many_kanban' : 'instance.web.form.FieldMany2ManyKanban',
    'one2many' : 'instance.web.form.FieldOne2Many',
    'one2many_list' : 'instance.web.form.FieldOne2Many',
    'reference' : 'instance.web.form.FieldReference',
    'boolean' : 'instance.web.form.FieldBoolean',
    'float' : 'instance.web.form.FieldFloat',
    'integer': 'instance.web.form.FieldFloat',
    'float_time': 'instance.web.form.FieldFloat',
    'progressbar': 'instance.web.form.FieldProgressBar',
    'image': 'instance.web.form.FieldBinaryImage',
    'binary': 'instance.web.form.FieldBinaryFile',
    'many2many_binary': 'instance.web.form.FieldMany2ManyBinaryMultiFiles',
    'statusbar': 'instance.web.form.FieldStatus',
    'monetary': 'instance.web.form.FieldMonetary',
    'many2many_checkboxes': 'instance.web.form.FieldMany2ManyCheckBoxes',
    'x2many_counter': 'instance.web.form.X2ManyCounter',
});

/**
 * Registry of widgets usable in the form view that can substitute to any possible
 * tags defined in OpenERP's form views.
 *
 * Every referenced class should extend FormWidget.
 */
instance.web.form.tags = new instance.web.Registry({
    'button' : 'instance.web.form.WidgetButton',
});

instance.web.form.custom_widgets = new instance.web.Registry({
});

})();

// vim:et fdc=0 fdl=0 foldnestmax=3 fdm=syntax:<|MERGE_RESOLUTION|>--- conflicted
+++ resolved
@@ -2733,11 +2733,7 @@
         if (! this.get("effective_readonly")) {
             self._updating_editor = false;
             this.$textarea = this.$el.find('textarea');
-<<<<<<< HEAD
-            var width = ((this.node.attrs || {}).editor_width || 'auto');
-=======
             var width = ((this.node.attrs || {}).editor_width || 'calc(100% - 4px)');
->>>>>>> 9c77f794
             var height = ((this.node.attrs || {}).editor_height || 250);
             this.$textarea.cleditor({
                 width:      width, // width not including margins, borders or padding
