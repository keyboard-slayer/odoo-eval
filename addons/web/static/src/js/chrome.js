/*---------------------------------------------------------
 * OpenERP Web chrome
 *---------------------------------------------------------*/
openerp.web.chrome = function(instance) {
var QWeb = instance.web.qweb,
    _t = instance.web._t;

instance.web.Notification =  instance.web.Widget.extend({
    template: 'Notification',
    init: function() {
        this._super.apply(this, arguments);
        instance.web.notification = this;
    },
    start: function() {
        this._super.apply(this, arguments);
        this.$element.notify({
            speed: 500,
            expires: 2500
        });
    },
    notify: function(title, text, sticky) {
        sticky = !!sticky;
        var opts = {};
        if (sticky) {
            opts.expires = false;
        }
        this.$element.notify('create', {
            title: title,
            text: text
        }, opts);
    },
    warn: function(title, text, sticky) {
        sticky = !!sticky;
        var opts = {};
        if (sticky) {
            opts.expires = false;
        }
        this.$element.notify('create', 'oe_notification_alert', {
            title: title,
            text: text
        }, opts);
    }
});

/**
 * The very minimal function everything should call to create a dialog
 * in OpenERP Web Client.
 */
instance.web.dialog = function(element) {
    var result = element.dialog.apply(element, _.rest(_.toArray(arguments)));
    result.dialog("widget").addClass("openerp");
    return result;
};

instance.web.Dialog = instance.web.Widget.extend({
    dialog_title: "",
    init: function (parent, options, content) {
        var self = this;
        this._super(parent);
        this.content_to_set = content;
        this.dialog_options = {
            modal: true,
            destroy_on_close: true,
            width: 900,
            min_width: 0,
            max_width: '95%',
            height: 'auto',
            min_height: 0,
            max_height: this.get_height('100%') - 140,
            autoOpen: false,
            position: [false, 50],
            buttons: {},
            beforeClose: function () { self.on_close(); },
            resizeStop: this.on_resized
        };
        for (var f in this) {
            if (f.substr(0, 10) == 'on_button_') {
                this.dialog_options.buttons[f.substr(10)] = this[f];
            }
        }
        if (options) {
            _.extend(this.dialog_options, options);
        }
    },
    get_options: function(options) {
        var self = this,
            o = _.extend({}, this.dialog_options, options || {});
        _.each(['width', 'height'], function(unit) {
            o[unit] = self['get_' + unit](o[unit]);
            o['min_' + unit] = self['get_' + unit](o['min_' + unit] || 0);
            o['max_' + unit] = self['get_' + unit](o['max_' + unit] || 0);
            if (o[unit] !== 'auto' && o['min_' + unit] && o[unit] < o['min_' + unit]) o[unit] = o['min_' + unit];
            if (o[unit] !== 'auto' && o['max_' + unit] && o[unit] > o['max_' + unit]) o[unit] = o['max_' + unit];
        });
        if (!o.title && this.dialog_title) {
            o.title = this.dialog_title;
        }
        return o;
    },
    get_width: function(val) {
        return this.get_size(val.toString(), $(window.top).width());
    },
    get_height: function(val) {
        return this.get_size(val.toString(), $(window.top).height());
    },
    get_size: function(val, available_size) {
        if (val === 'auto') {
            return val;
        } else if (val.slice(-1) == "%") {
            return Math.round(available_size / 100 * parseInt(val.slice(0, -1), 10));
        } else {
            return parseInt(val, 10);
        }
    },
    renderElement: function() {
        if (this.content_to_set) {
            this.setElement(this.content_to_set);
        } else if (this.template) {
            this._super();
        }
    },
    open: function(options) {
        if (! this.dialog_inited)
            this.init_dialog();
        var o = this.get_options(options);
        instance.web.dialog(this.$element, o).dialog('open');
        if (o.height === 'auto' && o.max_height) {
            this.$element.css({ 'max-height': o.max_height, 'overflow-y': 'auto' });
        }
        return this;
    },
    init_dialog: function(options) {
        this.renderElement();
        var o = this.get_options(options);
        instance.web.dialog(this.$element, o);
        var res = this.start();
        this.dialog_inited = true;
        return res;
    },
    close: function() {
        this.$element.dialog('close');
    },
    on_close: function() {
        if (this.__tmp_dialog_destroying)
            return;
        if (this.dialog_options.destroy_on_close) {
            this.__tmp_dialog_closing = true;
            this.destroy();
            this.__tmp_dialog_closing = undefined;
        }
    },
    on_resized: function() {
    },
    destroy: function () {
        _.each(this.getChildren(), function(el) {
            el.destroy();
        });
        if (! this.__tmp_dialog_closing) {
            this.__tmp_dialog_destroying = true;
            this.close();
            this.__tmp_dialog_destroying = undefined;
        }
        if (! this.isDestroyed()) {
            this.$element.dialog('destroy');
        }
        this._super();
    }
});

instance.web.CrashManager = instance.web.CallbackEnabled.extend({
    on_rpc_error: function(error) {
        if (error.data.fault_code) {
            var split = ("" + error.data.fault_code).split('\n')[0].split(' -- ');
            if (split.length > 1) {
                error.type = split.shift();
                error.data.fault_code = error.data.fault_code.substr(error.type.length + 4);
            }
        }
        if (error.code === 200 && error.type) {
            this.on_managed_error(error);
        } else {
            this.on_traceback(error);
        }
    },
    on_managed_error: function(error) {
        instance.web.dialog($('<div>' + QWeb.render('CrashManager.warning', {error: error}) + '</div>'), {
            title: "OpenERP " + _.str.capitalize(error.type),
            buttons: [
                {text: _t("Ok"), click: function() { $(this).dialog("close"); }}
            ]
        });
    },
    on_traceback: function(error) {
        var self = this;
        var buttons = {};
        if (instance.connection.openerp_entreprise) {
            buttons[_t("Send OpenERP Enterprise Report")] = function() {
                var $this = $(this);
                var issuename = $('#issuename').val();
                var explanation = $('#explanation').val();
                var remark = $('#remark').val();
                // Call the send method from server to send mail with details
                new instance.web.DataSet(self, 'publisher_warranty.contract').call_and_eval('send', [error.data,explanation,remark,issuename]).then(function(result){
                    if (result === false) {
                        alert('There was a communication error.');
                    } else {
                        $this.dialog('close');
                    }
                });
            };
            buttons[_t("Dont send")] = function() {
                $(this).dialog("close");
            };
        } else {
            buttons[_t("Ok")] = function() {
                $(this).dialog("close");
            };
        }
        var dialog = new instance.web.Dialog(this, {
            title: "OpenERP " + _.str.capitalize(error.type),
            width: '80%',
            height: '50%',
            min_width: '800px',
            min_height: '600px',
            buttons: buttons
        }).open();
        dialog.$element.html(QWeb.render('CrashManager.error', {session: instance.connection, error: error}));
    },
    on_javascript_exception: function(exception) {
        this.on_traceback({
            type: _t("Client Error"),
            message: exception,
            data: {debug: ""}
        });
    },
});

instance.web.Loading = instance.web.Widget.extend({
    template: 'Loading',
    init: function(parent) {
        this._super(parent);
        this.count = 0;
        this.blocked_ui = false;
        var self = this;
        this.request_call = function() {
            self.on_rpc_event(1);
        };
        this.response_call = function() {
            self.on_rpc_event(-1);
        };
        this.session.on_rpc_request.add_first(this.request_call);
        this.session.on_rpc_response.add_last(this.response_call);
    },
    destroy: function() {
        this.session.on_rpc_request.remove(this.request_call);
        this.session.on_rpc_response.remove(this.response_call);
        this.on_rpc_event(-this.count);
        this._super();
    },
    on_rpc_event : function(increment) {
        var self = this;
        if (!this.count && increment === 1) {
            // Block UI after 3s
            this.long_running_timer = setTimeout(function () {
                self.blocked_ui = true;
                instance.web.blockUI();
            }, 3000);
        }

        this.count += increment;
        if (this.count > 0) {
            if (instance.connection.debug) {
                this.$element.text(_.str.sprintf( _t("Loading (%d)"), this.count));
            } else {
                this.$element.text(_t("Loading"));
            }
            this.$element.show();
            this.getParent().$element.addClass('oe_wait');
        } else {
            this.count = 0;
            clearTimeout(this.long_running_timer);
            // Don't unblock if blocked by somebody else
            if (self.blocked_ui) {
                this.blocked_ui = false;
                instance.web.unblockUI();
            }
            this.$element.fadeOut();
            this.getParent().$element.removeClass('oe_wait');
        }
    }
});

instance.web.DatabaseManager = instance.web.Widget.extend({
    init: function(parent) {
        this._super(parent);
        this.unblockUIFunction = instance.web.unblockUI;
        $.validator.addMethod('matches', function (s, _, re) {
            return new RegExp(re).test(s);
        }, _t("Invalid database name"));
    },
    start: function() {
        var self = this;
        var fetch_db = this.rpc("/web/database/get_list", {}).pipe(
            function(result) {
                self.db_list = result.db_list;
            },
            function (_, ev) {
                ev.preventDefault();
                self.db_list = null;
            });
        var fetch_langs = this.rpc("/web/session/get_lang_list", {}).then(function(result) {
            self.lang_list = result.lang_list;
        });
        return $.when(fetch_db, fetch_langs).then(self.do_render);
    },
    do_render: function() {
        var self = this;
        self.$element.html(QWeb.render("DatabaseManager", { widget : self }));
        self.$element.find(".oe_database_manager_menu").tabs({
            show: function(event, ui) {
                $('*[autofocus]:first', ui.panel).focus();
            }
        });
        self.$element.find("form[name=create_db_form]").validate({ submitHandler: self.do_create });
        self.$element.find("form[name=drop_db_form]").validate({ submitHandler: self.do_drop });
        self.$element.find("form[name=backup_db_form]").validate({ submitHandler: self.do_backup });
        self.$element.find("form[name=restore_db_form]").validate({ submitHandler: self.do_restore });
        self.$element.find("form[name=change_pwd_form]").validate({
            messages: {
                old_pwd: "Please enter your previous password",
                new_pwd: "Please enter your new password",
                confirm_pwd: {
                    required: "Please confirm your new password",
                    equalTo: "The confirmation does not match the password"
                }
            },
            submitHandler: self.do_change_password
        });
        self.$element.find("#back_to_login").click(self.do_exit);
    },
    destroy: function () {
        this.$element.find('#db-create, #db-drop, #db-backup, #db-restore, #db-change-password, #back-to-login').unbind('click').end().empty();
        this._super();
    },
    /**
     * Converts a .serializeArray() result into a dict. Does not bother folding
     * multiple identical keys into an array, last key wins.
     *
     * @param {Array} array
     */
    to_object: function (array) {
        var result = {};
        _(array).each(function (record) {
            result[record.name] = record.value;
        });
        return result;
    },
    /**
     * Blocks UI and replaces $.unblockUI by a noop to prevent third parties
     * from unblocking the UI
     */
    blockUI: function () {
        instance.web.blockUI();
        instance.web.unblockUI = function () {};
    },
    /**
     * Reinstates $.unblockUI so third parties can play with blockUI, and
     * unblocks the UI
     */
    unblockUI: function () {
        instance.web.unblockUI = this.unblockUIFunction;
        instance.web.unblockUI();
    },
    /**
     * Displays an error dialog resulting from the various RPC communications
     * failing over themselves
     *
     * @param {Object} error error description
     * @param {String} error.title title of the error dialog
     * @param {String} error.error message of the error dialog
     */
    display_error: function (error) {
        return instance.web.dialog($('<div>'), {
            modal: true,
            title: error.title,
            buttons: [
                {text: _t("Ok"), click: function() { $(this).dialog("close"); }}
            ]
        }).html(error.error);
    },
    do_create: function(form) {
        var self = this;
        var fields = $(form).serializeArray();
        self.rpc("/web/database/create", {'fields': fields}, function(result) {
            var form_obj = self.to_object(fields);
            var client_action = {
                type: 'ir.actions.client',
                tag: 'login',
                params: {
                    'db': form_obj['db_name'],
                    'login': 'admin',
                    'password': form_obj['create_admin_pwd'],
                    'login_successful': function() {
                        instance.webclient.show_application();
                    },
                },
            };
            self.do_action(client_action);
        });

    },
    do_drop: function(form) {
        var self = this;
        var $form = $(form),
            fields = $form.serializeArray(),
            $db_list = $form.find('[name=drop_db]'),
            db = $db_list.val();
        if (!db || !confirm("Do you really want to delete the database: " + db + " ?")) {
            return;
        }
        self.rpc("/web/database/drop", {'fields': fields}, function(result) {
            if (result.error) {
                self.display_error(result);
                return;
            }
            self.do_notify("Dropping database", "The database '" + db + "' has been dropped");
            self.start();
        });
    },
    do_backup: function(form) {
        var self = this;
        self.blockUI();
        self.session.get_file({
            form: form,
            success: function () {
                self.do_notify(_t("Backed"), _t("Database backed up successfully"));
            },
            error: function(error){
               if(error){
                  self.display_error({
                        title: 'Backup Database',
                        error: 'AccessDenied'
                  });
               }
            },
            complete: function() {
                self.unblockUI();
            }
        });
    },
    do_restore: function(form) {
        var self = this;
        self.blockUI();
        $(form).ajaxSubmit({
            url: '/web/database/restore',
            type: 'POST',
            resetForm: true,
            success: function (body) {
                // If empty body, everything went fine
                if (!body) { return; }

                if (body.indexOf('403 Forbidden') !== -1) {
                    self.display_error({
                        title: 'Access Denied',
                        error: 'Incorrect super-administrator password'
                    });
                } else {
                    self.display_error({
                        title: 'Restore Database',
                        error: 'Could not restore the database'
                    });
                }
            },
            complete: function() {
                self.unblockUI();
                self.do_notify(_t("Restored"), _t("Database restored successfully"));
            }
        });
    },
    do_change_password: function(form) {
        var self = this;
        self.rpc("/web/database/change_password", {
            'fields': $(form).serializeArray()
        }, function(result) {
            if (result.error) {
                self.display_error(result);
                return;
            }
            self.do_notify("Changed Password", "Password has been changed successfully");
        });
    },
    do_exit: function () {
        this.do_action("login");
    }
});
instance.web.client_actions.add("database_manager", "instance.web.DatabaseManager");

instance.web.Login =  instance.web.Widget.extend({
    template: "Login",
    remember_credentials: true,
    _db_list: null,

    init: function(parent, params) {
        this._super(parent);
        this.has_local_storage = typeof(localStorage) != 'undefined';
        this.selected_db = null;
        this.selected_login = null;
        this.params = params || {};

        if (this.params.login_successful) {
            this.on('login_successful', this, this.params.login_successful);
        }

        if (this.has_local_storage && this.remember_credentials) {
            this.selected_db = localStorage.getItem('last_db_login_success');
            this.selected_login = localStorage.getItem('last_login_login_success');
            if (jQuery.deparam(jQuery.param.querystring()).debug !== undefined) {
                this.selected_password = localStorage.getItem('last_password_login_success');
            }
        }
    },
    start: function() {
        var self = this;
        self.$element.find("form").submit(self.on_submit);
        self.$element.find('.oe_login_manage_db').click(function() {
            self.do_action("database_manager");
        });
        return self.load_db_list().then(self.on_db_list_loaded).then(function() {
            if (self.params.db) {
                self.do_login(self.params.db, self.params.login, self.params.password);
            }
        });
    },
    load_db_list: function (force) {
        var d = $.when(), self = this;
        if (_.isNull(this._db_list) || force) {
            d = self.rpc("/web/database/get_list", {}, function(result) {
                self._db_list = _.clone(result.db_list);
            }, function(error, event) {
                if (error.data.fault_code === 'AccessDenied') {
                    event.preventDefault();
                }
            });
        }
        return d;
    },
    on_db_list_loaded: function () {
        var self = this;
        var list = this._db_list;
        var dbdiv = this.$element.find('div.oe_login_dbpane');
        this.$element.find("[name=db]").replaceWith(instance.web.qweb.render('Login.dblist', { db_list: list, selected_db: this.selected_db}));
        if(list.length === 0) {
            this.do_action("database_manager");
        } else if(list && list.length === 1) {
            dbdiv.hide();
        } else {
            dbdiv.show();
        }
    },
    on_submit: function(ev) {
        if(ev) {
            ev.preventDefault();
        }
        var $e = this.$element;
        var db = $e.find("form [name=db]").val();
        if (!db) {
            this.do_warn("Login", "No database selected !");
            return false;
        }
        var login = $e.find("form input[name=login]").val();
        var password = $e.find("form input[name=password]").val();

        this.do_login(db, login, password);
    },
    /**
     * Performs actual login operation, and UI-related stuff
     *
     * @param {String} db database to log in
     * @param {String} login user login
     * @param {String} password user password
     */
    do_login: function (db, login, password) {
        var self = this;
        this.$element.removeClass('oe_login_invalid');
        self.$(".oe_login_pane").fadeOut("slow");
        return this.session.session_authenticate(db, login, password).pipe(function() {
            if (self.has_local_storage) {
                if(self.remember_credentials) {
                    localStorage.setItem('last_db_login_success', db);
                    localStorage.setItem('last_login_login_success', login);
                    if (jQuery.deparam(jQuery.param.querystring()).debug !== undefined) {
                        localStorage.setItem('last_password_login_success', password);
                    }
                } else {
                    localStorage.setItem('last_db_login_success', '');
                    localStorage.setItem('last_login_login_success', '');
                    localStorage.setItem('last_password_login_success', '');
                }
            }
            self.trigger('login_successful');
        },function () {
            self.$(".oe_login_pane").fadeIn("fast");
            self.$element.addClass("oe_login_invalid");
        });
    },
    show: function () {
        this.$element.show();
    },
    hide: function () {
        this.$element.hide();
    }
});
instance.web.client_actions.add("login", "instance.web.Login");

/**
 * Client action to reload the whole interface.
 * If params has an entry 'menu_id', it opens the given menu entry.
 */
instance.web.Reload = instance.web.Widget.extend({
    init: function(parent, params) {
        this._super(parent);
        this.menu_id = (params && params.menu_id) || false;
    },
    start: function() {
        var l = window.location;
        var timestamp = new Date().getTime();
        var search = "?ts=" + timestamp;
        if (l.search) {
            search = l.search + "&ts=" + timestamp;
        }
        var hash = l.hash;
        if (this.menu_id) {
            hash = "#menu_id=" + this.menu_id;
        }
        var url = l.protocol + "//" + l.host + l.pathname + search + hash;
        window.location = url;
    }
});
instance.web.client_actions.add("reload", "instance.web.Reload");

/**
 * Client action to go back in breadcrumb history.
 * If can't go back in history stack, will go back to home.
 */
instance.web.HistoryBack = instance.web.Widget.extend({
    init: function(parent, params) {
        if (!parent.history_back()) {
            window.location = '/' + (window.location.search || '');
        }
    }
});
instance.web.client_actions.add("history_back", "instance.web.HistoryBack");

/**
 * Client action to go back home.
 */
instance.web.Home = instance.web.Widget.extend({
    init: function(parent, params) {
        window.location = '/' + (window.location.search || '');
    }
});
instance.web.client_actions.add("home", "instance.web.Home");

instance.web.ChangePassword =  instance.web.Widget.extend({
    template: "ChangePassword",
    start: function() {
        var self = this;
        self.$element.find("form[name=change_password_form]").validate({
            submitHandler: function (form) {
                self.rpc("/web/session/change_password",{
                    'fields': $(form).serializeArray()
                }, function(result) {
                    if (result.error) {
                        self.display_error(result);
                        return;
                    } else {
                        instance.webclient.on_logout();
                    }
                });
            }
        });
    },
    display_error: function (error) {
        return instance.web.dialog($('<div>'), {
            modal: true,
            title: error.title,
            buttons: [
                {text: _("Ok"), click: function() { $(this).dialog("close"); }}
            ]
        }).html(error.error);
    },
})
instance.web.client_actions.add("change_password", "instance.web.ChangePassword");

instance.web.Menu =  instance.web.Widget.extend({
    template: 'Menu',
    init: function() {
        this._super.apply(this, arguments);
        this.has_been_loaded = $.Deferred();
        this.maximum_visible_links = 'auto'; // # of menu to show. 0 = do not crop, 'auto' = algo
        this.data = {data:{children:[]}};
    },
    start: function() {
        this._super.apply(this, arguments);
        this.$secondary_menus = this.getParent().$element.find('.oe_secondary_menus_container');
        this.$secondary_menus.on('click', 'a[data-menu]', this.on_menu_click);
        return this.do_reload();
    },
    do_reload: function() {
        return this.rpc("/web/menu/load", {}).then(this.on_loaded);
    },
    on_loaded: function(data) {
        var self = this;
        this.data = data;
        this.renderElement();
        this.limit_entries();
        this.$secondary_menus.html(QWeb.render("Menu.secondary", { widget : this }));
        this.$element.on('click', 'a[data-menu]', this.on_menu_click);
        // Hide second level submenus
        this.$secondary_menus.find('.oe_menu_toggler').siblings('.oe_secondary_submenu').hide();
        if (self.current_menu) {
            self.open_menu(self.current_menu);
        }
        this.has_been_loaded.resolve();
    },
    limit_entries: function() {
        var maximum_visible_links = this.maximum_visible_links;
        if (maximum_visible_links === 'auto') {
            maximum_visible_links = this.auto_limit_entries();
        }
        if (maximum_visible_links < this.data.data.children.length) {
            var $more = $(QWeb.render('Menu.more')),
                $index = this.$element.find('li').eq(maximum_visible_links - 1);
            $index.after($more);
            $more.find('.oe_menu_more').append($index.next().nextAll());
        }
    },
    auto_limit_entries: function() {
        // TODO: auto detect overflow and bind window on resize
        var width = $(window).width();
        return Math.floor(width / 125);
    },
    /**
     * Opens a given menu by id, as if a user had browsed to that menu by hand
     * except does not trigger any event on the way
     *
     * @param {Number} id database id of the terminal menu to select
     */
    open_menu: function (id) {
        var $clicked_menu, $sub_menu, $main_menu;
        $clicked_menu = this.$element.add(this.$secondary_menus).find('a[data-menu=' + id + ']');
        this.trigger('open_menu', id, $clicked_menu);

        if (this.$secondary_menus.has($clicked_menu).length) {
            $sub_menu = $clicked_menu.parents('.oe_secondary_menu');
            $main_menu = this.$element.find('a[data-menu=' + $sub_menu.data('menu-parent') + ']');
        } else {
            $sub_menu = this.$secondary_menus.find('.oe_secondary_menu[data-menu-parent=' + $clicked_menu.attr('data-menu') + ']');
            $main_menu = $clicked_menu;
        }

        // Activate current main menu
        this.$element.find('.oe_active').removeClass('oe_active');
        $main_menu.addClass('oe_active');

        // Show current sub menu
        this.$secondary_menus.find('.oe_secondary_menu').hide();
        $sub_menu.show();

        // Hide/Show the leftbar menu depending of the presence of sub-items
        this.$secondary_menus.parent('.oe_leftbar').toggle(!!$sub_menu.children().length);

        // Activate current menu item and show parents
        this.$secondary_menus.find('.oe_active').removeClass('oe_active');
        if ($main_menu !== $clicked_menu) {
            $clicked_menu.parents().show();
            if ($clicked_menu.is('.oe_menu_toggler')) {
                $clicked_menu.toggleClass('oe_menu_opened').siblings('.oe_secondary_submenu:first').toggle();
            } else {
                $clicked_menu.parent().addClass('oe_active');
            }
        }
    },
    /**
     * Call open_menu with the first menu_item matching an action_id
     *
     * @param {Number} id the action_id to match
     */
    open_action: function (id) {
        var $menu = this.$element.add(this.$secondary_menus).find('a[data-action-id="' + id + '"]');
        var menu_id = $menu.data('menu');
        if (menu_id) {
            this.open_menu(menu_id);
        }
    },
    /**
     * Process a click on a menu item
     *
     * @param {Number} id the menu_id
     * @param {Boolean} [needaction=false] whether the triggered action should execute in a `needs action` context
     */
    menu_click: function(id, needaction) {
        if (!id) { return; }

        // find back the menuitem in dom to get the action
        var $item = this.$element.find('a[data-menu=' + id + ']');
        if (!$item.length) {
            $item = this.$secondary_menus.find('a[data-menu=' + id + ']');
        }
        var action_id = $item.data('action-id');
        // If first level menu doesnt have action trigger first leaf
        if (!action_id) {
            if(this.$element.has($item).length) {
                var $sub_menu = this.$secondary_menus.find('.oe_secondary_menu[data-menu-parent=' + id + ']');
                var $items = $sub_menu.find('a[data-action-id]').filter('[data-action-id!=""]');
                if($items.length) {
                    action_id = $items.data('action-id');
                    id = $items.data('menu');
                }
            }
        }
        this.open_menu(id);
        this.current_menu = id;
        this.session.active_id = id;
        if (action_id) {
            this.trigger('menu_click', {
                action_id: action_id,
                needaction: needaction,
                id: id
            }, $item);
        }
    },
    /**
     * Jquery event handler for menu click
     *
     * @param {Event} ev the jquery event
     */
    on_menu_click: function(ev) {
        ev.preventDefault();
        var needaction = $(ev.target).is('div.oe_menu_counter');
        this.menu_click($(ev.currentTarget).data('menu'), needaction);
    },
});

instance.web.UserMenu =  instance.web.Widget.extend({
    template: "UserMenu",
    init: function(parent) {
        this._super(parent);
        this.update_promise = $.Deferred().resolve();
    },
    start: function() {
        var self = this;
        this._super.apply(this, arguments);
        this.$element.on('click', '.oe_dropdown_menu li a[data-menu]', function(ev) {
            ev.preventDefault();
            var f = self['on_menu_' + $(this).data('menu')];
            if (f) {
                f($(this));
            }
        });
    },
<<<<<<< HEAD
    change_password :function() {
        var self = this;
        this.dialog = new instance.web.Dialog(this, {
            title: _t("Change Password"),
            width : 'auto'
        }).open();
        this.dialog.$element.html(QWeb.render("UserMenu.password", self));
        this.dialog.$element.find("form[name=change_password_form]").validate({
            submitHandler: function (form) {
                self.rpc("/web/session/change_password",{
                    'fields': $(form).serializeArray()
                }, function(result) {
                    if (result.error) {
                        self.display_error(result);
                        return;
                    } else {
                        instance.webclient.on_logout();
                    }
                });
            }
        });
    },
    display_error: function (error) {
        return instance.web.dialog($('<div>'), {
            modal: true,
            title: error.title,
            buttons: [
                {text: _t("Ok"), click: function() { $(this).dialog("close"); }}
            ]
        }).html(error.error);
    },
=======
>>>>>>> 4d88bff8
    do_update: function () {
        var self = this;
        var fct = function() {
            var $avatar = self.$element.find('.oe_topbar_avatar');
            $avatar.attr('src', $avatar.data('default-src'));
            if (!self.session.uid)
                return;
            var func = new instance.web.Model("res.users").get_func("read");
            return func(self.session.uid, ["name", "company_id"]).pipe(function(res) {
                var topbar_name = res.name;
                if(instance.connection.debug)
                    topbar_name = _.str.sprintf("%s (%s)", topbar_name, instance.connection.db);
                if(res.company_id[0] > 1)
                    topbar_name = _.str.sprintf("%s (%s)", topbar_name, res.company_id[1]);
                self.$element.find('.oe_topbar_name').text(topbar_name);
                var avatar_src = _.str.sprintf('%s/web/binary/image?session_id=%s&model=res.users&field=image_small&id=%s', self.session.prefix, self.session.session_id, self.session.uid);
                $avatar.attr('src', avatar_src);
            });
        };
        this.update_promise = this.update_promise.pipe(fct, fct);
    },
    on_action: function() {
    },
    on_menu_logout: function() {
    },
    on_menu_settings: function() {
        var self = this;
        self.rpc("/web/action/load", { action_id: "base.action_res_users_my" }, function(result) {
            result.result.res_id = instance.connection.uid;
            self.getParent().action_manager.do_action(result.result);
        });
    },
    on_menu_about: function() {
        var self = this;
        self.rpc("/web/webclient/version_info", {}).then(function(res) {
            var $help = $(QWeb.render("UserMenu.about", {version_info: res}));
            $help.find('a.oe_activate_debug_mode').click(function (e) {
                e.preventDefault();
                window.location = $.param.querystring(
                        window.location.href, 'debug');
            });
            instance.web.dialog($help, {autoOpen: true,
                modal: true, width: 580, height: 290, resizable: false, title: _t("About")});
        });
    },
});

instance.web.Client = instance.web.Widget.extend({
    init: function(parent, origin) {
        instance.client = instance.webclient = this;
        this._super(parent);
        this.origin = origin;
    },
    start: function() {
        var self = this;
        return instance.connection.session_bind(this.origin).pipe(function() {
            var $e = $(QWeb.render(self._template, {}));
            self.replaceElement($e);
            self.bind_events();
            return self.show_common();
        });
    },
    bind_events: function() {
        var self = this;
        this.$element.on('mouseenter', '.oe_systray > div:not([data-tipsy=true])', function() {
            $(this).attr('data-tipsy', 'true').tipsy().trigger('mouseenter');
        });
        this.$element.on('click', '.oe_dropdown_toggle', function(ev) {
            ev.preventDefault();
            var $toggle = $(this);
            var $menu = $toggle.siblings('.oe_dropdown_menu');
            $menu = $menu.size() >= 1 ? $menu : $toggle.find('.oe_dropdown_menu');
            var state = $menu.is('.oe_opened');
            setTimeout(function() {
                // Do not alter propagation
                $toggle.add($menu).toggleClass('oe_opened', !state);
                if (!state) {
                    // Move $menu if outside window's edge
                    var doc_width = $(document).width();
                    var offset = $menu.offset();
                    var menu_width = $menu.width();
                    var x = doc_width - offset.left - menu_width - 2;
                    if (x < 0) {
                        $menu.offset({ left: offset.left + x }).width(menu_width);
                    }
                }
            }, 0);
        });
        instance.web.bus.on('click', this, function(ev) {
            $.fn.tipsy.clear();
            if (!$(ev.target).is('input[type=file]')) {
                self.$element.find('.oe_dropdown_menu.oe_opened').removeClass('oe_opened');
            }
        });
    },
    show_common: function() {
        var self = this;
        this.crashmanager =  new instance.web.CrashManager();
        instance.connection.on_rpc_error.add(this.crashmanager.on_rpc_error);
        self.notification = new instance.web.Notification(this);
        self.notification.appendTo(self.$element);
        self.loading = new instance.web.Loading(self);
        self.loading.appendTo(self.$element);
        self.action_manager = new instance.web.ActionManager(self);
        self.action_manager.appendTo(self.$('.oe_application'));
    },
});

instance.web.WebClient = instance.web.Client.extend({
    _template: 'WebClient',
    init: function(parent) {
        this._super(parent);
        this._current_state = null;
    },
    start: function() {
        var self = this;
        return $.when(this._super()).pipe(function() {
            if (jQuery.param !== undefined && jQuery.deparam(jQuery.param.querystring()).kitten !== undefined) {
                $("body").addClass("kitten-mode-activated");
                if ($.blockUI) {
                    $.blockUI.defaults.message = '<img src="http://www.amigrave.com/kitten.gif">';
                }
            }
            if (!self.session.session_is_valid()) {
                self.show_login();
            } else {
                self.show_application();
            }
        });
    },
    set_title: function(title) {
        title = _.str.clean(title);
        var sep = _.isEmpty(title) ? '' : ' - ';
        document.title = title + sep + 'OpenERP';
    },
    show_common: function() {
        var self = this;
        this._super();
        window.onerror = function (message, file, line) {
            self.crashmanager.on_traceback({
                type: _t("Client Error"),
                message: message,
                data: {debug: file + ':' + line}
            });
        };
    },
    show_login: function() {
        this.$('.oe_topbar').hide();
        this.action_manager.do_action("login");
        this.action_manager.inner_widget.on('login_successful', this, this.show_application);
    },
    show_application: function() {
        var self = this;
        self.$('.oe_topbar').show();
        self.menu = new instance.web.Menu(self);
        self.menu.replace(this.$element.find('.oe_menu_placeholder'));
        self.menu.on('menu_click', this, this.on_menu_action);
        self.user_menu = new instance.web.UserMenu(self);
        self.user_menu.replace(this.$element.find('.oe_user_menu_placeholder'));
        self.user_menu.on_menu_logout.add(this.proxy('on_logout'));
        self.user_menu.on_action.add(this.proxy('on_menu_action'));
        self.user_menu.do_update();
        self.bind_hashchange();
        if (!self.session.openerp_entreprise) {
            var version_label = _t("OpenERP - Unsupported/Community Version");
            self.$element.find('.oe_footer_powered').append(_.str.sprintf('<span> - <a href="http://www.openerp.com/support-or-publisher-warranty-contract" target="_blank">%s</a></span>', version_label));
        }
        self.set_title();
    },
    destroy_content: function() {
        _.each(_.clone(this.getChildren()), function(el) {
            el.destroy();
        });
        this.$element.children().remove();
    },
    do_reload: function() {
        var self = this;
        return this.session.session_reload().pipe(function () {
            instance.connection.load_modules(true).pipe(
                self.menu.proxy('do_reload')); });

    },
    do_notify: function() {
        var n = this.notification;
        n.notify.apply(n, arguments);
    },
    do_warn: function() {
        var n = this.notification;
        n.warn.apply(n, arguments);
    },
    on_logout: function() {
        var self = this;
        this.session.session_logout().then(function () {
            $(window).unbind('hashchange', self.on_hashchange);
            self.do_push_state({});
            //would be cool to be able to do this, but I think it will make addons do strange things
            //this.show_login();
            window.location.reload();
        });
    },
    bind_hashchange: function() {
        var self = this;
        $(window).bind('hashchange', this.on_hashchange);

        var state = $.bbq.getState(true);
        if (_.isEmpty(state) || state.action == "login") {
            self.menu.has_been_loaded.then(function() {
                var first_menu_id = self.menu.$element.find("a:first").data("menu");
                if(first_menu_id) {
                    self.menu.menu_click(first_menu_id);
                }
            });
        } else {
            $(window).trigger('hashchange');
        }
    },
    on_hashchange: function(event) {
        var self = this;
        var state = event.getState(true);
        if (!_.isEqual(this._current_state, state)) {
            if(state.action_id === undefined && state.menu_id) {
                self.menu.has_been_loaded.then(function() {
                    self.menu.do_reload().then(function() {
                        self.menu.menu_click(state.menu_id)
                    });
                });
            } else {
                this.action_manager.do_load_state(state, !!this._current_state);
            }
        }
        this._current_state = state;
    },
    do_push_state: function(state) {
        this.set_title(state.title);
        delete state.title;
        var url = '#' + $.param(state);
        this._current_state = _.clone(state);
        $.bbq.pushState(url);
    },
    on_menu_action: function(options) {
        var self = this;
        this.rpc("/web/action/load", { action_id: options.action_id })
            .then(function (result) {
                var action = result.result;
                if (options.needaction) {
                    action.context.search_default_needaction_pending = true;
                }
                self.action_manager.clear_breadcrumbs();
                self.action_manager.do_action(action);
            });
    },
    do_action: function(action) {
        var self = this;
        // TODO replace by client action menuclick
        if(action.menu_id) {
            this.do_reload().then(function () {
                self.menu.menu_click(action.menu_id);
            });
        }
    },
    set_content_full_screen: function(fullscreen) {
        if (fullscreen) {
            $(".oe_webclient", this.$element).addClass("oe_content_full_screen");
            $("body").css({'overflow-y':'hidden'});
        } else {
            $(".oe_webclient", this.$element).removeClass("oe_content_full_screen");
            $("body").css({'overflow-y':'scroll'});
        }
    }
});

instance.web.EmbeddedClient = instance.web.Client.extend({
    _template: 'EmbedClient',
    init: function(parent, origin, dbname, login, key, action_id, options) {
        this._super(parent, origin);

        this.dbname = dbname;
        this.login = login;
        this.key = key;
        this.action_id = action_id;
        this.options = options || {};
    },
    start: function() {
        var self = this;
        return $.when(this._super()).pipe(function() {
            return instance.connection.session_authenticate(self.dbname, self.login, self.key, true).pipe(function() {
                return self.rpc("/web/action/load", { action_id: self.action_id }, function(result) {
                    var action = result.result;
                    action.flags = _.extend({
                        //views_switcher : false,
                        search_view : false,
                        action_buttons : false,
                        sidebar : false
                        //pager : false
                    }, self.options, action.flags || {});

                    self.action_manager.do_action(action);
                });
            });
        });
    },
});

instance.web.embed = function (origin, dbname, login, key, action, options) {
    $('head').append($('<link>', {
        'rel': 'stylesheet',
        'type': 'text/css',
        'href': origin +'/web/webclient/css'
    }));
    var currentScript = document.currentScript;
    if (!currentScript) {
        var sc = document.getElementsByTagName('script');
        currentScript = sc[sc.length-1];
    }
    var client = new instance.web.EmbeddedClient(null, origin, dbname, login, key, action, options);
    client.insertAfter(currentScript);
};

};

// vim:et fdc=0 fdl=0 foldnestmax=3 fdm=syntax:<|MERGE_RESOLUTION|>--- conflicted
+++ resolved
@@ -685,7 +685,7 @@
             modal: true,
             title: error.title,
             buttons: [
-                {text: _("Ok"), click: function() { $(this).dialog("close"); }}
+                {text: _t("Ok"), click: function() { $(this).dialog("close"); }}
             ]
         }).html(error.error);
     },
@@ -859,40 +859,6 @@
             }
         });
     },
-<<<<<<< HEAD
-    change_password :function() {
-        var self = this;
-        this.dialog = new instance.web.Dialog(this, {
-            title: _t("Change Password"),
-            width : 'auto'
-        }).open();
-        this.dialog.$element.html(QWeb.render("UserMenu.password", self));
-        this.dialog.$element.find("form[name=change_password_form]").validate({
-            submitHandler: function (form) {
-                self.rpc("/web/session/change_password",{
-                    'fields': $(form).serializeArray()
-                }, function(result) {
-                    if (result.error) {
-                        self.display_error(result);
-                        return;
-                    } else {
-                        instance.webclient.on_logout();
-                    }
-                });
-            }
-        });
-    },
-    display_error: function (error) {
-        return instance.web.dialog($('<div>'), {
-            modal: true,
-            title: error.title,
-            buttons: [
-                {text: _t("Ok"), click: function() { $(this).dialog("close"); }}
-            ]
-        }).html(error.error);
-    },
-=======
->>>>>>> 4d88bff8
     do_update: function () {
         var self = this;
         var fct = function() {
