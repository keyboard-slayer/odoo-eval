# -*- coding: utf-8 -*-

import ast
import base64
import csv
import glob
import itertools
import logging
import operator
import datetime
import hashlib
import os
import re
import simplejson
import time
import urllib2
import xmlrpclib
import zlib
from xml.etree import ElementTree
from cStringIO import StringIO

import babel.messages.pofile
import werkzeug.utils
import werkzeug.wrappers
try:
    import xlwt
except ImportError:
    xlwt = None

import openerp

from .. import http
openerpweb = http

#----------------------------------------------------------
# OpenERP Web helpers
#----------------------------------------------------------

def rjsmin(script):
    """ Minify js with a clever regex.
    Taken from http://opensource.perlig.de/rjsmin
    Apache License, Version 2.0 """
    def subber(match):
        """ Substitution callback """
        groups = match.groups()
        return (
            groups[0] or
            groups[1] or
            groups[2] or
            groups[3] or
            (groups[4] and '\n') or
            (groups[5] and ' ') or
            (groups[6] and ' ') or
            (groups[7] and ' ') or
            ''
        )

    result = re.sub(
        r'([^\047"/\000-\040]+)|((?:(?:\047[^\047\\\r\n]*(?:\\(?:[^\r\n]|\r?'
        r'\n|\r)[^\047\\\r\n]*)*\047)|(?:"[^"\\\r\n]*(?:\\(?:[^\r\n]|\r?\n|'
        r'\r)[^"\\\r\n]*)*"))[^\047"/\000-\040]*)|(?:(?<=[(,=:\[!&|?{};\r\n]'
        r')(?:[\000-\011\013\014\016-\040]|(?:/\*[^*]*\*+(?:[^/*][^*]*\*+)*/'
        r'))*((?:/(?![\r\n/*])[^/\\\[\r\n]*(?:(?:\\[^\r\n]|(?:\[[^\\\]\r\n]*'
        r'(?:\\[^\r\n][^\\\]\r\n]*)*\]))[^/\\\[\r\n]*)*/)[^\047"/\000-\040]*'
        r'))|(?:(?<=[\000-#%-,./:-@\[-^`{-~-]return)(?:[\000-\011\013\014\01'
        r'6-\040]|(?:/\*[^*]*\*+(?:[^/*][^*]*\*+)*/))*((?:/(?![\r\n/*])[^/'
        r'\\\[\r\n]*(?:(?:\\[^\r\n]|(?:\[[^\\\]\r\n]*(?:\\[^\r\n][^\\\]\r\n]'
        r'*)*\]))[^/\\\[\r\n]*)*/)[^\047"/\000-\040]*))|(?<=[^\000-!#%&(*,./'
        r':-@\[\\^`{|~])(?:[\000-\011\013\014\016-\040]|(?:/\*[^*]*\*+(?:[^/'
        r'*][^*]*\*+)*/))*(?:((?:(?://[^\r\n]*)?[\r\n]))(?:[\000-\011\013\01'
        r'4\016-\040]|(?:/\*[^*]*\*+(?:[^/*][^*]*\*+)*/))*)+(?=[^\000-\040"#'
        r'%-\047)*,./:-@\\-^`|-~])|(?<=[^\000-#%-,./:-@\[-^`{-~-])((?:[\000-'
        r'\011\013\014\016-\040]|(?:/\*[^*]*\*+(?:[^/*][^*]*\*+)*/)))+(?=[^'
        r'\000-#%-,./:-@\[-^`{-~-])|(?<=\+)((?:[\000-\011\013\014\016-\040]|'
        r'(?:/\*[^*]*\*+(?:[^/*][^*]*\*+)*/)))+(?=\+)|(?<=-)((?:[\000-\011\0'
        r'13\014\016-\040]|(?:/\*[^*]*\*+(?:[^/*][^*]*\*+)*/)))+(?=-)|(?:[\0'
        r'00-\011\013\014\016-\040]|(?:/\*[^*]*\*+(?:[^/*][^*]*\*+)*/))+|(?:'
        r'(?:(?://[^\r\n]*)?[\r\n])(?:[\000-\011\013\014\016-\040]|(?:/\*[^*'
        r']*\*+(?:[^/*][^*]*\*+)*/))*)+', subber, '\n%s\n' % script
    ).strip()
    return result

def db_list(req):
    proxy = req.session.proxy("db")
    dbs = proxy.list()
    h = req.httprequest.environ['HTTP_HOST'].split(':')[0]
    d = h.split('.')[0]
    r = openerp.tools.config['dbfilter'].replace('%h', h).replace('%d', d)
    dbs = [i for i in dbs if re.match(r, i)]
    return dbs

def db_monodb(req):
    # if only one db exists, return it else return False
    try:
        dbs = db_list(req)
        if len(dbs) == 1:
            return dbs[0]
    except xmlrpclib.Fault:
        # ignore access denied
        pass
    return False

def module_topological_sort(modules):
    """ Return a list of module names sorted so that their dependencies of the
    modules are listed before the module itself

    modules is a dict of {module_name: dependencies}

    :param modules: modules to sort
    :type modules: dict
    :returns: list(str)
    """

    dependencies = set(itertools.chain.from_iterable(modules.itervalues()))
    # incoming edge: dependency on other module (if a depends on b, a has an
    # incoming edge from b, aka there's an edge from b to a)
    # outgoing edge: other module depending on this one

    # [Tarjan 1976], http://en.wikipedia.org/wiki/Topological_sorting#Algorithms
    #L ← Empty list that will contain the sorted nodes
    L = []
    #S ← Set of all nodes with no outgoing edges (modules on which no other
    #    module depends)
    S = set(module for module in modules if module not in dependencies)

    visited = set()
    #function visit(node n)
    def visit(n):
        #if n has not been visited yet then
        if n not in visited:
            #mark n as visited
            visited.add(n)
            #change: n not web module, can not be resolved, ignore
            if n not in modules: return
            #for each node m with an edge from m to n do (dependencies of n)
            for m in modules[n]:
                #visit(m)
                visit(m)
            #add n to L
            L.append(n)
    #for each node n in S do
    for n in S:
        #visit(n)
        visit(n)
    return L

def module_installed(req):
    # Candidates module the current heuristic is the /static dir
    loadable = openerpweb.addons_manifest.keys()
    modules = {}

    # Retrieve database installed modules
    # TODO The following code should move to ir.module.module.list_installed_modules()
    Modules = req.session.model('ir.module.module')
    domain = [('state','=','installed'), ('name','in', loadable)]
    for module in Modules.search_read(domain, ['name', 'dependencies_id']):
        modules[module['name']] = []
        deps = module.get('dependencies_id')
        if deps:
            deps_read = req.session.model('ir.module.module.dependency').read(deps, ['name'])
            dependencies = [i['name'] for i in deps_read]
            modules[module['name']] = dependencies

    sorted_modules = module_topological_sort(modules)
    return sorted_modules

def module_installed_bypass_session(dbname):
    loadable = openerpweb.addons_manifest.keys()
    modules = {}
    try:
        import openerp.modules.registry
        registry = openerp.modules.registry.RegistryManager.get(dbname)
        with registry.cursor() as cr:
            m = registry.get('ir.module.module')
            # TODO The following code should move to ir.module.module.list_installed_modules()
            domain = [('state','=','installed'), ('name','in', loadable)]
            ids = m.search(cr, 1, [('state','=','installed'), ('name','in', loadable)])
            for module in m.read(cr, 1, ids, ['name', 'dependencies_id']):
                modules[module['name']] = []
                deps = module.get('dependencies_id')
                if deps:
                    deps_read = registry.get('ir.module.module.dependency').read(cr, 1, deps, ['name'])
                    dependencies = [i['name'] for i in deps_read]
                    modules[module['name']] = dependencies
    except Exception,e:
        pass
    sorted_modules = module_topological_sort(modules)
    return sorted_modules

def module_boot(req, db=None):
    server_wide_modules = openerp.conf.server_wide_modules or ['web']
    serverside = []
    dbside = []
    for i in server_wide_modules:
        if i in openerpweb.addons_manifest:
            serverside.append(i)
    monodb = db or db_monodb(req)
    if monodb:
        dbside = module_installed_bypass_session(monodb)
        dbside = [i for i in dbside if i not in serverside]
    addons = serverside + dbside
    return addons

def concat_xml(file_list):
    """Concatenate xml files

    :param list(str) file_list: list of files to check
    :returns: (concatenation_result, checksum)
    :rtype: (str, str)
    """
    checksum = hashlib.new('sha1')
    if not file_list:
        return '', checksum.hexdigest()

    root = None
    for fname in file_list:
        with open(fname, 'rb') as fp:
            contents = fp.read()
            checksum.update(contents)
            fp.seek(0)
            xml = ElementTree.parse(fp).getroot()

        if root is None:
            root = ElementTree.Element(xml.tag)
        #elif root.tag != xml.tag:
        #    raise ValueError("Root tags missmatch: %r != %r" % (root.tag, xml.tag))

        for child in xml.getchildren():
            root.append(child)
    return ElementTree.tostring(root, 'utf-8'), checksum.hexdigest()

def concat_files(file_list, reader=None, intersperse=""):
    """ Concatenates contents of all provided files

    :param list(str) file_list: list of files to check
    :param function reader: reading procedure for each file
    :param str intersperse: string to intersperse between file contents
    :returns: (concatenation_result, checksum)
    :rtype: (str, str)
    """
    checksum = hashlib.new('sha1')
    if not file_list:
        return '', checksum.hexdigest()

    if reader is None:
        def reader(f):
            with open(f, 'rb') as fp:
                return fp.read()

    files_content = []
    for fname in file_list:
        contents = reader(fname)
        checksum.update(contents)
        files_content.append(contents)

    files_concat = intersperse.join(files_content)
    return files_concat, checksum.hexdigest()

concat_js_cache = {}

def concat_js(file_list):
    content, checksum = concat_files(file_list, intersperse=';')
    if checksum in concat_js_cache:
        content = concat_js_cache[checksum]
    else:
        content = rjsmin(content)
        concat_js_cache[checksum] = content
    return content, checksum

def fs2web(path):
    """convert FS path into web path"""
    return '/'.join(path.split(os.path.sep))

def manifest_glob(req, extension, addons=None, db=None):
    if addons is None:
        addons = module_boot(req, db=db)
    else:
        addons = addons.split(',')
    r = []
    for addon in addons:
        manifest = openerpweb.addons_manifest.get(addon, None)
        if not manifest:
            continue
        # ensure does not ends with /
        addons_path = os.path.join(manifest['addons_path'], '')[:-1]
        globlist = manifest.get(extension, [])
        for pattern in globlist:
            for path in glob.glob(os.path.normpath(os.path.join(addons_path, addon, pattern))):
                r.append((path, fs2web(path[len(addons_path):])))
    return r

def manifest_list(req, extension, mods=None, db=None):
    if not req.debug:
        path = '/web/webclient/' + extension
        if mods is not None:
            path += '?mods=' + mods
        elif db:
            path += '?db=' + db
        return [path]
    files = manifest_glob(req, extension, addons=mods, db=db)
    i_am_diabetic = req.httprequest.environ["QUERY_STRING"].count("no_sugar") >= 1 or \
                    req.httprequest.environ.get('HTTP_REFERER', '').count("no_sugar") >= 1
    if i_am_diabetic:
        return [wp for _fp, wp in files]
    else:
        return ['%s?debug=%s' % (wp, os.path.getmtime(fp)) for fp, wp in files]

def get_last_modified(files):
    """ Returns the modification time of the most recently modified
    file provided

    :param list(str) files: names of files to check
    :return: most recent modification time amongst the fileset
    :rtype: datetime.datetime
    """
    files = list(files)
    if files:
        return max(datetime.datetime.fromtimestamp(os.path.getmtime(f))
                   for f in files)
    return datetime.datetime(1970, 1, 1)

def make_conditional(req, response, last_modified=None, etag=None):
    """ Makes the provided response conditional based upon the request,
    and mandates revalidation from clients

    Uses Werkzeug's own :meth:`ETagResponseMixin.make_conditional`, after
    setting ``last_modified`` and ``etag`` correctly on the response object

    :param req: OpenERP request
    :type req: web.common.http.WebRequest
    :param response: Werkzeug response
    :type response: werkzeug.wrappers.Response
    :param datetime.datetime last_modified: last modification date of the response content
    :param str etag: some sort of checksum of the content (deep etag)
    :return: the response object provided
    :rtype: werkzeug.wrappers.Response
    """
    response.cache_control.must_revalidate = True
    response.cache_control.max_age = 0
    if last_modified:
        response.last_modified = last_modified
    if etag:
        response.set_etag(etag)
    return response.make_conditional(req.httprequest)

def login_and_redirect(req, db, login, key, redirect_url='/'):
    wsgienv = req.httprequest.environ
    env = dict(
        base_location=req.httprequest.url_root.rstrip('/'),
        HTTP_HOST=wsgienv['HTTP_HOST'],
        REMOTE_ADDR=wsgienv['REMOTE_ADDR'],
    )
    req.session.authenticate(db, login, key, env)
    return set_cookie_and_redirect(req, redirect_url)

def set_cookie_and_redirect(req, redirect_url):
    redirect = werkzeug.utils.redirect(redirect_url, 303)
    redirect.autocorrect_location_header = False
    cookie_val = urllib2.quote(simplejson.dumps(req.session_id))
    redirect.set_cookie('instance0|session_id', cookie_val)
    return redirect

def load_actions_from_ir_values(req, key, key2, models, meta):
    Values = req.session.model('ir.values')
    actions = Values.get(key, key2, models, meta, req.context)

    return [(id, name, clean_action(req, action))
            for id, name, action in actions]

def clean_action(req, action):
    action.setdefault('flags', {})
    action_type = action.setdefault('type', 'ir.actions.act_window_close')
    if action_type == 'ir.actions.act_window':
        return fix_view_modes(action)
    return action

# I think generate_views,fix_view_modes should go into js ActionManager
def generate_views(action):
    """
    While the server generates a sequence called "views" computing dependencies
    between a bunch of stuff for views coming directly from the database
    (the ``ir.actions.act_window model``), it's also possible for e.g. buttons
    to return custom view dictionaries generated on the fly.

    In that case, there is no ``views`` key available on the action.

    Since the web client relies on ``action['views']``, generate it here from
    ``view_mode`` and ``view_id``.

    Currently handles two different cases:

    * no view_id, multiple view_mode
    * single view_id, single view_mode

    :param dict action: action descriptor dictionary to generate a views key for
    """
    view_id = action.get('view_id') or False
    if isinstance(view_id, (list, tuple)):
        view_id = view_id[0]

    # providing at least one view mode is a requirement, not an option
    view_modes = action['view_mode'].split(',')

    if len(view_modes) > 1:
        if view_id:
            raise ValueError('Non-db action dictionaries should provide '
                             'either multiple view modes or a single view '
                             'mode and an optional view id.\n\n Got view '
                             'modes %r and view id %r for action %r' % (
                view_modes, view_id, action))
        action['views'] = [(False, mode) for mode in view_modes]
        return
    action['views'] = [(view_id, view_modes[0])]

def fix_view_modes(action):
    """ For historical reasons, OpenERP has weird dealings in relation to
    view_mode and the view_type attribute (on window actions):

    * one of the view modes is ``tree``, which stands for both list views
      and tree views
    * the choice is made by checking ``view_type``, which is either
      ``form`` for a list view or ``tree`` for an actual tree view

    This methods simply folds the view_type into view_mode by adding a
    new view mode ``list`` which is the result of the ``tree`` view_mode
    in conjunction with the ``form`` view_type.

    TODO: this should go into the doc, some kind of "peculiarities" section

    :param dict action: an action descriptor
    :returns: nothing, the action is modified in place
    """
    if not action.get('views'):
        generate_views(action)

    if action.pop('view_type', 'form') != 'form':
        return action

    if 'view_mode' in action:
        action['view_mode'] = ','.join(
            mode if mode != 'tree' else 'list'
            for mode in action['view_mode'].split(','))
    action['views'] = [
        [id, mode if mode != 'tree' else 'list']
        for id, mode in action['views']
    ]

    return action

def _local_web_translations(trans_file):
    messages = []
    try:
        with open(trans_file) as t_file:
            po = babel.messages.pofile.read_po(t_file)
    except Exception:
        return
    for x in po:
        if x.id and x.string and "openerp-web" in x.auto_comments:
            messages.append({'id': x.id, 'string': x.string})
    return messages

def xml2json_from_elementtree(el, preserve_whitespaces=False):
    """ xml2json-direct
    Simple and straightforward XML-to-JSON converter in Python
    New BSD Licensed
    http://code.google.com/p/xml2json-direct/
    """
    res = {}
    if el.tag[0] == "{":
        ns, name = el.tag.rsplit("}", 1)
        res["tag"] = name
        res["namespace"] = ns[1:]
    else:
        res["tag"] = el.tag
    res["attrs"] = {}
    for k, v in el.items():
        res["attrs"][k] = v
    kids = []
    if el.text and (preserve_whitespaces or el.text.strip() != ''):
        kids.append(el.text)
    for kid in el:
        kids.append(xml2json_from_elementtree(kid, preserve_whitespaces))
        if kid.tail and (preserve_whitespaces or kid.tail.strip() != ''):
            kids.append(kid.tail)
    res["children"] = kids
    return res

def content_disposition(filename, req):
    filename = filename.encode('utf8')
    escaped = urllib2.quote(filename)
    browser = req.httprequest.user_agent.browser
    version = int((req.httprequest.user_agent.version or '0').split('.')[0])
    if browser == 'msie' and version < 9:
        return "attachment; filename=%s" % escaped
    elif browser == 'safari':
        return "attachment; filename=%s" % filename
    else:
        return "attachment; filename*=UTF-8''%s" % escaped


#----------------------------------------------------------
# OpenERP Web web Controllers
#----------------------------------------------------------

html_template = """<!DOCTYPE html>
<html style="height: 100%%">
    <head>
        <meta http-equiv="X-UA-Compatible" content="IE=edge,chrome=1"/>
        <meta http-equiv="content-type" content="text/html; charset=utf-8" />
        <title>OpenERP</title>
        <link rel="shortcut icon" href="/web/static/src/img/favicon.ico" type="image/x-icon"/>
        <link rel="stylesheet" href="/web/static/src/css/full.css" />
        %(css)s
        %(js)s
        <script type="text/javascript">
            $(function() {
                var s = new openerp.init(%(modules)s);
                %(init)s
            });
        </script>
    </head>
    <body>
        <!--[if lte IE 8]>
        <script src="http://ajax.googleapis.com/ajax/libs/chrome-frame/1/CFInstall.min.js"></script>
        <script>
            var test = function() {
                CFInstall.check({
                    mode: "overlay"
                });
            };
            if (window.localStorage && false) {
                if (! localStorage.getItem("hasShownGFramePopup")) {
                    test();
                    localStorage.setItem("hasShownGFramePopup", true);
                }
            } else {
                test();
            }
        </script>
        <![endif]-->
    </body>
</html>
"""

class Home(openerpweb.Controller):
    _cp_path = '/'

    @openerpweb.httprequest
    def index(self, req, s_action=None, db=None, **kw):
        js = "\n        ".join('<script type="text/javascript" src="%s"></script>' % i for i in manifest_list(req, 'js', db=db))
        css = "\n        ".join('<link rel="stylesheet" href="%s">' % i for i in manifest_list(req, 'css', db=db))

        r = html_template % {
            'js': js,
            'css': css,
            'modules': simplejson.dumps(module_boot(req, db=db)),
            'init': 'var wc = new s.web.WebClient();wc.appendTo($(document.body));'
        }
        return r

    @openerpweb.httprequest
    def login(self, req, db, login, key):
        return login_and_redirect(req, db, login, key)

class WebClient(openerpweb.Controller):
    _cp_path = "/web/webclient"

    @openerpweb.jsonrequest
    def csslist(self, req, mods=None):
        return manifest_list(req, 'css', mods=mods)

    @openerpweb.jsonrequest
    def jslist(self, req, mods=None):
        return manifest_list(req, 'js', mods=mods)

    @openerpweb.jsonrequest
    def qweblist(self, req, mods=None):
        return manifest_list(req, 'qweb', mods=mods)

    @openerpweb.httprequest
    def css(self, req, mods=None, db=None):
        files = list(manifest_glob(req, 'css', addons=mods, db=db))
        last_modified = get_last_modified(f[0] for f in files)
        if req.httprequest.if_modified_since and req.httprequest.if_modified_since >= last_modified:
            return werkzeug.wrappers.Response(status=304)

        file_map = dict(files)

        rx_import = re.compile(r"""@import\s+('|")(?!'|"|/|https?://)""", re.U)
        rx_url = re.compile(r"""url\s*\(\s*('|"|)(?!'|"|/|https?://|data:)""", re.U)

        def reader(f):
            """read the a css file and absolutify all relative uris"""
            with open(f, 'rb') as fp:
                data = fp.read().decode('utf-8')

            path = file_map[f]
            web_dir = os.path.dirname(path)

            data = re.sub(
                rx_import,
                r"""@import \1%s/""" % (web_dir,),
                data,
            )

            data = re.sub(
                rx_url,
                r"""url(\1%s/""" % (web_dir,),
                data,
            )
            return data.encode('utf-8')

        content, checksum = concat_files((f[0] for f in files), reader)

        return make_conditional(
            req, req.make_response(content, [('Content-Type', 'text/css')]),
            last_modified, checksum)

    @openerpweb.httprequest
    def js(self, req, mods=None, db=None):
        files = [f[0] for f in manifest_glob(req, 'js', addons=mods, db=db)]
        last_modified = get_last_modified(files)
        if req.httprequest.if_modified_since and req.httprequest.if_modified_since >= last_modified:
            return werkzeug.wrappers.Response(status=304)

        content, checksum = concat_js(files)

        return make_conditional(
            req, req.make_response(content, [('Content-Type', 'application/javascript')]),
            last_modified, checksum)

    @openerpweb.httprequest
    def qweb(self, req, mods=None, db=None):
        files = [f[0] for f in manifest_glob(req, 'qweb', addons=mods, db=db)]
        last_modified = get_last_modified(files)
        if req.httprequest.if_modified_since and req.httprequest.if_modified_since >= last_modified:
            return werkzeug.wrappers.Response(status=304)

        content, checksum = concat_xml(files)

        return make_conditional(
            req, req.make_response(content, [('Content-Type', 'text/xml')]),
            last_modified, checksum)

    @openerpweb.jsonrequest
    def bootstrap_translations(self, req, mods):
        """ Load local translations from *.po files, as a temporary solution
            until we have established a valid session. This is meant only
            for translating the login page and db management chrome, using
            the browser's language. """
        # For performance reasons we only load a single translation, so for
        # sub-languages (that should only be partially translated) we load the
        # main language PO instead - that should be enough for the login screen.
        lang = req.lang.split('_')[0]

        translations_per_module = {}
        for addon_name in mods:
            if openerpweb.addons_manifest[addon_name].get('bootstrap'):
                addons_path = openerpweb.addons_manifest[addon_name]['addons_path']
                f_name = os.path.join(addons_path, addon_name, "i18n", lang + ".po")
                if not os.path.exists(f_name):
                    continue
                translations_per_module[addon_name] = {'messages': _local_web_translations(f_name)}

        return {"modules": translations_per_module,
                "lang_parameters": None}

    @openerpweb.jsonrequest
    def translations(self, req, mods, lang):
        res_lang = req.session.model('res.lang')
        ids = res_lang.search([("code", "=", lang)])
        lang_params = None
        if ids:
            lang_params = res_lang.read(ids[0], ["direction", "date_format", "time_format",
                                                "grouping", "decimal_point", "thousands_sep"])

        # Regional languages (ll_CC) must inherit/override their parent lang (ll), but this is
        # done server-side when the language is loaded, so we only need to load the user's lang.
        ir_translation = req.session.model('ir.translation')
        translations_per_module = {}
        messages = ir_translation.search_read([('module','in',mods),('lang','=',lang),
                                               ('comments','like','openerp-web'),('value','!=',False),
                                               ('value','!=','')],
                                              ['module','src','value','lang'], order='module') 
        for mod, msg_group in itertools.groupby(messages, key=operator.itemgetter('module')):
            translations_per_module.setdefault(mod,{'messages':[]})
            translations_per_module[mod]['messages'].extend({'id': m['src'],
                                                             'string': m['value']} \
                                                                for m in msg_group)
        return {"modules": translations_per_module,
                "lang_parameters": lang_params}

    @openerpweb.jsonrequest
    def version_info(self, req):
        return {
            "version": openerp.release.version
        }

class Proxy(openerpweb.Controller):
    _cp_path = '/web/proxy'

    @openerpweb.jsonrequest
    def load(self, req, path):
        """ Proxies an HTTP request through a JSON request.

        It is strongly recommended to not request binary files through this,
        as the result will be a binary data blob as well.

        :param req: OpenERP request
        :param path: actual request path
        :return: file content
        """
        from werkzeug.test import Client
        from werkzeug.wrappers import BaseResponse

        return Client(req.httprequest.app, BaseResponse).get(path).data

class Database(openerpweb.Controller):
    _cp_path = "/web/database"

    @openerpweb.jsonrequest
    def get_list(self, req):
        return db_list(req)

    @openerpweb.jsonrequest
    def create(self, req, fields):
        params = dict(map(operator.itemgetter('name', 'value'), fields))
        return req.session.proxy("db").create_database(
            params['super_admin_pwd'],
            params['db_name'],
            bool(params.get('demo_data')),
            params['db_lang'],
            params['create_admin_pwd'])

    @openerpweb.jsonrequest
    def duplicate(self, req, fields):
        params = dict(map(operator.itemgetter('name', 'value'), fields))
        return req.session.proxy("db").duplicate_database(
            params['super_admin_pwd'],
            params['db_original_name'],
            params['db_name'])

    @openerpweb.jsonrequest
    def duplicate(self, req, fields):
        params = dict(map(operator.itemgetter('name', 'value'), fields))
        duplicate_attrs = (
            params['super_admin_pwd'],
            params['db_original_name'],
            params['db_name'],
        )

        return req.session.proxy("db").duplicate_database(*duplicate_attrs)

    @openerpweb.jsonrequest
    def drop(self, req, fields):
        password, db = operator.itemgetter(
            'drop_pwd', 'drop_db')(
                dict(map(operator.itemgetter('name', 'value'), fields)))

        try:
            return req.session.proxy("db").drop(password, db)
        except xmlrpclib.Fault, e:
            if e.faultCode and e.faultCode.split(':')[0] == 'AccessDenied':
                return {'error': e.faultCode, 'title': 'Drop Database'}
        return {'error': 'Could not drop database !', 'title': 'Drop Database'}

    @openerpweb.httprequest
    def backup(self, req, backup_db, backup_pwd, token):
        try:
            db_dump = base64.b64decode(
                req.session.proxy("db").dump(backup_pwd, backup_db))
            filename = "%(db)s_%(timestamp)s.dump" % {
                'db': backup_db,
                'timestamp': datetime.datetime.utcnow().strftime(
                    "%Y-%m-%d_%H-%M-%SZ")
            }
            return req.make_response(db_dump,
               [('Content-Type', 'application/octet-stream; charset=binary'),
               ('Content-Disposition', content_disposition(filename, req))],
               {'fileToken': int(token)}
            )
        except xmlrpclib.Fault, e:
            return simplejson.dumps([[],[{'error': e.faultCode, 'title': 'backup Database'}]])

    @openerpweb.httprequest
    def restore(self, req, db_file, restore_pwd, new_db):
        try:
            data = base64.b64encode(db_file.read())
            req.session.proxy("db").restore(restore_pwd, new_db, data)
            return ''
        except xmlrpclib.Fault, e:
            if e.faultCode and e.faultCode.split(':')[0] == 'AccessDenied':
                raise Exception("AccessDenied")

    @openerpweb.jsonrequest
    def change_password(self, req, fields):
        old_password, new_password = operator.itemgetter(
            'old_pwd', 'new_pwd')(
                dict(map(operator.itemgetter('name', 'value'), fields)))
        try:
            return req.session.proxy("db").change_admin_password(old_password, new_password)
        except xmlrpclib.Fault, e:
            if e.faultCode and e.faultCode.split(':')[0] == 'AccessDenied':
                return {'error': e.faultCode, 'title': 'Change Password'}
        return {'error': 'Error, password not changed !', 'title': 'Change Password'}

class Session(openerpweb.Controller):
    _cp_path = "/web/session"

    def session_info(self, req):
        req.session.ensure_valid()
        return {
            "session_id": req.session_id,
            "uid": req.session._uid,
            "context": req.session.get_context() if req.session._uid else {},
            "db": req.session._db,
            "login": req.session._login,
        }

    @openerpweb.jsonrequest
    def get_session_info(self, req):
        return self.session_info(req)

    @openerpweb.jsonrequest
    def authenticate(self, req, db, login, password, base_location=None):
        wsgienv = req.httprequest.environ
        env = dict(
            base_location=base_location,
            HTTP_HOST=wsgienv['HTTP_HOST'],
            REMOTE_ADDR=wsgienv['REMOTE_ADDR'],
        )
        req.session.authenticate(db, login, password, env)

        return self.session_info(req)

    @openerpweb.jsonrequest
    def change_password (self,req,fields):
        old_password, new_password,confirm_password = operator.itemgetter('old_pwd', 'new_password','confirm_pwd')(
                dict(map(operator.itemgetter('name', 'value'), fields)))
        if not (old_password.strip() and new_password.strip() and confirm_password.strip()):
            return {'error':'You cannot leave any password empty.','title': 'Change Password'}
        if new_password != confirm_password:
            return {'error': 'The new password and its confirmation must be identical.','title': 'Change Password'}
        try:
            if req.session.model('res.users').change_password(
                old_password, new_password):
                return {'new_password':new_password}
        except Exception:
            return {'error': 'The old password you provided is incorrect, your password was not changed.', 'title': 'Change Password'}
        return {'error': 'Error, password not changed !', 'title': 'Change Password'}

    @openerpweb.jsonrequest
    def sc_list(self, req):
        return req.session.model('ir.ui.view_sc').get_sc(
            req.session._uid, "ir.ui.menu", req.context)

    @openerpweb.jsonrequest
    def get_lang_list(self, req):
        try:
            return req.session.proxy("db").list_lang() or []
        except Exception, e:
            return {"error": e, "title": "Languages"}

    @openerpweb.jsonrequest
    def modules(self, req):
        # return all installed modules. Web client is smart enough to not load a module twice
        return module_installed(req)

    @openerpweb.jsonrequest
    def save_session_action(self, req, the_action):
        """
        This method store an action object in the session object and returns an integer
        identifying that action. The method get_session_action() can be used to get
        back the action.

        :param the_action: The action to save in the session.
        :type the_action: anything
        :return: A key identifying the saved action.
        :rtype: integer
        """
        saved_actions = req.httpsession.get('saved_actions')
        if not saved_actions:
            saved_actions = {"next":0, "actions":{}}
            req.httpsession['saved_actions'] = saved_actions
        # we don't allow more than 10 stored actions
        if len(saved_actions["actions"]) >= 10:
            del saved_actions["actions"][min(saved_actions["actions"])]
        key = saved_actions["next"]
        saved_actions["actions"][key] = the_action
        saved_actions["next"] = key + 1
        return key

    @openerpweb.jsonrequest
    def get_session_action(self, req, key):
        """
        Gets back a previously saved action. This method can return None if the action
        was saved since too much time (this case should be handled in a smart way).

        :param key: The key given by save_session_action()
        :type key: integer
        :return: The saved action or None.
        :rtype: anything
        """
        saved_actions = req.httpsession.get('saved_actions')
        if not saved_actions:
            return None
        return saved_actions["actions"].get(key)

    @openerpweb.jsonrequest
    def check(self, req):
        req.session.assert_valid()
        return None

    @openerpweb.jsonrequest
    def destroy(self, req):
        req.session._suicide = True

class Menu(openerpweb.Controller):
    _cp_path = "/web/menu"

    @openerpweb.jsonrequest
    def load(self, req):
        return {'data': self.do_load(req)}

    @openerpweb.jsonrequest
    def load_needaction(self, req, menu_ids):
        return {'data': self.do_load_needaction(req, menu_ids)}

    @openerpweb.jsonrequest
    def get_user_roots(self, req):
        return self.do_get_user_roots(req)

    def do_get_user_roots(self, req):
        """ Return all root menu ids visible for the session user.

        :param req: A request object, with an OpenERP session attribute
        :type req: < session -> OpenERPSession >
        :return: the root menu ids
        :rtype: list(int)
        """
        s = req.session
        Menus = s.model('ir.ui.menu')
        # If a menu action is defined use its domain to get the root menu items
        user_menu_id = s.model('res.users').read([s._uid], ['menu_id'],
                                                 req.context)[0]['menu_id']

        menu_domain = [('parent_id', '=', False)]
        if user_menu_id:
            domain_string = s.model('ir.actions.act_window').read(
                [user_menu_id[0]], ['domain'],req.context)[0]['domain']
            if domain_string:
                menu_domain = ast.literal_eval(domain_string)

        return Menus.search(menu_domain, 0, False, False, req.context)

    def do_load(self, req):
        """ Loads all menu items (all applications and their sub-menus).

        :param req: A request object, with an OpenERP session attribute
        :type req: < session -> OpenERPSession >
        :return: the menu root
        :rtype: dict('children': menu_nodes)
        """
        Menus = req.session.model('ir.ui.menu')

<<<<<<< HEAD
        menu_roots = Menus.read(self.do_get_user_roots(req), ['name', 'sequence', 'parent_id', 'action', 'needaction_enabled'], context)
        menu_root = {'id': False, 'name': 'root', 'parent_id': [-1, ''], 'children': menu_roots}

        # menus are loaded fully unlike a regular tree view, cause there are a
        # limited number of items (752 when all 6.1 addons are installed)
        menu_ids = Menus.search([], 0, False, False, context)
        menu_items = Menus.read(menu_ids, ['name', 'sequence', 'parent_id', 'action', 'needaction_enabled'], context)
=======
        fields = ['name', 'sequence', 'parent_id', 'action',
                  'needaction_enabled', 'needaction_counter']
        menu_roots = Menus.read(self.do_get_user_roots(req), fields, req.context)
        menu_root = {
            'id': False,
            'name': 'root',
            'parent_id': [-1, ''],
            'children': menu_roots
        }

        # menus are loaded fully unlike a regular tree view, cause there are a
        # limited number of items (752 when all 6.1 addons are installed)
        menu_ids = Menus.search([], 0, False, False, req.context)
        menu_items = Menus.read(menu_ids, fields, req.context)
>>>>>>> fe3d493c
        # adds roots at the end of the sequence, so that they will overwrite
        # equivalent menu items from full menu read when put into id:item
        # mapping, resulting in children being correctly set on the roots.
        menu_items.extend(menu_roots)

        # make a tree using parent_id
        menu_items_map = dict(
            (menu_item["id"], menu_item) for menu_item in menu_items)
        for menu_item in menu_items:
            if menu_item['parent_id']:
                parent = menu_item['parent_id'][0]
            else:
                parent = False
            if parent in menu_items_map:
                menu_items_map[parent].setdefault(
                    'children', []).append(menu_item)

        # sort by sequence a tree using parent_id
        for menu_item in menu_items:
            menu_item.setdefault('children', []).sort(
                key=operator.itemgetter('sequence'))

        return menu_root

    def do_load_needaction(self, req, menu_ids=False):
        """ Loads needaction counters for all or some specific menu ids.

            :param req: A request object, with an OpenERP session attribute
            :type req: < session -> OpenERPSession >
            :return: the menu root
            :rtype: dict('children': menu_nodes)
        """
        context = req.session.eval_context(req.context)
        Menus = req.session.model('ir.ui.menu')

        if menu_ids == False:
            menu_ids = Menus.search([], context=context)
            # TDE FIXME: set needaction_enabled column to store, to enable this more limited search
            # menu_ids = Menus.search([('needaction_enabled', '=', True)], context=context)

        menu_needaction_data = Menus.get_needaction_data(menu_ids, context)
        return menu_needaction_data

    @openerpweb.jsonrequest
    def action(self, req, menu_id):
        actions = load_actions_from_ir_values(req,'action', 'tree_but_open',
                                             [('ir.ui.menu', menu_id)], False)
        return {"action": actions}

class DataSet(openerpweb.Controller):
    _cp_path = "/web/dataset"

    @openerpweb.jsonrequest
    def search_read(self, req, model, fields=False, offset=0, limit=False, domain=None, sort=None):
        return self.do_search_read(req, model, fields, offset, limit, domain, sort)
    def do_search_read(self, req, model, fields=False, offset=0, limit=False, domain=None
                       , sort=None):
        """ Performs a search() followed by a read() (if needed) using the
        provided search criteria

        :param req: a JSON-RPC request object
        :type req: openerpweb.JsonRequest
        :param str model: the name of the model to search on
        :param fields: a list of the fields to return in the result records
        :type fields: [str]
        :param int offset: from which index should the results start being returned
        :param int limit: the maximum number of records to return
        :param list domain: the search domain for the query
        :param list sort: sorting directives
        :returns: A structure (dict) with two keys: ids (all the ids matching
                  the (domain, context) pair) and records (paginated records
                  matching fields selection set)
        :rtype: list
        """
        Model = req.session.model(model)

        ids = Model.search(domain, offset or 0, limit or False, sort or False,
                           req.context)
        if limit and len(ids) == limit:
            length = Model.search_count(domain, req.context)
        else:
            length = len(ids) + (offset or 0)
        if fields and fields == ['id']:
            # shortcut read if we only want the ids
            return {
                'length': length,
                'records': [{'id': id} for id in ids]
            }

        records = Model.read(ids, fields or False, req.context)
        records.sort(key=lambda obj: ids.index(obj['id']))
        return {
            'length': length,
            'records': records
        }

    @openerpweb.jsonrequest
    def load(self, req, model, id, fields):
        m = req.session.model(model)
        value = {}
        r = m.read([id], False, req.context)
        if r:
            value = r[0]
        return {'value': value}

    def call_common(self, req, model, method, args, domain_id=None, context_id=None):
        return self._call_kw(req, model, method, args, {})

    def _call_kw(self, req, model, method, args, kwargs):
        # Temporary implements future display_name special field for model#read()
        if method == 'read' and kwargs.get('context') and kwargs['context'].get('future_display_name'):
            if 'display_name' in args[1]:
                names = req.session.model(model).name_get(args[0], **kwargs)
                args[1].remove('display_name')
                r = getattr(req.session.model(model), method)(*args, **kwargs)
                for i in range(len(r)):
                    r[i]['display_name'] = names[i][1] or "%s#%d" % (model, names[i][0])
                return r

        return getattr(req.session.model(model), method)(*args, **kwargs)

    @openerpweb.jsonrequest
    def call(self, req, model, method, args, domain_id=None, context_id=None):
        return self._call_kw(req, model, method, args, {})
    
    @openerpweb.jsonrequest
    def call_kw(self, req, model, method, args, kwargs):
        return self._call_kw(req, model, method, args, kwargs)

    @openerpweb.jsonrequest
    def call_button(self, req, model, method, args, domain_id=None, context_id=None):
        action = self._call_kw(req, model, method, args, {})
        if isinstance(action, dict) and action.get('type') != '':
            return clean_action(req, action)
        return False

    @openerpweb.jsonrequest
    def exec_workflow(self, req, model, id, signal):
        return req.session.exec_workflow(model, id, signal)

    @openerpweb.jsonrequest
    def resequence(self, req, model, ids, field='sequence', offset=0):
        """ Re-sequences a number of records in the model, by their ids

        The re-sequencing starts at the first model of ``ids``, the sequence
        number is incremented by one after each record and starts at ``offset``

        :param ids: identifiers of the records to resequence, in the new sequence order
        :type ids: list(id)
        :param str field: field used for sequence specification, defaults to
                          "sequence"
        :param int offset: sequence number for first record in ``ids``, allows
                           starting the resequencing from an arbitrary number,
                           defaults to ``0``
        """
        m = req.session.model(model)
        if not m.fields_get([field]):
            return False
        # python 2.6 has no start parameter
        for i, id in enumerate(ids):
            m.write(id, { field: i + offset })
        return True

class View(openerpweb.Controller):
    _cp_path = "/web/view"

    def fields_view_get(self, req, model, view_id, view_type,
                        transform=True, toolbar=False, submenu=False):
        Model = req.session.model(model)
        fvg = Model.fields_view_get(view_id, view_type, req.context, toolbar, submenu)
        # todo fme?: check that we should pass the evaluated context here
        self.process_view(req.session, fvg, req.context, transform, (view_type == 'kanban'))
        return fvg

    def process_view(self, session, fvg, context, transform, preserve_whitespaces=False):
        # depending on how it feels, xmlrpclib.ServerProxy can translate
        # XML-RPC strings to ``str`` or ``unicode``. ElementTree does not
        # enjoy unicode strings which can not be trivially converted to
        # strings, and it blows up during parsing.

        # So ensure we fix this retardation by converting view xml back to
        # bit strings.
        if isinstance(fvg['arch'], unicode):
            arch = fvg['arch'].encode('utf-8')
        else:
            arch = fvg['arch']
        fvg['arch_string'] = arch

        fvg['arch'] = xml2json_from_elementtree(
            ElementTree.fromstring(arch), preserve_whitespaces)

        if 'id' in fvg['fields']:
            # Special case for id's
            id_field = fvg['fields']['id']
            id_field['original_type'] = id_field['type']
            id_field['type'] = 'id'

        for field in fvg['fields'].itervalues():
            for view in field.get("views", {}).itervalues():
                self.process_view(session, view, None, transform)

    @openerpweb.jsonrequest
    def add_custom(self, req, view_id, arch):
        CustomView = req.session.model('ir.ui.view.custom')
        CustomView.create({
            'user_id': req.session._uid,
            'ref_id': view_id,
            'arch': arch
        }, req.context)
        return {'result': True}

    @openerpweb.jsonrequest
    def undo_custom(self, req, view_id, reset=False):
        CustomView = req.session.model('ir.ui.view.custom')
        vcustom = CustomView.search([('user_id', '=', req.session._uid), ('ref_id' ,'=', view_id)],
                                    0, False, False, req.context)
        if vcustom:
            if reset:
                CustomView.unlink(vcustom, req.context)
            else:
                CustomView.unlink([vcustom[0]], req.context)
            return {'result': True}
        return {'result': False}

    @openerpweb.jsonrequest
    def load(self, req, model, view_id, view_type, toolbar=False):
        return self.fields_view_get(req, model, view_id, view_type, toolbar=toolbar)

class TreeView(View):
    _cp_path = "/web/treeview"

    @openerpweb.jsonrequest
    def action(self, req, model, id):
        return load_actions_from_ir_values(
            req,'action', 'tree_but_open',[(model, id)],
            False)

class Binary(openerpweb.Controller):
    _cp_path = "/web/binary"

    @openerpweb.httprequest
    def image(self, req, model, id, field, **kw):
        last_update = '__last_update'
        Model = req.session.model(model)
        headers = [('Content-Type', 'image/png')]
        etag = req.httprequest.headers.get('If-None-Match')
        hashed_session = hashlib.md5(req.session_id).hexdigest()
        id = None if not id else simplejson.loads(id)
        if type(id) is list:
            id = id[0] # m2o
        if etag:
            if not id and hashed_session == etag:
                return werkzeug.wrappers.Response(status=304)
            else:
                date = Model.read([id], [last_update], req.context)[0].get(last_update)
                if hashlib.md5(date).hexdigest() == etag:
                    return werkzeug.wrappers.Response(status=304)

        retag = hashed_session
        try:
            if not id:
                res = Model.default_get([field], req.context).get(field)
                image_base64 = res
            else:
                res = Model.read([id], [last_update, field], req.context)[0]
                retag = hashlib.md5(res.get(last_update)).hexdigest()
                image_base64 = res.get(field)

            if kw.get('resize'):
                resize = kw.get('resize').split(',')
                if len(resize) == 2 and int(resize[0]) and int(resize[1]):
                    width = int(resize[0])
                    height = int(resize[1])
                    # resize maximum 500*500
                    if width > 500: width = 500
                    if height > 500: height = 500
                    image_base64 = openerp.tools.image_resize_image(base64_source=image_base64, size=(width, height), encoding='base64', filetype='PNG')
            
            image_data = base64.b64decode(image_base64)

        except (TypeError, xmlrpclib.Fault):
            image_data = self.placeholder(req)
        headers.append(('ETag', retag))
        headers.append(('Content-Length', len(image_data)))
        try:
            ncache = int(kw.get('cache'))
            headers.append(('Cache-Control', 'no-cache' if ncache == 0 else 'max-age=%s' % (ncache)))
        except:
            pass
        return req.make_response(image_data, headers)
    def placeholder(self, req):
        addons_path = openerpweb.addons_manifest['web']['addons_path']
        return open(os.path.join(addons_path, 'web', 'static', 'src', 'img', 'placeholder.png'), 'rb').read()

    @openerpweb.httprequest
    def saveas(self, req, model, field, id=None, filename_field=None, **kw):
        """ Download link for files stored as binary fields.

        If the ``id`` parameter is omitted, fetches the default value for the
        binary field (via ``default_get``), otherwise fetches the field for
        that precise record.

        :param req: OpenERP request
        :type req: :class:`web.common.http.HttpRequest`
        :param str model: name of the model to fetch the binary from
        :param str field: binary field
        :param str id: id of the record from which to fetch the binary
        :param str filename_field: field holding the file's name, if any
        :returns: :class:`werkzeug.wrappers.Response`
        """
        Model = req.session.model(model)
        fields = [field]
        if filename_field:
            fields.append(filename_field)
        if id:
            res = Model.read([int(id)], fields, req.context)[0]
        else:
            res = Model.default_get(fields, req.context)
        filecontent = base64.b64decode(res.get(field, ''))
        if not filecontent:
            return req.not_found()
        else:
            filename = '%s_%s' % (model.replace('.', '_'), id)
            if filename_field:
                filename = res.get(filename_field, '') or filename
            return req.make_response(filecontent,
                [('Content-Type', 'application/octet-stream'),
                 ('Content-Disposition', content_disposition(filename, req))])

    @openerpweb.httprequest
    def saveas_ajax(self, req, data, token):
        jdata = simplejson.loads(data)
        model = jdata['model']
        field = jdata['field']
        id = jdata.get('id', None)
        filename_field = jdata.get('filename_field', None)
        context = jdata.get('context', {})

        Model = req.session.model(model)
        fields = [field]
        if filename_field:
            fields.append(filename_field)
        if id:
            res = Model.read([int(id)], fields, context)[0]
        else:
            res = Model.default_get(fields, context)
        filecontent = base64.b64decode(res.get(field, ''))
        if not filecontent:
            raise ValueError("No content found for field '%s' on '%s:%s'" %
                (field, model, id))
        else:
            filename = '%s_%s' % (model.replace('.', '_'), id)
            if filename_field:
                filename = res.get(filename_field, '') or filename
            return req.make_response(filecontent,
                headers=[('Content-Type', 'application/octet-stream'),
                        ('Content-Disposition', content_disposition(filename, req))],
                cookies={'fileToken': int(token)})

    @openerpweb.httprequest
    def upload(self, req, callback, ufile):
        # TODO: might be useful to have a configuration flag for max-length file uploads
        try:
            out = """<script language="javascript" type="text/javascript">
                        var win = window.top.window;
                        win.jQuery(win).trigger(%s, %s);
                    </script>"""
            data = ufile.read()
            args = [len(data), ufile.filename,
                    ufile.content_type, base64.b64encode(data)]
        except Exception, e:
            args = [False, e.message]
        return out % (simplejson.dumps(callback), simplejson.dumps(args))

    @openerpweb.httprequest
    def upload_attachment(self, req, callback, model, id, ufile):
        Model = req.session.model('ir.attachment')
        try:
            out = """<script language="javascript" type="text/javascript">
                        var win = window.top.window;
                        win.jQuery(win).trigger(%s, %s);
                    </script>"""
            attachment_id = Model.create({
                'name': ufile.filename,
                'datas': base64.encodestring(ufile.read()),
                'datas_fname': ufile.filename,
                'res_model': model,
                'res_id': int(id)
            }, req.context)
            args = {
                'filename': ufile.filename,
                'id':  attachment_id
            }
        except Exception,e:
            args = {'erorr':e.faultCode.split('--')[1],'title':e.faultCode.split('--')[0]}
        return out % (simplejson.dumps(callback), simplejson.dumps(args))

class Action(openerpweb.Controller):
    _cp_path = "/web/action"

    @openerpweb.jsonrequest
    def load(self, req, action_id, do_not_eval=False):
        Actions = req.session.model('ir.actions.actions')
        value = False
        try:
            action_id = int(action_id)
        except ValueError:
            try:
                module, xmlid = action_id.split('.', 1)
                model, action_id = req.session.model('ir.model.data').get_object_reference(module, xmlid)
                assert model.startswith('ir.actions.')
            except Exception:
                action_id = 0   # force failed read

        base_action = Actions.read([action_id], ['type'], req.context)
        if base_action:
            ctx = {}
            action_type = base_action[0]['type']
            if action_type == 'ir.actions.report.xml':
                ctx.update({'bin_size': True})
            ctx.update(req.context)
            action = req.session.model(action_type).read([action_id], False, ctx)
            if action:
                value = clean_action(req, action[0])
        return value

    @openerpweb.jsonrequest
    def run(self, req, action_id):
        return_action = req.session.model('ir.actions.server').run(
            [action_id], req.context)
        if return_action:
            return clean_action(req, return_action)
        else:
            return False

class Export(View):
    _cp_path = "/web/export"

    @openerpweb.jsonrequest
    def formats(self, req):
        """ Returns all valid export formats

        :returns: for each export format, a pair of identifier and printable name
        :rtype: [(str, str)]
        """
        return sorted([
            controller.fmt
            for path, controller in openerpweb.controllers_path.iteritems()
            if path.startswith(self._cp_path)
            if hasattr(controller, 'fmt')
        ], key=operator.itemgetter("label"))

    def fields_get(self, req, model):
        Model = req.session.model(model)
        fields = Model.fields_get(False, req.context)
        return fields

    @openerpweb.jsonrequest
    def get_fields(self, req, model, prefix='', parent_name= '',
                   import_compat=True, parent_field_type=None,
                   exclude=None):

        if import_compat and parent_field_type == "many2one":
            fields = {}
        else:
            fields = self.fields_get(req, model)

        if import_compat:
            fields.pop('id', None)
        else:
            fields['.id'] = fields.pop('id', {'string': 'ID'})

        fields_sequence = sorted(fields.iteritems(),
            key=lambda field: field[1].get('string', ''))

        records = []
        for field_name, field in fields_sequence:
            if import_compat:
                if exclude and field_name in exclude:
                    continue
                if field.get('readonly'):
                    # If none of the field's states unsets readonly, skip the field
                    if all(dict(attrs).get('readonly', True)
                           for attrs in field.get('states', {}).values()):
                        continue

            id = prefix + (prefix and '/'or '') + field_name
            name = parent_name + (parent_name and '/' or '') + field['string']
            record = {'id': id, 'string': name,
                      'value': id, 'children': False,
                      'field_type': field.get('type'),
                      'required': field.get('required'),
                      'relation_field': field.get('relation_field')}
            records.append(record)

            if len(name.split('/')) < 3 and 'relation' in field:
                ref = field.pop('relation')
                record['value'] += '/id'
                record['params'] = {'model': ref, 'prefix': id, 'name': name}

                if not import_compat or field['type'] == 'one2many':
                    # m2m field in import_compat is childless
                    record['children'] = True

        return records

    @openerpweb.jsonrequest
    def namelist(self,req,  model, export_id):
        # TODO: namelist really has no reason to be in Python (although itertools.groupby helps)
        export = req.session.model("ir.exports").read([export_id])[0]
        export_fields_list = req.session.model("ir.exports.line").read(
            export['export_fields'])

        fields_data = self.fields_info(
            req, model, map(operator.itemgetter('name'), export_fields_list))

        return [
            {'name': field['name'], 'label': fields_data[field['name']]}
            for field in export_fields_list
        ]

    def fields_info(self, req, model, export_fields):
        info = {}
        fields = self.fields_get(req, model)
        if ".id" in export_fields:
            fields['.id'] = fields.pop('id', {'string': 'ID'})
            
        # To make fields retrieval more efficient, fetch all sub-fields of a
        # given field at the same time. Because the order in the export list is
        # arbitrary, this requires ordering all sub-fields of a given field
        # together so they can be fetched at the same time
        #
        # Works the following way:
        # * sort the list of fields to export, the default sorting order will
        #   put the field itself (if present, for xmlid) and all of its
        #   sub-fields right after it
        # * then, group on: the first field of the path (which is the same for
        #   a field and for its subfields and the length of splitting on the
        #   first '/', which basically means grouping the field on one side and
        #   all of the subfields on the other. This way, we have the field (for
        #   the xmlid) with length 1, and all of the subfields with the same
        #   base but a length "flag" of 2
        # * if we have a normal field (length 1), just add it to the info
        #   mapping (with its string) as-is
        # * otherwise, recursively call fields_info via graft_subfields.
        #   all graft_subfields does is take the result of fields_info (on the
        #   field's model) and prepend the current base (current field), which
        #   rebuilds the whole sub-tree for the field
        #
        # result: because we're not fetching the fields_get for half the
        # database models, fetching a namelist with a dozen fields (including
        # relational data) falls from ~6s to ~300ms (on the leads model).
        # export lists with no sub-fields (e.g. import_compatible lists with
        # no o2m) are even more efficient (from the same 6s to ~170ms, as
        # there's a single fields_get to execute)
        for (base, length), subfields in itertools.groupby(
                sorted(export_fields),
                lambda field: (field.split('/', 1)[0], len(field.split('/', 1)))):
            subfields = list(subfields)
            if length == 2:
                # subfields is a seq of $base/*rest, and not loaded yet
                info.update(self.graft_subfields(
                    req, fields[base]['relation'], base, fields[base]['string'],
                    subfields
                ))
            else:
                info[base] = fields[base]['string']

        return info

    def graft_subfields(self, req, model, prefix, prefix_string, fields):
        export_fields = [field.split('/', 1)[1] for field in fields]
        return (
            (prefix + '/' + k, prefix_string + '/' + v)
            for k, v in self.fields_info(req, model, export_fields).iteritems())

    #noinspection PyPropertyDefinition
    @property
    def content_type(self):
        """ Provides the format's content type """
        raise NotImplementedError()

    def filename(self, base):
        """ Creates a valid filename for the format (with extension) from the
         provided base name (exension-less)
        """
        raise NotImplementedError()

    def from_data(self, fields, rows):
        """ Conversion method from OpenERP's export data to whatever the
        current export class outputs

        :params list fields: a list of fields to export
        :params list rows: a list of records to export
        :returns:
        :rtype: bytes
        """
        raise NotImplementedError()

    @openerpweb.httprequest
    def index(self, req, data, token):
        model, fields, ids, domain, import_compat = \
            operator.itemgetter('model', 'fields', 'ids', 'domain',
                                'import_compat')(
                simplejson.loads(data))

        Model = req.session.model(model)
        ids = ids or Model.search(domain, 0, False, False, req.context)

        field_names = map(operator.itemgetter('name'), fields)
        import_data = Model.export_data(ids, field_names, req.context).get('datas',[])

        if import_compat:
            columns_headers = field_names
        else:
            columns_headers = [val['label'].strip() for val in fields]


        return req.make_response(self.from_data(columns_headers, import_data),
            headers=[('Content-Disposition',
                            content_disposition(self.filename(model), req)),
                     ('Content-Type', self.content_type)],
            cookies={'fileToken': int(token)})

class CSVExport(Export):
    _cp_path = '/web/export/csv'
    fmt = {'tag': 'csv', 'label': 'CSV'}

    @property
    def content_type(self):
        return 'text/csv;charset=utf8'

    def filename(self, base):
        return base + '.csv'

    def from_data(self, fields, rows):
        fp = StringIO()
        writer = csv.writer(fp, quoting=csv.QUOTE_ALL)

        writer.writerow([name.encode('utf-8') for name in fields])

        for data in rows:
            row = []
            for d in data:
                if isinstance(d, basestring):
                    d = d.replace('\n',' ').replace('\t',' ')
                    try:
                        d = d.encode('utf-8')
                    except UnicodeError:
                        pass
                if d is False: d = None
                row.append(d)
            writer.writerow(row)

        fp.seek(0)
        data = fp.read()
        fp.close()
        return data

class ExcelExport(Export):
    _cp_path = '/web/export/xls'
    fmt = {
        'tag': 'xls',
        'label': 'Excel',
        'error': None if xlwt else "XLWT required"
    }

    @property
    def content_type(self):
        return 'application/vnd.ms-excel'

    def filename(self, base):
        return base + '.xls'

    def from_data(self, fields, rows):
        workbook = xlwt.Workbook()
        worksheet = workbook.add_sheet('Sheet 1')

        for i, fieldname in enumerate(fields):
            worksheet.write(0, i, fieldname)
            worksheet.col(i).width = 8000 # around 220 pixels

        style = xlwt.easyxf('align: wrap yes')

        for row_index, row in enumerate(rows):
            for cell_index, cell_value in enumerate(row):
                if isinstance(cell_value, basestring):
                    cell_value = re.sub("\r", " ", cell_value)
                if cell_value is False: cell_value = None
                worksheet.write(row_index + 1, cell_index, cell_value, style)

        fp = StringIO()
        workbook.save(fp)
        fp.seek(0)
        data = fp.read()
        fp.close()
        return data

class Reports(View):
    _cp_path = "/web/report"
    POLLING_DELAY = 0.25
    TYPES_MAPPING = {
        'doc': 'application/vnd.ms-word',
        'html': 'text/html',
        'odt': 'application/vnd.oasis.opendocument.text',
        'pdf': 'application/pdf',
        'sxw': 'application/vnd.sun.xml.writer',
        'xls': 'application/vnd.ms-excel',
    }

    @openerpweb.httprequest
    def index(self, req, action, token):
        action = simplejson.loads(action)

        report_srv = req.session.proxy("report")
        context = dict(req.context)
        context.update(action["context"])

        report_data = {}
        report_ids = context["active_ids"]
        if 'report_type' in action:
            report_data['report_type'] = action['report_type']
        if 'datas' in action:
            if 'ids' in action['datas']:
                report_ids = action['datas'].pop('ids')
            report_data.update(action['datas'])

        report_id = report_srv.report(
            req.session._db, req.session._uid, req.session._password,
            action["report_name"], report_ids,
            report_data, context)

        report_struct = None
        while True:
            report_struct = report_srv.report_get(
                req.session._db, req.session._uid, req.session._password, report_id)
            if report_struct["state"]:
                break

            time.sleep(self.POLLING_DELAY)

        report = base64.b64decode(report_struct['result'])
        if report_struct.get('code') == 'zlib':
            report = zlib.decompress(report)
        report_mimetype = self.TYPES_MAPPING.get(
            report_struct['format'], 'octet-stream')
        file_name = action.get('name', 'report')
        if 'name' not in action:
            reports = req.session.model('ir.actions.report.xml')
            res_id = reports.search([('report_name', '=', action['report_name']),],
                                    0, False, False, context)
            if len(res_id) > 0:
                file_name = reports.read(res_id[0], ['name'], context)['name']
            else:
                file_name = action['report_name']
        file_name = '%s.%s' % (file_name, report_struct['format'])

        return req.make_response(report,
             headers=[
                 ('Content-Disposition', content_disposition(file_name, req)),
                 ('Content-Type', report_mimetype),
                 ('Content-Length', len(report))],
             cookies={'fileToken': int(token)})

# vim:expandtab:tabstop=4:softtabstop=4:shiftwidth=4:<|MERGE_RESOLUTION|>--- conflicted
+++ resolved
@@ -963,17 +963,8 @@
         """
         Menus = req.session.model('ir.ui.menu')
 
-<<<<<<< HEAD
-        menu_roots = Menus.read(self.do_get_user_roots(req), ['name', 'sequence', 'parent_id', 'action', 'needaction_enabled'], context)
-        menu_root = {'id': False, 'name': 'root', 'parent_id': [-1, ''], 'children': menu_roots}
-
-        # menus are loaded fully unlike a regular tree view, cause there are a
-        # limited number of items (752 when all 6.1 addons are installed)
-        menu_ids = Menus.search([], 0, False, False, context)
-        menu_items = Menus.read(menu_ids, ['name', 'sequence', 'parent_id', 'action', 'needaction_enabled'], context)
-=======
         fields = ['name', 'sequence', 'parent_id', 'action',
-                  'needaction_enabled', 'needaction_counter']
+                  'needaction_enabled']
         menu_roots = Menus.read(self.do_get_user_roots(req), fields, req.context)
         menu_root = {
             'id': False,
@@ -986,7 +977,6 @@
         # limited number of items (752 when all 6.1 addons are installed)
         menu_ids = Menus.search([], 0, False, False, req.context)
         menu_items = Menus.read(menu_ids, fields, req.context)
->>>>>>> fe3d493c
         # adds roots at the end of the sequence, so that they will overwrite
         # equivalent menu items from full menu read when put into id:item
         # mapping, resulting in children being correctly set on the roots.
@@ -1019,15 +1009,14 @@
             :return: the menu root
             :rtype: dict('children': menu_nodes)
         """
-        context = req.session.eval_context(req.context)
         Menus = req.session.model('ir.ui.menu')
 
         if menu_ids == False:
-            menu_ids = Menus.search([], context=context)
+            menu_ids = Menus.search([], context=req.context)
             # TDE FIXME: set needaction_enabled column to store, to enable this more limited search
-            # menu_ids = Menus.search([('needaction_enabled', '=', True)], context=context)
-
-        menu_needaction_data = Menus.get_needaction_data(menu_ids, context)
+            # menu_ids = Menus.search([('needaction_enabled', '=', True)], context=req.context)
+
+        menu_needaction_data = Menus.get_needaction_data(menu_ids, req.context)
         return menu_needaction_data
 
     @openerpweb.jsonrequest
