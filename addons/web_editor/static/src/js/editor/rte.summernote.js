--- conflicted
+++ resolved
@@ -395,14 +395,9 @@
     core.bus.trigger('media_dialog_demand', {
         $editable: $editable,
         media: media,
-<<<<<<< HEAD
         options: {
             lastFilters: ['background'],
-            onUpload: $editable.data('callbacks').onImageUpload,
-=======
-        options : {
             onUpload: $editable.data('callbacks').onUpload,
->>>>>>> f2e105ee
         },
     });
     return new $.Deferred().reject();
