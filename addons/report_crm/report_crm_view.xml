--- conflicted
+++ resolved
@@ -15,7 +15,7 @@
                     <field name="name" />
                     <field name="month"/>
                     <field name="user_id"/>
- 					<field name="section_id"/>                    
+ 					<field name="section_id"/>
                     <field name="nbr"/>
                     <field name="state"/>
                 </tree>
@@ -30,7 +30,7 @@
                     <field name="name" select="1"/>
                     <field name="month" select="1"/>
                     <field name="user_id" select="1"/>
-					<field name="section_id" select="1"/>                             
+					<field name="section_id" select="1"/>
                     <field name="nbr" select="1"/>
                     <field name="state" select="1"/>
                 </form>
@@ -65,21 +65,16 @@
 						<field name="name" select="1"/>
 	                    <field name="month" select="1"/>
 	                    <field name="user_id" select="1"/>
-						<field name="section_id" select="1"/>    	                    
+						<field name="section_id" select="1"/>
 	                    <field name="nbr" select="1"/>
 	                    <field name="state" select="1"/>
                    </group>
                </search>
             </field>
         </record>
-
-<<<<<<< HEAD
 	    <menuitem id="base.next_id_64" name="Reporting" parent="base.menu_base_partner" sequence="8"/>
         <menuitem id="crm.next_id_52" name="Cases" parent="base.next_id_64" sequence="0"/>
-=======
-        <menuitem id="crm.next_id_64" name="Reporting" parent="base.menu_base_partner" sequence="8"/>
-        <menuitem id="crm.next_id_52" name="Cases" parent="crm.next_id_64" sequence="0"/>
->>>>>>> 09b4e880
+
 
         <record id="action_report_crm_case_user_tree" model="ir.actions.act_window">
             <field name="name">Cases by User and Section</field>
@@ -99,7 +94,7 @@
             <field name="arch" type="xml">
                 <tree string="Cases by User and Section">
                     <field name="name"/>
-					<field name="section_id" select="1"/>                        
+					<field name="section_id" select="1"/>
                     <field name="month"/>
                     <field name="nbr"/>
                     <field name="state"/>
@@ -113,7 +108,7 @@
             <field name="arch" type="xml">
                 <form string="Cases by User and Section">
                     <field name="name" select="1"/>
-					<field name="section_id" select="1"/>                        
+					<field name="section_id" select="1"/>
                     <field name="month" select="1"/>
                     <field name="nbr" select="1"/>
                     <field name="state" select="1"/>
@@ -132,7 +127,7 @@
 						<filter string="This Month" icon="terp-hr" domain="[('month','=',time.strftime('%%m'))]"/>
 						<separator orientation="vertical"/>
 						<field name="name" select="1"/>
-						<field name="section_id" select="1"/>    						
+						<field name="section_id" select="1"/>
 	                    <field name="nbr" select="1"/>
 	                    <field name="state" select="1"/>
                    </group>
@@ -167,7 +162,7 @@
             <field name="arch" type="xml">
                 <tree string="Cases by Section">
                     <field name="name" select="1"/>
- 					<field name="section_id" select="1"/>                    
+ 					<field name="section_id" select="1"/>
                     <field name="month" select="1"/>
                     <field name="nbr_cases" select="1"/>
                     <field name="avg_answers"/>
@@ -198,7 +193,7 @@
 						<filter string="This Month" icon="terp-hr" domain="[('month','=',time.strftime('%%m'))]"/>
 						<separator orientation="vertical"/>
 						<field name="name" select="1"/>
-						<field name="section_id" select="1"/>   						
+						<field name="section_id" select="1"/>
 	                    <field name="month" select="1"/>
 	                    <field name="nbr_cases" select="1"/>
                    </group>
@@ -248,7 +243,7 @@
             </form>
         </field>
     </record>
-    
+
 	<record id="view_crm_case_section_stage_filter" model="ir.ui.view">
             <field name="name">CRM Report - Sections and Stage(Select)</field>
             <field name="model">report.crm.case.section.stage</field>
