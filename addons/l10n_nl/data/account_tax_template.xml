<?xml version="1.0" encoding="utf-8"?>
<openerp>
    <data noupdate="0">

<!-- Binnen Nederland -->
<!-- Verkoop BTW -->
        <record id="btw_0" model="account.tax.template">
            <field name="sequence">10</field>
            <field name="chart_template_id" ref="l10nnl_chart_template"/>
            <field name="name">Verkopen/omzet onbelast (nul-tarief)</field>
            <field name="description">0% BTW</field>
            <field eval="0" name="amount"/>
            <field name="amount_type">percent</field>
            <field name="refund_account_id" ref="vat_payable_0"/>
            <field name="account_id" ref="vat_payable_0"/>
            <field name="type_tax_use">sale</field>
            <field name="tag_ids" eval="[(6,0,[ref('tag_nl_08')])]"/>
            <field name="tax_group_id" ref="tax_group_0"/>
        </record>
        <record id="btw_6" model="account.tax.template">
            <field name="sequence">10</field>
            <field name="chart_template_id" ref="l10nnl_chart_template"/>
            <field name="name">Verkopen/omzet laag</field>
            <field name="description">6% BTW</field>
            <field eval="6" name="amount"/>
            <field name="amount_type">percent</field>
            <field name="refund_account_id" ref="vat_payable_l"/>
            <field name="account_id" ref="vat_payable_l"/>
            <field name="type_tax_use">sale</field>
            <field name="tag_ids" eval="[(6,0,[ref('tag_nl_05'),ref('tag_nl_22')])]"/>
            <field name="tax_group_id" ref="tax_group_6"/>
        </record>
        <record id="btw_21" model="account.tax.template">
            <field name="sequence">5</field>
            <field name="chart_template_id" ref="l10nnl_chart_template"/>
            <field name="name">Verkopen/omzet hoog</field>
            <field name="description">21% BTW</field>
            <field eval="21" name="amount"/>
            <field name="amount_type">percent</field>
            <field name="refund_account_id" ref="vat_payable_h"/>
            <field name="account_id" ref="vat_payable_h"/>
            <field name="type_tax_use">sale</field>
            <field name="tag_ids" eval="[(6,0,[ref('tag_nl_03'),ref('tag_nl_20')])]"/>
            <field name="tax_group_id" ref="tax_group_21"/>
        </record>
        <record id="btw_overig" model="account.tax.template">
            <field name="sequence">15</field>
            <field name="chart_template_id" ref="l10nnl_chart_template"/>
            <field name="name">Verkopen/omzet overig</field>
            <field name="description">variabel BTW</field>
            <field eval="21" name="amount"/>
            <field name="amount_type">percent</field>
            <field name="refund_account_id" ref="vat_payable_h"/>
            <field name="account_id" ref="vat_payable_h"/>
            <field name="type_tax_use">sale</field>
            <field name="tag_ids" eval="[(6,0,[ref('tag_nl_04'),ref('tag_nl_06'),ref('tag_nl_21'),ref('tag_nl_23')])]"/>
            <field name="tax_group_id" ref="tax_group_21"/>
        </record>
<!-- Verkoop BTW Diensten -->
        <record id="btw_0_d" model="account.tax.template">
            <field name="sequence">10</field>
            <field name="chart_template_id" ref="l10nnl_chart_template"/>
            <field name="name">Verkopen/omzet onbelast (nul-tarief) diensten</field>
            <field name="description">0% BTW diensten</field>
            <field eval="0" name="amount"/>
            <field name="amount_type">percent</field>
            <field name="refund_account_id" ref="vat_payable_0_d"/>
            <field name="account_id" ref="vat_payable_0_d"/>
            <field name="type_tax_use">sale</field>
            <field name="tag_ids" eval="[(6,0,[ref('tag_nl_08')])]"/>
            <field name="tax_group_id" ref="tax_group_0"/>
        </record>
        <record id="btw_6_d" model="account.tax.template">
            <field name="sequence">10</field>
            <field name="chart_template_id" ref="l10nnl_chart_template"/>
            <field name="name">Verkopen/omzet laag diensten</field>
            <field name="description">6% BTW diensten</field>
            <field eval="6" name="amount"/>
            <field name="amount_type">percent</field>
            <field name="refund_account_id" ref="vat_payable_l_d"/>
            <field name="account_id" ref="vat_payable_l_d"/>
            <field name="type_tax_use">sale</field>
            <field name="tag_ids" eval="[(6,0,[ref('tag_nl_05'),ref('tag_nl_22')])]"/>
            <field name="tax_group_id" ref="tax_group_6"/>
        </record>
        <record id="btw_21_d" model="account.tax.template">
            <field name="sequence">6</field>
            <field name="chart_template_id" ref="l10nnl_chart_template"/>
            <field name="name">Verkopen/omzet hoog diensten</field>
            <field name="description">21% BTW diensten</field>
            <field eval="21" name="amount"/>
            <field name="amount_type">percent</field>
            <field name="refund_account_id" ref="vat_payable_h_d"/>
            <field name="account_id" ref="vat_payable_h_d"/>
            <field name="type_tax_use">sale</field>
            <field name="tag_ids" eval="[(6,0,[ref('tag_nl_03'),ref('tag_nl_20')])]"/>
            <field name="tax_group_id" ref="tax_group_21"/>
        </record>
        <record id="btw_overig_d" model="account.tax.template">
            <field name="sequence">15</field>
            <field name="chart_template_id" ref="l10nnl_chart_template"/>
            <field name="name">Verkopen/omzet overig diensten</field>
            <field name="description">variabel BTW diensten</field>
            <field eval="21" name="amount"/>
            <field name="amount_type">percent</field>
            <field name="refund_account_id" ref="vat_payable_h_d"/>
            <field name="account_id" ref="vat_payable_h_d"/>
            <field name="type_tax_use">sale</field>
            <field name="tag_ids" eval="[(6,0,[ref('tag_nl_04'),ref('tag_nl_06'),ref('tag_nl_21'),ref('tag_nl_23')])]"/>
            <field name="tax_group_id" ref="tax_group_21"/>
        </record>
<!--Inkoop BTW -->
        <record id="btw_6_buy" model="account.tax.template">
            <field name="sequence">10</field>
            <field name="chart_template_id" ref="l10nnl_chart_template"/>
            <field name="name">BTW te vorderen laag (inkopen)</field>
            <field name="description">6% BTW</field>
            <field eval="6" name="amount"/>
            <field name="amount_type">percent</field>
            <field name="refund_account_id" ref="vat_refund_l"/>
            <field name="account_id" ref="vat_refund_l"/>
            <field name="type_tax_use">purchase</field>
            <field name="tag_ids" eval="[(6,0,[ref('tag_nl_33')])]"/>
            <field name="tax_group_id" ref="tax_group_6"/>
        </record>
        <record id="btw_6_buy_incl" model="account.tax.template">
            <field name="sequence">10</field>
            <field name="chart_template_id" ref="l10nnl_chart_template"/>
            <field name="name">BTW te vorderen laag (inkopen incl. BTW)</field>
            <field name="description">6% BTW Incl.</field>
            <field eval="6" name="amount"/>
            <field name="amount_type">percent</field>
            <field name="price_include">True</field>
            <field name="refund_account_id" ref="vat_refund_l"/>
            <field name="account_id" ref="vat_refund_l"/>
            <field name="type_tax_use">purchase</field>
            <field name="tag_ids" eval="[(6,0,[ref('tag_nl_33')])]"/>
            <field name="tax_group_id" ref="tax_group_6"/>
        </record>
        <record id="btw_21_buy" model="account.tax.template">
            <field name="sequence">5</field>
            <field name="chart_template_id" ref="l10nnl_chart_template"/>
            <field name="name">BTW te vorderen hoog (inkopen)</field>
            <field name="description">21% BTW</field>
            <field eval="21" name="amount"/>
            <field name="amount_type">percent</field>
            <field name="refund_account_id" ref="vat_refund_h"/>
            <field name="account_id" ref="vat_refund_h"/>
            <field name="type_tax_use">purchase</field>
            <field name="tag_ids" eval="[(6,0,[ref('tag_nl_33')])]"/>
            <field name="tax_group_id" ref="tax_group_21"/>
        </record>
        <record id="btw_21_buy_incl" model="account.tax.template">
            <field name="sequence">7</field>
            <field name="chart_template_id" ref="l10nnl_chart_template"/>
            <field name="name">BTW te vorderen hoog (inkopen incl. BTW)</field>
            <field name="description">21% BTW Incl.</field>
            <field eval="21" name="amount"/>
            <field name="amount_type">percent</field>
            <field name="price_include">True</field>
            <field name="refund_account_id" ref="vat_refund_h"/>
            <field name="account_id" ref="vat_refund_h"/>
            <field name="type_tax_use">purchase</field>
            <field name="tag_ids" eval="[(6,0,[ref('tag_nl_33')])]"/>
            <field name="tax_group_id" ref="tax_group_21"/>
        </record>
        <record id="btw_overig_buy" model="account.tax.template">
            <field name="sequence">15</field>
            <field name="chart_template_id" ref="l10nnl_chart_template"/>
            <field name="name">BTW te vorderen overig (inkopen)</field>
            <field name="description">variabel BTW</field>
            <field eval="21" name="amount"/>
            <field name="amount_type">percent</field>
            <field name="refund_account_id" ref="vat_refund_h"/>
            <field name="account_id" ref="vat_refund_h"/>
            <field name="type_tax_use">purchase</field>
            <field name="tag_ids" eval="[(6,0,[ref('tag_nl_33')])]"/>
            <field name="tax_group_id" ref="tax_group_21"/>
        </record>
<!--Inkoop BTW diensten -->
        <record id="btw_6_buy_d" model="account.tax.template">
            <field name="sequence">10</field>
            <field name="chart_template_id" ref="l10nnl_chart_template"/>
            <field name="name">BTW te vorderen laag (inkopen) diensten</field>
            <field name="description">6% BTW diensten</field>
            <field eval="6" name="amount"/>
            <field name="amount_type">percent</field>
            <field name="refund_account_id" ref="vat_refund_l_d"/>
            <field name="account_id" ref="vat_refund_l_d"/>
            <field name="type_tax_use">purchase</field>
            <field name="tag_ids" eval="[(6,0,[ref('tag_nl_33')])]"/>
            <field name="tax_group_id" ref="tax_group_6"/>
        </record>
        <record id="btw_21_buy_d" model="account.tax.template">
            <field name="sequence">6</field>
            <field name="chart_template_id" ref="l10nnl_chart_template"/>
            <field name="name">BTW te vorderen hoog (inkopen) diensten</field>
            <field name="description">21% BTW diensten</field>
            <field eval="21" name="amount"/>
            <field name="amount_type">percent</field>
            <field name="refund_account_id" ref="vat_refund_h_d"/>
            <field name="account_id" ref="vat_refund_h_d"/>
            <field name="type_tax_use">purchase</field>
            <field name="tag_ids" eval="[(6,0,[ref('tag_nl_33')])]"/>
            <field name="tax_group_id" ref="tax_group_21"/>
        </record>
        <record id="btw_overig_buy_d" model="account.tax.template">
            <field name="sequence">15</field>
            <field name="chart_template_id" ref="l10nnl_chart_template"/>
            <field name="name">BTW te vorderen overig (inkopen) diensten</field>
            <field name="description">variabel BTW diensten</field>
            <field eval="21" name="amount"/>
            <field name="amount_type">percent</field>
            <field name="refund_account_id" ref="vat_refund_h_d"/>
            <field name="account_id" ref="vat_refund_h_d"/>
            <field name="type_tax_use">purchase</field>
            <field name="tag_ids" eval="[(6,0,[ref('tag_nl_33')])]"/>
            <field name="tax_group_id" ref="tax_group_21"/>
        </record>
<!--BTW verlegd-->
        <record id="btw_verk_0" model="account.tax.template">
            <field name="sequence">15</field>
            <field name="chart_template_id" ref="l10nnl_chart_template"/>
            <field name="name">BTW af te dragen verlegd (verkopen)</field>
            <field name="description">0% BTW verlegd</field>
            <field eval="0" name="amount"/>
            <field name="amount_type">percent</field>
            <field name="refund_account_id" ref="vat_payable_v"/>
            <field name="account_id" ref="vat_payable_v"/>
            <field name="type_tax_use">sale</field>
            <field name="tag_ids" eval="[(6,0,[ref('tag_nl_08')])]"/>
            <field name="tax_group_id" ref="tax_group_0"/>
        </record>
       <record id="btw_ink_0_1" model="account.tax.template">
            <field name="sequence">98</field>
            <field name="chart_template_id" ref="l10nnl_chart_template"/>
            <field name="name">BTW te vorderen verlegd (inkopen1)</field>
            <field name="description">BTW te vorderen verlegd (inkopen1)</field>
            <field eval="21" name="amount"/>
            <field name="amount_type">percent</field>
            <field name="refund_account_id" ref="vat_payable_v"/>
            <field name="account_id" ref="vat_payable_v"/>
            <field name="type_tax_use">none</field>
            <field name="tag_ids" eval="[(6,0,[ref('tag_nl_27')])]"/>
            <field name="tax_group_id" ref="tax_group_0"/>
        </record>
        <record id="btw_ink_0_2" model="account.tax.template">
            <field name="sequence">99</field>
            <field name="chart_template_id" ref="l10nnl_chart_template"/>
            <field name="name">BTW af te dragen verlegd (inkopen2)</field>
            <field name="description">BTW af te dragen verlegd (inkopen2)</field>
            <field eval="-21" name="amount"/>
            <field name="amount_type">percent</field>
            <field name="refund_account_id" ref="vat_payable_v"/>
            <field name="account_id" ref="vat_payable_v"/>
            <field name="type_tax_use">none</field>
            <field name="tag_ids" eval="[(6,0,[ref('tag_nl_34')])]"/>
            <field name="tax_group_id" ref="tax_group_0"/>
        </record>
        <record id="btw_ink_0" model="account.tax.template">
            <field name="sequence">15</field>
            <field name="chart_template_id" ref="l10nnl_chart_template"/>
            <field name="name">BTW af te dragen verlegd (inkopen)</field>
            <field name="description">21% BTW verlegd</field>
            <field eval="21" name="amount"/>
            <field name="amount_type">group</field>
            <field name="refund_account_id" ref="vat_payable_v"/>
            <field name="account_id" ref="vat_payable_v"/>
            <field name="type_tax_use">purchase</field>
            <field name="tag_ids" eval="[(6,0,[ref('tag_nl_10')])]"/>
            <field name="children_tax_ids" eval="[(6, 0, [ref('btw_ink_0_1'), ref('btw_ink_0_2')])]"/>
            <field name="tax_group_id" ref="tax_group_21"/>
        </record>
<!-- Binnen de EU -->
<!-- BTW inkoop -->
        <record id="btw_I_6_1" model="account.tax.template">
            <field name="chart_template_id" ref="l10nnl_chart_template"/>
            <field name="sequence">21</field>
            <field name="name">Inkopen import binnen EU laag(1)</field>
            <field name="description">Inkopen import binnen EU laag(1)</field>
            <field eval="-6" name="amount"/>
            <field name="amount_type">percent</field>
            <field name="refund_account_id" ref="vat_payable_l_eu"/>
            <field name="account_id" ref="vat_payable_l_eu"/>
            <field name="type_tax_use">none</field>
            <field name="tag_ids" eval="[(6,0,[ref('tag_nl_30')])]"/>
            <field name="tax_group_id" ref="tax_group_6_eu"/>
        </record>
        <record id="btw_I_6_2" model="account.tax.template">
            <field name="chart_template_id" ref="l10nnl_chart_template"/>
            <field name="sequence">22</field>
            <field name="name">Inkopen import binnen EU laag(2)</field>
            <field name="description">Inkopen import binnen EU laag(2)</field>
            <field eval="6" name="amount"/>
            <field name="amount_type">percent</field>
            <field name="refund_account_id" ref="vat_refund_l_eu"/>
            <field name="account_id" ref="vat_refund_l_eu"/>
            <field name="type_tax_use">none</field>
            <field name="tag_ids" eval="[(6,0,[ref('tag_nl_33')])]"/>
            <field name="tax_group_id" ref="tax_group_6_eu"/>
        </record>
        <record id="btw_I_6" model="account.tax.template">
            <field name="sequence">20</field>
            <field name="chart_template_id" ref="l10nnl_chart_template"/>
            <field name="name">Inkopen import binnen EU laag</field>
            <field name="description">6% BTW import binnen EU</field>
            <field eval="6" name="amount"/>
            <field name="amount_type">group</field>
            <field name="type_tax_use">purchase</field>
            <field name="tag_ids" eval="[(6,0,[ref('tag_nl_17')])]"/>
            <field name="children_tax_ids" eval="[(6, 0, [ref('btw_I_6_1'), ref('btw_I_6_2')])]"/>
            <field name="tax_group_id" ref="tax_group_6_eu"/>
        </record>
        <record id="btw_I_21_1" model="account.tax.template">
            <field name="chart_template_id" ref="l10nnl_chart_template"/>
            <field name="sequence">21</field>
            <field name="name">Inkopen import binnen EU hoog(1)</field>
            <field name="description">Inkopen import binnen EU hoog(1)</field>
            <field eval="-21" name="amount"/>
            <field name="amount_type">percent</field>
            <field name="refund_account_id" ref="vat_payable_h_eu"/>
            <field name="account_id" ref="vat_payable_h_eu"/>
            <field name="type_tax_use">none</field>
            <field name="tag_ids" eval="[(6,0,[ref('tag_nl_30')])]"/>
            <field name="tax_group_id" ref="tax_group_21_eu"/>
        </record>
        <record id="btw_I_21_2" model="account.tax.template">
            <field name="chart_template_id" ref="l10nnl_chart_template"/>
            <field name="sequence">22</field>
            <field name="name">Inkopen import binnen EU hoog(2)</field>
            <field name="description">Inkopen import binnen EU hoog(2)</field>
            <field eval="21" name="amount"/>
            <field name="amount_type">percent</field>
            <field name="refund_account_id" ref="vat_refund_h_eu"/>
            <field name="account_id" ref="vat_refund_h_eu"/>
            <field name="type_tax_use">none</field>
            <field name="tag_ids" eval="[(6,0,[ref('tag_nl_33')])]"/>
            <field name="tax_group_id" ref="tax_group_21_eu"/>
        </record>
        <record id="btw_I_21" model="account.tax.template">
            <field name="chart_template_id" ref="l10nnl_chart_template"/>
            <field name="sequence">20</field>
            <field name="name">Inkopen import binnen EU hoog</field>
            <field name="description">21% BTW import binnen EU</field>
            <field eval="21" name="amount"/>
            <field name="amount_type">group</field>
            <field name="type_tax_use">purchase</field>
            <field name="tag_ids" eval="[(6,0,[ref('tag_nl_17')])]"/>
            <field name="children_tax_ids" eval="[(6, 0, [ref('btw_I_21_1'), ref('btw_I_21_2')])]"/>
            <field name="tax_group_id" ref="tax_group_21_eu"/>
        </record>
        <record id="btw_I_overig_1" model="account.tax.template">
            <field name="chart_template_id" ref="l10nnl_chart_template"/>
            <field name="name">Inkopen import binnen EU overig(1)</field>
            <field name="description">Inkopen import binnen EU overig(1)</field>
            <field name="sequence">99</field>
            <field eval="0" name="amount"/>
            <field name="amount_type">percent</field>
            <field name="refund_account_id" ref="vat_payable_h_eu"/>
            <field name="account_id" ref="vat_payable_h_eu"/>
            <field name="type_tax_use">none</field>
            <field name="tag_ids" eval="[(6,0,[ref('tag_nl_30')])]"/>
            <field name="tax_group_id" ref="tax_group_0_eu"/>
        </record>
        <record id="btw_I_overig_2" model="account.tax.template">
            <field name="chart_template_id" ref="l10nnl_chart_template"/>
            <field name="name">Inkopen import binnen EU overig(2)</field>
            <field name="description">Inkopen import binnen EU overig(2)</field>
            <field eval="0" name="amount"/>
            <field name="amount_type">percent</field>
            <field name="refund_account_id" ref="vat_refund_h_eu"/>
            <field name="account_id" ref="vat_refund_h_eu"/>
            <field name="sequence">98</field>
            <field name="type_tax_use">none</field>
            <field name="tag_ids" eval="[(6,0,[ref('tag_nl_33')])]"/>
            <field name="tax_group_id" ref="tax_group_0_eu"/>
        </record>
        <record id="btw_I_overig" model="account.tax.template">
            <field name="sequence">20</field>
            <field name="chart_template_id" ref="l10nnl_chart_template"/>
            <field name="name">Inkopen import binnen EU overig</field>
            <field name="description">0% BTW import binnen EU</field>
            <field eval="0" name="amount"/>
            <field name="amount_type">group</field>
            <field name="type_tax_use">purchase</field>
            <field name="tag_ids" eval="[(6,0,[ref('tag_nl_17')])]"/>
            <field name="children_tax_ids" eval="[(6, 0, [ref('btw_I_overig_1'), ref('btw_I_overig_2')])]"/>
            <field name="tax_group_id" ref="tax_group_0_eu"/>
        </record>
<!-- BTW verkoop -->
        <record id="btw_X0" model="account.tax.template">
            <field name="sequence">20</field>
            <field name="chart_template_id" ref="l10nnl_chart_template"/>
            <field name="name">Verkopen export binnen EU</field>
            <field name="description">BTW export binnen EU</field>
            <field eval="0" name="amount"/>
            <field name="amount_type">percent</field>
            <field name="refund_account_id" ref="vat_payable_0_eu"/>
            <field name="account_id" ref="vat_payable_0_eu"/>
            <field name="type_tax_use">sale</field>
            <field name="tag_ids" eval="[(6,0,[ref('tag_nl_13')])]"/>
            <field name="tax_group_id" ref="tax_group_0_eu"/>
        </record>
        <record id="btw_X2" model="account.tax.template">
            <field name="sequence">20</field>
            <field name="chart_template_id" ref="l10nnl_chart_template"/>
            <field name="name">Installatie/afstandsverkopen binnen EU</field>
            <field name="description">Inst./afst.verkopen binnen EU</field>
            <field eval="0" name="amount"/>
            <field name="amount_type">percent</field>
            <field name="refund_account_id" ref="vat_payable_0_eu"/>
            <field name="account_id" ref="vat_payable_0_eu"/>
            <field name="type_tax_use">sale</field>
            <field name="tag_ids" eval="[(6,0,[ref('tag_nl_14')])]"/>
            <field name="tax_group_id" ref="tax_group_0_eu"/>
        </record>
<!-- BTW inkoop diensten -->
        <record id="btw_I_6_d_1" model="account.tax.template">
            <field name="chart_template_id" ref="l10nnl_chart_template"/>
            <field name="sequence">21</field>
            <field name="name">Inkopen import binnen EU laag(1) diensten</field>
            <field name="description">Inkopen import binnen EU laag(1) diensten</field>
            <field eval="-6" name="amount"/>
            <field name="amount_type">percent</field>
            <field name="refund_account_id" ref="vat_payable_l_d_eu"/>
            <field name="account_id" ref="vat_payable_l_d_eu"/>
            <field name="type_tax_use">none</field>
            <field name="tag_ids" eval="[(6,0,[ref('tag_nl_30')])]"/>
            <field name="tax_group_id" ref="tax_group_6_eu"/>
        </record>
        <record id="btw_I_6_d_2" model="account.tax.template">
            <field name="chart_template_id" ref="l10nnl_chart_template"/>
            <field name="sequence">22</field>
            <field name="name">Inkopen import binnen EU laag(2) diensten</field>
            <field name="description">Inkopen import binnen EU laag(2) diensten</field>
            <field eval="6" name="amount"/>
            <field name="amount_type">percent</field>
            <field name="refund_account_id" ref="vat_refund_l_d_eu"/>
            <field name="account_id" ref="vat_refund_l_d_eu"/>
            <field name="type_tax_use">none</field>
            <field name="tag_ids" eval="[(6,0,[ref('tag_nl_33')])]"/>
            <field name="tax_group_id" ref="tax_group_6_eu"/>
        </record>
        <record id="btw_I_6_d" model="account.tax.template">
            <field name="sequence">20</field>
            <field name="chart_template_id" ref="l10nnl_chart_template"/>
            <field name="name">Inkopen import binnen EU laag diensten</field>
            <field name="description">6% BTW import binnen EU diensten</field>
            <field eval="6" name="amount"/>
            <field name="amount_type">group</field>
            <field name="type_tax_use">purchase</field>
            <field name="tag_ids" eval="[(6,0,[ref('tag_nl_17')])]"/>
            <field name="children_tax_ids" eval="[(6, 0, [ref('btw_I_6_d_1'), ref('btw_I_6_d_2')])]"/>
            <field name="tax_group_id" ref="tax_group_6_eu"/>
        </record>
        <record id="btw_I_21_d_1" model="account.tax.template">
            <field name="chart_template_id" ref="l10nnl_chart_template"/>
            <field name="sequence">21</field>
            <field name="name">Inkopen import binnen EU hoog(1) diensten</field>
            <field name="description">Inkopen import binnen EU hoog(1) diensten</field>
            <field eval="-21" name="amount"/>
            <field name="amount_type">percent</field>
            <field name="refund_account_id" ref="vat_payable_h_d_eu"/>
            <field name="account_id" ref="vat_payable_h_d_eu"/>
            <field name="type_tax_use">none</field>
            <field name="tag_ids" eval="[(6,0,[ref('tag_nl_30')])]"/>
            <field name="tax_group_id" ref="tax_group_21_eu"/>
        </record>
        <record id="btw_I_21_d_2" model="account.tax.template">
            <field name="chart_template_id" ref="l10nnl_chart_template"/>
            <field name="sequence">22</field>
            <field name="name">Inkopen import binnen EU hoog(2) diensten</field>
            <field name="description">Inkopen import binnen EU hoog(2) diensten</field>
            <field eval="21" name="amount"/>
            <field name="amount_type">percent</field>
            <field name="refund_account_id" ref="vat_refund_h_d_eu"/>
            <field name="account_id" ref="vat_refund_h_d_eu"/>
            <field name="type_tax_use">none</field>
            <field name="tag_ids" eval="[(6,0,[ref('tag_nl_33')])]"/>
            <field name="tax_group_id" ref="tax_group_21_eu"/>
        </record>
        <record id="btw_I_21_d" model="account.tax.template">
            <field name="chart_template_id" ref="l10nnl_chart_template"/>
            <field name="sequence">20</field>
            <field name="name">Inkopen import binnen EU hoog diensten</field>
            <field name="description">21% BTW import binnen EU diensten</field>
            <field eval="21" name="amount"/>
            <field name="amount_type">group</field>
            <field name="type_tax_use">purchase</field>
            <field name="tag_ids" eval="[(6,0,[ref('tag_nl_17')])]"/>
            <field name="children_tax_ids" eval="[(6, 0, [ref('btw_I_21_d_1'), ref('btw_I_21_d_2')])]"/>
            <field name="tax_group_id" ref="tax_group_21_eu"/>
        </record>
        <record id="btw_I_overig_d_1" model="account.tax.template">
            <field name="chart_template_id" ref="l10nnl_chart_template"/>
            <field name="name">Inkopen import binnen EU overig(1) diensten</field>
            <field name="description">Inkopen import binnen EU overig(1) diensten</field>
            <field name="sequence">99</field>
            <field eval="0" name="amount"/>
            <field name="amount_type">percent</field>
            <field name="refund_account_id" ref="vat_payable_h_d_eu"/>
            <field name="account_id" ref="vat_payable_h_d_eu"/>
            <field name="type_tax_use">none</field>
            <field name="tag_ids" eval="[(6,0,[ref('tag_nl_30')])]"/>
            <field name="tax_group_id" ref="tax_group_0_eu"/>
        </record>
        <record id="btw_I_overig_d_2" model="account.tax.template">
            <field name="chart_template_id" ref="l10nnl_chart_template"/>
            <field name="name">Inkopen import binnen EU overig(2) diensten</field>
            <field name="description">Inkopen import binnen EU overig(2) diensten</field>
            <field eval="0" name="amount"/>
            <field name="amount_type">percent</field>
            <field name="refund_account_id" ref="vat_refund_h_d_eu"/>
            <field name="account_id" ref="vat_refund_h_d_eu"/>
            <field name="sequence">98</field>
            <field name="type_tax_use">none</field>
            <field name="tag_ids" eval="[(6,0,[ref('tag_nl_33')])]"/>
            <field name="tax_group_id" ref="tax_group_0_eu"/>
        </record>
        <record id="btw_I_overig_d" model="account.tax.template">
            <field name="sequence">20</field>
            <field name="chart_template_id" ref="l10nnl_chart_template"/>
            <field name="name">Inkopen import binnen EU overig diensten</field>
            <field name="description">0% BTW import binnen EU diensten</field>
            <field eval="0" name="amount"/>
            <field name="amount_type">group</field>
            <field name="type_tax_use">purchase</field>
            <field name="tag_ids" eval="[(6,0,[ref('tag_nl_17')])]"/>
            <field name="children_tax_ids" eval="[(6, 0, [ref('btw_I_overig_d_1'), ref('btw_I_overig_d_2')])]"/>
            <field name="tax_group_id" ref="tax_group_0_eu"/>
        </record>

<!-- Buiten de EU -->
<!-- BTW inkoop -->
        <record id="btw_E1_1" model="account.tax.template">
            <field name="chart_template_id" ref="l10nnl_chart_template"/>
            <field name="name">Inkopen import buiten EU laag(1)</field>
            <field name="description">Inkopen import buiten EU laag(1)</field>
            <field eval="-6" name="amount"/>
            <field name="amount_type">percent</field>
            <field name="refund_account_id" ref="vat_payable_l_non_eu"/>
            <field name="account_id" ref="vat_payable_l_non_eu"/>
            <field name="sequence">21</field>
            <field name="type_tax_use">none</field>
            <field name="tag_ids" eval="[(6,0,[ref('tag_nl_29')])]"/>
            <field name="tax_group_id" ref="tax_group_6_niet_eu"/>
        </record>
        <record id="btw_E1_2" model="account.tax.template">
            <field name="chart_template_id" ref="l10nnl_chart_template"/>
            <field name="name">Inkopen import buiten EU laag(2)</field>
            <field name="description">Inkopen import buiten EU laag(2)</field>
            <field eval="6" name="amount"/>
            <field name="amount_type">percent</field>
            <field name="refund_account_id" ref="vat_refund_l_non_eu"/>
            <field name="account_id" ref="vat_refund_l_non_eu"/>
            <field name="sequence">22</field>
            <field name="type_tax_use">none</field>
            <field name="tag_ids" eval="[(6,0,[ref('tag_nl_33')])]"/>
            <field name="tax_group_id" ref="tax_group_6_niet_eu"/>
        </record>
        <record id="btw_E1" model="account.tax.template">
            <field name="sequence">20</field>
            <field name="chart_template_id" ref="l10nnl_chart_template"/>
            <field name="name">Inkopen import buiten EU laag</field>
            <field name="description">BTW import buiten EU laag inkopen</field>
            <field eval="6" name="amount"/>
            <field name="amount_type">group</field>
            <field name="type_tax_use">purchase</field>
            <field name="tag_ids" eval="[(6,0,[ref('tag_nl_16')])]"/>
            <field name="children_tax_ids" eval="[(6, 0, [ref('btw_E1_1'), ref('btw_E1_2')])]"/>
            <field name="tax_group_id" ref="tax_group_6_niet_eu"/>
        </record>
        <record id="btw_E2_1" model="account.tax.template">
            <field name="chart_template_id" ref="l10nnl_chart_template"/>
            <field name="name">Inkopen import buiten EU hoog(1)</field>
            <field name="description">Inkopen import buiten EU hoog(1)</field>
            <field eval="-21" name="amount"/>
            <field name="amount_type">percent</field>
            <field name="refund_account_id" ref="vat_payable_h_non_eu"/>
            <field name="sequence">21</field>
            <field name="account_id" ref="vat_payable_h_non_eu"/>
            <field name="type_tax_use">none</field>
            <field name="tag_ids" eval="[(6,0,[ref('tag_nl_29')])]"/>
            <field name="tax_group_id" ref="tax_group_21_niet_eu"/>
        </record>
        <record id="btw_E2_2" model="account.tax.template">
            <field name="chart_template_id" ref="l10nnl_chart_template"/>
            <field name="name">Inkopen import buiten EU hoog(2)</field>
            <field name="description">Inkopen import buiten EU hoog(2)</field>
            <field eval="21" name="amount"/>
            <field name="amount_type">percent</field>
            <field name="sequence">22</field>
            <field name="refund_account_id" ref="vat_refund_h_non_eu"/>
            <field name="account_id" ref="vat_refund_h_non_eu"/>
            <field name="type_tax_use">none</field>
<<<<<<< HEAD
            <field name="tag_ids" eval="[(6,0,[ref('tag_nl_34')])]"/>
            <field name="tax_group_id" ref="tax_group_21_niet_eu"/>
=======
            <field name="tag_ids" eval="[(6,0,[ref('tag_nl_33')])]"/>
>>>>>>> bdd051bf
        </record>
        <record id="btw_E2" model="account.tax.template">
            <field name="sequence">20</field>
            <field name="chart_template_id" ref="l10nnl_chart_template"/>
            <field name="name">Inkopen import buiten EU hoog</field>
            <field name="description">BTW import buiten EU hoog inkopen</field>
            <field eval="21" name="amount"/>
            <field name="amount_type">group</field>
            <field name="type_tax_use">purchase</field>
            <field name="tag_ids" eval="[(6,0,[ref('tag_nl_16')])]"/>
            <field name="children_tax_ids" eval="[(6, 0, [ref('btw_E2_1'), ref('btw_E2_2')])]"/>
            <field name="tax_group_id" ref="tax_group_21_niet_eu"/>
        </record>
        <record id="btw_E_overig_1" model="account.tax.template">
            <field name="chart_template_id" ref="l10nnl_chart_template"/>
            <field name="name">Inkopen import buiten EU overig(1)</field>
            <field name="description">Inkopen import buiten EU overig(1)</field>
            <field eval="-21" name="amount"/>
            <field name="amount_type">percent</field>
            <field name="refund_account_id" ref="vat_payable_h_non_eu"/>
            <field name="account_id" ref="vat_payable_h_non_eu"/>
            <field name="type_tax_use">none</field>
            <field name="sequence">21</field>
            <field name="tag_ids" eval="[(6,0,[ref('tag_nl_29')])]"/>
            <field name="tax_group_id" ref="tax_group_21_niet_eu"/>
        </record>
        <record id="btw_E_overig_2" model="account.tax.template">
            <field name="chart_template_id" ref="l10nnl_chart_template"/>
            <field name="name">Inkopen import buiten EU overig(2)</field>
            <field name="description">Inkopen import buiten EU overig(2)</field>
            <field eval="21" name="amount"/>
            <field name="amount_type">percent</field>
            <field name="refund_account_id" ref="vat_refund_h_non_eu"/>
            <field name="account_id" ref="vat_refund_h_non_eu"/>
            <field name="type_tax_use">none</field>
            <field name="sequence">22</field>
            <field name="tag_ids" eval="[(6,0,[ref('tag_nl_33')])]"/>
            <field name="tax_group_id" ref="tax_group_21_niet_eu"/>
        </record>
        <record id="btw_E_overig" model="account.tax.template">
            <field name="sequence">20</field>
            <field name="chart_template_id" ref="l10nnl_chart_template"/>
            <field name="name">Inkopen import buiten EU overig</field>
            <field name="description">BTW import buiten EU overig inkopen</field>
            <field eval="21" name="amount"/>
            <field name="amount_type">group</field>
            <field name="type_tax_use">purchase</field>
            <field name="tag_ids" eval="[(6,0,[ref('tag_nl_16')])]"/>
            <field name="children_tax_ids" eval="[(6, 0, [ref('btw_E_overig_1'), ref('btw_E_overig_2')])]"/>
            <field name="tax_group_id" ref="tax_group_21_niet_eu"/>
        </record>
<!-- BTW Verkoop -->
        <record id="btw_X1" model="account.tax.template">
            <field name="sequence">20</field>
            <field name="chart_template_id" ref="l10nnl_chart_template"/>
            <field name="name">Verkopen export buiten EU</field>
            <field name="description">BTW export buiten EU</field>
            <field eval="0" name="amount"/>
            <field name="amount_type">percent</field>
            <field name="refund_account_id" ref="vat_payable_0_non_eu"/>
            <field name="account_id" ref="vat_payable_0_non_eu"/>
            <field name="type_tax_use">sale</field>
            <field name="tag_ids" eval="[(6,0,[ref('tag_nl_12')])]"/>
            <field name="tax_group_id" ref="tax_group_0_niet_eu"/>
        </record>
        <record id="btw_X3" model="account.tax.template">
            <field name="sequence">21</field>
            <field name="chart_template_id" ref="l10nnl_chart_template"/>
            <field name="name">Installatie/afstandsverkopen buiten EU</field>
            <field name="description">Inst./afst.verkopen buiten EU</field>
            <field eval="0" name="amount"/>
            <field name="amount_type">percent</field>
            <field name="refund_account_id" ref="vat_payable_0_non_eu"/>
            <field name="account_id" ref="vat_payable_0_non_eu"/>
            <field name="type_tax_use">sale</field>
            <field name="tag_ids" eval="[(6,0,[ref('tag_nl_12')])]"/>
            <field name="tax_group_id" ref="tax_group_0_niet_eu"/>
        </record>
<!-- BTW inkoop diensten -->
        <record id="btw_E1_d_1" model="account.tax.template">
            <field name="chart_template_id" ref="l10nnl_chart_template"/>
            <field name="name">Inkopen import buiten EU laag(1) diensten</field>
            <field name="description">Inkopen import buiten EU laag(1) diensten</field>
            <field eval="-6" name="amount"/>
            <field name="amount_type">percent</field>
            <field name="refund_account_id" ref="vat_payable_l_d_non_eu"/>
            <field name="account_id" ref="vat_payable_l_d_non_eu"/>
            <field name="sequence">21</field>
            <field name="type_tax_use">none</field>
            <field name="tag_ids" eval="[(6,0,[ref('tag_nl_29')])]"/>
            <field name="tax_group_id" ref="tax_group_6_niet_eu"/>
        </record>
        <record id="btw_E1_d_2" model="account.tax.template">
            <field name="chart_template_id" ref="l10nnl_chart_template"/>
            <field name="name">Inkopen import buiten EU laag(2) diensten</field>
            <field name="description">Inkopen import buiten EU laag(2) diensten</field>
            <field eval="6" name="amount"/>
            <field name="amount_type">percent</field>
            <field name="refund_account_id" ref="vat_refund_l_d_non_eu"/>
            <field name="account_id" ref="vat_refund_l_d_non_eu"/>
            <field name="sequence">22</field>
            <field name="type_tax_use">none</field>
            <field name="tag_ids" eval="[(6,0,[ref('tag_nl_33')])]"/>
            <field name="tax_group_id" ref="tax_group_6_niet_eu"/>
        </record>
        <record id="btw_E1_d" model="account.tax.template">
            <field name="sequence">20</field>
            <field name="chart_template_id" ref="l10nnl_chart_template"/>
            <field name="name">Inkopen import buiten EU laag diensten</field>
            <field name="description">BTW import buiten EU laag inkopen diensten</field>
            <field eval="6" name="amount"/>
            <field name="amount_type">group</field>
            <field name="type_tax_use">purchase</field>
            <field name="tag_ids" eval="[(6,0,[ref('tag_nl_16')])]"/>
            <field name="children_tax_ids" eval="[(6, 0, [ref('btw_E1_d_1'), ref('btw_E1_d_2')])]"/>
            <field name="tax_group_id" ref="tax_group_6_niet_eu"/>
        </record>
        <record id="btw_E2_d_1" model="account.tax.template">
            <field name="chart_template_id" ref="l10nnl_chart_template"/>
            <field name="name">Inkopen import buiten EU hoog(1) diensten</field>
            <field name="description">Inkopen import buiten EU hoog(1) diensten</field>
            <field eval="-21" name="amount"/>
            <field name="amount_type">percent</field>
            <field name="refund_account_id" ref="vat_payable_h_d_non_eu"/>
            <field name="sequence">21</field>
            <field name="account_id" ref="vat_payable_h_d_non_eu"/>
            <field name="type_tax_use">none</field>
            <field name="tag_ids" eval="[(6,0,[ref('tag_nl_29')])]"/>
            <field name="tax_group_id" ref="tax_group_21_niet_eu"/>
        </record>
        <record id="btw_E2_d_2" model="account.tax.template">
            <field name="chart_template_id" ref="l10nnl_chart_template"/>
            <field name="name">Inkopen import buiten EU hoog(2) diensten</field>
            <field name="description">Inkopen import buiten EU hoog(2) diensten</field>
            <field eval="21" name="amount"/>
            <field name="amount_type">percent</field>
            <field name="sequence">22</field>
            <field name="refund_account_id" ref="vat_refund_h_d_non_eu"/>
            <field name="account_id" ref="vat_refund_h_d_non_eu"/>
            <field name="type_tax_use">none</field>
<<<<<<< HEAD
            <field name="tag_ids" eval="[(6,0,[ref('tag_nl_34')])]"/>
            <field name="tax_group_id" ref="tax_group_21_niet_eu"/>
=======
            <field name="tag_ids" eval="[(6,0,[ref('tag_nl_33')])]"/>
>>>>>>> bdd051bf
        </record>
        <record id="btw_E2_d" model="account.tax.template">
            <field name="sequence">20</field>
            <field name="chart_template_id" ref="l10nnl_chart_template"/>
            <field name="name">Inkopen import buiten EU hoog diensten</field>
            <field name="description">BTW import buiten EU hoog inkopen diensten</field>
            <field eval="21" name="amount"/>
            <field name="amount_type">group</field>
            <field name="type_tax_use">purchase</field>
            <field name="tag_ids" eval="[(6,0,[ref('tag_nl_16')])]"/>
            <field name="children_tax_ids" eval="[(6, 0, [ref('btw_E2_d_1'), ref('btw_E2_d_2')])]"/>
            <field name="tax_group_id" ref="tax_group_21_niet_eu"/>
        </record>
        <record id="btw_E_overig_d_1" model="account.tax.template">
            <field name="chart_template_id" ref="l10nnl_chart_template"/>
            <field name="name">Inkopen import buiten EU overig(1) diensten</field>
            <field name="description">Inkopen import buiten EU overig(1) diensten</field>
            <field eval="-21" name="amount"/>
            <field name="amount_type">percent</field>
            <field name="refund_account_id" ref="vat_payable_h_d_non_eu"/>
            <field name="account_id" ref="vat_payable_h_d_non_eu"/>
            <field name="type_tax_use">none</field>
            <field name="sequence">21</field>
            <field name="tag_ids" eval="[(6,0,[ref('tag_nl_29')])]"/>
            <field name="tax_group_id" ref="tax_group_21_niet_eu"/>
        </record>
        <record id="btw_E_overig_d_2" model="account.tax.template">
            <field name="chart_template_id" ref="l10nnl_chart_template"/>
            <field name="name">Inkopen import buiten EU overig(2) diensten</field>
            <field name="description">Inkopen import buiten EU overig(2) diensten</field>
            <field eval="21" name="amount"/>
            <field name="amount_type">percent</field>
            <field name="refund_account_id" ref="vat_refund_h_d_non_eu"/>
            <field name="account_id" ref="vat_refund_h_d_non_eu"/>
            <field name="type_tax_use">none</field>
            <field name="sequence">22</field>
            <field name="tag_ids" eval="[(6,0,[ref('tag_nl_33')])]"/>
            <field name="tax_group_id" ref="tax_group_21_niet_eu"/>
        </record>
        <record id="btw_E_overig_d" model="account.tax.template">
            <field name="sequence">20</field>
            <field name="chart_template_id" ref="l10nnl_chart_template"/>
            <field name="name">Inkopen import buiten EU overig diensten</field>
            <field name="description">BTW import buiten EU overig inkopen diensten</field>
            <field eval="21" name="amount"/>
            <field name="amount_type">group</field>
            <field name="type_tax_use">purchase</field>
            <field name="tag_ids" eval="[(6,0,[ref('tag_nl_16')])]"/>
            <field name="children_tax_ids" eval="[(6, 0, [ref('btw_E_overig_d_1'), ref('btw_E_overig_d_2')])]"/>
            <field name="tax_group_id" ref="tax_group_21_niet_eu"/>
        </record>

    </data>
</openerp><|MERGE_RESOLUTION|>--- conflicted
+++ resolved
@@ -593,12 +593,8 @@
             <field name="refund_account_id" ref="vat_refund_h_non_eu"/>
             <field name="account_id" ref="vat_refund_h_non_eu"/>
             <field name="type_tax_use">none</field>
-<<<<<<< HEAD
-            <field name="tag_ids" eval="[(6,0,[ref('tag_nl_34')])]"/>
-            <field name="tax_group_id" ref="tax_group_21_niet_eu"/>
-=======
-            <field name="tag_ids" eval="[(6,0,[ref('tag_nl_33')])]"/>
->>>>>>> bdd051bf
+            <field name="tag_ids" eval="[(6,0,[ref('tag_nl_33')])]"/>
+            <field name="tax_group_id" ref="tax_group_21_niet_eu"/>
         </record>
         <record id="btw_E2" model="account.tax.template">
             <field name="sequence">20</field>
@@ -739,12 +735,8 @@
             <field name="refund_account_id" ref="vat_refund_h_d_non_eu"/>
             <field name="account_id" ref="vat_refund_h_d_non_eu"/>
             <field name="type_tax_use">none</field>
-<<<<<<< HEAD
-            <field name="tag_ids" eval="[(6,0,[ref('tag_nl_34')])]"/>
-            <field name="tax_group_id" ref="tax_group_21_niet_eu"/>
-=======
-            <field name="tag_ids" eval="[(6,0,[ref('tag_nl_33')])]"/>
->>>>>>> bdd051bf
+            <field name="tag_ids" eval="[(6,0,[ref('tag_nl_33')])]"/>
+            <field name="tax_group_id" ref="tax_group_21_niet_eu"/>
         </record>
         <record id="btw_E2_d" model="account.tax.template">
             <field name="sequence">20</field>
