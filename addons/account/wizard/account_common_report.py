--- conflicted
+++ resolved
@@ -101,14 +101,10 @@
             result['date_from'] = data['form']['date_from']
             result['date_to'] = data['form']['date_to']
         elif data['form']['filter'] == 'filter_period':
-<<<<<<< HEAD
-            period_obj = self.pool.get('account.period')
-=======
             if not data['form']['period_from'] or not data['form']['period_to']:
                 raise osv.except_osv(_('Error'),_('Select Start period and End period'))
             elif (data['form']['period_from'] > data['form']['period_to']):
                 raise osv.except_osv(_('Error'),_('Start period should be smaller then End period'))
->>>>>>> 5fa81be3
             period_date_start = period_obj.read(cr, uid, data['form']['period_from'], ['date_start'])['date_start']
             period_date_stop = period_obj.read(cr, uid, data['form']['period_to'], ['date_stop'])['date_stop']
             cr.execute('SELECT id FROM account_period WHERE date_start >= %s AND date_stop <= %s', (period_date_start, period_date_stop))
@@ -126,18 +122,12 @@
         data['model'] = context.get('active_model', 'ir.ui.menu')
         data['form'] = self.read(cr, uid, ids, ['date_from',  'date_to',  'fiscalyear_id', 'journal_ids', 'period_from', 'period_to',  'filter',  'chart_account_id'])[0]
         used_context = self._build_context(cr, uid, ids, data, context)
-<<<<<<< HEAD
         query_line = obj_acc_move_line._query_get(cr, uid, obj='l', context=used_context)
-        return self._print_report(cr, uid, ids, data, query_line, context)
-=======
         if used_context.get('periods', False):
             data['form']['periods'] = used_context['periods']
         else:
             data['form']['periods'] = []
-        query_line = self.pool.get('account.move.line')._query_get(cr, uid, obj='l', context=used_context)
         return self._print_report(cr, uid, ids, data, query_line, context=context)
-
->>>>>>> 5fa81be3
 account_common_report()
 
 # vim:expandtab:smartindent:tabstop=4:softtabstop=4:shiftwidth=4: