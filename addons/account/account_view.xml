<?xml version="1.0" encoding="utf-8"?>
<openerp>
    <data>

        <!-- Fiscal Year -->
        <record id="view_account_fiscalyear_form" model="ir.ui.view">
            <field name="name">account.fiscalyear.form</field>
            <field name="model">account.fiscalyear</field>
            <field name="arch" type="xml">
                <form string="Fiscal year">
                <header>
                    <button name="create_period" states="draft" string="Create Monthly Periods" type="object" class="oe_highlight"/>
                    <button name="create_period3" states="draft" string="Create 3 Months Periods" type="object" class="oe_highlight"/>
                    <field name="state" widget="statusbar" nolabel="1" />
                </header>
                    <group>
                        <group>
                            <field name="name"/>
                            <field name="code"/>
                            <field name="company_id" groups="base.group_multi_company"/>
                            <field name="end_journal_period_id"/>
                        </group>
                        <group>
                            <field name="date_start"/>
                            <field name="date_stop"/>
                        </group>
                    </group>
                    <field colspan="4" name="period_ids" nolabel="1" widget="one2many_list">
                        <form string="Period">
                            <group col="4">
                                <field name="name"/>
                                <field name="code"/>
                                <field name="date_start"/>
                                <field name="date_stop"/>
                                <field name="special"/>
                                <field name="state" invisible="1"/>
                            </group>
                        </form>
                    </field>
                </form>
            </field>
        </record>
        <record id="view_account_fiscalyear_tree" model="ir.ui.view">
            <field name="name">account.fiscalyear.tree</field>
            <field name="model">account.fiscalyear</field>
            <field name="arch" type="xml">
                <tree colors="blue:state == 'draft';gray:state == 'done' " string="Fiscalyear">
                    <field name="code"/>
                    <field name="name"/>
                    <field name="company_id" groups="base.group_multi_company"/>
                    <field name="state"/>
                </tree>
            </field>
        </record>
        <record id="view_account_fiscalyear_search" model="ir.ui.view">
            <field name="name">account.fiscalyear.search</field>
            <field name="model">account.fiscalyear</field>
            <field name="arch" type="xml">
                <search string="Search Fiscalyear">
                    <field name="name" filter_domain="['|', ('name','ilike',self), ('code','ilike',self)]" string="Fiscal Year"/>
                    <filter string="Open" domain="[('state','=','draft')]" icon="terp-camera_test"/>
                    <filter string="Closed" domain="[('state','=','done')]" icon="terp-dialog-close"/>
                    <field name="state"/>
                    <group expand="0" string="Group By">
                        <filter string="Status" context="{'group_by': 'state'}" icon="terp-stock_effects-object-colorize"/>
                    </group>
                </search>
            </field>
        </record>
        <record id="action_account_fiscalyear" model="ir.actions.act_window">
            <field name="name">Fiscal Years</field>
            <field name="res_model">account.fiscalyear</field>
            <field name="view_type">form</field>
            <field name="view_mode">tree,form</field>
            <field name="help" type="html">
              <p class="oe_view_nocontent_create">
                Click to start a new fiscal year.
              </p><p>
                Define your company's financial year according to your needs. A
                financial year is a period at the end of which a company's
                accounts are made up (usually 12 months). The financial year is
                usually referred to by the date in which it ends. For example,
                if a company's financial year ends November 30, 2011, then
                everything between December 1, 2010 and November 30, 2011
                would be referred to as FY 2011.
              </p>
            </field>
        </record>
        <menuitem id="next_id_23" name="Periods" parent="account.menu_finance_configuration" sequence="1" />
        <menuitem id="menu_action_account_fiscalyear" action="action_account_fiscalyear" parent="next_id_23"/>

        <!-- Period -->
        <record id="view_account_period_form" model="ir.ui.view">
            <field name="name">account.period.form</field>
            <field name="model">account.period</field>
            <field name="arch" type="xml">
                <form string="Account Period">
                    <header>
                        <button string="Close Period" name="%(account.action_account_period_close)d" type="action" class="oe_highlight" states="draft"/>
                        <button name="action_draft" states="done" string="Re-Open Period" type="object" groups="account.group_account_manager"/>
                        <field name="state" widget="statusbar" nolabel="1"/>
                    </header>
                    <group>
                        <group>
                            <field name="name"/>
                            <field name="fiscalyear_id" widget="selection"/>
                            <label for="date_start" string="Duration"/>
                            <div>
                                <field name="date_start" class="oe_inline" nolabel="1"/> -
                                <field name="date_stop" nolabel="1" class="oe_inline"/>
                            </div>
                        </group>
                        <group>
                            <field name="code"/>
                            <field name="special"/>
                            <field name="company_id" options="{'no_create': True}" groups="base.group_multi_company"/>
                        </group>
                    </group>
                </form>
            </field>
        </record>
        <record id="view_account_period_tree" model="ir.ui.view">
            <field name="name">account.period.tree</field>
            <field name="model">account.period</field>
            <field name="arch" type="xml">
              <tree colors="blue:state == 'draft';gray:state == 'done' " string="Period">
                    <field name="name"/>
                    <field name="code"/>
                    <field name="date_start"/>
                    <field name="date_stop"/>
                    <field name="special"/>
                    <field name="company_id" groups="base.group_multi_company"/>
                    <field name="state"/>
                </tree>
            </field>
        </record>
        <record id="view_account_period_search" model="ir.ui.view">
            <field name="name">account.period.search</field>
            <field name="model">account.period</field>
            <field name="arch" type="xml">
                <search string="Search Period">
                    <field name="name" filter_domain="['|', ('name','ilike',self), ('code','ilike',self)]" string="Period"/>
                    <filter string="To Close" name="draft" domain="[('state','=','draft')]" icon="terp-dialog-close"/>
                </search>
            </field>
        </record>
        <record id="action_account_period" model="ir.actions.act_window">
            <field name="name">Periods</field>
            <field name="res_model">account.period</field>
            <field name="view_type">form</field>
            <field name="view_mode">tree,form</field>
            <field name="context">{'search_default_draft': 1}</field>
            <field name="help" type="html">
              <p class="oe_view_nocontent_create">
                Click to add a fiscal period.
              </p><p>
                An accounting period typically is a month or a quarter. It
                usually corresponds to the periods of the tax declaration.
              </p>
            </field>
        </record>
        <menuitem id="menu_action_account_period" action="action_account_period" parent="account.next_id_23"/>

        <!-- Accounts -->
        <record id="view_account_form" model="ir.ui.view">
            <field name="name">account.account.form</field>
            <field name="model">account.account</field>
            <field name="arch" type="xml">
                <form string="Account">
                    <label for="code" class="oe_edit_only" string="Account Code and Name"/>
                    <h1>
                        <field name="code" class="oe_inline" placeholder="Account code" style="width: 6em"/> -
                        <field name="name" class="oe_inline" placeholder="Account name"/>
                    </h1>
                    <group>
                        <group>
                            <field name="parent_id"/>
                            <field name="type"/>
                            <field name="user_type"/>
                            <field name="active"/>
                            <field name="company_id" options="{'no_create': True}" groups="base.group_multi_company"/>
                        </group>
                        <group>
                            <field name="debit" attrs="{'readonly':[('type','=','view')]}"/>
                            <field name="credit" attrs="{'readonly':[('type','=','view')]}"/>
                            <field name="balance"/>
                        </group>
                        <group>
                            <field name="tax_ids" domain="[('parent_id','=',False)]" widget="many2many_tags"/>
                            <field name="reconcile"/>
                            <field name="child_consol_ids"
                                attrs="{'invisible':[('type','!=','consolidation')]}"
                                widget="many2many_tags"/>
                        </group>
                        <group groups="base.group_multi_currency">
                            <field name="currency_id"/>
                            <field name="currency_mode" attrs="{'readonly': [('currency_id','=',False)]}"/>
                        </group>
                    </group>
                    <label for="note"/>
                    <field name="note"/>
                </form>
            </field>
        </record>
        <record id="view_account_list" model="ir.ui.view">
            <field name="name">account.account.list</field>
            <field name="model">account.account</field>
            <field name="field_parent">child_id</field>
            <field name="arch" type="xml">
                <tree colors="blue:type == 'view';black:type in ('other','receivable','payable','consolidation');gray:type == 'closed'" string="Chart of accounts" toolbar="1" >
                    <field name="code"/>
                    <field name="name"/>
                    <field name="parent_id" invisible="1"/>
                    <field name="user_type" invisible="1"/>
                    <field name="debit"/>
                    <field name="credit"/>
                    <field name="balance"/>
                    <field name="type"/>
                    <field name="company_id" groups="base.group_multi_company"/>
                    <field name="company_currency_id"/>
                </tree>
            </field>
        </record>
        <record id="view_account_search" model="ir.ui.view">
            <field name="name">account.account.search</field>
            <field name="model">account.account</field>
            <field name="arch" type="xml">
                <search string="Accounts">
                    <field name="name" filter_domain="['|', ('name','ilike',self), ('code','ilike',self)]" string="Account"/>
                    <filter icon="terp-sale" string="Receivable Accounts" domain="[('type','=','receivable')]"/>
                    <filter icon="terp-purchase" string="Payable Accounts" domain="[('type','=','payable')]"/>
                    <field name="user_type"/>
                    <group expand="0" string="Group By">
                        <filter string="Parent Account" icon="terp-folder-orange" domain="" context="{'group_by':'parent_id'}"/>
                        <filter string="Account Type" icon="terp-stock_symbol-selection" domain="" context="{'group_by':'user_type'}"/>
                        <filter string="Internal Type" icon="terp-stock_symbol-selection" domain="" context="{'group_by':'type'}"/>
                    </group>
                </search>
            </field>
        </record>
        <record id="action_account_form" model="ir.actions.act_window">
            <field name="name">Accounts</field>
            <field name="res_model">account.account</field>
            <field name="view_type">form</field>
            <field name="view_mode">tree,form,graph</field>
            <field name="search_view_id" ref="view_account_search"/>
            <field name="view_id" ref="view_account_list"/>
            <field name="help" type="html">
              <p class="oe_view_nocontent_create">
                Click to add an account.
              </p><p>
                An account is part of a ledger allowing your company
                to register all kinds of debit and credit transactions.
                Companies present their annual accounts in two main parts: the
                balance sheet and the income statement (profit and loss
                account). The annual accounts of a company are required by law
                to disclose a certain amount of information.
              </p>
            </field>
        </record>
        <menuitem id="account_account_menu" name="Accounts" parent="account.menu_finance_configuration" sequence="2"/>
        <menuitem action="action_account_form" id="menu_action_account_form" parent="account_account_menu" sequence="1"/>

        <act_window
            id="act_account_acount_move_line_open_unreconciled"
            name="Unreconciled Entries"
            res_model="account.move.line"
            context="{'search_default_account_id':[active_id], 'search_default_unreconciled':1, 'default_account_id': active_id}"
            src_model="account.account"/>

        <record id="view_account_tree" model="ir.ui.view">
            <field name="name">account.account.tree</field>
            <field name="model">account.account</field>
            <field name="field_parent">child_id</field>
            <field name="arch" type="xml">
                <tree colors="blue:type == 'view';black:type in ('other','receivable','payable','consolidation');gray:type == 'closed'" string="Chart of accounts" toolbar="1" >
                    <field name="code"/>
                    <field name="name"/>
                    <field name="debit"/>
                    <field name="credit"/>
                    <field name="balance"/>
                    <field name="company_currency_id"/>
                    <field name="company_id" groups="base.group_multi_company"/>
                    <field name="type"/>
                    <field name="parent_id" invisible="1"/>
                </tree>
            </field>
        </record>
        <record id="action_account_tree" model="ir.actions.act_window">
            <field name="name">Chart of Accounts</field>
            <field name="res_model">account.account</field>
            <field name="view_type">tree</field>
            <field name="view_id" ref="view_account_tree"/>
            <field name="domain">[('parent_id','=',False)]</field>
        </record>
        <record id="view_account_gain_loss_tree" model="ir.ui.view">
           <field name="name">Unrealized Gain or Loss</field>
            <field name="model">account.account</field>
            <field name="arch" type="xml">
                <tree string="Unrealized Gains and losses" create="false">
                    <field name="code"/>
                    <field name="name"/>
                    <field name="parent_id" invisible="1"/>
                    <field name="user_type" invisible="1"/>
                    <field name="type" invisible="1"/>
                    <field name="currency_id"/>
                    <field name="exchange_rate"/>
                    <field name="foreign_balance"/>
                    <field name="adjusted_balance"/>
                    <field name="balance"/>
                    <field name="unrealized_gain_loss"/>
                </tree>
            </field>
        </record>
        <record id="action_account_gain_loss" model="ir.actions.act_window">
            <field name="name">Unrealized Gain or Loss</field>
            <field name="res_model">account.account</field>
            <field name="view_type">form</field>
            <field name="view_mode">tree</field>
            <field name="view_id" ref="view_account_gain_loss_tree"/>
            <field name="domain">[('currency_id','!=',False)]</field>
            <field name="help" type="html">
              <p class="oe_view_nocontent_create">
                Click to add an account.
              </p><p>
                When doing multi-currency transactions, you may loose or gain
                some amount due to changes of exchange rate. This menu gives
                you a forecast of the Gain or Loss you'd realized if those
                transactions were ended today. Only for accounts having a
                secondary currency set.
              </p>
            </field>
        </record>
        <menuitem
            name="Unrealized Gain or Loss"
            action="action_account_gain_loss"
            groups="account.group_account_user"
            id="menu_unrealized_gains_losses"
            parent="account.menu_multi_currency"/>

        <act_window
            id="action_move_line_select"
            name="Journal Items"
            context="{'search_default_account_id': [active_id]}"
            res_model="account.move.line"
            src_model="account.account"/>

        <!-- Enable drill-down from Chart Of Accounts tree view -->
        <act_window
            id="action_account_items"
            name="Journal Items"
            context="{'search_default_account_id': [active_id], 'fiscalyear': context.get('fiscalyear')}"
            res_model="account.move.line"
            src_model="account.account"
            key2="tree_but_open"/>

        <!-- Account Journal -->
        <record id="view_account_journal_tree" model="ir.ui.view">
            <field name="name">account.journal.tree</field>
            <field name="model">account.journal</field>
            <field name="arch" type="xml">
                <tree string="Account Journal">
                    <field name='sequence' widget='handle'/>
                    <field name="code"/>
                    <field name="name"/>
                    <field name="type"/>
                    <field name="user_id"/>
                    <field name="company_id" groups="base.group_multi_company"/>
                </tree>
            </field>
        </record>
        <record id="view_account_journal_search" model="ir.ui.view">
            <field name="name">account.journal.search</field>
            <field name="model">account.journal</field>
            <field name="arch" type="xml">
                <search string="Search Account Journal">
                    <field name="name" filter_domain="['|', ('name','ilike',self), ('code','ilike',self)]" string="Journal"/>
                    <filter domain="['|', ('type', '=', 'sale'), ('type', '=', 'sale_refund')]" string="Sale" icon="terp-camera_test"/>
                    <filter domain="['|', ('type', '=', 'purchase'), ('type', '=', 'purchase_refund')]" string="Purchase" icon="terp-purchase"/>
                    <filter domain="['|', ('type', '=', 'cash'), ('type', '=', 'bank')]" string="Liquidity" icon="terp-dolar"/>
                    <filter domain="['|', ('type', '=', 'general'), ('type', '=', 'situation')]" string="Others" icon="terp-stock"/>
                    <field name="user_id"/>
                    <group expand="0" string="Group By">
                        <filter string="User" context="{'group_by':'user_id'}" icon="terp-personal"/>
                        <filter string="Type" context="{'group_by':'type'}" icon="terp-stock_symbol-selection"/>
                        <filter string="Company" context="{'group_by':'company_id'}" icon="terp-go-home" groups="base.group_multi_company"/>
                    </group>
                </search>
            </field>
        </record>
        <record id="view_account_journal_form" model="ir.ui.view">
            <field name="name">account.journal.form</field>
            <field name="model">account.journal</field>
            <field name="arch" type="xml">
                <form string="Account Journal">
                    <div class="oe_title">
                        <label for="name" class="oe_edit_only"/>
                        <h1><field name="name"/></h1>
                    </div>
                    <group>
                        <group>
                            <field name="code"/>
                            <field name="type"/>
                        </group>
                        <group>
                            <field name="default_debit_account_id" attrs="{'required':[('type','in', ('cash', 'bank'))]}" domain="[('type','&lt;&gt;','view'),('type','&lt;&gt;','consolidation')]"/>
                            <field name="default_credit_account_id" attrs="{'required':[('type','in',('cash', 'bank'))]}" domain="[('type','&lt;&gt;','view'),('type','&lt;&gt;','consolidation')]"/>
                            <field name="currency" groups="base.group_multi_currency"/>
                            <field name="company_id" groups="base.group_multi_company"/>
                        </group>
                    </group>
                    <notebook>
                        <page string="Advanced Settings">
                            <group>
                                <group>
                                    <field name="user_id" context="{'default_groups_ref': ['base.group_user', 'base.group_partner_manager', 'account.group_account_user']}"/>
                                    <field name="sequence_id" required="0"/>
                                </group>
                                <group>
                                    <field name="centralisation"/>
                                    <field name="entry_posted"/>
                                    <field name="allow_date"/>
                                    <field name="group_invoice_lines"/>
                                </group>
                            </group>
                        </page>
                        <page string="Entry Controls">
                            <separator colspan="4" string="Accounts Type Allowed (empty for no control)"/>
                            <field colspan="4" name="type_control_ids" nolabel="1"/>
                            <separator colspan="4" string="Accounts Allowed (empty for no control)"/>
                            <field colspan="4" name="account_control_ids" nolabel="1"/>
                        </page>
                        <page string="Cash Registers">
                            <group>
                                <group string="Accounts">
                                    <field name="profit_account_id" domain="[('type','!=','view')]"/>
                                    <field name="loss_account_id" domain="[('type','!=','view')]"/>
                                    <field name="internal_account_id" domain="[('type','!=','view')]"/>
                                </group>
                                <group string="Miscellaneous">
                                    <field name="with_last_closing_balance" attrs="{'invisible': [('type', 'not in', ['bank', 'cash'])]}"/>
                                    <field name="cash_control" attrs="{'invisible':[('type','not in', ('cash',))]}"/>
                                </group>
                            </group>
                            <separator string="Available Coins" colspan="4" attrs="{'invisible' : ['|',('cash_control', '=', False),('type','not in', ('cash',))] }"/>
                            <field name="cashbox_line_ids" nolabel="1" string="Unit Of Currency Definition" colspan="4" attrs="{'invisible' : ['|',('cash_control', '=', False),('type','not in', ('cash',))]}">
                                <tree string="CashBox Lines" editable="bottom">
                                    <field name="pieces" />
                                </tree>
                            </field>
                        </page>
                    </notebook>
                </form>
            </field>
        </record>
        <record id="action_account_journal_form" model="ir.actions.act_window">
            <field name="name">Journals</field>
            <field name="res_model">account.journal</field>
            <field name="view_type">form</field>
            <field name="view_mode">tree,form</field>
            <field name="help" type="html">
              <p class="oe_view_nocontent_create">
                Click to add a journal.
              </p><p>
                A journal is used to record transactions of all accounting data
                related to the day-to-day business.
              </p><p>
                A typical company may use one journal per payment method (cash,
                bank accounts, checks), one purchase journal, one sale journal
                and one for miscellaneous information.
              </p>
            </field>
        </record>
        <menuitem action="action_account_journal_form" id="menu_action_account_journal_form" parent="menu_journals"/>

        <act_window
           id="act_account_journal_2_account_bank_statement"
           name="Bank statements"
           context="{'search_default_journal_id': active_id, 'default_journal_id': active_id}"
           res_model="account.bank.statement"
           src_model="account.journal"/>

        <act_window
           id="act_account_journal_2_account_move_line"
           name="Journal Items"
           context="{'search_default_journal_id': active_id, 'default_journal_id': active_id}"
           res_model="account.move.line"
           src_model="account.journal"/>

        <!-- Bank statement -->
        
        <record id="action_bank_reconcile_bank_statements" model="ir.actions.client">
            <field name="name">Reconciliation on Bank Statements</field>
            <field name="tag">bank_statement_reconciliation_view</field>
            <field name="context">{'statement_ids': [active_id]}</field>
        </record>
        
        <record id="view_account_bank_statement_filter" model="ir.ui.view">
            <field name="name">account.cash.statement.select</field>
            <field name="model">account.bank.statement</field>
            <field name="arch" type="xml">
                <search string="Search Bank Statements">
                    <field name="name" string="Bank Statement"/>
                    <field name="date"/>
                    <filter string="Draft" name="state_draft" domain="[('state','=','draft')]" icon="terp-document-new"/>
                    <filter string="Open" name="state_open" domain="[('state','=','open')]" icon="terp-check"/>
                    <filter string="Confirmed" name="state_confirmed" domain="[('state','=','confirm')]" icon="terp-camera_test"/>
                    <field name="journal_id" domain="[('type', '=', 'cash')]" />
                    <group expand="0" string="Group By">
                        <filter string="Journal" context="{'group_by': 'journal_id'}" icon="terp-folder-orange"/>
                        <filter string="Status" context="{'group_by': 'state'}" icon="terp-stock_effects-object-colorize"/>
                        <filter string="Period" context="{'group_by': 'period_id'}" icon="terp-go-month"/>
                    </group>
                </search>
            </field>
        </record>

        <record id="view_bank_statement_tree" model="ir.ui.view">
            <field name="name">account.bank.statement.tree</field>
            <field name="model">account.bank.statement</field>
            <field name="arch" type="xml">
                <tree colors="red:balance_end_real!=balance_end and state=='draft';blue:state=='draft' and (balance_end_real==balance_end);black:state=='confirm'" string="Statement">
                    <field name="name"/>
                    <field name="date"/>
                    <field name="period_id"/>
                    <field name="journal_id"/>
                    <field name="balance_start"/>
                    <field name="balance_end_real"/>
                    <field name="balance_end" invisible="1"/>
                    <field name="state"/>
                </tree>
            </field>
        </record>
        
        <record id="view_bank_statement_search" model="ir.ui.view">
            <field name="name">account.bank.statement.search</field>
            <field name="model">account.bank.statement</field>
            <field name="arch" type="xml">
                <search string="Search Bank Statements">
                    <field name="name" string="Bank Statement"/>
                    <field name="date"/>
                    <filter string="Draft" domain="[('state','=','draft')]" icon="terp-document-new"/>
                    <filter string="Confirmed" domain="[('state','=','confirm')]" icon="terp-camera_test"/>
                    <field name="period_id"/>
                    <field name="journal_id" domain="[('type', '=', 'bank')]" />
                    <group expand="0" string="Group By">
                        <filter string="Journal" context="{'group_by': 'journal_id'}" icon="terp-folder-orange"/>
                        <filter string="Status" context="{'group_by': 'state'}" icon="terp-stock_effects-object-colorize"/>
                        <filter string="Period" context="{'group_by': 'period_id'}" icon="terp-go-month"/>
                    </group>
                </search>
            </field>
        </record>
        
        <record id="view_bank_statement_form" model="ir.ui.view">
            <field name="name">account.bank.statement.form</field>
            <field name="model">account.bank.statement</field>
            <field name="priority">1</field>
            <field name="arch" type="xml">
                <form string="Bank Statement">
                <header>
                    <field name="all_lines_reconciled" invisible="1" />
                    <span attrs="{'invisible':['|',('all_lines_reconciled','=',True),('line_ids','=',[])]}">
                        <button name="%(action_bank_reconcile_bank_statements)d" states="draft" string="Reconcile" type="action" class="oe_highlight"/>
                    </span>
                    <span attrs="{'invisible':[('all_lines_reconciled','=',False)]}">
                        <button name="button_confirm_bank" states="draft" string="Close" type="object" class="oe_highlight"/>
                    </span>
                    <button name="button_cancel" states="confirm" string="Cancel Statement" type="object"/>
                    <field name="state" widget="statusbar" statusbar_visible="draft,confirm"/>
                </header>
                <sheet>
                    <div class="oe_right oe_button_box" name="import_buttons">
                        <button class="oe_inline oe_stat_button" name="%(action_view_account_statement_from_invoice_lines)d"
                            string="Import Invoice" type="action"
                            attrs="{'invisible':[('state','=','confirm')]}" widget="statinfo" icon="fa-pencil-square-o"/>
                        <button class="oe_inline oe_stat_button" name="button_journal_entries"
                                string="Journal Items" type="object"
                                attrs="{'invisible':[('move_line_ids','=',[])]}" icon="fa-bars"/>
                        <field name="move_line_ids" invisible="1"/>
                    </div>
                    <label for="name" class="oe_edit_only"/>
                    <h1><field name="name"/></h1>
                    <group>
                        <group>
                            <field name="journal_id" domain="[('type', '=', 'bank')]" on_change="onchange_journal_id(journal_id)" attrs="{'readonly': [('move_line_ids', '!=', [])]}" widget="selection"/>
                            <label for="date" string="Date / Period"/>
                            <div>
                                <field name="date" on_change="onchange_date(date, company_id)" class="oe_inline"/>
                                <field name="period_id" class="oe_inline"/>
                            </div>
                            <field name='company_id' options="{'no_create': True}" groups="base.group_multi_company" />
                            <field name="currency" invisible="1"/>
                        </group><group>
                            <field name="balance_start" widget="monetary" options='{"currency_field" : "currency"}'/>
                            <field name="balance_end_real" widget="monetary" options='{"currency_field" : "currency"}'/>
                        </group>
                    </group>

                    <notebook>
                        <page string="Transactions" name="statement_line_ids">
                            <field name="line_ids" context="{'date':date}">
                                <tree editable="bottom" string="Statement lines" colors="grey:journal_entry_ids">
                                    <field name="sequence" readonly="1" invisible="1"/>
<<<<<<< HEAD
                                    <field name="journal_entry_ids" invisible="1"/>
                                    <field name="date" attrs="{'readonly' : [('journal_entry_ids', '!=', [])] }"/>
                                    <field name="name" attrs="{'readonly' : [('journal_entry_ids', '!=', [])] }"/>
                                    <field name="ref" attrs="{'readonly' : [('journal_entry_ids', '!=', [])] }"/>
                                    <field name="partner_id" domain="[
                                        '&amp;',
                                            '|',('parent_id','=',False),('is_company','=',True),
                                            '|',('customer','=',True),('supplier','=',True)]"
=======
                                    <field name="journal_entry_id" invisible="1"/>
                                    <field name="date" attrs="{'readonly' : [('journal_entry_id', '!=', False)] }"/>
                                    <field name="name" attrs="{'readonly' : [('journal_entry_id', '!=', False)] }"/>
                                    <field name="ref" attrs="{'readonly' : [('journal_entry_id', '!=', False)] }"/>
                                    <field name="partner_id" domain="['|',('parent_id','=',False),('is_company','=',True)]"
>>>>>>> 890174b9
                                         context="{'default_supplier': 1}"
                                         attrs="{'readonly' : [('journal_entry_ids', '!=', [])] }"/>
                                    <field name="amount" attrs="{'readonly' : [('journal_entry_ids', '!=', [])] }"/>
                                    <field name="amount_currency" groups="base.group_multi_currency" attrs="{'readonly' : [('journal_entry_ids', '!=', [])] }"/>
                                    <field name="currency_id" groups="base.group_multi_currency" attrs="{'readonly' : [('journal_entry_ids', '!=', [])] }"/>
                                    <field name="bank_account_id" groups="base.group_no_one" attrs="{'readonly' : [('journal_entry_ids', '!=', False)] }"
                                        domain="['|', ('partner_id', '=', partner_id), ('partner_id', '=', False)]"/>
                                </tree>
                            </field>
                        </page>
                    </notebook>
                    <group class="oe_subtotal_footer oe_right" colspan="2" name="sale_total">
                        <div class="oe_subtotal_footer_separator oe_inline">
                            <label for="balance_end" />
                            <button name="button_dummy" states="draft" string="(update)" type="object" class="oe_edit_only oe_link"/>
                        </div>
                        <field name="balance_end" nolabel="1" class="oe_subtotal_footer_separator" widget='monetary' options="{'currency_field': 'currency'}"/>
                    </group>
                    <div class="oe_clear"/>
                </sheet>
                </form>
            </field>
        </record>

        <record id="action_bank_statement_tree" model="ir.actions.act_window">
            <field name="name">Bank Statements</field>
            <field name="res_model">account.bank.statement</field>
            <field name="view_type">form</field>
            <field name="view_mode">tree,form,pivot,graph</field>
            <field name="domain">[('journal_id.type', '=', 'bank')]</field>
            <field name="context">{'journal_type':'bank'}</field>
            <field name="search_view_id" ref="view_bank_statement_search"/>
            <field name="help" type="html">
              <p class="oe_view_nocontent_create">
                Click to register a bank statement.
              </p><p>
                A bank statement is a summary of all financial transactions
                occurring over a given period of time on a bank account. You
                should receive this periodicaly from your bank.
              </p><p>
                Odoo allows you to reconcile a statement line directly with
                the related sale or puchase invoices.
              </p>
            </field>
        </record>
        <record model="ir.actions.act_window.view" id="action_bank_statement_tree_bank">
            <field name="sequence" eval="1"/>
            <field name="view_mode">tree</field>
            <field name="view_id" ref="view_bank_statement_tree"/>
            <field name="act_window_id" ref="action_bank_statement_tree"/>
        </record>
        <record model="ir.actions.act_window.view" id="action_bank_statement_form_bank">
            <field name="sequence" eval="1"/>
            <field name="view_mode">form</field>
            <field name="view_id" ref="view_bank_statement_form"/>
            <field name="act_window_id" ref="action_bank_statement_tree"/>
        </record>

        <menuitem string="Bank Statements" action="action_bank_statement_tree" id="menu_bank_statement_tree" parent="menu_finance_bank_and_cash" sequence="7"/>

        <record id="action_bank_statement_draft_tree" model="ir.actions.act_window">
            <field name="name">Draft statements</field>
            <field name="res_model">account.bank.statement</field>
            <field name="view_type">form</field>
            <field name="view_mode">tree,form</field>
            <field name="domain">[('state','=','draft')]</field>
            <field name="filter" eval="True"/>
        </record>
        
        <record id="action_bank_reconcile" model="ir.actions.client">
            <field name="name">Reconciliation on Bank Statements</field>
            <field name="res_model">account.bank.statement.line</field>
            <field name="tag">bank_statement_reconciliation_view</field>
        </record>
        
        <!-- because of the needaction badge, groups needs to be specified -->
        <menuitem id="menu_bank_reconcile_bank_statements" name="Reconcile" parent="account.periodical_processing_bank_statements" groups="group_account_user" action="action_bank_reconcile" sequence="20"/>

        <record id="view_account_statement_operation_template_form" model="ir.ui.view">
            <field name="name">account.statement.operation.template.form</field>
            <field name="model">account.statement.operation.template</field>
            <field name="arch" type="xml">
                <form string="Statement Operation Templates">
                    <sheet>
                        <div class="oe_title">
                            <label for="name" class="oe_edit_only"/>
                            <h1>
                                <field name="name"/>
                            </h1>
                        </div>
                        <group>
                            <group>
                                <field name="account_id" domain="[('company_id', '=', company_id)]"/>
                                <field name="amount_type"/>
                                <field name="tax_id" domain="[('company_id', '=', company_id)]"/>
                            </group>
                            <group>
                                <field name="label"/>
                                <label for="amount"/>
                                <div>
                                    <field name="amount" class="oe_inline" />
                                    <label string="%" class="oe_inline" attrs="{'invisible':[('amount_type','not in',('percentage_of_total', 'percentage_of_balance'))]}" />
                                </div>
                                <field name="analytic_account_id" groups="analytic.group_analytic_accounting" domain="[('company_id', '=', company_id)]"/>
                                <field name="company_id" groups="base.group_multi_company"/>
                            </group>
                        </group>
                    </sheet>
                </form>
            </field>
        </record>
        <record id="view_account_statement_operation_template_tree" model="ir.ui.view">
            <field name="name">account.statement.operation.template.tree</field>
            <field name="model">account.statement.operation.template</field>
            <field name="arch" type="xml">
                <tree string="Bank Reconciliation Move Presets">
                    <field name="name"/>
                    <field name="account_id"/>
                    <field name="amount_type"/>
                </tree>
            </field>
        </record>
        <record id="view_account_statement_operation_template_search" model="ir.ui.view">
            <field name="name">account.statement.operation.template.search</field>
            <field name="model">account.statement.operation.template</field>
            <field name="arch" type="xml">
                <search string="Bank Reconciliation Move preset">
                        <filter string="With tax" domain="[('tax_id','!=',False)]"/>
                        <field name="amount_type"/>
                </search>
            </field>
        </record>
        <record id="action_account_statement_operation_template" model="ir.actions.act_window">
            <field name="name">Statement Operations</field>
            <field name="res_model">account.statement.operation.template</field>
            <field name="view_type">form</field>
            <field name="view_mode">tree,form</field>
            <field name="search_view_id" ref="view_account_statement_operation_template_search"/>
            <field name="help" type="html">
              <p class="oe_view_nocontent_create">
                Click to create a statement operation template.
              </p><p>
                Those can be used to quickly create a move line when reconciling
                your bank statements.
              </p>
            </field>
        </record>

        <menuitem
            id="account_template_folder"
            name="Templates"
            parent="account_account_menu"
            groups="account.group_account_manager"
            sequence="3"/>
        <menuitem
            id="account_report_folder"
            name="Reports"
            parent="account_account_menu"
            groups="account.group_account_manager"
            sequence="4"/>
        <menuitem action="action_account_statement_operation_template" id="menu_action_account_statement_operation_template" parent="account_template_folder" name="Statement Operation Templates" sequence="22"/>

        <!-- Account Types -->
        <record id="view_account_type_search" model="ir.ui.view">
            <field name="name">account.account.type.search</field>
            <field name="model">account.account.type</field>
            <field name="arch" type="xml">
                <search string="Account Type">
                    <field name="name" filter_domain="['|', ('name','ilike',self), ('code','ilike',self)]" string="Account Type"/>
                </search>
            </field>
        </record>
        <record id="view_account_type_tree" model="ir.ui.view">
            <field name="name">account.account.type.tree</field>
            <field name="model">account.account.type</field>
            <field name="arch" type="xml">
                <tree string="Account Type">
                    <field name="name"/>
                    <field name="code"/>
                </tree>
            </field>
        </record>
        <record id="view_account_type_form" model="ir.ui.view">
            <field name="name">account.account.type.form</field>
            <field name="model">account.account.type</field>
            <field name="arch" type="xml">
                <form string="Account Type">
                    <group>
                        <group>
                            <field name="name"/>
                            <field name="code"/>
                        </group>
                        <group>
                            <field name="report_type"/>
                            <field name="close_method"/>
                        </group>
                    </group>
                    <separator string="Description"/>
                    <field name="note"/>
                </form>
            </field>
        </record>
        <record id="action_account_type_form" model="ir.actions.act_window">
            <field name="name">Account Types</field>
            <field name="res_model">account.account.type</field>
            <field name="view_type">form</field>
            <field name="view_mode">tree,form</field>
            <field name="search_view_id" ref="view_account_type_search"/>
            <field name="help" type="html">
              <p class="oe_view_nocontent_create">
                Click to define a new account type.
              </p><p>
                An account type is used to determine how an account is used in
                each journal. The deferral method of an account type determines
                the process for the annual closing. Reports such as the Balance
                Sheet and the Profit and Loss report use the category
                (profit/loss or balance sheet).
              </p>
            </field>
        </record>
        <menuitem action="action_account_type_form" sequence="2" id="menu_action_account_type_form" parent="account_account_menu" groups="base.group_no_one"/>

        <!-- Entries -->
        <record id="view_account_move_tree" model="ir.ui.view">
            <field name="name">account.move.tree</field>
            <field name="model">account.move</field>
            <field name="arch" type="xml">
                <tree colors="blue:state == 'draft';black:state == 'posted'" string="Journal Entries">
                    <field name="name"/>
                    <field name="ref"/>
                    <field name="date"/>
                    <field name="period_id"/>
                    <field name="journal_id"/>
                    <field name="partner_id"/>
                    <field name="amount" sum="Total Amount"/>
                    <field name="state"/>
                </tree>
            </field>
        </record>

        <!-- Reconcile -->
        <record id="view_move_reconcile_form" model="ir.ui.view">
            <field name="name">account.move.reconcile.form</field>
            <field name="model">account.move.reconcile</field>
            <field name="arch" type="xml">
                <form string="Journal Entry Reconcile">
                    <group col="4">
                        <field name="name"/>
                        <field name="create_date"/>
                        <field name="type"/>
                    </group>
                    <separator string="Reconcile Entries"/>
                    <field name="line_id"/>
                    <separator string="Partial Reconcile Entries"/>
                    <field name="line_partial_ids"/>
                </form>
            </field>
        </record>

        <!-- Tax Codes -->
        <record id="view_tax_code_search" model="ir.ui.view">
            <field name="name">account.tax.code.search</field>
            <field name="model">account.tax.code</field>
            <field name="arch" type="xml">
                <search string="Account Tax Code">
                    <field name="name" filter_domain="['|', ('name','ilike',self), ('code','ilike',self)]" string="Tax Code"/>
                    <field name="parent_id"/>
                    <field name="company_id" groups="base.group_multi_company"/>
                </search>
            </field>
        </record>
        <record id="view_tax_code_tree" model="ir.ui.view">
            <field name="name">account.tax.code.tree</field>
            <field name="model">account.tax.code</field>
            <field name="field_parent">child_ids</field>
            <field name="priority">100</field>
            <field name="arch" type="xml">
                <tree string="Account Tax Code" toolbar="1">
                    <field name="name"/>
                    <field name="code"/>
                    <field name="sum_period"/>
                    <field name="sum"/>
                    <field name="company_id" groups="base.group_multi_company"/>
                </tree>
            </field>
        </record>
        <record id="view_tax_code_form" model="ir.ui.view">
            <field name="name">account.tax.code.form</field>
            <field name="model">account.tax.code</field>
            <field name="arch" type="xml">
                <form string="Account Tax Code">
                    <group>
                        <group col="4" colspan="2">
                            <field name="name"/>
                            <field name="code"/>
                            <field name="parent_id"/>
                            <field name="company_id" groups="base.group_multi_company"/>
                        </group>
                        <group string="Reporting Configuration">
                            <field name="notprintable"/>
                            <field name="sign"/>
                        </group>
                        <group string="Statistics">
                            <field name="sum_period"/>
                            <field name="sum"/>
                        </group>
                    </group>
                    <separator string="Description"/>
                    <field name="info"/>
                </form>
            </field>
        </record>
        <record id="action_tax_code_list" model="ir.actions.act_window">
            <field name="name">Tax codes</field>
            <field name="res_model">account.tax.code</field>
            <field name="view_type">form</field>
            <field name="view_mode">tree,form</field>
            <field name="view_id" ref="view_tax_code_tree"/>
            <field name="search_view_id" ref="view_tax_code_search"/>
            <field name="help" type="html">
              <p class="oe_view_nocontent_create">
                Click to define a new tax code.
              </p><p>
                Depending on the country, a tax code is usually a cell to fill
                in your legal tax statement. Odoo allows you to define the
                tax structure and each tax computation will be registered in
                one or several tax code.
              </p>
            </field>
        </record>
        <menuitem id="next_id_27" name="Taxes" parent="account.menu_finance_configuration" sequence="4"/>
        <menuitem action="action_tax_code_list" id="menu_action_tax_code_list" parent="next_id_27" sequence="2" groups="base.group_no_one"/>

        <act_window
            id="action_tax_code_line_open"
            name="Journal Items"
            domain="[('tax_code_id','child_of',active_id),('state','&lt;&gt;','draft')]"
            res_model="account.move.line"
            src_model="account.tax.code"/>

        <!-- Enable drill-down from Chart Of Taxes tree view -->
        <act_window
            id="action_tax_code_items"
            name="Journal Items"
            domain="[('tax_code_id','child_of',active_id),('state','!=','draft')]"
            res_model="account.move.line"
            src_model="account.tax.code"
            key2="tree_but_open"/>


        <!-- Tax -->
        <record id="view_tax_tree" model="ir.ui.view">
            <field name="name">account.tax.tree</field>
            <field name="model">account.tax</field>
            <field name="field_parent">child_ids</field>
            <field name="arch" type="xml">
                <tree string="Account Tax">
                    <field name="name"/>
                    <field name="price_include"/>
                    <field name="description"/>
                    <field name="company_id" options="{'no_create': True}" groups="base.group_multi_company"/>
                    <field name="type_tax_use" invisible="1"/>
                </tree>
            </field>
        </record>
        <record id="view_account_tax_search" model="ir.ui.view">
            <field name="name">account.tax.search</field>
            <field name="model">account.tax</field>
            <field name="arch" type="xml">
                <search string="Search Taxes">
                    <field name="name" filter_domain="['|', ('name','ilike',self), ('description','ilike',self)]" string="Tax"/>
                    <field name="company_id" groups="base.group_multi_company"/>
                    <filter string="Sale" domain="[('type_tax_use','=','sale')]" />
                    <filter string="Purchase" domain="[('type_tax_use','=','purchase')]" />
                    <group string="Group By">
                        <filter string="Company" domain="[]" context="{'group_by':'company_id'}"/>
                        <filter string="Tax Application" domain="[]" context="{'group_by':'type_tax_use'}"/>
                    </group>
                </search>
            </field>
        </record>
        <record id="view_tax_form" model="ir.ui.view">
            <field name="name">account.tax.form</field>
            <field name="model">account.tax</field>
            <field name="arch" type="xml">
                <form string="Account Tax">
                    <group>
                        <group>
                            <field name="name"/>
                            <field name="description"/>
                        </group>
                        <group>
                            <field name="type_tax_use"/>
                            <field name="company_id" options="{'no_create': True}" groups="base.group_multi_company"/>
                            <field name="active"/>
                        </group>
                    </group>
                    <notebook>
                        <page string="Tax Definition">
                        <group>
                            <group string="Tax Computation">
                                <label for="type"/>
                                <div>
                                    <field name="type"/>
                                    <field name="amount" attrs="{'invisible':[('type','in',('none', 'code', 'balance'))]}"/>
                                </div>
                                <field name="python_compute" attrs="{'invisible':[('type','!=','code')],'required':[('type','=','code')]}"/>
                                <field name="python_compute_inv" attrs="{'invisible':[('type','!=','code')],'required':[('type','=','code')]}"/>
                                <field name="price_include"/>
                            </group>
                            <group string="Misc">
                                <field name="sequence"/>
                                <field name="include_base_amount"/>
                                <field name="child_depend"/>
                            </group>
                            <group string="Invoices">
                                  <field name="account_collected_id" domain="[('type','&lt;&gt;','view'),('type','&lt;&gt;','consolidation')]"/>
                                  <field name="account_analytic_collected_id" domain="[('type','&lt;&gt;','view'), ('company_id', '=', company_id)]" groups="analytic.group_analytic_accounting"/>

                                  <field name="base_code_id"/>
                                  <field name="base_sign"/>
                                  <field name="tax_code_id"/>
                                  <field name="tax_sign"/>

                            </group>
                            <group string="Refunds">
                                  <field name="account_paid_id" domain="[('type','&lt;&gt;','view'),('type','&lt;&gt;','consolidation')]"/>
                                  <field name="account_analytic_paid_id" domain="[('type','&lt;&gt;','view'), ('company_id', '=', company_id)]" groups="analytic.group_analytic_accounting"/>

                                  <field name="ref_base_code_id"/>
                                  <field name="ref_base_sign"/>
                                  <field name="ref_tax_code_id"/>
                                  <field name="ref_tax_sign"/>
                            </group>
                            <group string="Children/Sub Taxes" colspan="2">
                                <field name="child_ids" nolabel="1" colspan="2">
                                      <tree string="Account Tax">
                                          <field name="sequence"/>
                                          <field name="name"/>
                                          <field name="price_include"/>
                                          <field name="description"/>
                                     </tree>
                                </field>
                            </group>
                        </group>
                        </page>
                        <page string="Special Computation">
                            <group col="4">
                                <separator colspan="4" string="Applicability Options"/>
                                <field name="applicable_type"/>
                                <field name="domain"/>
                                <separator colspan="4" string="Applicable Code (if type=code)"/>
                                <field colspan="4" name="python_applicable" nolabel="1" attrs="{'readonly':[('applicable_type','=','true')], 'required':[('applicable_type','=','code')]}"/>
                            </group>
                        </page>
                    </notebook>
                </form>
              </field>
        </record>
        <record id="action_tax_form" model="ir.actions.act_window">
            <field name="name">Taxes</field>
            <field name="res_model">account.tax</field>
            <field name="view_type">form</field>
            <field name="view_id" ref="view_tax_tree"/>
            <field name="domain">[('parent_id','=',False)]</field>
        </record>
        <menuitem action="action_tax_form" id="menu_action_tax_form" parent="next_id_27" sequence="1"/>

        <record id="action_tax_code_tree" model="ir.actions.act_window">
            <field name="name">Chart of Taxes</field>
            <field name="res_model">account.tax.code</field>
            <field name="domain">[('parent_id','=',False)]</field>
            <field name="view_type">tree</field>
            <field name="view_id" ref="view_tax_code_tree"/>
        </record>

        <!-- Journal Items -->
        <record id="view_move_line_form" model="ir.ui.view">
            <field name="name">account.move.line.form</field>
            <field name="model">account.move.line</field>
            <field eval="2" name="priority"/>
            <field name="arch" type="xml">
                <form string="Journal Item">
                    <sheet>
                        <group>
                            <group>
                                <field name="name"/>
                                <field name="ref"/>
                                <field name="partner_id"
                                    domain="['|', ('parent_id', '=', False), ('is_company', '=', True)]"
                                    on_change="onchange_partner_id(False,partner_id,account_id,debit,credit,date)"/>
                            </group>
                            <group>
                                <field name="journal_id"/>
                                <field name="period_id"/>
                                <field name="company_id" required="1" groups="base.group_multi_company"/>
                            </group>
                        </group>
                        <notebook colspan="4">
                            <page string="Information">
                                <group>
                                    <group string="Amount">
                                        <field name="account_id" domain="[('company_id', '=', company_id), ('type','&lt;&gt;','view'), ('type','&lt;&gt;','consolidation')]"/>
                                        <field name="debit"/>
                                        <field name="credit"/>
                                        <field name="quantity"/>
                                    </group>
                                    <group string="Accounting Documents">
                                        <field name="invoice" readonly="True"/>
                                        <field name="move_id" required="False"/>
                                        <field name="statement_id" readonly="True"/>
                                    </group>
                                    <group string="Dates">
                                        <field name="date"/>
                                        <field name="date_maturity"/>
                                        <field name="date_created" readonly="True"/>
                                    </group>
                                    <group string="Taxes">
                                        <field name="tax_code_id"/>
                                        <field name="tax_amount"/>
                                        <field name="account_tax_id" domain="[('parent_id','=',False)]"/>
                                    </group>
                                    <group attrs="{'readonly':[('state','=','valid')]}" string="Currency" groups="base.group_multi_currency">
                                        <field name="currency_id" invisible="1"/>
                                        <field name="amount_currency" widget="monetary" options="{'currency_field': 'currency_id'}"/>
                                    </group>
                                    <group string="Reconciliation">
                                        <field name="reconcile_id"/>
                                        <field name="reconcile_partial_id"/>
                                    </group>
                                    <group string="States">
                                        <field name="state"/>
                                        <field name="blocked"/>
                                    </group>
                                    <group groups="analytic.group_analytic_accounting" string="Analytic">
                                        <field name="analytic_account_id" domain="[('type','in',('normal','contract'))]"/>
                                    </group>
                                </group>
                                <field name="narration" colspan="4" nolabel="1" placeholder="Add an internal note..."/>
                            </page>
                            <page string="Analytic Lines" groups="analytic.group_analytic_accounting">
                                <field name="analytic_lines" context="{'default_general_account_id':account_id, 'default_name': name, 'default_date':date, 'amount': (debit or 0.0)-(credit or 0.0)}"/>
                            </page>
                        </notebook>
                    </sheet>
                </form>
            </field>
        </record>
        <record id="view_move_line_form2" model="ir.ui.view">
            <field name="name">account.move.line.form2</field>
            <field name="model">account.move.line</field>
            <field eval="9" name="priority"/>
            <field name="arch" type="xml">
                <form string="Journal Item">
                    <notebook colspan="4">
                        <page string="Information">
                            <group col="4">
                                <separator colspan="4" string="General Information"/>
                                <field name="name"/>
                                <field name="date"/>
                                <field name="journal_id" readonly="False"/>
                                <field name="period_id" readonly="False"/>
                                <field name="account_id" domain="[('type','&lt;&gt;','view'),('type','&lt;&gt;','consolidation'),('company_id', '=', company_id)]"/>
                                <field name="partner_id"
                                    domain="['|', ('parent_id', '=', False), ('is_company', '=', True)]"
                                    on_change="onchange_partner_id(False,partner_id,account_id,debit,credit,date)"/>
                                <newline/>
                                <field name="debit"/>
                                <field name="credit"/>

                                <separator colspan="4" string="Optional Information"/>
                                <field name="currency_id" invisible="1"/>
                                <field name="amount_currency" groups="base.group_multi_currency" widget="monetary" options="{'currency_field': 'currency_id'}"/>
                                <field name="quantity"/>
                                <field name="move_id" required="False"/>
                                <newline/>
                                <field name="date_maturity"/>
                                <field name="date_created"/>
                                <field name="date_created"/>
                                <field name="blocked"/>
                                <newline/>
                                <field name="account_tax_id" domain="[('parent_id','=',False)]"/>
                                <field name="analytic_account_id" groups="analytic.group_analytic_accounting"/>
                                <separator colspan="4" string="Status"/>
                                <newline/>
                                <field name="reconcile_id"/>
                                <field name="reconcile_partial_id"/>
                                <field name="state"/>
                            </group>
                        </page>
                        <page string="Analytic Lines" groups="analytic.group_analytic_accounting">
                            <field name="analytic_lines"/>
                        </page>
                    </notebook>
                </form>
            </field>
        </record>
        <record id="view_move_line_tree" model="ir.ui.view">
            <field name="name">account.move.line.tree</field>
            <field name="model">account.move.line</field>
            <field eval="1" name="priority"/>
            <field name="arch" type="xml">
                <tree colors="red:state == 'draft';black:state == 'valid'" string="Journal Items" create="true" on_write="on_create_write" editable="top">
                    <field name="journal_id" options='{"no_open":True}' invisible="context.get('journal_id',False)"/>
                    <field name="period_id" options='{"no_open":True}' invisible="context.get('period_id',False)"/>
                    <field name="date"/>
                    <field name="name"/>
                    <field name="ref"/>
                    <field name="statement_id" invisible="1"/>
                    <field name="partner_id"
                        domain="['|', ('parent_id', '=', False), ('is_company', '=', True)]"
                        on_change="onchange_partner_id(move_id, partner_id, account_id, debit, credit, date, journal_id)"/>
                    <field name="account_id" options='{"no_open":True}' domain="[('journal_id','=',journal_id), ('company_id', '=', company_id)]" on_change="onchange_account_id(account_id, partner_id, context)"/>
                    <field name="account_tax_id" options='{"no_open":True}' invisible="context.get('journal_type', False) not in ['sale','sale_refund','purchase','purchase_refund','general']"/>
                    <field name="analytic_account_id" groups="analytic.group_analytic_accounting" domain="[('type','not in',['view','template'])]" invisible="not context.get('analytic_journal_id',False)"/>
                    <field name="move_id" required="0"/>
                    <field name="debit" sum="Total Debit"/>
                    <field name="credit" sum="Total Credit"/>
                    <field name="date_maturity" invisible="context.get('journal_type', False) not in ['sale','sale_refund','purchase','purchase_refund']"/>
                    <field name="reconcile_ref"/>
                    <field name="invoice" invisible="1"/>
                    <field name="amount_currency" readonly="True" invisible="not context.get('currency',False)"/>
                    <field name="currency_id" readonly="True" invisible="not context.get('currency',False)" />
                    <field name="state" invisible="1"/>
                    <field name="company_id" invisible="1"/>
                </tree>
            </field>
        </record>
        <record id="account_move_line_graph" model="ir.ui.view">
            <field name="name">account.move.line.graph</field>
            <field name="model">account.move.line</field>
            <field name="arch" type="xml">
                <graph string="Account Statistics" type="bar">
                    <field name="account_id"/>
                    <field name="debit" operator="+"/>
                    <field name="credit" operator="+"/>
                </graph>
            </field>
        </record>
        <record id="view_account_move_line_filter" model="ir.ui.view">
            <field name="name">Journal Items</field>
            <field name="model">account.move.line</field>
            <field name="arch" type="xml">
                <search string="Search Journal Items">
                    <field name="name" filter_domain="['|', ('name','ilike',self), ('ref','ilike',self)]" string="Move"/>
                    <field name="date"/>
                    <filter icon="terp-document-new" string="Unbalanced" domain="[('state','=','draft')]" help="Unbalanced Journal Items"/>
                    <separator/>
                    <filter icon="terp-document-new" string="Unposted" domain="[('move_id.state','=','draft')]" help="Unposted Journal Items"/>
                    <filter name="posted" icon="terp-camera_test" string="Posted" domain="[('move_id.state','=','posted')]" help="Posted Journal Items"/>
                    <separator/>
                    <filter icon="terp-dolar_ok!" string="Unreconciled" domain="[('reconcile_id','=',False), ('account_id.reconcile','=',True)]" help="Unreconciled Journal Items" name="unreconciled"/>
                    <separator/>
                    <filter string="Next Partner to Reconcile" help="Next Partner Entries to reconcile" name="next_partner" context="{'next_partner_only': 1}" icon="terp-gtk-jump-to-ltr" domain="[('account_id.reconcile','=',True),('reconcile_id','=',False)]"/>
                    <field name="move_id" string="Number (Move)"/>
                    <field name="account_id"/>
                    <field name="partner_id"/>
                    <field name="journal_id" context="{'journal_id':self}" widget="selection"/> <!-- it's important to keep widget='selection' in this filter viewbecause without that the value passed in the context is not the ID but the textual value (name) of the selected journal -->
                    <field name="period_id" context="{'period_id':self}" widget="selection"/> <!-- it's important to keep the widget='selection' in this field, for the same reason as explained above -->
                    <group expand="0" string="Group By">
                        <filter string="Partner" icon="terp-partner" domain="[]" context="{'group_by':'partner_id'}"/>
                        <filter string="Journal" icon="terp-folder-orange" domain="[]" context="{'group_by':'journal_id'}"/>
                        <filter string="Account"  icon="terp-folder-green" context="{'group_by':'account_id'}"/>
                        <filter string="Period" icon="terp-go-month" domain="[]" context="{'group_by':'period_id'}"/>
                    </group>
                </search>
            </field>
        </record>
        <record id="action_account_moves_all_a" model="ir.actions.act_window">
            <field name="context">{'journal_type':'general'}</field>
            <field name="name">Journal Items</field>
            <field name="res_model">account.move.line</field>
            <field name="view_id" ref="view_move_line_tree"/>
            <field name="view_mode">tree_account_move_line_quickadd,form</field>
            <field name="help" type="html">
              <p class="oe_view_nocontent_create">
                Select the period and the journal you want to fill.
              </p><p>
                This view can be used by accountants in order to quickly record
                entries in Odoo. If you want to record a supplier invoice,
                start by recording the line of the expense account. Odoo
                will propose to you automatically the Tax related to this
                account and the counterpart "Account Payable".
              </p>
            </field>
        </record>
        <menuitem
            action="action_account_moves_all_a"
            icon="STOCK_JUSTIFY_FILL"
            id="menu_action_account_moves_all"
            parent="account.menu_finance_entries"
            sequence="1"
            groups="group_account_user"
        />
        <record id="action_account_moves_all_tree" model="ir.actions.act_window">
            <field name="name">Journal Items</field>
            <field name="res_model">account.move.line</field>
            <field name="context">{'search_default_partner_id': [active_id], 'default_partner_id': active_id}</field>
            <field name="view_id" ref="view_move_line_tree"/>
        </record>
        <record id="view_move_line_tree_reconcile" model="ir.ui.view">
            <field name="model">account.move.line</field>
            <field eval="24" name="priority"/>
            <field name="type">tree</field>
            <field name="arch" type="xml">
                <tree_account_reconciliation colors="red:state == 'draft';black:state == 'valid'" string="Journal Items to Reconcile" create="false">
                    <field name="date"/>
                    <field name="move_id"/>
                    <field name="ref"/>
                    <field name="name"/>
                    <field name="partner_id"/>
                    <field name="account_id"/>
                    <field name="period_id" invisible="1"/>
                    <field name="journal_id" invisible="1"/>
                    <field name="reconcile_partial_id"/>
                    <field name="state" invisible="1"/>
                    <field name="debit" sum="Total debit"/>
                    <field name="credit" sum="Total credit"/>
                </tree_account_reconciliation>
            </field>
        </record>
        <record id="action_account_manual_reconcile" model="ir.actions.act_window">
            <field name="context">{'search_default_unreconciled': 1,'view_mode':True}</field>
            <field name="name">Journal Items to Reconcile</field>
            <field name="res_model">account.move.line</field>
            <field name="view_id" ref="view_move_line_tree_reconcile"/>
            <field name="view_mode">tree_account_reconciliation</field>
            <field name="help" type="html">
                <p>
                    No journal items found.
                </p>
            </field>
        </record>
        <menuitem
             name="Manual Reconciliation"
             action="action_account_manual_reconcile"
             id="menu_manual_reconcile"
             parent="account.periodical_processing_reconciliation"/>

        <!-- Account.Entry Edition -->
        <record id="view_move_tree" model="ir.ui.view">
            <field name="name">account.move.tree</field>
            <field name="model">account.move</field>
            <field name="arch" type="xml">
                <tree colors="blue:state == 'draft';black:state == 'posted'" string="Journal Entries">
                    <field name="name"/>
                    <field name="ref"/>
                    <field name="date"/>
                    <field name="period_id"/>
                    <field name="journal_id"/>
                    <field name="partner_id"/>
                    <field name="amount" sum="Total Amount"/>
                    <field name="to_check"/>
                    <field name="state"/>
                </tree>
            </field>
        </record>
        <record id="view_move_form" model="ir.ui.view">
            <field name="name">account.move.form</field>
            <field name="model">account.move</field>
            <field name="arch" type="xml">
                <form string="Account Entry">
                    <header>
                        <button name="button_validate" states="draft" string="Post" type="object" class="oe_highlight" groups="account.group_account_invoice"/>
                        <button name="button_cancel" states="posted" string="Cancel Entry" type="object" groups="account.group_account_invoice"/>
                        <field name="state" widget="statusbar"/>
                    </header>
                    <label for="name" class="oe_edit_only" attrs="{'invisible':[('name','=','/')]}"/>
                    <h1>
                        <field name="name" readonly="True" attrs="{'invisible':[('name','=','/')]}"/>
                    </h1>
                    <group>
                        <group>
                            <field name="journal_id"/>
                            <field name="period_id"/>
                            <field name="company_id" required="1" groups="base.group_multi_company"/>
                            <field name="partner_id" invisible="1"/>
                        </group>
                        <group>
                            <field name="ref"/>
                            <field name="date"/>
                            <field name="to_check"/>
                            <field name="amount" invisible="1"/>
                        </group>
                    </group>
                    <notebook>
                        <page string="Journal Items">
                            <field name="line_id" widget="one2many_list"
                              context="{'line_id': line_id , 'journal_id': journal_id }">
                                <form string="Journal Item">
                                    <group col="6" colspan="4">
                                        <field name="name"/>
                                        <field name="ref"/>
                                        <field name="partner_id"
                                            domain="['|', ('parent_id', '=', False), ('is_company', '=', True)]"
                                            on_change="onchange_partner_id(False, partner_id, account_id, debit, credit, date, journal_id, context)"/>

                                        <field name="journal_id"/>
                                        <field name="period_id"/>
                                        <field name="company_id" required="1" groups="base.group_multi_company"/>
                                    </group>
                                    <notebook colspan="4">
                                        <page string="Information">
                                            <group>
                                                <group string="Amount">
                                                    <field name="account_id" domain="[('company_id', '=', parent.company_id), ('type','&lt;&gt;','view'),('type','&lt;&gt;','consolidation')]"/>
                                                    <field name="debit"/>
                                                    <field name="credit"/>
                                                    <field name="quantity"/>
                                                </group>

                                                <group string="Accounting Documents">
                                                    <field name="invoice"/>
                                                    <field name="move_id" required="False"/>
                                                    <field name="statement_id"/>
                                                </group>

                                                <group string="Dates">
                                                    <field name="date"/>
                                                    <field name="date_maturity"/>
                                                    <field name="date_created"/>
                                                </group>

                                                <group string="Taxes">
                                                    <field name="tax_code_id"/>
                                                    <field name="tax_amount"/>
                                                    <field name="account_tax_id" domain="[('parent_id','=',False)]"/>
                                                </group>

                                                <group string="Currency" groups="base.group_multi_currency">
                                                    <field name="currency_id"/>
                                                    <field name="amount_currency"/>
                                                </group>

                                                <group string="Reconciliation">
                                                    <field name="reconcile_id"/>
                                                    <field name="reconcile_partial_id"/>
                                                </group>

                                                <group string="States">
                                                    <field name="state"/>
                                                    <field name="blocked"/>
                                                </group>

                                                <group groups="analytic.group_analytic_accounting" string="Analytic">
                                                    <field name="analytic_account_id"/>
                                                </group>
                                            </group>
                                            <separator string="Internal Note"/>
                                            <field name="narration"/>
                                        </page>
                                        <page string="Analytic Lines" groups="analytic.group_analytic_accounting">
                                            <field colspan="4" name="analytic_lines" nolabel="1" context="{'default_general_account_id':account_id, 'default_name': name, 'default_date':date, 'amount': (debit or 0.0)-(credit or 0.0)}"/>
                                        </page>
                                    </notebook>
                                </form>
                                <tree colors="blue:state == 'draft';black:state == 'posted'" editable="top" string="Journal Items">
                                    <field name="invoice"/>
                                    <field name="name"/>
                                    <field name="partner_id"
                                        domain="['|', ('parent_id', '=', False), ('is_company', '=', True)]"
                                        on_change="onchange_partner_id(False, partner_id, account_id, debit, credit, parent.date, parent.journal_id, context)"/>
                                    <field name="account_id" domain="[('journal_id','=',parent.journal_id),('company_id', '=', parent.company_id)]"/>
                                    <field name="date_maturity"/>
                                    <field name="debit" sum="Total Debit"/>
                                    <field name="credit" sum="Total Credit"/>
                                    <field name="analytic_account_id" groups="analytic.group_analytic_accounting"/>
                                    <field name="amount_currency"/>
                                    <field name="currency_id" groups="base.group_multi_currency"/>
                                    <field name="tax_code_id"/>
                                    <field name="tax_amount"/>
                                    <field name="state"/>
                                    <field name="reconcile_id"/>
                                    <field name="reconcile_partial_id"/>
                                </tree>
                            </field>
                            <field name="narration" colspan="4" placeholder="Add an internal note..." nolabel="1" height="50"/>
                        </page>
                    </notebook>
                </form>
            </field>
        </record>
        <record id="view_account_move_filter" model="ir.ui.view">
            <field name="name">account.move.select</field>
            <field name="model">account.move</field>
            <field name="arch" type="xml">
                <search string="Search Move">
                    <field name="name" filter_domain="['|', ('name','ilike',self), ('ref','ilike',self)]" string="Move"/>
                    <field name="date"/>
                    <filter icon="terp-document-new" string="Unposted" domain="[('state','=','draft')]" help="Unposted Journal Entries"/>
                    <filter icon="terp-camera_test" string="Posted" domain="[('state','=','posted')]" help="Posted Journal Entries"/>
                    <separator/>
                    <filter icon="terp-gtk-jump-to-ltr" string="To Review" domain="[('to_check','=',True)]" help="Journal Entries to Review"/>
                    <field name="partner_id"/>
                    <field name="journal_id"/>
                    <field name="period_id"/>
                    <group expand="0" string="Group By">
                        <filter string="Partner" icon="terp-partner" domain="[]" context="{'group_by':'partner_id'}"/>
                        <filter string="Journal" icon="terp-folder-orange" domain="[]" context="{'group_by':'journal_id'}"/>
                        <filter string="States" icon="terp-stock_effects-object-colorize" domain="[]" context="{'group_by':'state'}"/>
                        <filter string="Period" icon="terp-go-month" domain="[]" context="{'group_by':'period_id'}"/>
                        <filter string="Entries Month" icon="terp-go-month" domain="[]" context="{'group_by':'date'}" help="Journal Entries by Month"/>
                    </group>
                </search>
            </field>
        </record>
        <record id="action_move_journal_line" model="ir.actions.act_window">
            <field name="name">Journal Entries</field>
            <field name="res_model">account.move</field>
            <field name="view_type">form</field>
            <field name="view_mode">tree,form</field>
            <field name="view_id" ref="view_move_tree"/>
            <field name="search_view_id" ref="view_account_move_filter"/>
            <field name="help" type="html">
              <p class="oe_view_nocontent_create">
                Click to create a journal entry.
              </p><p>
                A journal entry consists of several journal items, each of
                which is either a debit or a credit transaction.
              </p><p>
                Odoo automatically creates one journal entry per accounting
                document: invoice, refund, supplier payment, bank statements,
                etc. So, you should record journal entries manually only/mainly
                for miscellaneous operations.
              </p>
            </field>
        </record>
        <menuitem
            icon="STOCK_JUSTIFY_FILL"
            action="action_move_journal_line"
            id="menu_action_move_journal_line_form"
            parent="account.menu_finance_entries"
            groups="group_account_user"
            sequence="5"/>

        <record id="action_move_line_form" model="ir.actions.act_window">
            <field name="name">Entries</field>
            <field name="type">ir.actions.act_window</field>
            <field name="res_model">account.move</field>
            <field name="view_type">form</field>
            <field name="view_id" ref="view_move_tree"/>
            <field name="search_view_id" ref="view_account_move_filter"/>
        </record>

        <act_window
            id="act_account_move_to_account_move_line_open"
            name="Journal Items"
            context="{'search_default_move_id': active_id, 'default_move_id': active_id}"
            res_model="account.move.line"
            src_model="account.move"/>

        <act_window
            domain="[('reconcile_id', '=', active_id)]"
            id="act_account_acount_move_line_reconcile_open"
            name="Reconciled entries"
            res_model="account.move.line"
            src_model="account.move.reconcile"/>

        <!-- TODO: Print Journal (and change state), Close Journal (and verify that there is no draft Entry Lines) -->
        <record id="view_journal_period_tree" model="ir.ui.view">
            <field name="name">account.journal.period.tree</field>
            <field name="model">account.journal.period</field>
            <field name="arch" type="xml">
                <tree colors="blue:state == 'draft';gray:state == 'done';black:state == 'printed'" string="Journals">
                    <field icon="icon" name="fiscalyear_id"/>
                    <field name="period_id"/>
                    <field name="journal_id"/>
                    <field name="state"/>
                    <field name="company_id" groups="base.group_multi_company"/>
                </tree>
            </field>
        </record>
        <record id="action_account_journal_period_tree" model="ir.actions.act_window">
            <field name="name">Journals</field>
            <field name="res_model">account.journal.period</field>
            <field name="view_type">tree</field>
        </record>

        <!-- Account Models -->
        <record id="view_model_line_tree" model="ir.ui.view">
            <field name="name">account.model.line.tree</field>
            <field name="model">account.model.line</field>
            <field name="arch" type="xml">
                <tree string="Journal Entry Model Line" editable="bottom">
                    <field name="sequence"/>
                    <field name="name"/>
                    <field name="account_id" domain="[('type','&lt;&gt;','view'),('type','&lt;&gt;','consolidation'), ('company_id', '=', parent.company_id)]"/>
                    <field name="analytic_account_id" groups="analytic.group_analytic_accounting"/>
                    <field name="partner_id"/>
                    <field name="debit"/>
                    <field name="credit"/>
                    <field name="date_maturity"/>
                </tree>
            </field>
        </record>
        <record id="view_model_line_form" model="ir.ui.view">
            <field name="name">account.model.line.form</field>
            <field name="model">account.model.line</field>
            <field name="arch" type="xml">
                <form string="Journal Entry Model Line">
                    <group col="4">
                        <field colspan="4" name="name"/>
                        <field name="sequence"/>
                        <field name="account_id" domain="[('type','&lt;&gt;','view'), ('type','&lt;&gt;','consolidation'), ('company_id', '=', parent.company_id)]"/>
                        <field name="analytic_account_id" groups="analytic.group_analytic_accounting"/>
                        <field name="partner_id"/>
                        <field name="debit"/>
                        <field name="credit"/>
                        <field name="quantity"/>
                        <field name="date_maturity"/>
                    </group>
                </form>
            </field>
        </record>
        <record id="view_model_form" model="ir.ui.view">
            <field name="name">account.model.form</field>
            <field name="model">account.model</field>
            <field name="arch" type="xml">
                <form string="Journal Entry Model">
                    <group col="4">
                        <field name="name"/>
                        <field name="journal_id" on_change="onchange_journal_id(journal_id)"/>
                        <field name="company_id" options="{'no_create': True}" groups="base.group_multi_company"/>
                    </group>

                    <field name="lines_id" widget="one2many_list"/>
                    <separator string="Legend"/>
                    <field name="legend"/>
                    <button name="%(action_account_use_model_create_entry)d" string="Create entries" type="action" icon="gtk-execute"/>
                </form>
            </field>
        </record>
        <record id="view_model_tree" model="ir.ui.view">
            <field name="name">account.model.tree</field>
            <field name="model">account.model</field>
            <field name="arch" type="xml">
                <tree string="Journal Entry Model">
                    <field name="name"/>
                    <field name="journal_id"/>
                    <field name="company_id" groups="base.group_multi_company"/>
                </tree>
            </field>
        </record>
        <record id="view_model_search" model="ir.ui.view">
            <field name="name">account.model.search</field>
            <field name="model">account.model</field>
            <field name="arch" type="xml">
                <search string="Journal Entry Model">
                    <field name="name" string="Journal Entry Model"/>
                    <filter string="Sale" icon="terp-camera_test" domain="[('journal_id.type', '=', 'sale')]"/>
                    <filter string="Purchase" icon="terp-purchase" domain="[('journal_id.type', '=', 'purchase')]"/>
                    <field name="journal_id"/>
                    <field name="company_id" groups="base.group_multi_company"/>
                    <group expand="0" string="Group By">
                        <filter string="Journal" icon="terp-folder-orange" domain="[]" context="{'group_by':'journal_id'}"/>
                    </group>
                </search>
            </field>
        </record>

        <record id="action_model_form" model="ir.actions.act_window">
            <field name="name">Recurring Models</field>
            <field name="res_model">account.model</field>
            <field name="view_type">form</field>
            <field name="view_mode">tree,form</field>
            <field name="search_view_id" ref="view_model_search"/>
        </record>
        <menuitem
            action="action_model_form" name="Models" id="menu_action_model_form" sequence="5"
            parent="account.menu_configuration_recurrent_entries"/>

        <!-- Payment Terms -->
        <record id="view_payment_term_line_tree" model="ir.ui.view">
            <field name="name">account.payment.term.line.tree</field>
            <field name="model">account.payment.term.line</field>
            <field name="arch" type="xml">
                <tree string="Payment Term">
                    <field name="value"/>
                    <field name="value_amount" attrs="{'readonly':[('value','=','balance')]}"/>
                    <field name="days"/>
                    <field name="days2"/>
                </tree>
            </field>
        </record>
        <record id="view_payment_term_line_form" model="ir.ui.view">
            <field name="name">account.payment.term.line.form</field>
            <field name="model">account.payment.term.line</field>
            <field name="arch" type="xml">
                <form string="Payment Term">
                    <group>
                        <group string="Amount Computation">
                            <field name="value" widget="radio" nolabel="1" colspan="4"/>
                            <label for="value_amount" string="Amount To Pay"  attrs="{'invisible':[('value','=','balance')]}"/>
                            <div attrs="{'invisible':[('value','=','balance')]}">
                                <field name="value_amount" class="oe_inline"/>
                            </div>
                        </group>
                        <group string="Due Date Computation">
                            <field name="days"/>
                            <field name="days2"/>
                        </group>
                    </group>
                </form>
            </field>
        </record>
        <record id="view_payment_term_search" model="ir.ui.view">
            <field name="name">account.payment.term.search</field>
            <field name="model">account.payment.term</field>
            <field name="arch" type="xml">
                <search string="Payment Term">
                    <field name="name" string="Payment Term"/>
                    <field name="active"/>
                </search>
            </field>
        </record>
        <record id="view_payment_term_form" model="ir.ui.view">
            <field name="name">account.payment.term.form</field>
            <field name="model">account.payment.term</field>
            <field name="arch" type="xml">
                <form string="Payment Term">
                    <group col="4">
                        <field name="name"/>
                        <field name="active"/>
                    </group>
                    <label for="note"/>
                    <field name="note" placeholder="Payment term explanation for the customer..."/>
                    <separator string="Computation"/>
                    <field name="line_ids"/>
                </form>
            </field>
        </record>
        <record id="action_payment_term_form" model="ir.actions.act_window">
            <field name="name">Payment Terms</field>
            <field name="res_model">account.payment.term</field>
            <field name="view_type">form</field>
            <field name="view_mode">tree,form</field>
            <field name="search_view_id" ref="view_payment_term_search"/>
        </record>
        <menuitem id="account_followup_main_menu" parent="menu_finance_configuration" name="Follow-ups" sequence="6"/>

        <menuitem action="action_payment_term_form"
            id="menu_action_payment_term_form" parent="account_followup_main_menu" sequence="0"/>

        <!-- Account Subscriptions -->
        <record id="view_subscription_line_form" model="ir.ui.view">
            <field name="name">account.subscription.line.form</field>
            <field name="model">account.subscription.line</field>
            <field name="arch" type="xml">
                <form string="Subscription lines">
                    <group>
                        <field name="date"/>
                        <field name="move_id"/>
                    </group>
                </form>
            </field>
        </record>
        <record id="view_subscription_line_tree" model="ir.ui.view">
            <field name="name">account.subscription.line.tree</field>
            <field name="model">account.subscription.line</field>
            <field name="arch" type="xml">
                <tree string="Subscription lines">
                    <field name="date"/>
                    <field name="move_id"/>
                </tree>
            </field>
        </record>
        <record id="view_subscription_tree" model="ir.ui.view">
            <field name="name">account.subscription.tree</field>
            <field name="model">account.subscription</field>
            <field name="arch" type="xml">
                <tree colors="blue:state == 'draft';gray:state == 'done';black:state == 'running'" string="Entry Subscription">
                    <field name="name"/>
                    <field name="model_id"/>
                    <field name="ref"/>
                    <field name="date_start"/>
                    <field name="state"/>
                </tree>
            </field>
        </record>
        <record id="view_subscription_search" model="ir.ui.view">
            <field name="name">account.subscription.search</field>
            <field name="model">account.subscription</field>
            <field name="arch" type="xml">
                <search string="Entry Subscription">
                    <field name="name" string="Account Subscription"/>
                    <field name="date_start"/>
                    <filter icon="terp-document-new" string="Draft" domain="[('state','=','draft')]" help="Draft Subscription"/>
                    <filter icon="terp-camera_test" string="Running" domain="[('state','=','running')]" help="Running Subscription"/>
                    <field name="model_id"/>
                    <group expand="0" string="Group By">
                        <filter string="Model" icon="terp-folder-orange" domain="[]" context="{'group_by':'model_id'}"/>
                        <filter string="Status" icon="terp-stock_effects-object-colorize" domain="[]" context="{'group_by':'state'}"/>
                    </group>
                </search>
            </field>
        </record>
        <record id="view_subscription_form" model="ir.ui.view">
            <field name="name">account.subscription.form</field>
            <field name="model">account.subscription</field>
            <field name="arch" type="xml">
                <form string="Recurring">
                    <header>
                        <button name="state_draft" states="done" string="Set to Draft" type="object"  icon="gtk-convert" />
                        <button name="compute" states="draft" string="Compute" type="object" icon="terp-stock_format-scientific" class="oe_highlight"/>
                        <button name="remove_line" states="running" string="Remove Lines" type="object" icon="gtk-remove" class="oe_highlight"/>
                        <field name="state" widget="statusbar" statusbar_visible="draft,running,done"/>
                    </header>
                    <sheet>
                        <group>
                            <group>
                                <field name="name"/>
                                <field name="model_id"/>
                                <field name="ref"/>
                            </group>
                            <group>
                                <field name="date_start"/>
                                <field name="period_type"/>
                                <field name="period_nbr"/>
                                <field name="period_total"/>
                            </group>
                        </group>
                        <separator string="Subscription Lines"/>
                        <field name="lines_id" widget="one2many_list"/>
                    </sheet>
                </form>
            </field>
        </record>
        <record id="action_subscription_form" model="ir.actions.act_window">
            <field name="name">Recurring Lines</field>
            <field name="res_model">account.subscription</field>
            <field name="view_type">form</field>
            <field name="view_mode">tree,form</field>
            <field name="search_view_id" ref="view_subscription_search"/>
            <field name="help" type="html">
              <p class="oe_view_nocontent_create">
                Click to define a new recurring entry.
              </p><p>
                A recurring entry occurs on a recurrent basis from a specific
                date, i.e. corresponding to the signature of a contract or an
                agreement with a customer or a supplier. You can create such
                entries to automate the postings in the system.
              </p>
            </field>
        </record>
        <menuitem
            name="Define Recurring Entries" action="action_subscription_form"
            id="menu_action_subscription_form" sequence="1"
            parent="account.menu_configuration_recurrent_entries"/>

        <record id="action_subscription_form_running" model="ir.actions.act_window">
            <field name="name">Running Subscriptions</field>
            <field name="res_model">account.subscription</field>
            <field name="view_type">form</field>
            <field name="view_mode">tree,form</field>
            <field name="domain">[('state','=','running')]</field>
            <field name="filter" eval="True"/>
        </record>

        <record id="action_subscription_form_new" model="ir.actions.act_window">
            <field name="name">New Subscription</field>
            <field name="res_model">account.subscription</field>
            <field name="view_type">form</field>
            <field name="view_mode">form,tree</field>
            <field name="view_id" ref="view_subscription_form"/>
        </record>

        <record id="view_subscription_line_form_complete" model="ir.ui.view">
            <field name="name">account.subscription.line.form</field>
            <field name="model">account.subscription.line</field>
            <field eval="20" name="priority"/>
            <field name="arch" type="xml">
                <form string="Subscription lines">
                    <group col="4">
                        <field name="subscription_id"/>
                        <field name="date"/>
                        <field name="move_id"/>
                    </group>
                </form>
            </field>
        </record>

        <!-- Account Templates -->

        <menuitem
            id="account_template_taxes"
            name="Templates"
            parent="next_id_27"
            sequence="4"/>

        <record id="view_account_template_form" model="ir.ui.view">
            <field name="name">account.account.template.form</field>
            <field name="model">account.account.template</field>
            <field name="arch" type="xml">
                <form string="Account Template">
                    <group col="4">
                        <field name="name"/>
                        <field name="code"/>
                        <newline/>
                        <field name="parent_id"/>
                        <field name="shortcut"/>
                        <field name="type"/>
                        <field name="user_type"/>

                        <field name="currency_id" groups="base.group_multi_currency"/>
                        <field name="reconcile"/>
                        <field name="chart_template_id"/>
                    </group>
                    <separator string="Default Taxes"/>
                    <field name="tax_ids"/>
                    <separator string="Notes"/>
                    <field name="note" placeholder="Internal notes..."/>
                </form>
            </field>
        </record>
        <record id="view_account_template_tree" model="ir.ui.view">
            <field name="name">account.account.template.tree</field>
            <field name="model">account.account.template</field>
            <field name="arch" type="xml">
                <tree string="Account Template">
                    <field name="code"/>
                    <field name="name"/>
                    <field name="type" invisible="1"/>
                    <field name="user_type" invisible="1"/>
                </tree>
            </field>
        </record>
        <record id="view_account_template_search" model="ir.ui.view">
            <field name="name">account.account.template.search</field>
            <field name="model">account.account.template</field>
            <field name="arch" type="xml">
                <search string="Search Account Templates">
                    <field name="name" filter_domain="['|', ('name','ilike',self), ('code','ilike',self)]" string="Account Template"/>
                    <filter icon="terp-sale" string="Receivable Accounts" domain="[('type','=','receivable')]"/>
                    <filter icon="terp-purchase" string="Payable Accounts" domain="[('type','=','payable')]"/>
                    <field name="parent_id"/>
                    <field name="user_type"/>
                    <field name="type"/>
                    <group expand="0" string="Group By">
                        <filter string="Internal Type" icon="terp-stock_symbol-selection" domain="[]" context="{'group_by':'type'}"/>
                        <filter string="Account Type" icon="terp-stock_symbol-selection" domain="[]" context="{'group_by':'user_type'}"/>
                   </group>
                </search>
            </field>
        </record>
        <record id="action_account_template_form" model="ir.actions.act_window">
            <field name="name">Account Templates</field>
            <field name="res_model">account.account.template</field>
            <field name="view_type">form</field>
            <field name="view_mode">tree,form</field>
            <field name="search_view_id" ref="view_account_template_search"/>
        </record>
        <menuitem action="action_account_template_form" id="menu_action_account_template_form" parent="account_template_folder" 
        sequence="2"/>

        <record id="view_account_addtmpl_wizard_form" model="ir.ui.view">
            <field name="name">Create Account</field>
            <field name="model">account.addtmpl.wizard</field>
            <field name="arch" type="xml">
                <form string="Create Account">
                    <header>
                        <button icon="gtk-ok" name="action_create" string="Add" type="object" class="oe_highlight"  />
                    </header>
                    <separator col="4" colspan="4" string="Create an Account Based on this Template"/>
                    <field name="cparent_id"/>
                </form>
            </field>
        </record>

        <act_window domain="[]" id="action_account_addtmpl_wizard_form"
            name="Create Account"
            target="new"
            res_model="account.addtmpl.wizard"
            context="{'tmpl_ids': active_id}"
            src_model="account.account.template"
            view_type="form" view_mode="form"/>


        <!-- Chart of Accounts Templates -->
        <record id="view_account_chart_template_form" model="ir.ui.view">
            <field name="name">account.chart.template.form</field>
            <field name="model">account.chart.template</field>
            <field name="arch" type="xml">
                <form string="Chart of Accounts Template">
                    <group col="4">
                        <field name="name"/>
                        <field name="account_root_id" attrs="{'required': [('parent_id', '=', False)]}"/>
                        <field name="bank_account_view_id" attrs="{'required': [('parent_id', '=', False)]}"/>
                        <field name="tax_code_root_id" attrs="{'required': [('parent_id', '=', False)]}"/>
                        <field name="parent_id" />
                        <!--<field name="code_digits" />-->
                        <field name="visible" />
                        <field name="complete_tax_set" />
                    </group>
                    <separator string="Default Taxes" colspan="4"/>
                    <field name="tax_template_ids" colspan="4"  nolabel="1"/>
                    <separator string="Properties" colspan="4"/>
                    <group col="4">
                        <field name="property_account_receivable" domain="[('id', 'child_of', [account_root_id])]"/>
                        <field name="property_account_payable" domain="[('id', 'child_of', [account_root_id])]"/>
                        <field name="property_account_expense_categ" domain="[('id', 'child_of', [account_root_id])]"/>
                        <field name="property_account_income_categ" domain="[('id', 'child_of', [account_root_id])]" />
                        <field name="property_account_expense" domain="[('id', 'child_of', [account_root_id])]"/>
                        <field name="property_account_income" domain="[('id', 'child_of', [account_root_id])]"/>
                        <field name="property_account_income_opening" domain="[('id', 'child_of', [account_root_id])]"/>
                        <field name="property_account_expense_opening" domain="[('id', 'child_of', [account_root_id])]"/>
                    </group>
                </form>
            </field>
        </record>
        <record id="view_account_chart_template_seacrh" model="ir.ui.view">
            <field name="name">account.chart.template.search</field>
            <field name="model">account.chart.template</field>
            <field name="arch" type="xml">
                <search string="Search Chart of Account Templates">
                    <field name="name" string="Account Template"/>
                    <field name="account_root_id"/>
                    <field name="bank_account_view_id"/>
                    <group expand="0" string="Group By">
                        <filter string="Root Account" icon="terp-folder-orange" domain="[]" context="{'group_by':'account_root_id'}"/>
                        <filter string="Bank Account" icon="terp-folder-orange" domain="[]" context="{'group_by':'bank_account_view_id'}"/>
                        <filter string="Receivable Account" icon="terp-sale" domain="[]" context="{'group_by':'property_account_receivable'}"/>
                        <filter string="Payable Account" icon="terp-purchase" domain="[]" context="{'group_by':'property_account_payable'}"/>
                        <filter string="Income Account" icon="terp-sale" domain="[]" context="{'group_by':'property_account_income_categ'}"/>
                        <filter string="Expense Account" icon="terp-purchase" domain="[]" context="{'group_by':'property_account_expense_categ'}"/>
                    </group>
                </search>
            </field>
        </record>
        <record id="view_account_chart_template_tree" model="ir.ui.view">
            <field name="name">account.chart.template.tree</field>
            <field name="model">account.chart.template</field>
            <field name="arch" type="xml">
                <tree string="Chart of Accounts Template">
                    <field name="name"/>
                    <field name="account_root_id"/>
                    <field name="tax_code_root_id"/>
                    <field name="bank_account_view_id"/>
                    <field name="property_account_receivable" invisible="1"/>
                    <field name="property_account_payable" invisible="1"/>
                    <field name="property_account_expense_categ" invisible="1"/>
                    <field name="property_account_income_categ" invisible="1"/>
                </tree>
            </field>
        </record>
        <record id="action_account_chart_template_form" model="ir.actions.act_window">
            <field name="name">Chart of Accounts Templates</field>
            <field name="res_model">account.chart.template</field>
            <field name="view_type">form</field>
            <field name="view_mode">tree,form</field>
        </record>
        <menuitem action="action_account_chart_template_form" id="menu_action_account_chart_template_form" parent="account_template_folder" sequence="1"/>

        <!-- Account Tax Templates -->
        <record id="view_account_tax_template_form" model="ir.ui.view">
            <field name="name">account.tax.template.form</field>
            <field name="model">account.tax.template</field>
            <field name="arch" type="xml">
                <form string="Account Tax Template">
                    <group col="4">
                        <field name="name"/>
                        <field name="description"/>
                        <field name="chart_template_id"/>
                        <field name="type"/>
                        <field name="type_tax_use"/>
                        <field name="price_include"/>
                    </group>
                    <notebook>
                        <page string="Tax Definition">
                            <group col="4">
                                <field name="applicable_type"/>
                                <field name="amount" attrs="{'readonly':[('type','=','none'),('type','=','code')]}"/>
                                <field name="include_base_amount"/>
                                <field name="domain"/>
                                <newline/>
                                <field name="account_collected_id"/>
                                <label colspan="2" string="Keep empty to use the income account"/>
                                <field name="account_paid_id"/>
                                <label colspan="2" string="Keep empty to use the expense account"/>
                                <field name="child_depend"/>
                                <field name="sequence"/>
                            </group>
                        </page>
                        <page string="Tax Declaration">
                            <group col="4">
                                <separator colspan="4" string="Invoices"/>
                                <field name="base_code_id"/>
                                <field name="base_sign"/>
                                <field name="tax_code_id"/>
                                <field name="tax_sign"/>

                                <separator colspan="4" string="Credit Notes"/>
                                <field name="ref_base_code_id"/>
                                <field name="ref_base_sign"/>
                                <field name="ref_tax_code_id"/>
                                <field name="ref_tax_sign"/>
                            </group>
                        </page>
                        <page string="Special Computation">
                            <separator string="Compute Code (if type=code)"/>
                            <field name="python_compute" attrs="{'readonly':[('type','!=','code')]}"/>
                            <separator string="Compute Code for Taxes Included Prices"/>
                            <field name="python_compute_inv"/>
                            <separator string="Applicable Code (if type=code)"/>
                            <field name="python_applicable" attrs="{'readonly':[('applicable_type','=','true')]}"/>
                        </page>
                    </notebook>
                </form>
            </field>
        </record>
        <record id="view_account_tax_template_tree" model="ir.ui.view">
            <field name="name">account.tax.template.tree</field>
            <field name="model">account.tax.template</field>
            <field name="arch" type="xml">
                <tree string="Account Tax Template">
                    <field name="name" />
                    <field name="description"/>
                </tree>
            </field>
        </record>
        <record id="view_account_tax_template_search" model="ir.ui.view">
            <field name="name">account.tax.template.search</field>
            <field name="model">account.tax.template</field>
            <field name="arch" type="xml">
                <search string="Search Tax Templates">
                    <field name="name" filter_domain="['|', ('name','ilike',self), ('description','ilike',self)]" string="Tax Template"/>
                    <filter icon="terp-sale" string="Sale" domain="[('type_tax_use','=','sale')]" help="Taxes used in Sales"/>
                    <filter icon="terp-purchase" string="Purchase" domain="[('type_tax_use','=','purchase')]" help="Taxes used in Purchases"/>
                    <field name="chart_template_id"/>
                </search>
            </field>
        </record>
        <record id="action_account_tax_template_form" model="ir.actions.act_window">
            <field name="name">Tax Templates</field>
            <field name="res_model">account.tax.template</field>
            <field name="view_type">form</field>
            <field name="view_mode">tree,form</field>
            <field name="search_view_id" ref="view_account_tax_template_search"/>
        </record>
        <menuitem action="action_account_tax_template_form" id="menu_action_account_tax_template_form" parent="account_template_taxes" sequence="13"/>

        <!-- Account Tax Code Templates -->
        <record id="view_tax_code_template_tree" model="ir.ui.view">
            <field name="name">account.tax.code.template.tree</field>
            <field name="model">account.tax.code.template</field>
            <field name="field_parent">child_ids</field>
            <field name="arch" type="xml">
                <tree string="Account Tax Code Template" toolbar="1">
                    <field name="name"/>
                    <field name="code"/>
                    <field name="parent_id" invisible="1"/>
                </tree>
            </field>
        </record>
        <record id="view_tax_code_template_search" model="ir.ui.view">
            <field name="name">account.tax.code.template.search</field>
            <field name="model">account.tax.code.template</field>
            <field name="arch" type="xml">
                <search string="Search tax template">
                    <field name="name" filter_domain="['|', ('name','ilike',self), ('code','ilike',self)]" string="Tax Template"/>
                    <field name="parent_id"/>
                    <group expand="0" string="Group By">
                        <filter string="Parent Code" icon="terp-folder-orange" domain="[]" context="{'group_by':'parent_id'}"/>
                    </group>
                </search>
            </field>
        </record>
        <record id="view_tax_code_template_form" model="ir.ui.view">
            <field name="name">account.tax.code.template.form</field>
            <field name="model">account.tax.code.template</field>
            <field name="arch" type="xml">
                <form string="Account Tax Code Template">
                    <group col="4">
                        <field name="name"/>
                        <field name="code"/>
                        <field name="parent_id"/>
                        <field name="sign"/>
                    </group>
                    <separator string="Description"/>
                    <field name="info"/>
                </form>
            </field>
        </record>
        <record id="action_account_tax_code_template_form" model="ir.actions.act_window">
            <field name="name">Tax Code</field>
            <field name="res_model">account.tax.code.template</field>
            <field name="view_type">form</field>
            <field name="view_mode">tree,form</field>
            <field name="search_view_id" ref="view_tax_code_template_search"/>
        </record>
        <menuitem action="action_account_tax_code_template_form" id="menu_action_account_tax_code_template_form" parent="account_template_taxes" sequence="14"/>


        <!--  Wizard for Multi Charts of Accounts -->
        <record id="view_wizard_multi_chart" model="ir.ui.view">
            <field name="name">Set Your Accounting Options</field>
            <field name="model">wizard.multi.charts.accounts</field>
            <field name="inherit_id" ref="base.res_config_view_base"/>
            <field name="arch" type="xml">
                <form position="attributes">
                    <attribute name="string">Accounting Application Configuration</attribute>
                </form>
                <group string="res_config_contents" position="replace">
                    <field name="only_one_chart_template" invisible="1"/>
                    <field name="complete_tax_set" invisible="1"/>
                    <group col="1">
                        <group attrs="{'invisible': [('only_one_chart_template','=',True)]}">
                            <field name="chart_template_id" widget="selection" on_change="onchange_chart_template_id(chart_template_id)" domain="[('visible','=', True)]"/>
                        </group>
                        <group>
                            <field name="company_id" options="{'no_create': True}"/> <!-- we assume that this wizard will be run only by administrators and as this field may cause problem if hidden (because of the default company of the user removed from the selection because already configured), we simply choosed to remove the group "multi company" of it -->
                            <field name="currency_id" class="oe_inline"/>
                            <field name="sale_tax" attrs="{'invisible': [('complete_tax_set', '!=', True)]}" domain="[('chart_template_id', '=', chart_template_id),('parent_id','=',False),('type_tax_use','in',('sale','all'))]"/>
                            <label for="sale_tax_rate" string="Sale Tax" attrs="{'invisible': [('complete_tax_set', '=', True)]}"/>
                            <div attrs="{'invisible': [('complete_tax_set', '=', True)]}">
                                <field name="sale_tax_rate" class="oe_inline" on_change="onchange_tax_rate(sale_tax_rate)"/> %%
                            </div>
                            <field name="purchase_tax" attrs="{'invisible': [('complete_tax_set', '!=', True)]}" domain="[('chart_template_id', '=', chart_template_id),('parent_id','=',False),('type_tax_use','in',('purchase', 'all'))]"/>
                            <label for="purchase_tax_rate" string="Purchase Tax" attrs="{'invisible': [('complete_tax_set', '=', True)]}"/>
                            <div attrs="{'invisible': [('complete_tax_set', '=', True)]}">
                                <field name="purchase_tax_rate" class="oe_inline"/> %%
                            </div>
                        </group>
                        <group groups="account.group_account_user">
                            <field name="code_digits"/>
                        </group>
                    </group>
                </group>
            </field>
        </record>
        <record id="action_wizard_multi_chart" model="ir.actions.act_window">
            <field name="name">Set Your Accounting Options</field>
            <field name="type">ir.actions.act_window</field>
            <field name="res_model">wizard.multi.charts.accounts</field>
            <field name="view_id" ref="view_wizard_multi_chart"/>
            <field name="view_type">form</field>
            <field name="view_mode">form</field>
            <field name="target">new</field>
        </record>

        <record id="account_account_graph" model="ir.ui.view">
            <field name="name">account.account.graph</field>
            <field name="model">account.account</field>
            <field name="arch" type="xml">
                <graph string="Account Statistics" type="bar">
                    <field name="name"/>
                    <field name="balance" operator="+"/>
                </graph>
            </field>
         </record>

         <!-- Fiscal Position Templates -->

        <record id="view_account_position_template_search" model="ir.ui.view">
            <field name="name">account.fiscal.position.template.search</field>
            <field name="model">account.fiscal.position.template</field>
            <field name="arch" type="xml">
                <search string="Fiscal Position">
                    <field name="name" string="Fiscal Position Template"/>
                </search>
            </field>
        </record>

        <record id="view_account_position_template_form" model="ir.ui.view">
            <field name="name">account.fiscal.position.template.form</field>
            <field name="model">account.fiscal.position.template</field>
            <field name="arch" type="xml">
                <form string="Fiscal Position Template">
                    <group col="4">
                        <field name="name"/>
                        <field name="chart_template_id"/>
                    </group>
                    <field name="tax_ids">
                        <tree string="Taxes Mapping" editable="bottom">
                            <field name="tax_src_id" domain="[('parent_id','=',False)]"/>
                            <field name="tax_dest_id" domain="[('parent_id','=',False)]"/>
                        </tree>
                        <form string="Taxes Mapping">
                            <field name="tax_src_id" domain="[('parent_id','=',False)]"/>
                            <field name="tax_dest_id" domain="[('parent_id','=',False)]"/>
                        </form>
                    </field>
                    <field name="account_ids">
                        <tree string="Accounts Mapping" editable="bottom">
                            <field name="account_src_id"/>
                            <field name="account_dest_id"/>
                        </tree>
                        <form string="Accounts Mapping">
                            <field name="account_src_id"/>
                            <field name="account_dest_id"/>
                        </form>
                    </field>
                </form>
            </field>
        </record>
        <record id="view_account_position_template_tree" model="ir.ui.view">
            <field name="name">account.fiscal.position.template.tree</field>
            <field name="model">account.fiscal.position.template</field>
            <field name="arch" type="xml">
                <tree string="Fiscal Position">
                    <field name="name"/>
                </tree>
            </field>
        </record>

        <record id="action_account_fiscal_position_template_form" model="ir.actions.act_window">
            <field name="name">Fiscal Position</field>
            <field name="res_model">account.fiscal.position.template</field>
            <field name="view_type">form</field>
            <field name="view_mode">tree,form</field>
            <field name="search_view_id" ref="view_account_position_template_search"/>
        </record>

        <menuitem
            action="action_account_fiscal_position_template_form"
            id="menu_action_account_fiscal_position_form_template"
            parent="account_template_taxes" sequence="20"/>

        <!-- Cash Statement -->
        <record id="view_cash_statement_tree" model="ir.ui.view">
            <field name="name">account.bank.statement.tree</field>
            <field name="model">account.bank.statement</field>
            <field name="arch" type="xml">
                <tree colors="red:balance_end_real!=balance_end;blue:state=='draft' and (balance_end_real==balance_end);black:state == 'open'" string="Statement">
                    <field name="name"/>
                    <field name="date"/>
                    <field name="period_id"/>
                    <field name="journal_id"/>
                    <field name="balance_start"/>
                    <field name="balance_end_real"/>
                    <field name="balance_end" invisible="1" />
                    <field name="state"/>
                </tree>
            </field>
        </record>
        <record id="view_bank_statement_form2" model="ir.ui.view">
            <field name="name">account.bank.statement.form</field>
            <field name="model">account.bank.statement</field>
            <field name="priority">2</field>
            <field name="arch" type="xml">
                <form string="Statement">
                <header>
                    <field name="all_lines_reconciled" invisible="1" />
                    <span attrs="{'invisible':['|',('all_lines_reconciled','=',True),('line_ids','=',[])]}">
                        <button name="%(action_bank_reconcile_bank_statements)d" states="open" string="Reconcile" type="action" class="oe_highlight"/>
                    </span>
                    <span attrs="{'invisible':[('all_lines_reconciled','=',False)]}">
                        <button name="button_confirm_cash" states="open" string="Close CashBox" type="object" class="oe_highlight"/>
                    </span>
                    <button name="button_open" states="draft" string="Open CashBox" type="object" class="oe_highlight"/>
                    <button name="button_cancel" states="confirm,open" string="Cancel CashBox" type="object"/>
                    <field name="state" widget="statusbar" nolabel="1" statusbar_visible="draft,confirm"/>
                </header>
                <sheet string="Statement">
                    <label for="name" class="oe_edit_only" attrs="{'invisible':[('name','=','/')]}"/>
                    <h1><field name="name" class="oe_inline" attrs="{'invisible':[('name','=','/')]}"/></h1>
                    <group>
                        <group>
                            <field name="journal_id" on_change="onchange_journal_id(journal_id)" widget="selection" domain="[('type', '=', 'cash')]" />
                            <field name="user_id" attrs="{'readonly':[('state','!=','draft')]}" string="Responsible"/>
                            <field name='company_id' options="{'no_create': True}" groups="base.group_multi_company" />
                        </group>
                        <group>
                            <field name="date" attrs="{'readonly':[('state','!=','draft')]}"  on_change="onchange_date(date, company_id)"/>
                            <field name="closing_date" readonly="1"/>
                            <field name="period_id" class="oe_inline"/>
                            <field name="currency" invisible="1"/>
                            <field name="cash_control" invisible="1"/>
                        </group>
                    </group>
                    <notebook>
                        <page string="Cash Transactions" attrs="{'invisible': [('state','=','draft')]}">
                            <field name="line_ids" context="{'date':date}">
                                <tree editable="bottom" string="Statement lines">
                                    <field name="sequence" invisible="1"/>
                                    <field name="date"/>
                                    <field name="name"/>
                                    <field name="ref"/>
                                    <field name="partner_id"/>
                                    <field name="amount"/>
                                </tree>
                                <form string="Statement lines">
                                    <group col="4">
                                        <field name="date"/>
                                        <field name="name"/>
                                        <field name="ref"/>
                                        <field name="partner_id"/>
                                        <field name="amount"/>
                                        <field name="sequence"/>
                                    </group>
                                    <separator string="Notes"/>
                                    <field name="note"/>
                                </form>
                            </field>
                        </page>
                        <page string="Cash Control" attrs="{'invisible' : [('cash_control', '=', False)]}">
                            <group col="2" expand="1">
                                <group string="Opening Cash Control" attrs="{'invisible' : [('state', '!=', 'draft')]}">
                                    <field name="opening_details_ids" colspan="2" nolabel="1">
                                        <tree string="Opening Cashbox Lines" editable="bottom">
                                            <field name="pieces"/>
                                            <field name="number_opening" on_change="on_change_sub_opening(pieces, number_opening)" />
                                            <field name="subtotal_opening" string="Opening Subtotal" sum="Total"/>
                                        </tree>
                                    </field>
                                </group>
                                <group>
                                    <group string="Opening Cash Control" attrs="{'invisible' : [('state', '=', 'draft')]}">
                                        <field name="details_ids" colspan="2" nolabel="1" attrs="{'readonly' : [('state', '!=', 'draft')]}">
                                            <tree string="Opening Cashbox Lines" editable="bottom">
                                                <field name="pieces"/>
                                                <field name="number_opening" on_change="on_change_sub_opening(pieces, number_opening)"/>
                                                <field name="subtotal_opening" string="Opening Subtotal" sum="Total"/>
                                            </tree>
                                        </field>
                                    </group>
                                    <group string="Closing Cash Control" attrs="{'invisible' : [('state', '=', 'draft')]}">
                                        <field name="closing_details_ids" colspan="2" nolabel="1" attrs="{'readonly' : [('state', '=', 'confirm')]}">
                                            <tree string="Closing Cashbox Lines" editable="bottom">
                                                <field name="pieces" readonly="1" />
                                                <field name="number_closing" on_change="on_change_sub_closing(pieces, number_closing)"/>
                                                <field name="subtotal_closing" string="Closing Subtotal" sum="Total"/>
                                            </tree>
                                        </field>
                                    </group>
                                </group>
                            </group>
                        </page>
                        <page string="Journal Entries" attrs="{'invisible': [('state','!=','confirm')]}">
                            <field name="move_line_ids" string="Journal Entries"/>
                        </page>
                    </notebook>
                    <group>
                        <group class="oe_subtotal_footer oe_right">
                            <label for="balance_start" class="oe_subtotal_footer_separator oe_open_balance" string="Opening Balance" style="padding-right: 23px !important; padding-top: 6px !important;"/>
                            <field name="balance_start" attrs="{'readonly' : ['|', ('cash_control', '=', True), ('state', '=', 'confirm')]}" nolabel="1" widget="monetary" class="oe_subtotal_footer_separator oe_open_balance" options="{'currency_field': 'currency'}" help="Total of opening cash control lines"/>
                            <label for="total_entry_encoding" string="+ Transactions" class="oe_force_bold oe_mini_subtotal_footer_separator" style="padding-right: 20px !important;"/>
                            <field name="total_entry_encoding" nolabel="1" class="oe_bold oe_account_total" widget="monetary" options="{'currency_field': 'currency'}"/>
                            <label for="balance_end" string="= Theoretical Closing Balance" class="oe_force_bold oe_mini_subtotal_footer_separator" style="padding-right: 20px !important;" help="Sum of opening balance and transactions."/>
                            <field name="balance_end" nolabel="1" class="oe_bold oe_account_total" widget="monetary" options="{'currency_field': 'currency'}"/>
                        </group>
                        <div>
                            <group class="oe_subtotal_footer oe_right" attrs="{'invisible': [('state', '=', 'draft')]}">
                                <label for="balance_end_real" class="oe_subtotal_footer_separator oe_real_closing_balance" string="Real Closing Balance" style="padding-right: 23px !important; padding-top: 6px !important;"/>
                                <field name="balance_end_real" attrs="{'readonly' : ['|', ('cash_control', '=', True), ('state', '=', 'confirm')]}" nolabel="1" class="oe_subtotal_footer_separator oe_real_closing_balance" widget="monetary" options="{'currency_field': 'currency'}" help="Total of closing cash control lines."/>
                            </group>
                            <group/>
                            <group/>
                            <group class="oe_subtotal_footer oe_right" attrs="{'invisible': [('state', '=', 'draft')]}">
                                <label for="difference" string="Difference" class="oe_subtotal_footer_separator oe_difference" style="padding-right: 20px !important;"/>
                                <field name="difference" nolabel="1" class="oe_subtotal_footer_separator oe_difference" widget="monetary" options="{'currency_field': 'currency'}"/>
                            </group>
                        </div>
                    </group>
                </sheet>
                </form>
            </field>
        </record>
        <record id="account_cash_statement_pivot" model="ir.ui.view">
            <field name="name">account.bank.statement.pivot</field>
            <field name="model">account.bank.statement</field>
            <field name="arch" type="xml">
                <pivot string="Account Statistics" >
                    <field name="date" type="row"/>
                    <field name="balance_start" type="measure"/>
                    <field name="balance_end" type="measure"/>
                </pivot>
            </field>
         </record>
        <record id="account_cash_statement_graph" model="ir.ui.view">
            <field name="name">account.bank.statement.graph</field>
            <field name="model">account.bank.statement</field>
            <field name="arch" type="xml">
                <graph string="Account Statistics" type="bar">
                    <field name="date"/>
                    <field name="balance_start" operator="+"/>
                    <field name="balance_end" operator="+"/>
                </graph>
            </field>
         </record>
        <record id="action_view_bank_statement_tree" model="ir.actions.act_window">
            <field name="name">Cash Registers</field>
            <field name="type">ir.actions.act_window</field>
            <field name="res_model">account.bank.statement</field>
            <field name="view_type">form</field>
            <field name="view_mode">tree,form,pivot,graph</field>
            <field name="view_id" ref="view_cash_statement_tree"/>
            <field name="search_view_id" ref="view_account_bank_statement_filter"/>
            <field name="domain">[('journal_id.type', '=', 'cash')]</field>
            <field name="context">{'journal_type':'cash'}</field>
            <field name="help" type="html">
              <p class="oe_view_nocontent_create">
                Click to create a new cash log.
              </p><p>
                A Cash Register allows you to manage cash entries in your cash
                journals. This feature provides an easy way to follow up cash
                payments on a daily basis. You can enter the coins that are in
                your cash box, and then post entries when money comes in or
                goes out of the cash box.
              </p>
            </field>
        </record>

        <record model="ir.actions.act_window.view" id="act_cash_statement1_all">
            <field name="sequence" eval="1"/>
            <field name="view_mode">tree</field>
            <field name="view_id" ref="view_cash_statement_tree"/>
            <field name="act_window_id" ref="action_view_bank_statement_tree"/>
        </record>
        <record model="ir.actions.act_window.view" id="act_cash_statement2_all">
            <field name="sequence" eval="1"/>
            <field name="view_mode">form</field>
            <field name="view_id" ref="view_bank_statement_form2"/>
            <field name="act_window_id" ref="action_view_bank_statement_tree"/>
        </record>
        <record model="ir.actions.act_window.view" id="act_cash_statement3_all">
            <field name="sequence" eval="1"/>
            <field name="view_mode">graph</field>
            <field name="view_id" ref="account_cash_statement_graph"/>
            <field name="act_window_id" ref="action_view_bank_statement_tree"/>
        </record>
        <menuitem action="action_view_bank_statement_tree" id="journal_cash_move_lines"
            parent="menu_finance_bank_and_cash"/>

        <menuitem id="menu_account_customer" name="Customers"
            parent="menu_finance_receivables"
            action="base.action_partner_customer_form" sequence="100"/>

        <menuitem id="menu_account_supplier" name="Suppliers"
            parent="menu_finance_payables"
            action="base.action_partner_supplier_form" sequence="7"/>

        <!-- Account Reports -->
        <record id="view_account_financial_report_form" model="ir.ui.view">
            <field name="name">account.financial.report.form</field>
            <field name="model">account.financial.report</field>
            <field name="arch" type="xml">
                <form string="Account Report">
                    <group col="4">
                        <field name="name"/>
                        <field name="parent_id"/>
                        <field name="sequence"/>
                        <field name="type"/>
                        <field name="sign"/>
                        <field name="style_overwrite"/>
                    </group>
                    <notebook attrs="{'invisible': [('type','not in',['accounts','account_type', 'account_report'])]}">
                        <page string="Report">
                            <group>
                                <field name="display_detail" attrs="{'invisible': [('type','not in',['accounts','account_type'])]}"/>
                                <field name="account_report_id" attrs="{'invisible': [('type', '!=', 'account_report')]}"/>
                            </group>
                            <field name="account_ids" attrs="{'invisible': [('type', '!=', 'accounts')]}"/>
                            <field name="account_type_ids" attrs="{'invisible': [('type', '!=', 'account_type')]}"/>
                        </page>
                    </notebook>
                </form>
            </field>
        </record>
        <record id="view_account_financial_report_tree" model="ir.ui.view">
            <field name="name">account.financial.report.tree</field>
            <field name="model">account.financial.report</field>
            <field name="arch" type="xml">
                <tree string="Account Report">
                    <field name="name"/>
                    <field name="parent_id" invisible="1"/>
                    <field name="type"/>
                    <field name="account_report_id"/>
                </tree>
            </field>
        </record>
        <record id="view_account_financial_report_search" model="ir.ui.view">
            <field name="name">account.financial.report.search</field>
            <field name="model">account.financial.report</field>
            <field name="arch" type="xml">
                <search string="Account Report">
                    <field name="name" string="Account Report"/>
                    <field name="type"/>
                    <field name="account_report_id"/>
                    <group expand="0" string="Group By">
                        <filter string="Parent Report" icon="terp-folder-orange" domain="" context="{'group_by':'parent_id'}"/>
                        <filter string="Report Type" icon="terp-stock_symbol-selection" domain="[]" context="{'group_by':'type'}"/>
                    </group>
                </search>
            </field>
        </record>
        <record id="action_account_financial_report_tree" model="ir.actions.act_window">
            <field name="name">Financial Reports</field>
            <field name="type">ir.actions.act_window</field>
            <field name="res_model">account.financial.report</field>
            <field name="view_type">form</field>
            <field name="view_mode">tree,form</field>
            <field name="search_view_id" ref="view_account_financial_report_search"/>
            <field name="view_id" ref="view_account_financial_report_tree"/>
        </record>
        <menuitem id="menu_account_financial_reports_tree" name="Account Reports Types" parent="menu_account_reports" action="action_account_financial_report_tree"/>

        <record id="view_account_report_tree_hierarchy" model="ir.ui.view">
            <field name="name">account.report.hierarchy</field>
            <field name="model">account.financial.report</field>
            <field name="field_parent">children_ids</field>
            <field name="arch" type="xml">
                <tree string="Account Reports Hierarchy">
                    <field name="name"/>
                    <field name="type"/>
                    <field name="parent_id" invisible="1"/>
                    <field name="account_report_id"/>
                </tree>
            </field>
        </record>
        <record id="action_account_report_tree_hierarchy" model="ir.actions.act_window">
            <field name="name">Financial Reports Hierarchy</field>
            <field name="res_model">account.financial.report</field>
            <field name="view_type">tree</field>
            <field name="view_id" ref="view_account_report_tree_hierarchy"/>
            <field name="domain">[('parent_id','=',False)]</field>
        </record>
        <menuitem id="menu_account_report_tree_hierarchy" name="Account Reports Hierarchy"
                  parent="menu_account_reports" action="action_account_report_tree_hierarchy"/>

    </data>
</openerp><|MERGE_RESOLUTION|>--- conflicted
+++ resolved
@@ -602,22 +602,11 @@
                             <field name="line_ids" context="{'date':date}">
                                 <tree editable="bottom" string="Statement lines" colors="grey:journal_entry_ids">
                                     <field name="sequence" readonly="1" invisible="1"/>
-<<<<<<< HEAD
                                     <field name="journal_entry_ids" invisible="1"/>
                                     <field name="date" attrs="{'readonly' : [('journal_entry_ids', '!=', [])] }"/>
                                     <field name="name" attrs="{'readonly' : [('journal_entry_ids', '!=', [])] }"/>
                                     <field name="ref" attrs="{'readonly' : [('journal_entry_ids', '!=', [])] }"/>
-                                    <field name="partner_id" domain="[
-                                        '&amp;',
-                                            '|',('parent_id','=',False),('is_company','=',True),
-                                            '|',('customer','=',True),('supplier','=',True)]"
-=======
-                                    <field name="journal_entry_id" invisible="1"/>
-                                    <field name="date" attrs="{'readonly' : [('journal_entry_id', '!=', False)] }"/>
-                                    <field name="name" attrs="{'readonly' : [('journal_entry_id', '!=', False)] }"/>
-                                    <field name="ref" attrs="{'readonly' : [('journal_entry_id', '!=', False)] }"/>
                                     <field name="partner_id" domain="['|',('parent_id','=',False),('is_company','=',True)]"
->>>>>>> 890174b9
                                          context="{'default_supplier': 1}"
                                          attrs="{'readonly' : [('journal_entry_ids', '!=', [])] }"/>
                                     <field name="amount" attrs="{'readonly' : [('journal_entry_ids', '!=', [])] }"/>
