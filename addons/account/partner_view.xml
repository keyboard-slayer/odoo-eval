<?xml version="1.0" encoding="utf-8"?>
<openerp>
    <data>

        <record id="view_account_position_form" model="ir.ui.view">
            <field name="name">account.fiscal.position.form</field>
            <field name="model">account.fiscal.position</field>
            <field name="type">form</field>
            <field name="arch" type="xml">
                <form string="Fiscal Position">
                    <field name="name" select="1"/>
                    <field name="company_id" widget="selection" groups="base.group_multi_company"/>
                    <separator string="Mapping" colspan="4"/>
                    <newline/>
                    <field name="tax_ids" colspan="2" widget="one2many_list" nolabel="1">
                        <tree string="Tax Mapping" editable="bottom">
                            <field name="tax_src_id" domain="[('parent_id','=',False)]"/>
                            <field name="tax_dest_id" domain="[('parent_id','=',False)]"/>
                        </tree>
                        <form string="Tax Mapping">
                            <field name="tax_src_id" domain="[('parent_id','=',False)]"/>
                            <field name="tax_dest_id" domain="[('parent_id','=',False)]"/>
                        </form>
                    </field>
                    <field name="account_ids" colspan="2" widget="one2many_list" nolabel="1">
                        <tree string="Account Mapping" editable="bottom">
                            <field name="account_src_id"/>
                            <field name="account_dest_id"/>
                        </tree>
                        <form string="Account Mapping">
                            <field name="account_src_id"/>
                            <field name="account_dest_id"/>
                        </form>
                    </field>
                    <separator string="Notes" colspan="4"/>
                    <field name="note" colspan="4" nolabel="1"/>
                </form>
            </field>
        </record>
        <record id="view_account_position_tree" model="ir.ui.view">
            <field name="name">account.fiscal.position.tree</field>
            <field name="model">account.fiscal.position</field>
            <field name="type">tree</field>
            <field name="arch" type="xml">
                <tree string="Fiscal Position">
                    <field name="name"/>
                    <field name="company_id" groups="base.group_multi_company" widget="selection"/>
                </tree>
            </field>
        </record>

        <record id="action_account_fiscal_position_form" model="ir.actions.act_window">
            <field name="name">Fiscal Positions</field>
            <field name="res_model">account.fiscal.position</field>
            <field name="view_type">form</field>
            <field name="view_mode">tree,form</field>
        </record>

        <menuitem
            action="action_account_fiscal_position_form"
            id="menu_action_account_fiscal_position_form"
            parent="next_id_27" sequence="20"/>

        <!--
        Partners Extension
    	-->

        <record id="view_partner_property_form" model="ir.ui.view">
            <field name="name">res.partner.property.form.inherit</field>
            <field name="model">res.partner</field>
            <field name="type">form</field>
            <field name="priority">2</field>
            <field name="inherit_id" ref="base.view_partner_form"/>
            <field name="arch" type="xml">
                <page string="History" position="before">
                <page string="Accounting">
                    <group col="2" colspan="2">
                        <separator string="Customer Accounting Properties" colspan="2"/>
                        <field name="property_account_receivable" groups="base.group_extended" />
                        <field name="property_account_position" widget="selection"/>
                        <field name="property_payment_term" widget="selection"/>
                    </group>
                    <group col="2" colspan="2">
                        <separator string="Supplier Accounting Properties" colspan="2"/>
                        <field name="property_account_payable" groups="base.group_extended"/>
                    </group>
                    <group col="2" colspan="2">
                        <separator string="Customer Credit" colspan="2"/>
                        <field name="credit"/>
                        <field name="credit_limit" groups="base.group_extended"/>
                    </group>
                    <group col="2" colspan="2">
                        <separator string="Supplier Debit" colspan="2"/>
                        <field name="debit"/>
                    </group>
                    <field colspan="4" context="{'address': address}" name="bank_ids" nolabel="1">
                        <form string="Bank account">
                            <field name="state"/>
                            <newline/>
                            <field name="acc_number" select="1"/>
                            <newline/>
                            <field name="bank"/>
                            <newline/>
                            <field name="sequence"/>
                            <field colspan="4" name="name"/>
                            <separator colspan="4" string="Bank account owner"/>
                            <field colspan="4" name="owner_name"/>
                            <field colspan="4" name="street"/>
                            <newline/>
                            <field name="zip"/>
                            <field name="city"/>
                            <newline/>
                            <field completion="1" name="country_id"/>
                            <field name="state_id"/>
                        </form>
                        <tree string="Bank Details">
                            <field name="state"/>
                            <field name="bank"/>
                            <field name="owner_name"/>
                            <field name="acc_number"/>
                        </tree>
                    </field>
                </page>
                </page>
            </field>
        </record>

        <!--  Partners info tab view-->

        <act_window
            id="action_analytic_open"
            name="Analytic Accounts"
            res_model="account.analytic.account"
            context="{'search_default_partner_id':[active_id]}"
            src_model="res.partner"
            view_type="form"
            view_mode="tree,form,graph,calendar"
            groups="base.group_extended"/>

        <record id="view_res_partner_reconcile" model="ir.ui.view">
            <field name="name">res.partner.form.reconcile</field>
            <field name="model">res.partner</field>
            <field name="inherit_id" ref="base.view_partner_form"/>
            <field name="arch" type="xml">
<<<<<<< HEAD
                <xpath expr="//notebook[last()]" position="after">
                    <field name="contract_ids" colspan="4" nolabel="1" />
                </xpath>
=======
                <field name="credit_limit" position="after">
                    <field name="last_reconciliation_date" groups="base.group_extended"/>
                </field>
>>>>>>> bbbcdbdb
            </field>
        </record>

    </data>
</openerp><|MERGE_RESOLUTION|>--- conflicted
+++ resolved
@@ -142,15 +142,9 @@
             <field name="model">res.partner</field>
             <field name="inherit_id" ref="base.view_partner_form"/>
             <field name="arch" type="xml">
-<<<<<<< HEAD
-                <xpath expr="//notebook[last()]" position="after">
-                    <field name="contract_ids" colspan="4" nolabel="1" />
-                </xpath>
-=======
                 <field name="credit_limit" position="after">
                     <field name="last_reconciliation_date" groups="base.group_extended"/>
                 </field>
->>>>>>> bbbcdbdb
             </field>
         </record>
 
