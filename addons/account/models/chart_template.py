# -*- coding: utf-8 -*-

from odoo.exceptions import AccessError
from odoo import api, fields, models, _
from odoo import SUPERUSER_ID
from odoo.exceptions import UserError

import logging

_logger = logging.getLogger(__name__)

def migrate_set_tags_and_taxes_updatable(cr, registry, module):
    ''' This is a utility function used to manually set the flag noupdate to False on tags and account tax templates on localization modules
    that need migration (for example in case of VAT report improvements)
    '''
    env = api.Environment(cr, SUPERUSER_ID, {})
    xml_record_ids = env['ir.model.data'].search([
        ('model', 'in', ['account.tax.template', 'account.account.tag']),
        ('module', 'like', module)
    ]).ids
    if xml_record_ids:
        cr.execute("update ir_model_data set noupdate = 'f' where id in %s", (tuple(xml_record_ids),))

def migrate_tags_on_taxes(cr, registry):
    ''' This is a utiliy function to help migrate the tags of taxes when the localization has been modified on stable version. If
    called accordingly in a post_init_hooked function, it will reset the tags set on taxes as per their equivalent template.

    Note: This unusual decision has been made in order to help the improvement of VAT reports on version 9.0, to have them more flexible
    and working out of the box when people are creating/using new taxes.
    '''
    env = api.Environment(cr, SUPERUSER_ID, {})
    xml_records = env['ir.model.data'].search([
        ('model', '=', 'account.tax.template'),
        ('module', 'like', 'l10n_%')
    ])
    tax_template_ids = [x['res_id'] for x in xml_records.sudo().read(['res_id'])]
    for tax_template in env['account.tax.template'].browse(tax_template_ids):
        tax_id = env['account.tax'].search([
            ('name', '=', tax_template.name),
            ('type_tax_use', '=', tax_template.type_tax_use),
            ('description', '=', tax_template.description)
        ])
        tax_id.sudo().write({'tag_ids': [(6, 0, tax_template.tag_ids.ids)]})

def preserve_existing_tags_on_taxes(cr, registry, module):
    ''' This is a utility function used to preserve existing previous tags during upgrade of the module.'''
    env = api.Environment(cr, SUPERUSER_ID, {})
    xml_records = env['ir.model.data'].search([('model', '=', 'account.account.tag'), ('module', 'like', module)])
    if xml_records:
        cr.execute("update ir_model_data set noupdate = 't' where id in %s", [tuple(xml_records.ids)])

#  ---------------------------------------------------------------
#   Account Templates: Account, Tax, Tax Code and chart. + Wizard
#  ---------------------------------------------------------------


class AccountAccountTemplate(models.Model):
    _name = "account.account.template"
    _description = 'Templates for Accounts'
    _order = "code"

    name = fields.Char(required=True, index=True)
    currency_id = fields.Many2one('res.currency', string='Account Currency', help="Forces all moves for this account to have this secondary currency.")
    code = fields.Char(size=64, required=True, index=True)
    user_type_id = fields.Many2one('account.account.type', string='Type', required=True, oldname='user_type',
        help="These types are defined according to your country. The type contains more information "\
        "about the account and its specificities.")
    reconcile = fields.Boolean(string='Allow Invoices & payments Matching', default=False,
        help="Check this option if you want the user to reconcile entries in this account.")
    note = fields.Text()
    tax_ids = fields.Many2many('account.tax.template', 'account_account_template_tax_rel', 'account_id', 'tax_id', string='Default Taxes')
    nocreate = fields.Boolean(string='Optional Create', default=False,
        help="If checked, the new chart of accounts will not contain this by default.")
    chart_template_id = fields.Many2one('account.chart.template', string='Chart Template',
        help="This optional field allow you to link an account template to a specific chart template that may differ from the one its root parent belongs to. This allow you "
            "to define chart templates that extend another and complete it with few new accounts (You don't need to define the whole structure that is common to both several times).")
    tag_ids = fields.Many2many('account.account.tag', 'account_account_template_account_tag', string='Account tag', help="Optional tags you may want to assign for custom reporting")
    group_id = fields.Many2one('account.group')

    @api.multi
    @api.depends('name', 'code')
    def name_get(self):
        res = []
        for record in self:
            name = record.name
            if record.code:
                name = record.code + ' ' + name
            res.append((record.id, name))
        return res


class AccountChartTemplate(models.Model):
    _name = "account.chart.template"
    _description = "Templates for Account Chart"

    name = fields.Char(required=True)
    company_id = fields.Many2one('res.company', string='Company')
    parent_id = fields.Many2one('account.chart.template', string='Parent Chart Template')
    code_digits = fields.Integer(string='# of Digits', required=True, default=6, help="No. of Digits to use for account code")
    visible = fields.Boolean(string='Can be Visible?', default=True,
        help="Set this to False if you don't want this template to be used actively in the wizard that generate Chart of Accounts from "
            "templates, this is useful when you want to generate accounts of this template only when loading its child template.")
    currency_id = fields.Many2one('res.currency', string='Currency', required=True)
    use_anglo_saxon = fields.Boolean(string="Use Anglo-Saxon accounting", default=False)
    complete_tax_set = fields.Boolean(string='Complete Set of Taxes', default=True,
        help="This boolean helps you to choose if you want to propose to the user to encode the sale and purchase rates or choose from list "
            "of taxes. This last choice assumes that the set of tax defined on this template is complete")
    account_ids = fields.One2many('account.account.template', 'chart_template_id', string='Associated Account Templates')
    tax_template_ids = fields.One2many('account.tax.template', 'chart_template_id', string='Tax Template List',
        help='List of all the taxes that have to be installed by the wizard')
    bank_account_code_prefix = fields.Char(string='Prefix of the bank accounts', oldname="bank_account_code_char")
    cash_account_code_prefix = fields.Char(string='Prefix of the main cash accounts')
    transfer_account_id = fields.Many2one('account.account.template', string='Transfer Account', required=True,
        domain=lambda self: [('reconcile', '=', True), ('user_type_id.id', '=', self.env.ref('account.data_account_type_current_assets').id)],
        help="Intermediary account used when moving money from a liquidity account to another")
    income_currency_exchange_account_id = fields.Many2one('account.account.template',
        string="Gain Exchange Rate Account", domain=[('internal_type', '=', 'other'), ('deprecated', '=', False)])
    expense_currency_exchange_account_id = fields.Many2one('account.account.template',
        string="Loss Exchange Rate Account", domain=[('internal_type', '=', 'other'), ('deprecated', '=', False)])
    property_account_receivable_id = fields.Many2one('account.account.template', string='Receivable Account', oldname="property_account_receivable")
    property_account_payable_id = fields.Many2one('account.account.template', string='Payable Account', oldname="property_account_payable")
    property_account_expense_categ_id = fields.Many2one('account.account.template', string='Category of Expense Account', oldname="property_account_expense_categ")
    property_account_income_categ_id = fields.Many2one('account.account.template', string='Category of Income Account', oldname="property_account_income_categ")
    property_account_expense_id = fields.Many2one('account.account.template', string='Expense Account on Product Template', oldname="property_account_expense")
    property_account_income_id = fields.Many2one('account.account.template', string='Income Account on Product Template', oldname="property_account_income")
    property_stock_account_input_categ_id = fields.Many2one('account.account.template', string="Input Account for Stock Valuation", oldname="property_stock_account_input_categ")
    property_stock_account_output_categ_id = fields.Many2one('account.account.template', string="Output Account for Stock Valuation", oldname="property_stock_account_output_categ")
    property_stock_valuation_account_id = fields.Many2one('account.account.template', string="Account Template for Stock Valuation")

    @api.one
    def try_loading_for_current_company(self):
        self.ensure_one()
        company = self.env.user.company_id
        # If we don't have any chart of account on this company, install this chart of account
        if not company.chart_template_id:
            wizard = self.env['wizard.multi.charts.accounts'].create({
                'company_id': self.env.user.company_id.id,
                'chart_template_id': self.id,
                'code_digits': self.code_digits,
                'transfer_account_id': self.transfer_account_id.id,
                'currency_id': self.currency_id.id,
                'bank_account_code_prefix': self.bank_account_code_prefix,
                'cash_account_code_prefix': self.cash_account_code_prefix,
            })
            wizard.onchange_chart_template_id()
            wizard.execute()

    @api.multi
    def open_select_template_wizard(self):
        # Add action to open wizard to select between several templates
        if not self.company_id.chart_template_id:
            todo = self.env['ir.actions.todo']
            action_rec = self.env['ir.model.data'].xmlid_to_object('account.action_wizard_multi_chart')
            if action_rec:
                todo.create({'action_id': action_rec.id, 'name': _('Choose Accounting Template')})
        return True

    @api.model
    def generate_journals(self, acc_template_ref, company, journals_dict=None):
        """
        This method is used for creating journals.

        :param chart_temp_id: Chart Template Id.
        :param acc_template_ref: Account templates reference.
        :param company_id: company_id selected from wizard.multi.charts.accounts.
        :returns: True
        """
        JournalObj = self.env['account.journal']
        for vals_journal in self._prepare_all_journals(acc_template_ref, company, journals_dict=journals_dict):
            journal = JournalObj.create(vals_journal)
            if vals_journal['type'] == 'general' and vals_journal['code'] == _('EXCH'):
                company.write({'currency_exchange_journal_id': journal.id})
            if vals_journal['type'] == 'general' and vals_journal['code'] == _('CABA'):
                company.write({'tax_cash_basis_journal_id': journal.id})
        return True

    @api.multi
    def _prepare_all_journals(self, acc_template_ref, company, journals_dict=None):
        def _get_default_account(journal_vals, type='debit'):
            # Get the default accounts
            default_account = False
            if journal['type'] == 'sale':
                default_account = acc_template_ref.get(self.property_account_income_categ_id.id)
            elif journal['type'] == 'purchase':
                default_account = acc_template_ref.get(self.property_account_expense_categ_id.id)
            elif journal['type'] == 'general' and journal['code'] == _('EXCH'):
                if type=='credit':
                    default_account = acc_template_ref.get(self.income_currency_exchange_account_id.id)
                else:
                    default_account = acc_template_ref.get(self.expense_currency_exchange_account_id.id)
            return default_account

        journals = [{'name': _('Customer Invoices'), 'type': 'sale', 'code': _('INV'), 'favorite': True, 'color': 11, 'sequence': 5},
                    {'name': _('Vendor Bills'), 'type': 'purchase', 'code': _('BILL'), 'favorite': True, 'color': 11, 'sequence': 6},
                    {'name': _('Miscellaneous Operations'), 'type': 'general', 'code': _('MISC'), 'favorite': False, 'sequence': 7},
                    {'name': _('Exchange Difference'), 'type': 'general', 'code': _('EXCH'), 'favorite': False, 'sequence': 9},
                    {'name': _('Cash Basis Tax Journal'), 'type': 'general', 'code': _('CABA'), 'favorite': False, 'sequence': 10}]
        if journals_dict != None:
            journals.extend(journals_dict)

        self.ensure_one()
        journal_data = []
        for journal in journals:
            vals = {
                'type': journal['type'],
                'name': journal['name'],
                'code': journal['code'],
                'company_id': company.id,
                'default_credit_account_id': _get_default_account(journal, 'credit'),
                'default_debit_account_id': _get_default_account(journal, 'debit'),
                'show_on_dashboard': journal['favorite'],
                'color': journal.get('color', False),
                'sequence': journal['sequence']
            }
            journal_data.append(vals)
        return journal_data

    @api.multi
    def generate_properties(self, acc_template_ref, company):
        """
        This method used for creating properties.

        :param self: chart templates for which we need to create properties
        :param acc_template_ref: Mapping between ids of account templates and real accounts created from them
        :param company_id: company_id selected from wizard.multi.charts.accounts.
        :returns: True
        """
        self.ensure_one()
        PropertyObj = self.env['ir.property']
        todo_list = [
            ('property_account_receivable_id', 'res.partner', 'account.account'),
            ('property_account_payable_id', 'res.partner', 'account.account'),
            ('property_account_expense_categ_id', 'product.category', 'account.account'),
            ('property_account_income_categ_id', 'product.category', 'account.account'),
            ('property_account_expense_id', 'product.template', 'account.account'),
            ('property_account_income_id', 'product.template', 'account.account'),
        ]
        for record in todo_list:
            account = getattr(self, record[0])
            value = account and 'account.account,' + str(acc_template_ref[account.id]) or False
            if value:
                field = self.env['ir.model.fields'].search([('name', '=', record[0]), ('model', '=', record[1]), ('relation', '=', record[2])], limit=1)
                vals = {
                    'name': record[0],
                    'company_id': company.id,
                    'fields_id': field.id,
                    'value': value,
                }
                properties = PropertyObj.search([('name', '=', record[0]), ('company_id', '=', company.id)])
                if properties:
                    #the property exist: modify it
                    properties.write(vals)
                else:
                    #create the property
                    PropertyObj.create(vals)
        stock_properties = [
            'property_stock_account_input_categ_id',
            'property_stock_account_output_categ_id',
            'property_stock_valuation_account_id',
        ]
        for stock_property in stock_properties:
            account = getattr(self, stock_property)
            value = account and acc_template_ref[account.id] or False
            if value:
                company.write({stock_property: value})
        return True

    @api.multi
    def _install_template(self, company, code_digits=None, transfer_account_id=None, obj_wizard=None, acc_ref=None, taxes_ref=None):
        """ Recursively load the template objects and create the real objects from them.

            :param company: company the wizard is running for
            :param code_digits: number of digits the accounts code should have in the COA
            :param transfer_account_id: reference to the account template that will be used as intermediary account for transfers between 2 liquidity accounts
            :param obj_wizard: the current wizard for generating the COA from the templates
            :param acc_ref: Mapping between ids of account templates and real accounts created from them
            :param taxes_ref: Mapping between ids of tax templates and real taxes created from them
            :returns: tuple with a dictionary containing
                * the mapping between the account template ids and the ids of the real accounts that have been generated
                  from them, as first item,
                * a similar dictionary for mapping the tax templates and taxes, as second item,
            :rtype: tuple(dict, dict, dict)
        """
        self.ensure_one()
        if acc_ref is None:
            acc_ref = {}
        if taxes_ref is None:
            taxes_ref = {}
        if self.parent_id:
            tmp1, tmp2 = self.parent_id._install_template(company, code_digits=code_digits, transfer_account_id=transfer_account_id, acc_ref=acc_ref, taxes_ref=taxes_ref)
            acc_ref.update(tmp1)
            taxes_ref.update(tmp2)
        # Ensure, even if individually, that everything is translated according to the company's language.
        tmp1, tmp2 = self.with_context(lang=company.partner_id.lang)._load_template(company, code_digits=code_digits, transfer_account_id=transfer_account_id, account_ref=acc_ref, taxes_ref=taxes_ref)
        acc_ref.update(tmp1)
        taxes_ref.update(tmp2)
        return acc_ref, taxes_ref

    @api.multi
    def _load_template(self, company, code_digits=None, transfer_account_id=None, account_ref=None, taxes_ref=None):
        """ Generate all the objects from the templates

            :param company: company the wizard is running for
            :param code_digits: number of digits the accounts code should have in the COA
            :param transfer_account_id: reference to the account template that will be used as intermediary account for transfers between 2 liquidity accounts
            :param acc_ref: Mapping between ids of account templates and real accounts created from them
            :param taxes_ref: Mapping between ids of tax templates and real taxes created from them
            :returns: tuple with a dictionary containing
                * the mapping between the account template ids and the ids of the real accounts that have been generated
                  from them, as first item,
                * a similar dictionary for mapping the tax templates and taxes, as second item,
            :rtype: tuple(dict, dict, dict)
        """
        self.ensure_one()
        if account_ref is None:
            account_ref = {}
        if taxes_ref is None:
            taxes_ref = {}
        if not code_digits:
            code_digits = self.code_digits
        if not transfer_account_id:
            transfer_account_id = self.transfer_account_id
        AccountTaxObj = self.env['account.tax']

        # Generate taxes from templates.
        generated_tax_res = self.with_context(active_test=False).tax_template_ids._generate_tax(company)
        taxes_ref.update(generated_tax_res['tax_template_to_tax'])

        # Generating Accounts from templates.
        account_template_ref = self.generate_account(taxes_ref, account_ref, code_digits, company)
        account_ref.update(account_template_ref)

        # writing account values after creation of accounts
        company.transfer_account_id = account_template_ref[transfer_account_id.id]
        for key, value in generated_tax_res['account_dict'].items():
            if value['refund_account_id'] or value['account_id'] or value['cash_basis_account']:
                AccountTaxObj.browse(key).write({
                    'refund_account_id': account_ref.get(value['refund_account_id'], False),
                    'account_id': account_ref.get(value['account_id'], False),
                    'cash_basis_account': account_ref.get(value['cash_basis_account'], False),
                })

        # Create Journals - Only done for root chart template
        if not self.parent_id:
            self.generate_journals(account_ref, company)

        # generate properties function
        self.generate_properties(account_ref, company)

        # Generate Fiscal Position , Fiscal Position Accounts and Fiscal Position Taxes from templates
        self.generate_fiscal_position(taxes_ref, account_ref, company)

        # Generate account operation template templates
        self.generate_account_reconcile_model(taxes_ref, account_ref, company)

        return account_ref, taxes_ref

    @api.multi
    def create_record_with_xmlid(self, company, template, model, vals):
        # Create a record for the given model with the given vals and
        # also create an entry in ir_model_data to have an xmlid for the newly created record
        # xmlid is the concatenation of company_id and template_xml_id
        ir_model_data = self.env['ir.model.data']
        template_xmlid = ir_model_data.search([('model', '=', template._name), ('res_id', '=', template.id)])
        new_xml_id = str(company.id)+'_'+template_xmlid.name
        return ir_model_data._update(model, template_xmlid.module, vals, xml_id=new_xml_id, store=True, noupdate=True, mode='init', res_id=False)

    def _get_account_vals(self, company, account_template, code_acc, tax_template_ref):
        """ This method generates a dictionnary of all the values for the account that will be created.
        """
        self.ensure_one()
        tax_ids = []
        for tax in account_template.tax_ids:
            tax_ids.append(tax_template_ref[tax.id])
        val = {
                'name': account_template.name,
                'currency_id': account_template.currency_id and account_template.currency_id.id or False,
                'code': code_acc,
                'user_type_id': account_template.user_type_id and account_template.user_type_id.id or False,
                'reconcile': account_template.reconcile,
                'note': account_template.note,
                'tax_ids': [(6, 0, tax_ids)],
                'company_id': company.id,
                'tag_ids': [(6, 0, [t.id for t in account_template.tag_ids])],
                'group_id': account_template.group_id.id,
            }
        return val

    @api.multi
    def generate_account(self, tax_template_ref, acc_template_ref, code_digits, company):
        """ This method for generating accounts from templates.

            :param tax_template_ref: Taxes templates reference for write taxes_id in account_account.
            :param acc_template_ref: dictionary with the mappping between the account templates and the real accounts.
            :param code_digits: number of digits got from wizard.multi.charts.accounts, this is use for account code.
            :param company_id: company_id selected from wizard.multi.charts.accounts.
            :returns: return acc_template_ref for reference purpose.
            :rtype: dict
        """
        self.ensure_one()
        account_tmpl_obj = self.env['account.account.template']
        acc_template = account_tmpl_obj.search([('nocreate', '!=', True), ('chart_template_id', '=', self.id)], order='id')
        for account_template in acc_template:
            code_main = account_template.code and len(account_template.code) or 0
            code_acc = account_template.code or ''
            if code_main > 0 and code_main <= code_digits:
                code_acc = str(code_acc) + (str('0'*(code_digits-code_main)))
            vals = self._get_account_vals(company, account_template, code_acc, tax_template_ref)
            new_account = self.create_record_with_xmlid(company, account_template, 'account.account', vals)
            acc_template_ref[account_template.id] = new_account
        return acc_template_ref

    def _prepare_reconcile_model_vals(self, company, account_reconcile_model, acc_template_ref, tax_template_ref):
        """ This method generates a dictionnary of all the values for the account.reconcile.model that will be created.
        """
        self.ensure_one()
        return {
                'name': account_reconcile_model.name,
                'sequence': account_reconcile_model.sequence,
                'has_second_line': account_reconcile_model.has_second_line,
                'company_id': company.id,
                'account_id': acc_template_ref[account_reconcile_model.account_id.id],
                'label': account_reconcile_model.label,
                'amount_type': account_reconcile_model.amount_type,
                'amount': account_reconcile_model.amount,
                'tax_id': account_reconcile_model.tax_id and tax_template_ref[account_reconcile_model.tax_id.id] or False,
                'second_account_id': account_reconcile_model.second_account_id and acc_template_ref[account_reconcile_model.second_account_id.id] or False,
                'second_label': account_reconcile_model.second_label,
                'second_amount_type': account_reconcile_model.second_amount_type,
                'second_amount': account_reconcile_model.second_amount,
                'second_tax_id': account_reconcile_model.second_tax_id and tax_template_ref[account_reconcile_model.second_tax_id.id] or False,
            }

    @api.multi
    def generate_account_reconcile_model(self, tax_template_ref, acc_template_ref, company):
        """ This method for generating accounts from templates.

            :param tax_template_ref: Taxes templates reference for write taxes_id in account_account.
            :param acc_template_ref: dictionary with the mappping between the account templates and the real accounts.
            :param company_id: company_id selected from wizard.multi.charts.accounts.
            :returns: return new_account_reconcile_model for reference purpose.
            :rtype: dict
        """
        self.ensure_one()
        account_reconcile_models = self.env['account.reconcile.model.template'].search([
            ('chart_template_id', '=', self.id)
        ])
        for account_reconcile_model in account_reconcile_models:
            vals = self._prepare_reconcile_model_vals(company, account_reconcile_model, acc_template_ref, tax_template_ref)
            self.create_record_with_xmlid(company, account_reconcile_model, 'account.reconcile.model', vals)
        return True

    @api.multi
    def _get_fp_vals(self, company, position):
        return {
            'company_id': company.id,
            'sequence': position.sequence,
            'name': position.name,
            'note': position.note,
            'auto_apply': position.auto_apply,
            'vat_required': position.vat_required,
            'country_id': position.country_id.id,
            'country_group_id': position.country_group_id.id,
            'state_ids': position.state_ids and [(6,0, position.state_ids.ids)] or [],
            'zip_from': position.zip_from,
            'zip_to': position.zip_to,
        }

    @api.multi
    def generate_fiscal_position(self, tax_template_ref, acc_template_ref, company):
        """ This method generate Fiscal Position, Fiscal Position Accounts and Fiscal Position Taxes from templates.

            :param chart_temp_id: Chart Template Id.
            :param taxes_ids: Taxes templates reference for generating account.fiscal.position.tax.
            :param acc_template_ref: Account templates reference for generating account.fiscal.position.account.
            :param company_id: company_id selected from wizard.multi.charts.accounts.
            :returns: True
        """
        self.ensure_one()
        positions = self.env['account.fiscal.position.template'].search([('chart_template_id', '=', self.id)])
        for position in positions:
            fp_vals = self._get_fp_vals(company, position)
            new_fp = self.create_record_with_xmlid(company, position, 'account.fiscal.position', fp_vals)
            for tax in position.tax_ids:
                self.create_record_with_xmlid(company, tax, 'account.fiscal.position.tax', {
                    'tax_src_id': tax_template_ref[tax.tax_src_id.id],
                    'tax_dest_id': tax.tax_dest_id and tax_template_ref[tax.tax_dest_id.id] or False,
                    'position_id': new_fp
                })
            for acc in position.account_ids:
                self.create_record_with_xmlid(company, acc, 'account.fiscal.position.account', {
                    'account_src_id': acc_template_ref[acc.account_src_id.id],
                    'account_dest_id': acc_template_ref[acc.account_dest_id.id],
                    'position_id': new_fp
                })
        return True


class AccountTaxTemplate(models.Model):
    _name = 'account.tax.template'
    _description = 'Templates for Taxes'
    _order = 'id'

    chart_template_id = fields.Many2one('account.chart.template', string='Chart Template', required=True)

    name = fields.Char(string='Tax Name', required=True)
    type_tax_use = fields.Selection([('sale', 'Sales'), ('purchase', 'Purchases'), ('none', 'None')], string='Tax Scope', required=True, default="sale",
        help="Determines where the tax is selectable. Note : 'None' means a tax can't be used by itself, however it can still be used in a group.")
    tax_adjustment = fields.Boolean(default=False)
    amount_type = fields.Selection(default='percent', string="Tax Computation", required=True,
        selection=[('group', 'Group of Taxes'), ('fixed', 'Fixed'), ('percent', 'Percentage of Price'), ('division', 'Percentage of Price Tax Included')])
    active = fields.Boolean(default=True, help="Set active to false to hide the tax without removing it.")
    company_id = fields.Many2one('res.company', string='Company', required=True, default=lambda self: self.env.user.company_id)
    children_tax_ids = fields.Many2many('account.tax.template', 'account_tax_template_filiation_rel', 'parent_tax', 'child_tax', string='Children Taxes')
    sequence = fields.Integer(required=True, default=1,
        help="The sequence field is used to define order in which the tax lines are applied.")
    amount = fields.Float(required=True, digits=(16, 4))
    account_id = fields.Many2one('account.account.template', string='Tax Account', ondelete='restrict',
        help="Account that will be set on invoice tax lines for invoices. Leave empty to use the expense account.", oldname='account_collected_id')
    refund_account_id = fields.Many2one('account.account.template', string='Tax Account on Refunds', ondelete='restrict',
        help="Account that will be set on invoice tax lines for refunds. Leave empty to use the expense account.", oldname='account_paid_id')
    description = fields.Char(string='Display on Invoices')
    price_include = fields.Boolean(string='Included in Price', default=False,
        help="Check this if the price you use on the product and invoices includes this tax.")
    include_base_amount = fields.Boolean(string='Affect Subsequent Taxes', default=False,
        help="If set, taxes which are computed after this one will be computed based on the price tax included.")
    analytic = fields.Boolean(string="Analytic Cost", help="If set, the amount computed by this tax will be assigned to the same analytic account as the invoice line (if any)")
    tag_ids = fields.Many2many('account.account.tag', string='Account tag', help="Optional tags you may want to assign for custom reporting")
    tax_group_id = fields.Many2one('account.tax.group', string="Tax Group")
    tax_exigibility = fields.Selection(
        [('on_invoice', 'Based on Invoice'),
         ('on_payment', 'Based on Payment'),
        ], string='Tax Due', default='on_invoice',
        oldname='use_cash_basis',
        help="Based on Invoice: the tax is due as soon as the invoice is validated.\n"
        "Based on Payment: the tax is due as soon as the payment of the invoice is received.")
    cash_basis_account = fields.Many2one(
        'account.account.template',
        string='Tax Received Account',
        domain=[('deprecated', '=', False)],
        help='Account used as counterpart for the journal entry, for taxes eligible based on payments.')

    _sql_constraints = [
        ('name_company_uniq', 'unique(name, company_id, type_tax_use, chart_template_id)', 'Tax names must be unique !'),
    ]

    @api.multi
    @api.depends('name', 'description')
    def name_get(self):
        res = []
        for record in self:
            name = record.description and record.description or record.name
            res.append((record.id, name))
        return res

    def _get_tax_vals(self, company, tax_template_to_tax):
        """ This method generates a dictionnary of all the values for the tax that will be created.
        """
        # Compute children tax ids
        children_ids = []
        for child_tax in self.children_tax_ids:
            if tax_template_to_tax.get(child_tax.id):
                children_ids.append(tax_template_to_tax[child_tax.id])
        self.ensure_one()
        val = {
            'name': self.name,
            'type_tax_use': self.type_tax_use,
            'amount_type': self.amount_type,
            'active': self.active,
            'company_id': company.id,
            'sequence': self.sequence,
            'amount': self.amount,
            'description': self.description,
            'price_include': self.price_include,
            'include_base_amount': self.include_base_amount,
            'analytic': self.analytic,
            'tag_ids': [(6, 0, [t.id for t in self.tag_ids])],
            'children_tax_ids': [(6, 0, children_ids)],
            'tax_adjustment': self.tax_adjustment,
            'tax_exigibility': self.tax_exigibility,
        }

        if self.tax_group_id:
            val['tax_group_id'] = self.tax_group_id.id
        return val

    @api.multi
    def _generate_tax(self, company):
        """ This method generate taxes from templates.

            :param company: the company for which the taxes should be created from templates in self
            :returns: {
                'tax_template_to_tax': mapping between tax template and the newly generated taxes corresponding,
                'account_dict': dictionary containing a to-do list with all the accounts to assign on new taxes
            }
        """
        todo_dict = {}
        tax_template_to_tax = {}
        for tax in self:
            vals_tax = tax._get_tax_vals(company, tax_template_to_tax)
            new_tax = self.env['account.chart.template'].create_record_with_xmlid(company, tax, 'account.tax', vals_tax)
            tax_template_to_tax[tax.id] = new_tax
            # Since the accounts have not been created yet, we have to wait before filling these fields
            todo_dict[new_tax] = {
                'account_id': tax.account_id.id,
                'refund_account_id': tax.refund_account_id.id,
                'cash_basis_account': tax.cash_basis_account.id,
            }

        if any([tax.tax_exigibility == 'on_payment' for tax in self]):
            # When a CoA is being installed automatically and if it is creating account tax(es) whose field `Use Cash Basis`(tax_exigibility) is set to True by default
            # (exapmple of such CoA's are l10n_fr and l10n_mx) then in the `Accounting Settings` the option `Cash Basis` should be checked by default.
            company.tax_exigibility = True

        return {
            'tax_template_to_tax': tax_template_to_tax,
            'account_dict': todo_dict
        }

# Fiscal Position Templates

class AccountFiscalPositionTemplate(models.Model):
    _name = 'account.fiscal.position.template'
    _description = 'Template for Fiscal Position'

    sequence = fields.Integer()
    name = fields.Char(string='Fiscal Position Template', required=True)
    chart_template_id = fields.Many2one('account.chart.template', string='Chart Template', required=True)
    account_ids = fields.One2many('account.fiscal.position.account.template', 'position_id', string='Account Mapping')
    tax_ids = fields.One2many('account.fiscal.position.tax.template', 'position_id', string='Tax Mapping')
    note = fields.Text(string='Notes')
    auto_apply = fields.Boolean(string='Detect Automatically', help="Apply automatically this fiscal position.")
    vat_required = fields.Boolean(string='VAT required', help="Apply only if partner has a VAT number.")
    country_id = fields.Many2one('res.country', string='Country',
        help="Apply only if delivery or invoicing country match.")
    country_group_id = fields.Many2one('res.country.group', string='Country Group',
        help="Apply only if delivery or invoicing country match the group.")
    state_ids = fields.Many2many('res.country.state', string='Federal States')
    zip_from = fields.Integer(string='Zip Range From', default=0)
    zip_to = fields.Integer(string='Zip Range To', default=0)


class AccountFiscalPositionTaxTemplate(models.Model):
    _name = 'account.fiscal.position.tax.template'
    _description = 'Template Tax Fiscal Position'
    _rec_name = 'position_id'

    position_id = fields.Many2one('account.fiscal.position.template', string='Fiscal Position', required=True, ondelete='cascade')
    tax_src_id = fields.Many2one('account.tax.template', string='Tax Source', required=True)
    tax_dest_id = fields.Many2one('account.tax.template', string='Replacement Tax')


class AccountFiscalPositionAccountTemplate(models.Model):
    _name = 'account.fiscal.position.account.template'
    _description = 'Template Account Fiscal Mapping'
    _rec_name = 'position_id'

    position_id = fields.Many2one('account.fiscal.position.template', string='Fiscal Mapping', required=True, ondelete='cascade')
    account_src_id = fields.Many2one('account.account.template', string='Account Source', required=True)
    account_dest_id = fields.Many2one('account.account.template', string='Account Destination', required=True)

# ---------------------------------------------------------
# Account generation from template wizards
# ---------------------------------------------------------


class WizardMultiChartsAccounts(models.TransientModel):
    """
    Create a new account chart for a company.
    Wizards ask for:
        * a company
        * an account chart template
        * a number of digits for formatting code of non-view accounts
        * a list of bank accounts owned by the company
    Then, the wizard:
        * generates all accounts from the template and assigns them to the right company
        * generates all taxes and tax codes, changing account assignations
        * generates all accounting properties and assigns them correctly
    """

    _name = 'wizard.multi.charts.accounts'
    _inherit = 'res.config'

    company_id = fields.Many2one('res.company', string='Company', required=True)
    currency_id = fields.Many2one('res.currency', string='Currency', help="Currency as per company's country.", required=True)
    only_one_chart_template = fields.Boolean(string='Only One Chart Template Available')
    chart_template_id = fields.Many2one('account.chart.template', string='Chart Template', required=True)
    bank_account_ids = fields.One2many('account.bank.accounts.wizard', 'bank_account_id', string='Cash and Banks', required=True, oldname="bank_accounts_id")
    bank_account_code_prefix = fields.Char('Bank Accounts Prefix', oldname="bank_account_code_char")
    cash_account_code_prefix = fields.Char('Cash Accounts Prefix')
    code_digits = fields.Integer(string='# of Digits', required=True, help="No. of Digits to use for account code")
    sale_tax_id = fields.Many2one('account.tax.template', string='Default Sales Tax', oldname="sale_tax")
    purchase_tax_id = fields.Many2one('account.tax.template', string='Default Purchase Tax', oldname="purchase_tax")
    sale_tax_rate = fields.Float(string='Sales Tax(%)')
    use_anglo_saxon = fields.Boolean(string='Use Anglo-Saxon Accounting', related='chart_template_id.use_anglo_saxon')
    transfer_account_id = fields.Many2one('account.account.template', required=True, string='Transfer Account',
        domain=lambda self: [('reconcile', '=', True), ('user_type_id.id', '=', self.env.ref('account.data_account_type_current_assets').id)],
        help="Intermediary account used when moving money from a liquidity account to another")
    purchase_tax_rate = fields.Float(string='Purchase Tax(%)')
    complete_tax_set = fields.Boolean('Complete Set of Taxes',
        help="This boolean helps you to choose if you want to propose to the user to encode the sales and purchase rates or use "
            "the usual m2o fields. This last choice assumes that the set of tax defined for the chosen template is complete")

    @api.model
    def _get_chart_parent_ids(self, chart_template):
        """ Returns the IDs of all ancestor charts, including the chart itself.
            (inverse of child_of operator)

            :param BaseModel chart_template: the account.chart.template record
            :return: the IDS of all ancestor charts, including the chart itself.
        """
        result = [chart_template.id]
        while chart_template.parent_id:
            chart_template = chart_template.parent_id
            result.append(chart_template.id)
        return result

    @api.onchange('sale_tax_rate')
    def onchange_tax_rate(self):
        self.purchase_tax_rate = self.sale_tax_rate or False

    @api.onchange('chart_template_id')
    def onchange_chart_template_id(self):
        res = {}
        tax_templ_obj = self.env['account.tax.template']
        if self.chart_template_id:
            currency_id = self.chart_template_id.currency_id and self.chart_template_id.currency_id.id or self.env.user.company_id.currency_id.id
            self.complete_tax_set = self.chart_template_id.complete_tax_set
            self.currency_id = currency_id
            if self.chart_template_id.complete_tax_set:
            # default tax is given by the lowest sequence. For same sequence we will take the latest created as it will be the case for tax created while isntalling the generic chart of account
                chart_ids = self._get_chart_parent_ids(self.chart_template_id)
                base_tax_domain = [('chart_template_id', 'parent_of', chart_ids)]
                sale_tax_domain = base_tax_domain + [('type_tax_use', '=', 'sale')]
                purchase_tax_domain = base_tax_domain + [('type_tax_use', '=', 'purchase')]
                sale_tax = tax_templ_obj.search(sale_tax_domain, order="sequence, id desc", limit=1)
                purchase_tax = tax_templ_obj.search(purchase_tax_domain, order="sequence, id desc", limit=1)
                self.sale_tax_id = sale_tax.id
                self.purchase_tax_id = purchase_tax.id
                res.setdefault('domain', {})
                res['domain']['sale_tax_id'] = repr(sale_tax_domain)
                res['domain']['purchase_tax_id'] = repr(purchase_tax_domain)
            if self.chart_template_id.transfer_account_id:
                self.transfer_account_id = self.chart_template_id.transfer_account_id.id
            if self.chart_template_id.code_digits:
                self.code_digits = self.chart_template_id.code_digits
            if self.chart_template_id.bank_account_code_prefix:
                self.bank_account_code_prefix = self.chart_template_id.bank_account_code_prefix
            if self.chart_template_id.cash_account_code_prefix:
                self.cash_account_code_prefix = self.chart_template_id.cash_account_code_prefix
        return res

    @api.model
    def _get_default_bank_account_ids(self):
        return [{'acc_name': _('Cash'), 'account_type': 'cash'}, {'acc_name': _('Bank'), 'account_type': 'bank'}]

    @api.model
    def default_get(self, fields):
        context = self._context or {}
        res = super(WizardMultiChartsAccounts, self).default_get(fields)
        tax_templ_obj = self.env['account.tax.template']
        account_chart_template = self.env['account.chart.template']

        if 'bank_account_ids' in fields:
            res.update({'bank_account_ids': self._get_default_bank_account_ids()})
        if 'company_id' in fields:
            res.update({'company_id': self.env.user.company_id.id})
        if 'currency_id' in fields:
            company_id = res.get('company_id') or False
            if company_id:
                company = self.env['res.company'].browse(company_id)
                currency_id = company.on_change_country(company.country_id.id)['value']['currency_id']
                res.update({'currency_id': currency_id.id})

        chart_templates = account_chart_template.search([('visible', '=', True)])
        if chart_templates:
            #in order to set default chart which was last created set max of ids.
            chart_id = max(chart_templates.ids)
            if context.get("default_charts"):
                model_data = self.env['ir.model.data'].search_read([('model', '=', 'account.chart.template'), ('module', '=', context.get("default_charts"))], ['res_id'])
                if model_data:
                    chart_id = model_data[0]['res_id']
            chart = account_chart_template.browse(chart_id)
            chart_hierarchy_ids = self._get_chart_parent_ids(chart)
            if 'chart_template_id' in fields:
                res.update({'only_one_chart_template': len(chart_templates) == 1,
                            'chart_template_id': chart_id})
            if 'sale_tax_id' in fields:
                sale_tax = tax_templ_obj.search([('chart_template_id', 'in', chart_hierarchy_ids),
                                                              ('type_tax_use', '=', 'sale')], limit=1, order='sequence')
                res.update({'sale_tax_id': sale_tax and sale_tax.id or False})
            if 'purchase_tax_id' in fields:
                purchase_tax = tax_templ_obj.search([('chart_template_id', 'in', chart_hierarchy_ids),
                                                                  ('type_tax_use', '=', 'purchase')], limit=1, order='sequence')
                res.update({'purchase_tax_id': purchase_tax and purchase_tax.id or False})
        res.update({
            'purchase_tax_rate': 15.0,
            'sale_tax_rate': 15.0,
        })
        return res

    @api.model
    def fields_view_get(self, view_id=None, view_type='form', toolbar=False, submenu=False):
        context = self._context or {}
        res = super(WizardMultiChartsAccounts, self).fields_view_get(view_id=view_id, view_type=view_type, toolbar=toolbar, submenu=False)
        cmp_select = []
        CompanyObj = self.env['res.company']

        companies = CompanyObj.search([])
        #display in the widget selection of companies, only the companies that haven't been configured yet (but don't care about the demo chart of accounts)
        self._cr.execute("SELECT company_id FROM account_account WHERE deprecated = 'f' AND name != 'Chart For Automated Tests' AND name NOT LIKE '%(test)'")
        configured_cmp = [r[0] for r in self._cr.fetchall()]
        unconfigured_cmp = list(set(companies.ids) - set(configured_cmp))
        for field in res['fields']:
            if field == 'company_id':
                res['fields'][field]['domain'] = [('id', 'in', unconfigured_cmp)]
                res['fields'][field]['selection'] = [('', '')]
                if unconfigured_cmp:
                    cmp_select = [(line.id, line.name) for line in CompanyObj.browse(unconfigured_cmp)]
                    res['fields'][field]['selection'] = cmp_select
        return res

    @api.one
    def _create_tax_templates_from_rates(self, company_id):
        '''
        This function checks if the chosen chart template is configured as containing a full set of taxes, and if
        it's not the case, it creates the templates for account.tax object accordingly to the provided sale/purchase rates.
        Then it saves the new tax templates as default taxes to use for this chart template.

        :param company_id: id of the company for wich the wizard is running
        :return: True
        '''
        obj_tax_temp = self.env['account.tax.template']
        all_parents = self._get_chart_parent_ids(self.chart_template_id)
        # create tax templates from purchase_tax_rate and sale_tax_rate fields
        if not self.chart_template_id.complete_tax_set:
            value = self.sale_tax_rate
            ref_taxs = obj_tax_temp.search([('type_tax_use', '=', 'sale'), ('chart_template_id', 'in', all_parents)], order="sequence, id desc", limit=1)
            ref_taxs.write({'amount': value, 'name': _('Tax %.2f%%') % value, 'description': '%.2f%%' % value})
            value = self.purchase_tax_rate
            ref_taxs = obj_tax_temp.search([('type_tax_use', '=', 'purchase'), ('chart_template_id', 'in', all_parents)], order="sequence, id desc", limit=1)
            ref_taxs.write({'amount': value, 'name': _('Tax %.2f%%') % value, 'description': '%.2f%%' % value})
        return True

    @api.multi
    def existing_accounting(self, company_id):
        model_to_check = ['account.move.line', 'account.invoice', 'account.move', 'account.payment', 'account.bank.statement']
        for model in model_to_check:
            if len(self.env[model].search([('company_id', '=', company_id.id)])) > 0:
                return True
        return False

    @api.multi
    def execute(self):
        '''
        This function is called at the confirmation of the wizard to generate the COA from the templates. It will read
        all the provided information to create the accounts, the banks, the journals, the taxes, the
        accounting properties... accordingly for the chosen company.
        '''
<<<<<<< HEAD
=======
        # Ensure everything is translated consitingly to the company's language, not the user's one.
        self = self.with_context(lang=self.company_id.partner_id.lang)
        if len(self.env['account.account'].search([('company_id', '=', self.company_id.id)])) > 0:
            # We are in a case where we already have some accounts existing, meaning that user has probably
            # created its own accounts and does not need a coa, so skip installation of coa.
            _logger.info('Could not install chart of account since some accounts already exists for the company (%s)', (self.company_id.id,))
            return {}
>>>>>>> 4c410ee6
        if not self.env.user._is_admin():
            raise AccessError(_("Only administrators can change the settings"))

        existing_accounts = self.env['account.account'].search([('company_id', '=', self.company_id.id)])
        if existing_accounts:
            # we tolerate switching from accounting package (localization module) as long as there isn't yet any accounting
            # entries created for the company.
            if self.existing_accounting(self.company_id):
                raise UserError(_('Could not install new chart of account as there are already accounting entries existing'))

            # delete accounting properties
            prop_values = ['account.account,%s' % (account_id,) for account_id in existing_accounts.ids]
            existing_journals = self.env['account.journal'].search([('company_id', '=', self.company_id.id)])
            if existing_journals:
                prop_values.extend(['account.journal,%s' % (journal_id,) for journal_id in existing_journals.ids])
            accounting_props = self.env['ir.property'].search([('value_reference', 'in', prop_values)])
            if accounting_props:
                accounting_props.unlink()

            # delete account, journal, tax, fiscal position and reconciliation model
            models_to_delete = ['account.reconcile.model', 'account.fiscal.position', 'account.tax', 'account.journal']
            for model in models_to_delete:
                res = self.env[model].search([('company_id', '=', self.company_id.id)])
                if len(res):
                    res.unlink()
            existing_accounts.unlink()

        company = self.company_id
        self.company_id.write({'currency_id': self.currency_id.id,
                               'accounts_code_digits': self.code_digits,
                               'anglo_saxon_accounting': self.use_anglo_saxon,
                               'bank_account_code_prefix': self.bank_account_code_prefix,
                               'cash_account_code_prefix': self.cash_account_code_prefix,
                               'chart_template_id': self.chart_template_id.id})

        #set the coa currency to active
        self.currency_id.write({'active': True})

        # When we install the CoA of first company, set the currency to price types and pricelists
        if company.id == 1:
            for reference in ['product.list_price', 'product.standard_price', 'product.list0']:
                try:
                    tmp2 = self.env.ref(reference).write({'currency_id': self.currency_id.id})
                except ValueError:
                    pass

        # If the floats for sale/purchase rates have been filled, create templates from them
        self._create_tax_templates_from_rates(company.id)

        # Install all the templates objects and generate the real objects
        acc_template_ref, taxes_ref = self.chart_template_id._install_template(company, code_digits=self.code_digits, transfer_account_id=self.transfer_account_id)

        # write values of default taxes for product as super user and write in the config
        IrDefault = self.env['ir.default']
        if self.sale_tax_id and taxes_ref:
            IrDefault.sudo().set('product.template', "taxes_id", [taxes_ref[self.sale_tax_id.id]], company_id=company.id)
        if self.purchase_tax_id and taxes_ref:
            IrDefault.sudo().set('product.template', "supplier_taxes_id", [taxes_ref[self.purchase_tax_id.id]], company_id=company.id)

        # Create Bank journals
        self._create_bank_journals_from_o2m(company, acc_template_ref)

        # Create the current year earning account if it wasn't present in the CoA
        company.get_unaffected_earnings_account()
        return {}

    @api.multi
    def _create_bank_journals_from_o2m(self, company, acc_template_ref):
        '''
        This function creates bank journals and its accounts for each line encoded in the field bank_account_ids of the
        wizard (which is currently only used to create a default bank and cash journal when the CoA is installed).

        :param company: the company for which the wizard is running.
        :param acc_template_ref: the dictionary containing the mapping between the ids of account templates and the ids
            of the accounts that have been generated from them.
        '''
        self.ensure_one()
        bank_journals = self.env['account.journal']
        # Create the journals that will trigger the account.account creation
        for acc in self.bank_account_ids:
            bank_journals += self.env['account.journal'].create({
                'name': acc.acc_name,
                'type': acc.account_type,
                'company_id': company.id,
                'currency_id': acc.currency_id.id,
                'sequence': 10
            })
        return bank_journals


class AccountBankAccountsWizard(models.TransientModel):
    _name = 'account.bank.accounts.wizard'

    acc_name = fields.Char(string='Account Name.', required=True)
    bank_account_id = fields.Many2one('wizard.multi.charts.accounts', string='Bank Account', required=True, ondelete='cascade')
    currency_id = fields.Many2one('res.currency', string='Account Currency',
        help="Forces all moves for this account to have this secondary currency.")
    account_type = fields.Selection([('cash', 'Cash'), ('bank', 'Bank')])


class AccountReconcileModelTemplate(models.Model):
    _name = "account.reconcile.model.template"

    chart_template_id = fields.Many2one('account.chart.template', string='Chart Template', required=True)
    name = fields.Char(string='Button Label', required=True)
    sequence = fields.Integer(required=True, default=10)
    has_second_line = fields.Boolean(string='Add a second line', default=False)
    account_id = fields.Many2one('account.account.template', string='Account', ondelete='cascade', domain=[('deprecated', '=', False)])
    label = fields.Char(string='Journal Item Label')
    amount_type = fields.Selection([
        ('fixed', 'Fixed'),
        ('percentage', 'Percentage of balance')
        ], required=True, default='percentage')
    amount = fields.Float(digits=0, required=True, default=100.0, help="Fixed amount will count as a debit if it is negative, as a credit if it is positive.")
    tax_id = fields.Many2one('account.tax.template', string='Tax', ondelete='restrict', domain=[('type_tax_use', '=', 'purchase')])
    second_account_id = fields.Many2one('account.account.template', string='Second Account', ondelete='cascade', domain=[('deprecated', '=', False)])
    second_label = fields.Char(string='Second Journal Item Label')
    second_amount_type = fields.Selection([
        ('fixed', 'Fixed'),
        ('percentage', 'Percentage of amount')
        ], string="Second Amount type",required=True, default='percentage')
    second_amount = fields.Float(string='Second Amount', digits=0, required=True, default=100.0, help="Fixed amount will count as a debit if it is negative, as a credit if it is positive.")
    second_tax_id = fields.Many2one('account.tax.template', string='Second Tax', ondelete='restrict', domain=[('type_tax_use', '=', 'purchase')])<|MERGE_RESOLUTION|>--- conflicted
+++ resolved
@@ -857,16 +857,8 @@
         all the provided information to create the accounts, the banks, the journals, the taxes, the
         accounting properties... accordingly for the chosen company.
         '''
-<<<<<<< HEAD
-=======
         # Ensure everything is translated consitingly to the company's language, not the user's one.
         self = self.with_context(lang=self.company_id.partner_id.lang)
-        if len(self.env['account.account'].search([('company_id', '=', self.company_id.id)])) > 0:
-            # We are in a case where we already have some accounts existing, meaning that user has probably
-            # created its own accounts and does not need a coa, so skip installation of coa.
-            _logger.info('Could not install chart of account since some accounts already exists for the company (%s)', (self.company_id.id,))
-            return {}
->>>>>>> 4c410ee6
         if not self.env.user._is_admin():
             raise AccessError(_("Only administrators can change the settings"))
 
