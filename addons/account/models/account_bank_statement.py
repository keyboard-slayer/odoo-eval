--- conflicted
+++ resolved
@@ -414,35 +414,17 @@
         payment_to_unreconcile = self.env['account.payment']
         payment_to_cancel = self.env['account.payment']
         for st_line in self:
-<<<<<<< HEAD
             aml_to_unbind |= st_line.journal_entry_ids
             for line in st_line.journal_entry_ids:
                 payment_to_unreconcile |= line.payment_id
                 if st_line.move_name and line.payment_id.payment_reference == st_line.move_name:
                     #there can be several moves linked to a statement line but maximum one created by the line itself
-                    aml_to_cancel |= st_line.journal_entry_ids
+                    aml_to_cancel |= line
                     payment_to_cancel |= line.payment_id
         aml_to_unbind = aml_to_unbind - aml_to_cancel
 
         if aml_to_unbind:
             aml_to_unbind.write({'statement_line_id': False})
-=======
-            moves_to_unbind = st_line.journal_entry_ids
-            for move in st_line.journal_entry_ids:
-                for line in move.line_ids:
-                    payment_to_unreconcile |= line.payment_id
-                    if st_line.move_name and line.payment_id.payment_reference == st_line.move_name:
-                        #there can be several moves linked to a statement line but maximum one created by the line itself
-                        moves_to_cancel |= move
-                        payment_to_cancel |= line.payment_id
-
-            moves_to_unbind = moves_to_unbind - moves_to_cancel
-
-            if moves_to_unbind:
-                moves_to_unbind.write({'statement_line_id': False})
-                for move in moves_to_unbind:
-                    move.line_ids.filtered(lambda x: x.statement_id == st_line.statement_id).write({'statement_id': False})
->>>>>>> 1545995b
 
         payment_to_unreconcile = payment_to_unreconcile - payment_to_cancel
         if payment_to_unreconcile:
