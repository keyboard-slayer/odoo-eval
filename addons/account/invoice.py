# -*- encoding: utf-8 -*-
##############################################################################
#
#    OpenERP, Open Source Management Solution
#    Copyright (C) 2004-2009 Tiny SPRL (<http://tiny.be>). All Rights Reserved
#    $Id$
#
#    This program is free software: you can redistribute it and/or modify
#    it under the terms of the GNU General Public License as published by
#    the Free Software Foundation, either version 3 of the License, or
#    (at your option) any later version.
#
#    This program is distributed in the hope that it will be useful,
#    but WITHOUT ANY WARRANTY; without even the implied warranty of
#    MERCHANTABILITY or FITNESS FOR A PARTICULAR PURPOSE.  See the
#    GNU General Public License for more details.
#
#    You should have received a copy of the GNU General Public License
#    along with this program.  If not, see <http://www.gnu.org/licenses/>.
#
##############################################################################

import time
import netsvc
from osv import fields, osv
import ir
import pooler
import mx.DateTime
from mx.DateTime import RelativeDateTime
from tools import config
from tools.translate import _

class fiscalyear_seq(osv.osv):
    _name = "fiscalyear.seq"
    _description = "Maintains Invoice sequences with Fiscal Year"
    _rec_name = 'fiscalyear_id'
    _columns = {
        'journal_id': fields.many2one('account.journal', 'Journal'),
        'fiscalyear_id': fields.many2one('account.fiscalyear', 'Fiscal Year',required=True),
        'sequence_id':fields.many2one('ir.sequence', 'Sequence',required=True),
    }

fiscalyear_seq()

class account_invoice(osv.osv):
    def _amount_all(self, cr, uid, ids, name, args, context=None):
        res = {}
        for invoice in self.browse(cr,uid,ids, context=context):
            res[invoice.id] = {
                'amount_untaxed': 0.0,
                'amount_tax': 0.0,
                'amount_total': 0.0
            }
            for line in invoice.invoice_line:
                res[invoice.id]['amount_untaxed'] += line.price_subtotal
            for line in invoice.tax_line:
                res[invoice.id]['amount_tax'] += line.amount
            res[invoice.id]['amount_total'] = res[invoice.id]['amount_tax'] + res[invoice.id]['amount_untaxed']
        return res

    def _get_journal(self, cr, uid, context):
        if context is None:
            context = {}
        type_inv = context.get('type', 'out_invoice')
        type2journal = {'out_invoice': 'sale', 'in_invoice': 'purchase', 'out_refund': 'sale', 'in_refund': 'purchase'}
        journal_obj = self.pool.get('account.journal')
        res = journal_obj.search(cr, uid, [('type', '=', type2journal.get(type_inv, 'sale'))], limit=1)
        if res:
            return res[0]
        else:
            return False

    def _get_currency(self, cr, uid, context):
        user = pooler.get_pool(cr.dbname).get('res.users').browse(cr, uid, [uid])[0]
        if user.company_id:
            return user.company_id.currency_id.id
        else:
            return pooler.get_pool(cr.dbname).get('res.currency').search(cr, uid, [('rate','=',1.0)])[0]

    def _get_journal_analytic(self, cr, uid, type_inv, context=None):
        type2journal = {'out_invoice': 'sale', 'in_invoice': 'purchase', 'out_refund': 'sale', 'in_refund': 'purchase'}
        tt = type2journal.get(type_inv, 'sale')
        result = self.pool.get('account.analytic.journal').search(cr, uid, [('type','=',tt)], context=context)
        if not result:
            raise osv.except_osv(_('No Analytic Journal !'),_("You must define an analytic journal of type '%s' !") % (tt,))
        return result[0]

    def _get_type(self, cr, uid, context=None):
        if context is None:
            context = {}
        type = context.get('type', 'out_invoice')
        return type

    def _reconciled(self, cr, uid, ids, name, args, context):
        res = {}
        for id in ids:
            res[id] = self.test_paid(cr, uid, [id])
        return res

    def _get_reference_type(self, cr, uid, context=None):
        return [('none', _('Free Reference'))]

    def _amount_residual(self, cr, uid, ids, name, args, context=None):
        res = {}
        data_inv = self.browse(cr, uid, ids)
        for inv in data_inv:
            paid_amt = 0.0
            to_pay = inv.amount_total
            for lines in inv.move_lines:
                paid_amt = paid_amt - lines.credit + lines.debit
            res[inv.id] = to_pay - abs(paid_amt)
        return res

    def _get_lines(self, cr, uid, ids, name, arg, context=None):
        res = {}
        for id in ids:
            move_lines = self.move_line_id_payment_get(cr,uid,[id])
            if not move_lines:
                res[id] = []
                continue
            data_lines = self.pool.get('account.move.line').browse(cr,uid,move_lines)
            for line in data_lines:
                ids_line = []
                if line.reconcile_id:
                    ids_line = line.reconcile_id.line_id
                elif line.reconcile_partial_id:
                    ids_line = line.reconcile_partial_id.line_partial_ids
                l = map(lambda x: x.id, ids_line)
                res[id]=[x for x in l if x <> line.id]
        return res

    def _get_invoice_line(self, cr, uid, ids, context=None):
        result = {}
        for line in self.pool.get('account.invoice.line').browse(cr, uid, ids, context=context):
            result[line.invoice_id.id] = True
        return result.keys()

    def _get_invoice_tax(self, cr, uid, ids, context=None):
        result = {}
        for tax in self.pool.get('account.invoice.tax').browse(cr, uid, ids, context=context):
            result[tax.invoice_id.id] = True
        return result.keys()

    def _compute_lines(self, cr, uid, ids, name, args, context=None):
        result = {}
        for invoice in self.browse(cr, uid, ids, context):
            moves = self.move_line_id_payment_get(cr, uid, [invoice.id])
            src = []
            lines = []
            for m in self.pool.get('account.move.line').browse(cr, uid, moves, context):
                if m.reconcile_id:
                    lines += map(lambda x: x.id, m.reconcile_id.line_id)
                elif m.reconcile_partial_id:
                    lines += map(lambda x: x.id, m.reconcile_partial_id.line_partial_ids)
                src.append(m.id)
            lines = filter(lambda x: x not in src, lines)
            result[invoice.id] = lines
        return result

    def _get_invoice_from_line(self, cr, uid, ids, context={}):
        move = {}
        for line in self.pool.get('account.move.line').browse(cr, uid, ids):
            if line.reconcile_partial_id:
                for line2 in line.reconcile_partial_id.line_partial_ids:
                    move[line2.move_id.id] = True
            if line.reconcile_id:
                for line2 in line.reconcile_id.line_id:
                    move[line2.move_id.id] = True
        invoice_ids = []
        if move:
            invoice_ids = self.pool.get('account.invoice').search(cr, uid, [('move_id','in',move.keys())], context=context)
        return invoice_ids

    def _get_invoice_from_reconcile(self, cr, uid, ids, context={}):
        move = {}
        for r in self.pool.get('account.move.reconcile').browse(cr, uid, ids):
            for line in r.line_partial_ids:
                move[line.move_id.id] = True
            for line in r.line_id:
                move[line.move_id.id] = True
        invoice_ids = []
        if move:
            invoice_ids = self.pool.get('account.invoice').search(cr, uid, [('move_id','in',move.keys())], context=context)
        return invoice_ids

    _name = "account.invoice"
    _description = 'Invoice'
    _order = "number"
    _columns = {
        'name': fields.char('Description', size=64, select=True,readonly=True, states={'draft':[('readonly',False)]}),
        'origin': fields.char('Origin', size=64, help="Reference of the document that produced this invoice."),
        'type': fields.selection([
            ('out_invoice','Customer Invoice'),
            ('in_invoice','Supplier Invoice'),
            ('out_refund','Customer Refund'),
            ('in_refund','Supplier Refund'),
            ],'Type', readonly=True, select=True),

        'number': fields.char('Invoice Number', size=32, readonly=True, help="Unique number of the invoice, computed automatically when the invoice is created."),
        'reference': fields.char('Invoice Reference', size=64, help="The partner reference of this invoice."),
        'reference_type': fields.selection(_get_reference_type, 'Reference Type',
            required=True),
        'comment': fields.text('Additional Information'),

        'state': fields.selection([
            ('draft','Draft'),
            ('proforma','Pro-forma'),
            ('proforma2','Pro-forma'),
            ('open','Open'),
            ('paid','Done'),
            ('cancel','Cancelled')
        ],'State', select=True, readonly=True),

        'date_invoice': fields.date('Date Invoiced', states={'open':[('readonly',True)],'close':[('readonly',True)]}),
        'date_due': fields.date('Due Date', states={'open':[('readonly',True)],'close':[('readonly',True)]},
            help="If you use payment terms, the due date will be computed automatically at the generation "\
                "of accounting entries. If you keep the payment term and the due date empty, it means direct payment."),
        'partner_id': fields.many2one('res.partner', 'Partner', change_default=True, readonly=True, required=True, states={'draft':[('readonly',False)]}),
        'address_contact_id': fields.many2one('res.partner.address', 'Contact Address', readonly=True, states={'draft':[('readonly',False)]}),
        'address_invoice_id': fields.many2one('res.partner.address', 'Invoice Address', readonly=True, required=True, states={'draft':[('readonly',False)]}),
        'payment_term': fields.many2one('account.payment.term', 'Payment Term',readonly=True, states={'draft':[('readonly',False)]},
            help="If you use payment terms, the due date will be computed automatically at the generation "\
                "of accounting entries. If you keep the payment term and the due date empty, it means direct payment. "\
                "The payment term may compute several due dates, for example 50% now, 50% in one month."),
        'period_id': fields.many2one('account.period', 'Force Period', domain=[('state','<>','done')], help="Keep empty to use the period of the validation date."),

        'account_id': fields.many2one('account.account', 'Account', required=True, readonly=True, states={'draft':[('readonly',False)]}, help="The partner account used for this invoice."),
        'invoice_line': fields.one2many('account.invoice.line', 'invoice_id', 'Invoice Lines', readonly=True, states={'draft':[('readonly',False)]}),
        'tax_line': fields.one2many('account.invoice.tax', 'invoice_id', 'Tax Lines', readonly=True, states={'draft':[('readonly',False)]}),

        'move_id': fields.many2one('account.move', 'Invoice Movement', readonly=True, help="Link to the automatically generated account moves."),
        'amount_untaxed': fields.function(_amount_all, method=True, digits=(16,2),string='Untaxed',
            store={
                'account.invoice': (lambda self, cr, uid, ids, c={}: ids, None, 20),
                'account.invoice.tax': (_get_invoice_tax, None, 20),
                'account.invoice.line': (_get_invoice_line, None, 20),
            },
            multi='all'),
        'amount_tax': fields.function(_amount_all, method=True, digits=(16,2), string='Tax',
            store={
                'account.invoice': (lambda self, cr, uid, ids, c={}: ids, None, 20),
                'account.invoice.tax': (_get_invoice_tax, None, 20),
                'account.invoice.line': (_get_invoice_line, None, 20),
            },
            multi='all'),
        'amount_total': fields.function(_amount_all, method=True, digits=(16,2), string='Total',
            store={
                'account.invoice': (lambda self, cr, uid, ids, c={}: ids, None, 20),
                'account.invoice.tax': (_get_invoice_tax, None, 20),
                'account.invoice.line': (_get_invoice_line, None, 20),
            },
            multi='all'),
        'currency_id': fields.many2one('res.currency', 'Currency', required=True, readonly=True, states={'draft':[('readonly',False)]}),
        'journal_id': fields.many2one('account.journal', 'Journal', required=True,readonly=True, states={'draft':[('readonly',False)]}),
        'company_id': fields.many2one('res.company', 'Company', required=True),
        'check_total': fields.float('Total', digits=(16,2), states={'open':[('readonly',True)],'close':[('readonly',True)]}),
        'reconciled': fields.function(_reconciled, method=True, string='Paid/Reconciled', type='boolean',
            store={
                'account.invoice': (lambda self, cr, uid, ids, c={}: ids, None, 50),
                'account.move.line': (_get_invoice_from_line, None, 50),
                'account.move.reconcile': (_get_invoice_from_reconcile, None, 50),
            }, help="The account moves of the invoice have been reconciled with account moves of the payment(s)."),
        'partner_bank': fields.many2one('res.partner.bank', 'Bank Account',
            help='The bank account to pay to or to be paid from'),
        'move_lines':fields.function(_get_lines , method=True,type='many2many' , relation='account.move.line',string='Move Lines'),
        'residual': fields.function(_amount_residual, method=True, digits=(16,2),string='Residual',
            store={
                'account.invoice': (lambda self, cr, uid, ids, c={}: ids, None, 50),
                'account.invoice.tax': (_get_invoice_tax, None, 50),
                'account.invoice.line': (_get_invoice_line, None, 50),
                'account.move.line': (_get_invoice_from_line, None, 50),
                'account.move.reconcile': (_get_invoice_from_reconcile, None, 50),
            },
            help="Remaining amount due."),
        'payment_ids': fields.function(_compute_lines, method=True, relation='account.move.line', type="many2many", string='Payments'),
        'move_name': fields.char('Account Move', size=64),
        'fiscal_position': fields.many2one('account.fiscal.position', 'Fiscal Position')
    }
    _defaults = {
        'type': _get_type,
        #'date_invoice': lambda *a: time.strftime('%Y-%m-%d'),
        'state': lambda *a: 'draft',
        'journal_id': _get_journal,
        'currency_id': _get_currency,
        'company_id': lambda self, cr, uid, context: \
                self.pool.get('res.users').browse(cr, uid, uid,
                    context=context).company_id.id,
        'reference_type': lambda *a: 'none',
    }

    def unlink(self, cr, uid, ids, context=None):
        invoices = self.read(cr, uid, ids, ['state'])
        unlink_ids = []
        for t in invoices:
            if t['state'] in ('draft', 'cancel'):
                unlink_ids.append(t['id'])
            else:
                raise osv.except_osv(_('Invalid action !'), _('Cannot delete invoice(s) that are already opened or paid !'))
        osv.osv.unlink(self, cr, uid, unlink_ids, context=context)
        return True

#   def get_invoice_address(self, cr, uid, ids):
#       res = self.pool.get('res.partner').address_get(cr, uid, [part], ['invoice'])
#       return [{}]

    def onchange_partner_id(self, cr, uid, ids, type, partner_id,
            date_invoice=False, payment_term=False, partner_bank_id=False):
        invoice_addr_id = False
        contact_addr_id = False
        partner_payment_term = False
        acc_id = False
        bank_id = False
        fiscal_position = False

        opt = [('uid', str(uid))]
        if partner_id:

            opt.insert(0, ('id', partner_id))
            res = self.pool.get('res.partner').address_get(cr, uid, [partner_id], ['contact', 'invoice'])
            contact_addr_id = res['contact']
            invoice_addr_id = res['invoice']
            p = self.pool.get('res.partner').browse(cr, uid, partner_id)
            if type in ('out_invoice', 'out_refund'):
                acc_id = p.property_account_receivable.id
            else:
                acc_id = p.property_account_payable.id
            fiscal_position = p.property_account_position and p.property_account_position.id or False
            partner_payment_term = p.property_payment_term and p.property_payment_term.id or False
            if p.bank_ids:
                bank_id = p.bank_ids[0].id

        result = {'value': {
            'address_contact_id': contact_addr_id,
            'address_invoice_id': invoice_addr_id,
            'account_id': acc_id,
            'payment_term': partner_payment_term,
            'fiscal_position': fiscal_position
            }
        }

        if type in ('in_invoice', 'in_refund'):
            result['value']['partner_bank'] = bank_id

        if payment_term != partner_payment_term:
            if partner_payment_term:
                to_update = self.onchange_payment_term_date_invoice(
                    cr,uid,ids,partner_payment_term,date_invoice)
                result['value'].update(to_update['value'])
            else:
                result['value']['date_due'] = False

        if partner_bank_id != bank_id:
            to_update = self.onchange_partner_bank(cr, uid, ids, bank_id)
            result['value'].update(to_update['value'])
        return result

    def onchange_currency_id(self, cr, uid, ids, curr_id):
        return {}

    def onchange_payment_term_date_invoice(self, cr, uid, ids, payment_term_id, date_invoice):
        if not payment_term_id:
            return {}
        res={}
        pt_obj= self.pool.get('account.payment.term')

        if not date_invoice :
            date_invoice = time.strftime('%Y-%m-%d')

        pterm_list= pt_obj.compute(cr, uid, payment_term_id, value=1, date_ref=date_invoice)

        if pterm_list:
            pterm_list = [line[0] for line in pterm_list]
            pterm_list.sort()
            res= {'value':{'date_due': pterm_list[-1]}}

        return res

    def onchange_invoice_line(self, cr, uid, ids, lines):
        return {}

    def onchange_partner_bank(self, cursor, user, ids, partner_bank_id):
        return {'value': {}}

    # go from canceled state to draft state
    def action_cancel_draft(self, cr, uid, ids, *args):
        self.write(cr, uid, ids, {'state':'draft'})
        wf_service = netsvc.LocalService("workflow")
        for inv_id in ids:
            wf_service.trg_create(uid, 'account.invoice', inv_id, cr)
        return True

    # Workflow stuff
    #################

    # return the ids of the move lines which has the same account than the invoice
    # whose id is in ids
    def move_line_id_payment_get(self, cr, uid, ids, *args):
        ml = self.pool.get('account.move.line')
        res = []
        for inv in self.read(cr, uid, ids, ['move_id','account_id']):
            if inv['move_id']:
                move_line_ids = ml.search(cr, uid, [('move_id', '=', inv['move_id'][0])])
                for line in ml.read(cr, uid, move_line_ids, ['account_id']):
                    if line['account_id']==inv['account_id']:
                        res.append(line['id'])
        return res

    def copy(self, cr, uid, id, default=None, context=None):
        if default is None:
            default = {}
        default = default.copy()
        default.update({'state':'draft', 'number':False, 'move_id':False, 'move_name':False,})
        if 'date_invoice' not in default:
            default['date_invoice'] = False
        if 'date_due' not in default:
            default['date_due'] = False
        return super(account_invoice, self).copy(cr, uid, id, default, context)

    def test_paid(self, cr, uid, ids, *args):
        res = self.move_line_id_payment_get(cr, uid, ids)
        if not res:
            return False
        ok = True
        for id in res:
            cr.execute('select reconcile_id from account_move_line where id=%s', (id,))
            ok = ok and  bool(cr.fetchone()[0])
        return ok

    def button_reset_taxes(self, cr, uid, ids, context=None):
        ait_obj = self.pool.get('account.invoice.tax')
        for id in ids:
            cr.execute("DELETE FROM account_invoice_tax WHERE invoice_id=%s", (id,))
            for taxe in ait_obj.compute(cr, uid, id).values():
                ait_obj.create(cr, uid, taxe)
         # Update the stored value (fields.function), so we write to trigger recompute
        self.pool.get('account.invoice').write(cr, uid, ids, {}, context=context)    
#        self.pool.get('account.invoice').write(cr, uid, ids, {}, context=context)
        return True

    def button_compute(self, cr, uid, ids, context=None, set_total=False):
        self.button_reset_taxes(cr, uid, ids, context)
        for inv in self.browse(cr, uid, ids):
            if set_total:
                self.pool.get('account.invoice').write(cr, uid, [inv.id], {'check_total': inv.amount_total})
        return True

    def _convert_ref(self, cr, uid, ref):
        return (ref or '').replace('/','')

    def _get_analytic_lines(self, cr, uid, id):
        inv = self.browse(cr, uid, [id])[0]
        cur_obj = self.pool.get('res.currency')

        company_currency = inv.company_id.currency_id.id
        if inv.type in ('out_invoice', 'in_refund'):
            sign = 1
        else:
            sign = -1

        iml = self.pool.get('account.invoice.line').move_line_get(cr, uid, inv.id)
        for il in iml:
            if il['account_analytic_id']:
                if inv.type in ('in_invoice', 'in_refund'):
                    ref = inv.reference
                else:
                    ref = self._convert_ref(cr, uid, inv.number)
                il['analytic_lines'] = [(0,0, {
                    'name': il['name'],
                    'date': inv['date_invoice'],
                    'account_id': il['account_analytic_id'],
                    'unit_amount': il['quantity'],
                    'amount': cur_obj.compute(cr, uid, inv.currency_id.id, company_currency, il['price'], context={'date': inv.date_invoice}) * sign,
                    'product_id': il['product_id'],
                    'product_uom_id': il['uos_id'],
                    'general_account_id': il['account_id'],
                    'journal_id': self._get_journal_analytic(cr, uid, inv.type),
                    'ref': ref,
                })]
        return iml

    def action_move_create(self, cr, uid, ids, *args):
        ait_obj = self.pool.get('account.invoice.tax')
        cur_obj = self.pool.get('res.currency')

        for inv in self.browse(cr, uid, ids):
            if inv.move_id:
                continue

<<<<<<< HEAD
=======
            if inv.type in ('in_invoice', 'in_refund') and abs(inv.check_total - inv.amount_total) >= (inv.currency_id.rounding/2.0):
                raise osv.except_osv(_('Bad total !'), _('Please verify the price of the invoice !\nThe actual total does not match the computed total.'))
>>>>>>> fa461d11
            if not inv.date_invoice:
                self.write(cr, uid, [inv.id], {'date_invoice':time.strftime('%Y-%m-%d')})
            company_currency = inv.company_id.currency_id.id
            # create the analytical lines
            line_ids = self.read(cr, uid, [inv.id], ['invoice_line'])[0]['invoice_line']
            ils = self.pool.get('account.invoice.line').read(cr, uid, line_ids)
            # one move line per invoice line
            iml = self._get_analytic_lines(cr, uid, inv.id)
            # check if taxes are all computed
            compute_taxes = ait_obj.compute(cr, uid, inv.id)
            if not inv.tax_line:
                for tax in compute_taxes.values():
                    ait_obj.create(cr, uid, tax)
            else:
                tax_key = []
                for tax in inv.tax_line:
                    if tax.manual:
                        continue
                    key = (tax.tax_code_id.id, tax.base_code_id.id, tax.account_id.id)
                    tax_key.append(key)
                    if not key in compute_taxes:
                        raise osv.except_osv(_('Warning !'), _('Global taxes defined, but are not in invoice lines !'))
                    base = compute_taxes[key]['base']
                    if abs(base - tax.base) > inv.company_id.currency_id.rounding:
                        raise osv.except_osv(_('Warning !'), _('Tax base different !\nClick on compute to update tax base'))
                for key in compute_taxes:
                    if not key in tax_key:
                        raise osv.except_osv(_('Warning !'), _('Taxes missing !'))

            if inv.type in ('in_invoice', 'in_refund') and abs(inv.check_total - inv.amount_total) >= (inv.currency_id.rounding/2.0):
                raise osv.except_osv(_('Bad total !'), _('Please verify the price of the invoice !\nThe real total does not match the computed total.'))

            # one move line per tax line
            iml += ait_obj.move_line_get(cr, uid, inv.id)

            if inv.type in ('in_invoice', 'in_refund'):
                ref = inv.reference
            else:
                ref = self._convert_ref(cr, uid, inv.number)

            diff_currency_p = inv.currency_id.id <> company_currency
            # create one move line for the total and possibly adjust the other lines amount
            total = 0
            total_currency = 0
            for i in iml:
                if inv.currency_id.id != company_currency:
                    i['currency_id'] = inv.currency_id.id
                    i['amount_currency'] = i['price']
                    i['price'] = cur_obj.compute(cr, uid, inv.currency_id.id,
                            company_currency, i['price'],
                            context={'date': inv.date_invoice or time.strftime('%Y-%m-%d')})
                else:
                    i['amount_currency'] = False
                    i['currency_id'] = False
                i['ref'] = ref
                if inv.type in ('out_invoice','in_refund'):
                    total += i['price']
                    total_currency += i['amount_currency'] or i['price']
                    i['price'] = - i['price']
                else:
                    total -= i['price']
                    total_currency -= i['amount_currency'] or i['price']
            acc_id = inv.account_id.id

            name = inv['name'] or '/'
            totlines = False
            if inv.payment_term:
                totlines = self.pool.get('account.payment.term').compute(cr,
                        uid, inv.payment_term.id, total, inv.date_invoice or False)
            if totlines:
                res_amount_currency = total_currency
                i = 0
                for t in totlines:
                    if inv.currency_id.id != company_currency:
                        amount_currency = cur_obj.compute(cr, uid,
                                company_currency, inv.currency_id.id, t[1])
                    else:
                        amount_currency = False

                    # last line add the diff
                    res_amount_currency -= amount_currency or 0
                    i += 1
                    if i == len(totlines):
                        amount_currency += res_amount_currency

                    iml.append({
                        'type': 'dest',
                        'name': name,
                        'price': t[1],
                        'account_id': acc_id,
                        'date_maturity': t[0],
                        'amount_currency': diff_currency_p \
                                and  amount_currency or False,
                        'currency_id': diff_currency_p \
                                and inv.currency_id.id or False,
                        'ref': ref,
                    })
            else:
                iml.append({
                    'type': 'dest',
                    'name': name,
                    'price': total,
                    'account_id': acc_id,
                    'date_maturity' : inv.date_due or False,
                    'amount_currency': diff_currency_p \
                            and total_currency or False,
                    'currency_id': diff_currency_p \
                            and inv.currency_id.id or False,
                    'ref': ref
            })

            date = inv.date_invoice or time.strftime('%Y-%m-%d')
            part = inv.partner_id.id

            line = map(lambda x:(0,0,self.line_get_convert(cr, uid, x, part, date, context={})) ,iml)

            if inv.journal_id.group_invoice_lines:
                line2 = {}
                for x, y, l in line:
                    tmp = str(l['account_id'])
                    tmp += '-'+str('tax_code_id' in l and l['tax_code_id'] or "False")
                    tmp += '-'+str('product_id' in l and l['product_id'] or "False")
                    tmp += '-'+str('analytic_account_id' in l and l['analytic_account_id'] or "False")

                    if tmp in line2:
                        am = line2[tmp]['debit'] - line2[tmp]['credit'] + (l['debit'] - l['credit'])
                        line2[tmp]['debit'] = (am > 0) and am or 0.0
                        line2[tmp]['credit'] = (am < 0) and -am or 0.0
                        line2[tmp]['tax_amount'] += l['tax_amount']
                        line2[tmp]['analytic_lines'] += l['analytic_lines']
                    else:
                        line2[tmp] = l
                line = []
                for key, val in line2.items():
                    line.append((0,0,val))

            journal_id = inv.journal_id.id #self._get_journal(cr, uid, {'type': inv['type']})
            journal = self.pool.get('account.journal').browse(cr, uid, journal_id)
            if journal.centralisation:
                raise osv.except_osv(_('UserError'),
                        _('Can not create invoice move on centralised journal'))
            move = {'ref': inv.number, 'line_id': line, 'journal_id': journal_id, 'date': date}
            period_id=inv.period_id and inv.period_id.id or False
            if not period_id:
                period_ids= self.pool.get('account.period').search(cr,uid,[('date_start','<=',inv.date_invoice or time.strftime('%Y-%m-%d')),('date_stop','>=',inv.date_invoice or time.strftime('%Y-%m-%d'))])
                if len(period_ids):
                    period_id=period_ids[0]
            if period_id:
                move['period_id'] = period_id
                for i in line:
                    i[2]['period_id'] = period_id

            move_id = self.pool.get('account.move').create(cr, uid, move)
            new_move_name = self.pool.get('account.move').browse(cr, uid, move_id).name
            # make the invoice point to that move
            self.write(cr, uid, [inv.id], {'move_id': move_id,'period_id':period_id, 'move_name':new_move_name})
            self.pool.get('account.move').post(cr, uid, [move_id])
        self._log_event(cr, uid, ids)
        return True

    def line_get_convert(self, cr, uid, x, part, date, context=None):
        return {
            'date_maturity': x.get('date_maturity', False),
            'partner_id':part,
            'name':x['name'][:64],
            'debit':x['price']>0 and x['price'],
            'credit':x['price']<0 and -x['price'],
            'account_id':x['account_id'],
            'analytic_lines':x.get('analytic_lines', []),
            'amount_currency':x['price']>0 and abs(x.get('amount_currency', False)) or -abs(x.get('amount_currency', False)),
            'currency_id':x.get('currency_id', False),
            'tax_code_id': x.get('tax_code_id', False),
            'tax_amount': x.get('tax_amount', False),
            'ref':x.get('ref',False),
            'quantity':x.get('quantity',1.00),
            'product_id':x.get('product_id', False),
            'product_uom_id':x.get('uos_id',False),
            'analytic_account_id':x.get('account_analytic_id',False),
        }

    def action_number(self, cr, uid, ids, *args):
        cr.execute('SELECT id, type, number, move_id, reference ' \
                'FROM account_invoice ' \
                'WHERE id IN ('+','.join(map(str,ids))+')')
        obj_inv = self.browse(cr, uid, ids)[0]
        for (id, invtype, number, move_id, reference) in cr.fetchall():
            if not number:
                if obj_inv.journal_id.invoice_sequence_id:
                    sid = obj_inv.journal_id.invoice_sequence_id.id
                    number = self.pool.get('ir.sequence').get_id(cr, uid, sid, 'id=%s', {'fiscalyear_id': obj_inv.period_id.fiscalyear_id.id})
                else:
                    number = self.pool.get('ir.sequence').get(cr, uid,
                            'account.invoice.' + invtype)
                if invtype in ('in_invoice', 'in_refund'):
                    ref = reference
                else:
                    ref = self._convert_ref(cr, uid, number)
                cr.execute('UPDATE account_invoice SET number=%s ' \
                        'WHERE id=%s', (number, id))
                cr.execute('UPDATE account_move SET ref=%s ' \
                        'WHERE id=%s AND (ref is null OR ref = \'\')',
                        (ref, move_id))
                cr.execute('UPDATE account_move_line SET ref=%s ' \
                        'WHERE move_id=%s AND (ref is null OR ref = \'\')',
                        (ref, move_id))
                cr.execute('UPDATE account_analytic_line SET ref=%s ' \
                        'FROM account_move_line ' \
                        'WHERE account_move_line.move_id = %s ' \
                            'AND account_analytic_line.move_id = account_move_line.id',
                            (ref, move_id))
        return True

    def action_cancel(self, cr, uid, ids, *args):
        account_move_obj = self.pool.get('account.move')
        invoices = self.read(cr, uid, ids, ['move_id'])
        for i in invoices:
            if i['move_id']:
                account_move_obj.button_cancel(cr, uid, [i['move_id'][0]])
                # delete the move this invoice was pointing to
                # Note that the corresponding move_lines and move_reconciles
                # will be automatically deleted too
                account_move_obj.unlink(cr, uid, [i['move_id'][0]])
        self.write(cr, uid, ids, {'state':'cancel', 'move_id':False})
        self._log_event(cr, uid, ids,-1.0, 'Cancel Invoice')
        return True

    ###################

    def list_distinct_taxes(self, cr, uid, ids):
        invoices = self.browse(cr, uid, ids)
        taxes = {}
        for inv in invoices:
            for tax in inv.tax_line:
                if not tax['name'] in taxes:
                    taxes[tax['name']] = {'name': tax['name']}
        return taxes.values()

    def _log_event(self, cr, uid, ids, factor=1.0, name='Open Invoice'):
        invs = self.read(cr, uid, ids, ['type','partner_id','amount_untaxed'])
        for inv in invs:
            part=inv['partner_id'] and inv['partner_id'][0]
            pc = pr = 0.0
            cr.execute('select sum(quantity*price_unit) from account_invoice_line where invoice_id=%s', (inv['id'],))
            total = inv['amount_untaxed']
            if inv['type'] in ('in_invoice','in_refund'):
                partnertype='supplier'
                eventtype = 'purchase'
                pc = total*factor
            else:
                partnertype = 'customer'
                eventtype = 'sale'
                pr = total*factor
            if self.pool.get('res.partner.event.type').check(cr, uid, 'invoice_open'):
                self.pool.get('res.partner.event').create(cr, uid, {'name':'Invoice: '+name, 'som':False, 'description':name+' '+str(inv['id']), 'document':name, 'partner_id':part, 'date':time.strftime('%Y-%m-%d %H:%M:%S'), 'canal_id':False, 'user_id':uid, 'partner_type':partnertype, 'probability':1.0, 'planned_revenue':pr, 'planned_cost':pc, 'type':eventtype})
        return len(invs)

    def name_get(self, cr, uid, ids, context=None):
        if not len(ids):
            return []
        types = {
                'out_invoice': 'CI: ',
                'in_invoice': 'SI: ',
                'out_refund': 'OR: ',
                'in_refund': 'SR: ',
                }
        return [(r['id'], types[r['type']]+(r['number'] or '')+' '+(r['name'] or '')) for r in self.read(cr, uid, ids, ['type', 'number', 'name'], context, load='_classic_write')]

    def name_search(self, cr, user, name, args=None, operator='ilike', context=None, limit=80):
        if not args:
            args=[]
        if context is None:
            context={}
        ids = []
        if name:
            ids = self.search(cr, user, [('number','=',name)]+ args, limit=limit, context=context)
        if not ids:
            ids = self.search(cr, user, [('name',operator,name)]+ args, limit=limit, context=context)
        return self.name_get(cr, user, ids, context)

    def _refund_cleanup_lines(self, lines):
        for line in lines:
            del line['id']
            del line['invoice_id']
            if 'account_id' in line:
                line['account_id'] = line.get('account_id', False) and line['account_id'][0]
            if 'product_id' in line:
                line['product_id'] = line.get('product_id', False) and line['product_id'][0]
            if 'uos_id' in line:
                line['uos_id'] = line.get('uos_id', False) and line['uos_id'][0]
            if 'invoice_line_tax_id' in line:
                line['invoice_line_tax_id'] = [(6,0, line.get('invoice_line_tax_id', [])) ]
            if 'account_analytic_id' in line:
                line['account_analytic_id'] = line.get('account_analytic_id', False) and line['account_analytic_id'][0]
            if 'tax_code_id' in line :
                if isinstance(line['tax_code_id'],tuple)  and len(line['tax_code_id']) >0 :
                    line['tax_code_id'] = line['tax_code_id'][0]
            if 'base_code_id' in line :
                if isinstance(line['base_code_id'],tuple)  and len(line['base_code_id']) >0 :
                    line['base_code_id'] = line['base_code_id'][0]
        return map(lambda x: (0,0,x), lines)

    def refund(self, cr, uid, ids, date=None, period_id=None, description=None):
        invoices = self.read(cr, uid, ids, ['name', 'type', 'number', 'reference', 'comment', 'date_due', 'partner_id', 'address_contact_id', 'address_invoice_id', 'partner_contact', 'partner_insite', 'partner_ref', 'payment_term', 'account_id', 'currency_id', 'invoice_line', 'tax_line', 'journal_id'])

        new_ids = []
        for invoice in invoices:
            del invoice['id']

            type_dict = {
                'out_invoice': 'out_refund', # Customer Invoice
                'in_invoice': 'in_refund',   # Supplier Invoice
                'out_refund': 'out_invoice', # Customer Refund
                'in_refund': 'in_invoice',   # Supplier Refund
            }


            invoice_lines = self.pool.get('account.invoice.line').read(cr, uid, invoice['invoice_line'])
            invoice_lines = self._refund_cleanup_lines(invoice_lines)

            tax_lines = self.pool.get('account.invoice.tax').read(cr, uid, invoice['tax_line'])
            tax_lines = filter(lambda l: l['manual'], tax_lines)
            tax_lines = self._refund_cleanup_lines(tax_lines)
            if not date :
                date = time.strftime('%Y-%m-%d')
            invoice.update({
                'type': type_dict[invoice['type']],
                'date_invoice': date,
                'state': 'draft',
                'number': False,
                'invoice_line': invoice_lines,
                'tax_line': tax_lines
            })
            if period_id :
                invoice.update({
                    'period_id': period_id,
                })
            if description :
                invoice.update({
                    'name': description,
                })
            # take the id part of the tuple returned for many2one fields
            for field in ('address_contact_id', 'address_invoice_id', 'partner_id',
                    'account_id', 'currency_id', 'payment_term', 'journal_id'):
                invoice[field] = invoice[field] and invoice[field][0]
            # create the new invoice
            new_ids.append(self.create(cr, uid, invoice))
        return new_ids

    def pay_and_reconcile(self, cr, uid, ids, pay_amount, pay_account_id, period_id, pay_journal_id, writeoff_acc_id, writeoff_period_id, writeoff_journal_id, context=None, name=''):
        if context is None:
            context = {}
        #TODO check if we can use different period for payment and the writeoff line
        assert len(ids)==1, "Can only pay one invoice at a time"
        invoice = self.browse(cr, uid, ids[0])
        src_account_id = invoice.account_id.id
        # Take the seq as name for move
        types = {'out_invoice': -1, 'in_invoice': 1, 'out_refund': 1, 'in_refund': -1}
        direction = types[invoice.type]
        #take the choosen date
        if 'date_p' in context and context['date_p']:
            date=context['date_p']
        else:
            date=time.strftime('%Y-%m-%d')
        l1 = {
            'debit': direction * pay_amount>0 and direction * pay_amount,
            'credit': direction * pay_amount<0 and - direction * pay_amount,
            'account_id': src_account_id,
            'partner_id': invoice.partner_id.id,
            'ref':invoice.number,
        }
        l2 = {
            'debit': direction * pay_amount<0 and - direction * pay_amount,
            'credit': direction * pay_amount>0 and direction * pay_amount,
            'account_id': pay_account_id,
            'partner_id': invoice.partner_id.id,
            'ref':invoice.number,
        }

        if not name:
            name = invoice.invoice_line and invoice.invoice_line[0].name or invoice.number
        l1['name'] = name
        l2['name'] = name

        lines = [(0, 0, l1), (0, 0, l2)]
        move = {'ref': invoice.number, 'line_id': lines, 'journal_id': pay_journal_id, 'period_id': period_id, 'date': date}
        move_id = self.pool.get('account.move').create(cr, uid, move)

        line_ids = []
        total = 0.0
        line = self.pool.get('account.move.line')
        cr.execute('select id from account_move_line where move_id in ('+str(move_id)+','+str(invoice.move_id.id)+')')
        lines = line.browse(cr, uid, map(lambda x: x[0], cr.fetchall()) )
        for l in lines+invoice.payment_ids:
            if l.account_id.id==src_account_id:
                line_ids.append(l.id)
                total += (l.debit or 0.0) - (l.credit or 0.0)
        if (not total) or writeoff_acc_id:
            self.pool.get('account.move.line').reconcile(cr, uid, line_ids, 'manual', writeoff_acc_id, writeoff_period_id, writeoff_journal_id, context)
        else:
            self.pool.get('account.move.line').reconcile_partial(cr, uid, line_ids, 'manual', context)

        # Update the stored value (fields.function), so we write to trigger recompute
        self.pool.get('account.invoice').write(cr, uid, ids, {}, context=context)
        return True
account_invoice()

class account_invoice_line(osv.osv):
    def _amount_line(self, cr, uid, ids, prop, unknow_none,unknow_dict):
        res = {}
        for line in self.browse(cr, uid, ids):
            res[line.id] = round(line.price_unit * line.quantity * (1-(line.discount or 0.0)/100.0),2)
        return res

    def _price_unit_default(self, cr, uid, context=None):
        if context is None:
            context = {}
        if 'check_total' in context:
            t = context['check_total']
            for l in context.get('invoice_line', {}):
                if len(l) >= 3 and l[2]:
                    tax_obj = self.pool.get('account.tax')
                    p = l[2].get('price_unit', 0) * (1-l[2].get('discount', 0)/100.0)
                    t = t - (p * l[2].get('quantity'))
                    taxes = l[2].get('invoice_line_tax_id')
                    if len(taxes[0]) >= 3 and taxes[0][2]:
                        taxes=tax_obj.browse(cr, uid, taxes[0][2])
                        for tax in tax_obj.compute(cr, uid, taxes, p,l[2].get('quantity'), context.get('address_invoice_id', False), l[2].get('product_id', False), context.get('partner_id', False)):
                            t = t - tax['amount']
            return t
        return 0

    _name = "account.invoice.line"
    _description = "Invoice line"
    _columns = {
        'name': fields.char('Description', size=256, required=True),
        'origin': fields.char('Origin', size=256, help="Reference of the document that produced this invoice."),
        'invoice_id': fields.many2one('account.invoice', 'Invoice Ref', ondelete='cascade', select=True),
        'uos_id': fields.many2one('product.uom', 'Unit of Measure', ondelete='set null'),
        'product_id': fields.many2one('product.product', 'Product', ondelete='set null'),
        'account_id': fields.many2one('account.account', 'Account', required=True, domain=[('type','<>','view'), ('type', '<>', 'closed')], help="The income or expense account related to the selected product."),
        'price_unit': fields.float('Unit Price', required=True, digits=(16, int(config['price_accuracy']))),
        'price_subtotal': fields.function(_amount_line, method=True, string='Subtotal',store=True),
        'quantity': fields.float('Quantity', required=True),
        'discount': fields.float('Discount (%)', digits=(16,2)),
        'invoice_line_tax_id': fields.many2many('account.tax', 'account_invoice_line_tax', 'invoice_line_id', 'tax_id', 'Taxes', domain=[('parent_id','=',False)]),
        'note': fields.text('Notes'),
        'account_analytic_id':  fields.many2one('account.analytic.account', 'Analytic Account'),
    }
    _defaults = {
        'quantity': lambda *a: 1,
        'discount': lambda *a: 0.0,
        'price_unit': _price_unit_default,
    }

    def product_id_change_unit_price_inv(self, cr, uid, tax_id, price_unit, qty, address_invoice_id, product, partner_id, context=None):
        tax_obj = self.pool.get('account.tax')
        if price_unit:
            taxes = tax_obj.browse(cr, uid, tax_id)
            for tax in tax_obj.compute_inv(cr, uid, taxes, price_unit, qty, address_invoice_id, product, partner_id):
                price_unit = price_unit - tax['amount']
        return {'price_unit': price_unit,'invoice_line_tax_id': tax_id}

    def product_id_change(self, cr, uid, ids, product, uom, qty=0, name='', type='out_invoice', partner_id=False, fposition_id=False, price_unit=False, address_invoice_id=False, context=None):
        if context is None:
            context = {}
        if not partner_id:
            raise osv.except_osv(_('No Partner Defined !'),_("You must first select a partner !") )
        if not product:
            if type in ('in_invoice', 'in_refund'):
                return {'domain':{'product_uom':[]}}
            else:
                return {'value': {'price_unit': 0.0}, 'domain':{'product_uom':[]}}
        part = self.pool.get('res.partner').browse(cr, uid, partner_id)
        fpos = fposition_id and self.pool.get('account.fiscal.position').browse(cr, uid, fposition_id) or False

        lang=part.lang
        context.update({'lang': lang})
        result = {}
        res = self.pool.get('product.product').browse(cr, uid, product, context=context)

        if type in ('out_invoice','out_refund'):
            a =  res.product_tmpl_id.property_account_income.id
            if not a:
                a = res.categ_id.property_account_income_categ.id
        else:
            a =  res.product_tmpl_id.property_account_expense.id
            if not a:
                a = res.categ_id.property_account_expense_categ.id

        a = self.pool.get('account.fiscal.position').map_account(cr, uid, fpos, a)
        if a:
            result['account_id'] = a

        taxep=None
        tax_obj = self.pool.get('account.tax')
        if type in ('out_invoice', 'out_refund'):
            taxes = res.taxes_id and res.taxes_id or (a and self.pool.get('account.account').browse(cr, uid,a).tax_ids or False)
            tax_id = self.pool.get('account.fiscal.position').map_tax(cr, uid, fpos, taxes)
        else:
            taxes = res.supplier_taxes_id and res.supplier_taxes_id or (a and self.pool.get('account.account').browse(cr, uid,a).tax_ids or False)
            tax_id = self.pool.get('account.fiscal.position').map_tax(cr, uid, fpos, taxes)
        if type in ('in_invoice', 'in_refund'):
            to_update = self.product_id_change_unit_price_inv(cr, uid, tax_id, price_unit, qty, address_invoice_id, product, partner_id, context=context)
            result.update(to_update)
        else:
            result.update({'price_unit': res.list_price, 'invoice_line_tax_id': tax_id})

        if not name:
            result['name'] = res.name

        domain = {}
        result['uos_id'] = uom or res.uom_id.id or False
        if result['uos_id']:
            res2 = res.uom_id.category_id.id
            if res2 :
                domain = {'uos_id':[('category_id','=',res2 )]}
        return {'value':result, 'domain':domain}

    def move_line_get(self, cr, uid, invoice_id, context=None):
        res = []
        tax_grouped = {}
        tax_obj = self.pool.get('account.tax')
        cur_obj = self.pool.get('res.currency')
        ait_obj = self.pool.get('account.invoice.tax')
        inv = self.pool.get('account.invoice').browse(cr, uid, invoice_id)
        company_currency = inv.company_id.currency_id.id
        cur = inv.currency_id

        for line in inv.invoice_line:
            mres = self.move_line_get_item(cr, uid, line, context)
            if not mres:
                continue
            res.append(mres)
            tax_code_found= False
            for tax in tax_obj.compute(cr, uid, line.invoice_line_tax_id,
                    (line.price_unit * (1.0 - (line['discount'] or 0.0) / 100.0)),
                    line.quantity, inv.address_invoice_id.id, line.product_id,
                    inv.partner_id):

                if inv.type in ('out_invoice', 'in_invoice'):
                    tax_code_id = tax['base_code_id']
                    tax_amount = line.price_subtotal * tax['base_sign']
                else:
                    tax_code_id = tax['ref_base_code_id']
                    tax_amount = line.price_subtotal * tax['ref_base_sign']

                if tax_code_found:
                    if not tax_code_id:
                        continue
                    res.append(self.move_line_get_item(cr, uid, line, context))
                    res[-1]['price'] = 0.0
                    res[-1]['account_analytic_id'] = False
                elif not tax_code_id:
                    continue
                tax_code_found = True

                res[-1]['tax_code_id'] = tax_code_id
                res[-1]['tax_amount'] = cur_obj.compute(cr, uid, inv.currency_id.id, company_currency, tax_amount, context={'date': inv.date_invoice})
        return res

    def move_line_get_item(self, cr, uid, line, context=None):
        return {
            'type':'src',
            'name': line.name[:64],
            'price_unit':line.price_unit,
            'quantity':line.quantity,
            'price':line.price_subtotal,
            'account_id':line.account_id.id,
            'product_id':line.product_id.id,
            'uos_id':line.uos_id.id,
            'account_analytic_id':line.account_analytic_id.id,
            'taxes':line.invoice_line_tax_id,
        }
    #
    # Set the tax field according to the account and the fiscal position
    #
    def onchange_account_id(self, cr, uid, ids, fposition_id, account_id):
        if not account_id:
            return {}
        taxes = self.pool.get('account.account').browse(cr, uid, account_id).tax_ids
        fpos = fposition_id and self.pool.get('account.fiscal.position').browse(cr, uid, fposition_id) or False
        res = self.pool.get('account.fiscal.position').map_tax(cr, uid, fpos, taxes)
        r = {'value':{'invoice_line_tax_id': res}}
        return r
account_invoice_line()

class account_invoice_tax(osv.osv):
    _name = "account.invoice.tax"
    _description = "Invoice Tax"
    _columns = {
        'invoice_id': fields.many2one('account.invoice', 'Invoice Line', ondelete='cascade', select=True),
        'name': fields.char('Tax Description', size=64, required=True),
        'account_id': fields.many2one('account.account', 'Tax Account', required=True, domain=[('type','<>','view'),('type','<>','income'), ('type', '<>', 'closed')]),
        'base': fields.float('Base', digits=(16,2)),
        'amount': fields.float('Amount', digits=(16,2)),
        'manual': fields.boolean('Manual'),
        'sequence': fields.integer('Sequence'),

        'base_code_id': fields.many2one('account.tax.code', 'Base Code', help="The account basis of the tax declaration."),
        'base_amount': fields.float('Base Code Amount', digits=(16,2)),
        'tax_code_id': fields.many2one('account.tax.code', 'Tax Code', help="The tax basis of the tax declaration."),
        'tax_amount': fields.float('Tax Code Amount', digits=(16,2)),
    }
    def base_change(self, cr, uid, ids, base):
        return {'value': {'base_amount':base}}
    def amount_change(self, cr, uid, ids, amount):
        return {'value': {'tax_amount':amount}}
    _order = 'sequence'
    _defaults = {
        'manual': lambda *a: 1,
        'base_amount': lambda *a: 0.0,
        'tax_amount': lambda *a: 0.0,
    }
    def compute(self, cr, uid, invoice_id):
        tax_grouped = {}
        tax_obj = self.pool.get('account.tax')
        cur_obj = self.pool.get('res.currency')
        inv = self.pool.get('account.invoice').browse(cr, uid, invoice_id)
        cur = inv.currency_id
        company_currency = inv.company_id.currency_id.id

        for line in inv.invoice_line:
            for tax in tax_obj.compute(cr, uid, line.invoice_line_tax_id, (line.price_unit* (1-(line.discount or 0.0)/100.0)), line.quantity, inv.address_invoice_id.id, line.product_id, inv.partner_id):
                val={}
                val['invoice_id'] = inv.id
                val['name'] = tax['name']
                val['amount'] = tax['amount']
                val['manual'] = False
                val['sequence'] = tax['sequence']
                val['base'] = tax['price_unit'] * line['quantity']

                if inv.type in ('out_invoice','in_invoice'):
                    val['base_code_id'] = tax['base_code_id']
                    val['tax_code_id'] = tax['tax_code_id']
                    val['base_amount'] = cur_obj.compute(cr, uid, inv.currency_id.id, company_currency, val['base'] * tax['base_sign'], context={'date': inv.date_invoice or time.strftime('%Y-%m-%d')})
                    val['tax_amount'] = cur_obj.compute(cr, uid, inv.currency_id.id, company_currency, val['amount'] * tax['tax_sign'], context={'date': inv.date_invoice or time.strftime('%Y-%m-%d')})
                    val['account_id'] = tax['account_collected_id'] or line.account_id.id
                else:
                    val['base_code_id'] = tax['ref_base_code_id']
                    val['tax_code_id'] = tax['ref_tax_code_id']
                    val['base_amount'] = cur_obj.compute(cr, uid, inv.currency_id.id, company_currency, val['base'] * tax['ref_base_sign'], context={'date': inv.date_invoice or time.strftime('%Y-%m-%d')})
                    val['tax_amount'] = cur_obj.compute(cr, uid, inv.currency_id.id, company_currency, val['amount'] * tax['ref_tax_sign'], context={'date': inv.date_invoice or time.strftime('%Y-%m-%d')})
                    val['account_id'] = tax['account_paid_id'] or line.account_id.id

                key = (val['tax_code_id'], val['base_code_id'], val['account_id'])
                if not key in tax_grouped:
                    tax_grouped[key] = val
                else:
                    tax_grouped[key]['amount'] += val['amount']
                    tax_grouped[key]['base'] += val['base']
                    tax_grouped[key]['base_amount'] += val['base_amount']
                    tax_grouped[key]['tax_amount'] += val['tax_amount']

        for t in tax_grouped.values():
            t['amount'] = cur_obj.round(cr, uid, cur, t['amount'])
        return tax_grouped

    def move_line_get(self, cr, uid, invoice_id):
        res = []
        cr.execute('SELECT * FROM account_invoice_tax WHERE invoice_id=%s', (invoice_id,))
        for t in cr.dictfetchall():
            if not t['amount'] \
                    and not t['tax_code_id'] \
                    and not t['tax_amount']:
                continue
            res.append({
                'type':'tax',
                'name':t['name'],
                'price_unit': t['amount'],
                'quantity': 1,
                'price': t['amount'] or 0.0,
                'account_id': t['account_id'],
                'tax_code_id': t['tax_code_id'],
                'tax_amount': t['tax_amount']
            })
        return res
account_invoice_tax()

# vim:expandtab:smartindent:tabstop=4:softtabstop=4:shiftwidth=4:
<|MERGE_RESOLUTION|>--- conflicted
+++ resolved
@@ -486,11 +486,6 @@
             if inv.move_id:
                 continue
 
-<<<<<<< HEAD
-=======
-            if inv.type in ('in_invoice', 'in_refund') and abs(inv.check_total - inv.amount_total) >= (inv.currency_id.rounding/2.0):
-                raise osv.except_osv(_('Bad total !'), _('Please verify the price of the invoice !\nThe actual total does not match the computed total.'))
->>>>>>> fa461d11
             if not inv.date_invoice:
                 self.write(cr, uid, [inv.id], {'date_invoice':time.strftime('%Y-%m-%d')})
             company_currency = inv.company_id.currency_id.id
