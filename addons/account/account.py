# -*- coding: utf-8 -*-
##############################################################################
#
#    OpenERP, Open Source Management Solution
#    Copyright (C) 2004-2010 Tiny SPRL (<http://tiny.be>).
#
#    This program is free software: you can redistribute it and/or modify
#    it under the terms of the GNU Affero General Public License as
#    published by the Free Software Foundation, either version 3 of the
#    License, or (at your option) any later version.
#
#    This program is distributed in the hope that it will be useful,
#    but WITHOUT ANY WARRANTY; without even the implied warranty of
#    MERCHANTABILITY or FITNESS FOR A PARTICULAR PURPOSE.  See the
#    GNU Affero General Public License for more details.
#
#    You should have received a copy of the GNU Affero General Public License
#    along with this program.  If not, see <http://www.gnu.org/licenses/>.
#
##############################################################################

import time
from datetime import datetime
from dateutil.relativedelta import relativedelta
from operator import itemgetter

import netsvc
import pooler
from osv import fields, osv
import decimal_precision as dp
from tools.translate import _

def check_cycle(self, cr, uid, ids, context=None):
    """ climbs the ``self._table.parent_id`` chains for 100 levels or
    until it can't find any more parent(s)

    Returns true if it runs out of parents (no cycle), false if
    it can recurse 100 times without ending all chains
    """
    level = 100
    while len(ids):
        cr.execute('SELECT DISTINCT parent_id '\
                    'FROM '+self._table+' '\
                    'WHERE id IN %s '\
                    'AND parent_id IS NOT NULL',(tuple(ids),))
        ids = map(itemgetter(0), cr.fetchall())
        if not level:
            return False
        level -= 1
    return True

class account_payment_term(osv.osv):
    _name = "account.payment.term"
    _description = "Payment Term"
    _columns = {
        'name': fields.char('Payment Term', size=64, translate=True, required=True),
        'active': fields.boolean('Active', help="If the active field is set to False, it will allow you to hide the payment term without removing it."),
        'note': fields.text('Description', translate=True),
        'line_ids': fields.one2many('account.payment.term.line', 'payment_id', 'Terms'),
    }
    _defaults = {
        'active': 1,
    }
    _order = "name"

    def compute(self, cr, uid, id, value, date_ref=False, context=None):
        if not date_ref:
            date_ref = datetime.now().strftime('%Y-%m-%d')
        pt = self.browse(cr, uid, id, context=context)
        amount = value
        result = []
        obj_precision = self.pool.get('decimal.precision')
        for line in pt.line_ids:
            prec = obj_precision.precision_get(cr, uid, 'Account')
            if line.value == 'fixed':
                amt = round(line.value_amount, prec)
            elif line.value == 'procent':
                amt = round(value * line.value_amount, prec)
            elif line.value == 'balance':
                amt = round(amount, prec)
            if amt:
                next_date = (datetime.strptime(date_ref, '%Y-%m-%d') + relativedelta(days=line.days))
                if line.days2 < 0:
                    next_first_date = next_date + relativedelta(day=1,months=1) #Getting 1st of next month
                    next_date = next_first_date + relativedelta(days=line.days2)
                if line.days2 > 0:
                    next_date += relativedelta(day=line.days2, months=1)
                result.append( (next_date.strftime('%Y-%m-%d'), amt) )
                amount -= amt
        return result

account_payment_term()

class account_payment_term_line(osv.osv):
    _name = "account.payment.term.line"
    _description = "Payment Term Line"
    _columns = {
        'name': fields.char('Line Name', size=32, required=True),
        'sequence': fields.integer('Sequence', required=True, help="The sequence field is used to order the payment term lines from the lowest sequences to the higher ones"),
        'value': fields.selection([('procent', 'Percent'),
                                   ('balance', 'Balance'),
                                   ('fixed', 'Fixed Amount')], 'Valuation',
                                   required=True, help="""Select here the kind of valuation related to this payment term line. Note that you should have your last line with the type 'Balance' to ensure that the whole amount will be threated."""),

        'value_amount': fields.float('Amount To Pay', digits_compute=dp.get_precision('Payment Term'), help="For percent enter a ratio between 0-1."),
        'days': fields.integer('Number of Days', required=True, help="Number of days to add before computation of the day of month." \
            "If Date=15/01, Number of Days=22, Day of Month=-1, then the due date is 28/02."),
        'days2': fields.integer('Day of the Month', required=True, help="Day of the month, set -1 for the last day of the current month. If it's positive, it gives the day of the next month. Set 0 for net days (otherwise it's based on the beginning of the month)."),
        'payment_id': fields.many2one('account.payment.term', 'Payment Term', required=True, select=True),
    }
    _defaults = {
        'value': 'balance',
        'sequence': 5,
        'days2': 0,
    }
    _order = "sequence"

    def _check_percent(self, cr, uid, ids, context=None):
        obj = self.browse(cr, uid, ids[0], context=context)
        if obj.value == 'procent' and ( obj.value_amount < 0.0 or obj.value_amount > 1.0):
            return False
        return True

    _constraints = [
        (_check_percent, 'Percentages for Payment Term Line must be between 0 and 1, Example: 0.02 for 2% ', ['value_amount']),
    ]

account_payment_term_line()

class account_account_type(osv.osv):
    _name = "account.account.type"
    _description = "Account Type"

    def _get_current_report_type(self, cr, uid, ids, name, arg, context=None):
        obj_data = self.pool.get('ir.model.data')
        obj_financial_report = self.pool.get('account.financial.report') 
        res = {}
        financial_report_ref = {
            'asset': obj_financial_report.browse(cr, uid, obj_data.get_object_reference(cr, uid, 'account','account_financial_report_assets0')[1], context=context),
            'liability': obj_financial_report.browse(cr, uid, obj_data.get_object_reference(cr, uid, 'account','account_financial_report_liability0')[1], context=context),
            'income': obj_financial_report.browse(cr, uid, obj_data.get_object_reference(cr, uid, 'account','account_financial_report_income0')[1], context=context),
            'expense': obj_financial_report.browse(cr, uid, obj_data.get_object_reference(cr, uid, 'account','account_financial_report_expense0')[1], context=context),
        }
        for record in self.browse(cr, uid, ids, context=context):
            res[record.id] = 'none'
            for key, financial_report in financial_report_ref.items():
                list_ids = [x.id for x in financial_report.account_type_ids]
                if record.id in list_ids:
                    res[record.id] = key
        return res

    def _save_report_type(self, cr, uid, account_type_id, field_name, field_value, arg, context=None):
        obj_data = self.pool.get('ir.model.data')
        obj_financial_report = self.pool.get('account.financial.report') 
        #unlink if it exists somewhere in the financial reports related to BS or PL
        financial_report_ref = {
            'asset': obj_financial_report.browse(cr, uid, obj_data.get_object_reference(cr, uid, 'account','account_financial_report_assets0')[1], context=context),
            'liability': obj_financial_report.browse(cr, uid, obj_data.get_object_reference(cr, uid, 'account','account_financial_report_liability0')[1], context=context),
            'income': obj_financial_report.browse(cr, uid, obj_data.get_object_reference(cr, uid, 'account','account_financial_report_income0')[1], context=context),
            'expense': obj_financial_report.browse(cr, uid, obj_data.get_object_reference(cr, uid, 'account','account_financial_report_expense0')[1], context=context),
        }
        for key, financial_report in financial_report_ref.items():
            list_ids = [x.id for x in financial_report.account_type_ids]
            if account_type_id in list_ids:
                obj_financial_report.write(cr, uid, [financial_report.id], {'account_type_ids': [(3, account_type_id)]})
        #write it in the good place
        if field_value != 'none':
            return obj_financial_report.write(cr, uid, [financial_report_ref[field_value].id], {'account_type_ids': [(4, account_type_id)]})

    _columns = {
        'name': fields.char('Account Type', size=64, required=True, translate=True),
        'code': fields.char('Code', size=32, required=True, select=True),
        'close_method': fields.selection([('none', 'None'), ('balance', 'Balance'), ('detail', 'Detail'), ('unreconciled', 'Unreconciled')], 'Deferral Method', required=True, help="""Set here the method that will be used to generate the end of year journal entries for all the accounts of this type.

 'None' means that nothing will be done.
 'Balance' will generally be used for cash accounts.
 'Detail' will copy each existing journal item of the previous year, even the reconciled ones.
 'Unreconciled' will copy only the journal items that were unreconciled on the first day of the new fiscal year."""),
        'report_type': fields.function(_get_current_report_type, fnct_inv=_save_report_type, type='selection', string='P&L / BS Category', 
            selection= [('none','/'),
                        ('income', _('Profit & Loss (Income account)')),
                        ('expense', _('Profit & Loss (Expense account)')),
                        ('asset', _('Balance Sheet (Asset account)')),
                        ('liability', _('Balance Sheet (Liability account)'))], help="This field is used to generate legal reports: profit and loss, balance sheet.", required=True),
        'note': fields.text('Description'),
    }
    _defaults = {
        'close_method': 'none',
        'report_type': 'none',
    }
    _order = "code"

account_account_type()

def _code_get(self, cr, uid, context=None):
    acc_type_obj = self.pool.get('account.account.type')
    ids = acc_type_obj.search(cr, uid, [])
    res = acc_type_obj.read(cr, uid, ids, ['code', 'name'], context=context)
    return [(r['code'], r['name']) for r in res]

#----------------------------------------------------------
# Accounts
#----------------------------------------------------------

class account_tax(osv.osv):
    _name = 'account.tax'
account_tax()

class account_account(osv.osv):
    _order = "parent_left"
    _parent_order = "code"
    _name = "account.account"
    _description = "Account"
    _parent_store = True
    logger = netsvc.Logger()

    def search(self, cr, uid, args, offset=0, limit=None, order=None,
            context=None, count=False):
        if context is None:
            context = {}
        pos = 0

        while pos < len(args):

            if args[pos][0] == 'code' and args[pos][1] in ('like', 'ilike') and args[pos][2]:
                args[pos] = ('code', '=like', str(args[pos][2].replace('%', ''))+'%')
            if args[pos][0] == 'journal_id':
                if not args[pos][2]:
                    del args[pos]
                    continue
                jour = self.pool.get('account.journal').browse(cr, uid, args[pos][2], context=context)
                if (not (jour.account_control_ids or jour.type_control_ids)) or not args[pos][2]:
                    args[pos] = ('type','not in',('consolidation','view'))
                    continue
                ids3 = map(lambda x: x.id, jour.type_control_ids)
                ids1 = super(account_account, self).search(cr, uid, [('user_type', 'in', ids3)])
                ids1 += map(lambda x: x.id, jour.account_control_ids)
                args[pos] = ('id', 'in', ids1)
            pos += 1

        if context and context.has_key('consolidate_children'): #add consolidated children of accounts
            ids = super(account_account, self).search(cr, uid, args, offset, limit,
                order, context=context, count=count)
            for consolidate_child in self.browse(cr, uid, context['account_id'], context=context).child_consol_ids:
                ids.append(consolidate_child.id)
            return ids

        return super(account_account, self).search(cr, uid, args, offset, limit,
                order, context=context, count=count)

    def _get_children_and_consol(self, cr, uid, ids, context=None):
        #this function search for all the children and all consolidated children (recursively) of the given account ids
        ids2 = self.search(cr, uid, [('parent_id', 'child_of', ids)], context=context)
        ids3 = []
        for rec in self.browse(cr, uid, ids2, context=context):
            for child in rec.child_consol_ids:
                ids3.append(child.id)
        if ids3:
            ids3 = self._get_children_and_consol(cr, uid, ids3, context)
        return ids2 + ids3

    def __compute(self, cr, uid, ids, field_names, arg=None, context=None,
                  query='', query_params=()):
        """ compute the balance, debit and/or credit for the provided
        account ids
        Arguments:
        `ids`: account ids
        `field_names`: the fields to compute (a list of any of
                       'balance', 'debit' and 'credit')
        `arg`: unused fields.function stuff
        `query`: additional query filter (as a string)
        `query_params`: parameters for the provided query string
                        (__compute will handle their escaping) as a
                        tuple
        """
        mapping = {
            'balance': "COALESCE(SUM(l.debit),0) " \
                       "- COALESCE(SUM(l.credit), 0) as balance",
            'debit': "COALESCE(SUM(l.debit), 0) as debit",
            'credit': "COALESCE(SUM(l.credit), 0) as credit",
            'foreign_balance': "COALESCE(SUM(l.amount_currency), 0) as foreign_balance",
        }
        #get all the necessary accounts
        children_and_consolidated = self._get_children_and_consol(cr, uid, ids, context=context)
        #compute for each account the balance/debit/credit from the move lines
        accounts = {}
        res = {}
        null_result = dict((fn, 0.0) for fn in field_names)
        if children_and_consolidated:
            aml_query = self.pool.get('account.move.line')._query_get(cr, uid, context=context)

            wheres = [""]
            if query.strip():
                wheres.append(query.strip())
            if aml_query.strip():
                wheres.append(aml_query.strip())
            filters = " AND ".join(wheres)
            self.logger.notifyChannel('addons.'+self._name, netsvc.LOG_DEBUG,
                                      'Filters: %s'%filters)
            # IN might not work ideally in case there are too many
            # children_and_consolidated, in that case join on a
            # values() e.g.:
            # SELECT l.account_id as id FROM account_move_line l
            # INNER JOIN (VALUES (id1), (id2), (id3), ...) AS tmp (id)
            # ON l.account_id = tmp.id
            # or make _get_children_and_consol return a query and join on that
            request = ("SELECT l.account_id as id, " +\
                       ', '.join(map(mapping.__getitem__, mapping.keys())) +
                       " FROM account_move_line l" \
                       " WHERE l.account_id IN %s " \
                            + filters +
                       " GROUP BY l.account_id")
            params = (tuple(children_and_consolidated),) + query_params
            cr.execute(request, params)
            self.logger.notifyChannel('addons.'+self._name, netsvc.LOG_DEBUG,
                                      'Status: %s'%cr.statusmessage)

            for res in cr.dictfetchall():
                accounts[res['id']] = res

            # consolidate accounts with direct children
            children_and_consolidated.reverse()
            brs = list(self.browse(cr, uid, children_and_consolidated, context=context))
            sums = {}
            currency_obj = self.pool.get('res.currency')
            while brs:
                current = brs.pop(0)
#                can_compute = True
#                for child in current.child_id:
#                    if child.id not in sums:
#                        can_compute = False
#                        try:
#                            brs.insert(0, brs.pop(brs.index(child)))
#                        except ValueError:
#                            brs.insert(0, child)
#                if can_compute:
                for fn in field_names:
                    sums.setdefault(current.id, {})[fn] = accounts.get(current.id, {}).get(fn, 0.0)
                    for child in current.child_id:
                        if child.company_id.currency_id.id == current.company_id.currency_id.id:
                            sums[current.id][fn] += sums[child.id][fn]
                        else:
                            sums[current.id][fn] += currency_obj.compute(cr, uid, child.company_id.currency_id.id, current.company_id.currency_id.id, sums[child.id][fn], context=context)

                # as we have to relay on values computed before this is calculated separately than previous fields
                if current.currency_id and current.exchange_rate and \
                            ('adjusted_balance' in field_names or 'unrealized_gain_loss' in field_names):
                    # Computing Adjusted Balance and Unrealized Gains and losses
                    # Adjusted Balance = Foreign Balance / Exchange Rate
                    # Unrealized Gains and losses = Adjusted Balance - Balance
                    adj_bal = sums[current.id].get('foreign_balance', 0.0) / current.exchange_rate
                    sums[current.id].update({'adjusted_balance': adj_bal, 'unrealized_gain_loss': adj_bal - sums[current.id].get('balance', 0.0)})

            for id in ids:
                res[id] = sums.get(id, null_result)
        else:
            for id in ids:
                res[id] = null_result
        return res

    def _get_company_currency(self, cr, uid, ids, field_name, arg, context=None):
        result = {}
        for rec in self.browse(cr, uid, ids, context=context):
            result[rec.id] = (rec.company_id.currency_id.id,rec.company_id.currency_id.symbol)
        return result

    def _get_child_ids(self, cr, uid, ids, field_name, arg, context=None):
        result = {}
        for record in self.browse(cr, uid, ids, context=context):
            if record.child_parent_ids:
                result[record.id] = [x.id for x in record.child_parent_ids]
            else:
                result[record.id] = []

            if record.child_consol_ids:
                for acc in record.child_consol_ids:
                    if acc.id not in result[record.id]:
                        result[record.id].append(acc.id)

        return result

    def _get_level(self, cr, uid, ids, field_name, arg, context=None):
        res = {}
        accounts = self.browse(cr, uid, ids, context=context)
        for account in accounts:
            level = 0
            parent = account.parent_id
            while parent:
                level += 1
                parent = parent.parent_id
            res[account.id] = level
        return res

    def _set_credit_debit(self, cr, uid, account_id, name, value, arg, context=None):
        if context.get('config_invisible', True):
            return True

        account = self.browse(cr, uid, account_id, context=context)
        diff = value - getattr(account,name)
        if not diff:
            return True

        journal_obj = self.pool.get('account.journal')
        jids = journal_obj.search(cr, uid, [('type','=','situation'),('centralisation','=',1),('company_id','=',account.company_id.id)], context=context)
        if not jids:
            raise osv.except_osv(_('Error!'),_("You need an Opening journal with centralisation checked to set the initial balance!"))

        period_obj = self.pool.get('account.period')
        pids = period_obj.search(cr, uid, [('special','=',True),('company_id','=',account.company_id.id)], context=context)
        if not pids:
            raise osv.except_osv(_('Error!'),_("No opening/closing period defined, please create one to set the initial balance!"))

        move_obj = self.pool.get('account.move.line')
        move_id = move_obj.search(cr, uid, [
            ('journal_id','=',jids[0]),
            ('period_id','=',pids[0]),
            ('account_id','=', account_id),
            (name,'>', 0.0),
            ('name','=', _('Opening Balance'))
        ], context=context)
        if move_id:
            move = move_obj.browse(cr, uid, move_id[0], context=context)
            move_obj.write(cr, uid, move_id[0], {
                name: diff+getattr(move,name)
            }, context=context)
        else:
            if diff<0.0:
                raise osv.except_osv(_('Error!'),_("Unable to adapt the initial balance (negative value)!"))
            nameinv = (name=='credit' and 'debit') or 'credit'
            move_id = move_obj.create(cr, uid, {
                'name': _('Opening Balance'),
                'account_id': account_id,
                'journal_id': jids[0],
                'period_id': pids[0],
                name: diff,
                nameinv: 0.0
            }, context=context)
        return True

    _columns = {
        'name': fields.char('Name', size=256, required=True, select=True),
        'currency_id': fields.many2one('res.currency', 'Secondary Currency', help="Forces all moves for this account to have this secondary currency."),
        'code': fields.char('Code', size=64, required=True, select=1),
        'type': fields.selection([
            ('view', 'View'),
            ('other', 'Regular'),
            ('receivable', 'Receivable'),
            ('payable', 'Payable'),
            ('liquidity','Liquidity'),
            ('consolidation', 'Consolidation'),
            ('closed', 'Closed'),
        ], 'Internal Type', required=True, help="The 'Internal Type' is used for features available on "\
            "different types of accounts: view can not have journal items, consolidation are accounts that "\
            "can have children accounts for multi-company consolidations, payable/receivable are for "\
            "partners accounts (for debit/credit computations), closed for depreciated accounts."),
        'user_type': fields.many2one('account.account.type', 'Account Type', required=True,
            help="Account Type is used for information purpose, to generate "
              "country-specific legal reports, and set the rules to close a fiscal year and generate opening entries."),
        'financial_report_ids': fields.many2many('account.financial.report', 'account_account_financial_report', 'account_id', 'report_line_id', 'Financial Reports'),
        'parent_id': fields.many2one('account.account', 'Parent', ondelete='cascade', domain=[('type','=','view')]),
        'child_parent_ids': fields.one2many('account.account','parent_id','Children'),
        'child_consol_ids': fields.many2many('account.account', 'account_account_consol_rel', 'child_id', 'parent_id', 'Consolidated Children'),
        'child_id': fields.function(_get_child_ids, type='many2many', relation="account.account", string="Child Accounts"),
        'balance': fields.function(__compute, digits_compute=dp.get_precision('Account'), string='Balance', multi='balance'),
        'credit': fields.function(__compute, fnct_inv=_set_credit_debit, digits_compute=dp.get_precision('Account'), string='Credit', multi='balance'),
        'debit': fields.function(__compute, fnct_inv=_set_credit_debit, digits_compute=dp.get_precision('Account'), string='Debit', multi='balance'),
        'foreign_balance': fields.function(__compute, digits_compute=dp.get_precision('Account'), string='Foreign Balance', multi='balance',
                                           help="Total amount (in Secondary currency) for transactions held in secondary currency for this account."),
        'adjusted_balance': fields.function(__compute, digits_compute=dp.get_precision('Account'), string='Adjusted Balance', multi='balance',
                                            help="Total amount (in Company currency) for transactions held in secondary currency for this account."),
        'unrealized_gain_loss': fields.function(__compute, digits_compute=dp.get_precision('Account'), string='Unrealized Gain or Loss', multi='balance',
                                                help="Value of Loss or Gain due to changes in exchange rate when doing multi-currency transactions."),
        'reconcile': fields.boolean('Allow Reconciliation', help="Check this box if this account allows reconciliation of journal items."),
        'exchange_rate': fields.related('currency_id', 'rate', type='float', string='Exchange Rate', digits=(12,6)),
        'shortcut': fields.char('Shortcut', size=12),
        'tax_ids': fields.many2many('account.tax', 'account_account_tax_default_rel',
            'account_id', 'tax_id', 'Default Taxes'),
        'note': fields.text('Note'),
        'company_currency_id': fields.function(_get_company_currency, type='many2one', relation='res.currency', string='Company Currency'),
        'company_id': fields.many2one('res.company', 'Company', required=True),
        'active': fields.boolean('Active', select=2, help="If the active field is set to False, it will allow you to hide the account without removing it."),

        'parent_left': fields.integer('Parent Left', select=1),
        'parent_right': fields.integer('Parent Right', select=1),
        'currency_mode': fields.selection([('current', 'At Date'), ('average', 'Average Rate')], 'Outgoing Currencies Rate',
            help=
            'This will select how the current currency rate for outgoing transactions is computed. '\
            'In most countries the legal method is "average" but only a few software systems are able to '\
            'manage this. So if you import from another software system you may have to use the rate at date. ' \
            'Incoming transactions always use the rate at date.', \
            required=True),
        'level': fields.function(_get_level, string='Level', method=True, type='integer',
             store={
                    'account.account': (_get_children_and_consol, ['level', 'parent_id'], 10),
                   }),
    }

    _defaults = {
        'type': 'other',
        'reconcile': False,
        'active': True,
        'currency_mode': 'current',
        'company_id': lambda s, cr, uid, c: s.pool.get('res.company')._company_default_get(cr, uid, 'account.account', context=c),
    }

    def _check_recursion(self, cr, uid, ids, context=None):
        obj_self = self.browse(cr, uid, ids[0], context=context)
        p_id = obj_self.parent_id and obj_self.parent_id.id
        if (obj_self in obj_self.child_consol_ids) or (p_id and (p_id is obj_self.id)):
            return False
        while(ids):
            cr.execute('SELECT DISTINCT child_id '\
                       'FROM account_account_consol_rel '\
                       'WHERE parent_id IN %s', (tuple(ids),))
            child_ids = map(itemgetter(0), cr.fetchall())
            c_ids = child_ids
            if (p_id and (p_id in c_ids)) or (obj_self.id in c_ids):
                return False
            while len(c_ids):
                s_ids = self.search(cr, uid, [('parent_id', 'in', c_ids)])
                if p_id and (p_id in s_ids):
                    return False
                c_ids = s_ids
            ids = child_ids
        return True

    def _check_type(self, cr, uid, ids, context=None):
        if context is None:
            context = {}
        accounts = self.browse(cr, uid, ids, context=context)
        for account in accounts:
            if account.child_id and account.type not in ('view', 'consolidation'):
                return False
        return True

    def _check_account_type(self, cr, uid, ids, context=None):
        for account in self.browse(cr, uid, ids, context=context):
            if account.type in ('receivable', 'payable') and account.user_type.close_method != 'unreconciled':
                return False
        return True

    _constraints = [
        (_check_recursion, 'Error ! You can not create recursive accounts.', ['parent_id']),
        (_check_type, 'Configuration Error! \nYou can not define children to an account with internal type different of "View"! ', ['type']),
        (_check_account_type, 'Configuration Error! \nYou can not select an account type with a deferral method different of "Unreconciled" for accounts with internal type "Payable/Receivable"! ', ['user_type','type']),
    ]
    _sql_constraints = [
        ('code_company_uniq', 'unique (code,company_id)', 'The code of the account must be unique per company !')
    ]
    def name_search(self, cr, user, name, args=None, operator='ilike', context=None, limit=100):
        if not args:
            args = []
        args = args[:]
        ids = []
        try:
            if name and str(name).startswith('partner:'):
                part_id = int(name.split(':')[1])
                part = self.pool.get('res.partner').browse(cr, user, part_id, context=context)
                args += [('id', 'in', (part.property_account_payable.id, part.property_account_receivable.id))]
                name = False
            if name and str(name).startswith('type:'):
                type = name.split(':')[1]
                args += [('type', '=', type)]
                name = False
        except:
            pass
        if name:
            ids = self.search(cr, user, [('code', '=like', name+"%")]+args, limit=limit)
            if not ids:
                ids = self.search(cr, user, [('shortcut', '=', name)]+ args, limit=limit)
            if not ids:
                ids = self.search(cr, user, [('name', operator, name)]+ args, limit=limit)
            if not ids and len(name.split()) >= 2:
                #Separating code and name of account for searching
                operand1,operand2 = name.split(' ',1) #name can contain spaces e.g. OpenERP S.A.
                ids = self.search(cr, user, [('code', operator, operand1), ('name', operator, operand2)]+ args, limit=limit)
        else:
            ids = self.search(cr, user, args, context=context, limit=limit)
        return self.name_get(cr, user, ids, context=context)

    def name_get(self, cr, uid, ids, context=None):
        if not ids:
            return []
        reads = self.read(cr, uid, ids, ['name', 'code'], context=context)
        res = []
        for record in reads:
            name = record['name']
            if record['code']:
                name = record['code'] + ' ' + name
            res.append((record['id'], name))
        return res

    def copy(self, cr, uid, id, default={}, context=None, done_list=[], local=False):
        account = self.browse(cr, uid, id, context=context)
        new_child_ids = []
        if not default:
            default = {}
        default = default.copy()
        default['code'] = (account['code'] or '') + '(copy)'
        if not local:
            done_list = []
        if account.id in done_list:
            return False
        done_list.append(account.id)
        if account:
            for child in account.child_id:
                child_ids = self.copy(cr, uid, child.id, default, context=context, done_list=done_list, local=True)
                if child_ids:
                    new_child_ids.append(child_ids)
            default['child_parent_ids'] = [(6, 0, new_child_ids)]
        else:
            default['child_parent_ids'] = False
        return super(account_account, self).copy(cr, uid, id, default, context=context)

    def _check_moves(self, cr, uid, ids, method, context=None):
        line_obj = self.pool.get('account.move.line')
        account_ids = self.search(cr, uid, [('id', 'child_of', ids)])

        if line_obj.search(cr, uid, [('account_id', 'in', account_ids)]):
            if method == 'write':
                raise osv.except_osv(_('Error !'), _('You can not desactivate an account that contains some journal items.'))
            elif method == 'unlink':
                raise osv.except_osv(_('Error !'), _('You can not remove an account containing journal items!. '))
        #Checking whether the account is set as a property to any Partner or not
        value = 'account.account,' + str(ids[0])
        partner_prop_acc = self.pool.get('ir.property').search(cr, uid, [('value_reference','=',value)], context=context)
        if partner_prop_acc:
            raise osv.except_osv(_('Warning !'), _('You can not remove/desactivate an account which is set on a customer or supplier.'))
        return True

    def _check_allow_type_change(self, cr, uid, ids, new_type, context=None):
        group1 = ['payable', 'receivable', 'other']
        group2 = ['consolidation','view']
        line_obj = self.pool.get('account.move.line')
        for account in self.browse(cr, uid, ids, context=context):
            old_type = account.type
            account_ids = self.search(cr, uid, [('id', 'child_of', [account.id])])
            if line_obj.search(cr, uid, [('account_id', 'in', account_ids)]):
                #Check for 'Closed' type
                if old_type == 'closed' and new_type !='closed':
                    raise osv.except_osv(_('Warning !'), _("You cannot change the type of account from 'Closed' to any other type which contains journal items!"))
                #Check for change From group1 to group2 and vice versa
                if (old_type in group1 and new_type in group2) or (old_type in group2 and new_type in group1):
                    raise osv.except_osv(_('Warning !'), _("You cannot change the type of account from '%s' to '%s' type as it contains journal items!") % (old_type,new_type,))
        return True

    def write(self, cr, uid, ids, vals, context=None):

        if context is None:
            context = {}
        if not ids:
            return True
        if isinstance(ids, (int, long)):
            ids = [ids]

        # Dont allow changing the company_id when account_move_line already exist
        if 'company_id' in vals:
            move_lines = self.pool.get('account.move.line').search(cr, uid, [('account_id', 'in', ids)])
            if move_lines:
                # Allow the write if the value is the same
                for i in [i['company_id'][0] for i in self.read(cr,uid,ids,['company_id'])]:
                    if vals['company_id']!=i:
                        raise osv.except_osv(_('Warning !'), _('You cannot modify Company of account as its related record exist in Entry Lines'))
        if 'active' in vals and not vals['active']:
            self._check_moves(cr, uid, ids, "write", context=context)
        if 'type' in vals.keys():
            self._check_allow_type_change(cr, uid, ids, vals['type'], context=context)
        return super(account_account, self).write(cr, uid, ids, vals, context=context)

    def unlink(self, cr, uid, ids, context=None):
        self._check_moves(cr, uid, ids, "unlink", context=context)
        return super(account_account, self).unlink(cr, uid, ids, context=context)

account_account()

class account_journal_view(osv.osv):
    _name = "account.journal.view"
    _description = "Journal View"
    _columns = {
        'name': fields.char('Journal View', size=64, required=True),
        'columns_id': fields.one2many('account.journal.column', 'view_id', 'Columns')
    }
    _order = "name"

account_journal_view()


class account_journal_column(osv.osv):

    def _col_get(self, cr, user, context=None):
        result = []
        cols = self.pool.get('account.move.line')._columns
        for col in cols:
            if col in ('period_id', 'journal_id'):
                continue
            result.append( (col, cols[col].string) )
        result.sort()
        return result

    _name = "account.journal.column"
    _description = "Journal Column"
    _columns = {
        'name': fields.char('Column Name', size=64, required=True),
        'field': fields.selection(_col_get, 'Field Name', required=True, size=32),
        'view_id': fields.many2one('account.journal.view', 'Journal View', select=True),
        'sequence': fields.integer('Sequence', help="Gives the sequence order to journal column.", readonly=True),
        'required': fields.boolean('Required'),
        'readonly': fields.boolean('Readonly'),
    }
    _order = "view_id, sequence"

account_journal_column()

class account_journal(osv.osv):
    _name = "account.journal"
    _description = "Journal"
    _columns = {
        'name': fields.char('Journal Name', size=64, required=True),
        'code': fields.char('Code', size=5, required=True, help="The code will be displayed on reports."),
        'type': fields.selection([('sale', 'Sale'),('sale_refund','Sale Refund'), ('purchase', 'Purchase'), ('purchase_refund','Purchase Refund'), ('cash', 'Cash'), ('bank', 'Bank and Cheques'), ('general', 'General'), ('situation', 'Opening/Closing Situation')], 'Type', size=32, required=True,
                                 help="Select 'Sale' for customer invoices journals."\
                                 " Select 'Purchase' for supplier invoices journals."\
                                 " Select 'Cash' or 'Bank' for journals that are used in customer or supplier payments."\
                                 " Select 'General' for miscellaneous operations journals."\
                                 " Select 'Opening/Closing Situation' for entries generated for new fiscal years."),
        'type_control_ids': fields.many2many('account.account.type', 'account_journal_type_rel', 'journal_id','type_id', 'Type Controls', domain=[('code','<>','view'), ('code', '<>', 'closed')]),
        'account_control_ids': fields.many2many('account.account', 'account_account_type_rel', 'journal_id','account_id', 'Account', domain=[('type','<>','view'), ('type', '<>', 'closed')]),
        'view_id': fields.many2one('account.journal.view', 'Display Mode', required=True, help="Gives the view used when writing or browsing entries in this journal. The view tells OpenERP which fields should be visible, required or readonly and in which order. You can create your own view for a faster encoding in each journal."),
        'default_credit_account_id': fields.many2one('account.account', 'Default Credit Account', domain="[('type','!=','view')]", help="It acts as a default account for credit amount"),
        'default_debit_account_id': fields.many2one('account.account', 'Default Debit Account', domain="[('type','!=','view')]", help="It acts as a default account for debit amount"),
        'centralisation': fields.boolean('Centralised counterpart', help="Check this box to determine that each entry of this journal won't create a new counterpart but will share the same counterpart. This is used in fiscal year closing."),
        'update_posted': fields.boolean('Allow Cancelling Entries', help="Check this box if you want to allow the cancellation the entries related to this journal or of the invoice related to this journal"),
        'group_invoice_lines': fields.boolean('Group Invoice Lines', help="If this box is checked, the system will try to group the accounting lines when generating them from invoices."),
        'sequence_id': fields.many2one('ir.sequence', 'Entry Sequence', help="This field contains the informatin related to the numbering of the journal entries of this journal.", required=True),
        'user_id': fields.many2one('res.users', 'User', help="The user responsible for this journal"),
        'groups_id': fields.many2many('res.groups', 'account_journal_group_rel', 'journal_id', 'group_id', 'Groups'),
        'currency': fields.many2one('res.currency', 'Currency', help='The currency used to enter statement'),
        'entry_posted': fields.boolean('Skip \'Draft\' State for Manual Entries', help='Check this box if you don\'t want new journal entries to pass through the \'draft\' state and instead goes directly to the \'posted state\' without any manual validation. \nNote that journal entries that are automatically created by the system are always skipping that state.'),
        'company_id': fields.many2one('res.company', 'Company', required=True, select=1, help="Company related to this journal"),
        'allow_date':fields.boolean('Check Date in Period', help= 'If set to True then do not accept the entry if the entry date is not into the period dates'),
    }

    _defaults = {
        'user_id': lambda self, cr, uid, context: uid,
        'company_id': lambda self, cr, uid, c: self.pool.get('res.users').browse(cr, uid, uid, c).company_id.id,
    }
    _sql_constraints = [
        ('code_company_uniq', 'unique (code, company_id)', 'The code of the journal must be unique per company !'),
        ('name_company_uniq', 'unique (name, company_id)', 'The name of the journal must be unique per company !'),
    ]

    _order = 'code'

    def _check_currency(self, cr, uid, ids, context=None):
        for journal in self.browse(cr, uid, ids, context=context):
            if journal.currency:
                if journal.default_credit_account_id and not journal.default_credit_account_id.currency_id.id == journal.currency.id:
                    return False
                if journal.default_debit_account_id and not journal.default_debit_account_id.currency_id.id == journal.currency.id:
                    return False
        return True

    _constraints = [
        (_check_currency, 'Configuration error! The currency chosen should be shared by the default accounts too.', ['currency','default_debit_account_id','default_credit_account_id']),
    ]

    def copy(self, cr, uid, id, default={}, context=None, done_list=[], local=False):
        journal = self.browse(cr, uid, id, context=context)
        if not default:
            default = {}
        default = default.copy()
        default['code'] = (journal['code'] or '') + '(copy)'
        default['name'] = (journal['name'] or '') + '(copy)'
        default['sequence_id'] = False
        return super(account_journal, self).copy(cr, uid, id, default, context=context)

    def write(self, cr, uid, ids, vals, context=None):
        if context is None:
            context = {}
        if isinstance(ids, (int, long)):
            ids = [ids]
        for journal in self.browse(cr, uid, ids, context=context):
            if 'company_id' in vals and journal.company_id.id != vals['company_id']:
                move_lines = self.pool.get('account.move.line').search(cr, uid, [('journal_id', 'in', ids)])
                if move_lines:
                    raise osv.except_osv(_('Warning !'), _('You can not modify the company of this journal as its related record exist in journal items'))
        return super(account_journal, self).write(cr, uid, ids, vals, context=context)

    def create_sequence(self, cr, uid, vals, context=None):
        """ Create new no_gap entry sequence for every new Joural
        """
        # in account.journal code is actually the prefix of the sequence
        # whereas ir.sequence code is a key to lookup global sequences.
        prefix = vals['code'].upper()

        seq = {
            'name': vals['name'],
            'implementation':'no_gap',
            'prefix': prefix + "/%(year)s/",
            'padding': 4,
            'number_increment': 1
        }
        if 'company_id' in vals:
            seq['company_id'] = vals['company_id']
        return self.pool.get('ir.sequence').create(cr, uid, seq)

    def create(self, cr, uid, vals, context=None):
        if not 'sequence_id' in vals or not vals['sequence_id']:
            # if we have the right to create a journal, we should be able to
            # create it's sequence.
            vals.update({'sequence_id': self.create_sequence(cr, 1, vals, context)})
        return super(account_journal, self).create(cr, uid, vals, context)

    def name_get(self, cr, user, ids, context=None):
        """
        Returns a list of tupples containing id, name.
        result format: {[(id, name), (id, name), ...]}

        @param cr: A database cursor
        @param user: ID of the user currently logged in
        @param ids: list of ids for which name should be read
        @param context: context arguments, like lang, time zone

        @return: Returns a list of tupples containing id, name
        """
        result = self.browse(cr, user, ids, context=context)
        res = []
        for rs in result:
            if rs.currency:
                currency = rs.currency
            else:
                currency = rs.company_id.currency_id
            name = "%s (%s)" % (rs.name, currency.name)
            res += [(rs.id, name)]
        return res

    def name_search(self, cr, user, name, args=None, operator='ilike', context=None, limit=100):
        if not args:
            args = []
        if context is None:
            context = {}
        ids = []
        if context.get('journal_type', False):
            args += [('type','=',context.get('journal_type'))]
        if name:
            ids = self.search(cr, user, [('code', 'ilike', name)]+ args, limit=limit, context=context)
        if not ids:
            ids = self.search(cr, user, [('name', 'ilike', name)]+ args, limit=limit, context=context)#fix it ilike should be replace with operator

        return self.name_get(cr, user, ids, context=context)

    def onchange_type(self, cr, uid, ids, type, currency, context=None):
        obj_data = self.pool.get('ir.model.data')
        user_pool = self.pool.get('res.users')

        type_map = {
            'sale':'account_sp_journal_view',
            'sale_refund':'account_sp_refund_journal_view',
            'purchase':'account_sp_journal_view',
            'purchase_refund':'account_sp_refund_journal_view',
            'cash':'account_journal_bank_view',
            'bank':'account_journal_bank_view',
            'general':'account_journal_view',
            'situation':'account_journal_view'
        }

        res = {}
        view_id = type_map.get(type, 'account_journal_view')
        user = user_pool.browse(cr, uid, uid)
        if type in ('cash', 'bank') and currency and user.company_id.currency_id.id != currency:
            view_id = 'account_journal_bank_view_multi'
        data_id = obj_data.search(cr, uid, [('model','=','account.journal.view'), ('name','=',view_id)])
        data = obj_data.browse(cr, uid, data_id[0], context=context)

        res.update({
            'centralisation':type == 'situation',
            'view_id':data.res_id,
        })
        return {
            'value':res
        }

account_journal()

class account_fiscalyear(osv.osv):
    _name = "account.fiscalyear"
    _description = "Fiscal Year"
    _columns = {
        'name': fields.char('Fiscal Year', size=64, required=True),
        'code': fields.char('Code', size=6, required=True),
        'company_id': fields.many2one('res.company', 'Company', required=True),
        'date_start': fields.date('Start Date', required=True),
        'date_stop': fields.date('End Date', required=True),
        'period_ids': fields.one2many('account.period', 'fiscalyear_id', 'Periods'),
        'state': fields.selection([('draft','Open'), ('done','Closed')], 'State', readonly=True),
    }
    _defaults = {
        'state': 'draft',
        'company_id': lambda self,cr,uid,c: self.pool.get('res.users').browse(cr, uid, uid, c).company_id.id,
    }
    _order = "date_start, id"


    def _check_duration(self, cr, uid, ids, context=None):
        obj_fy = self.browse(cr, uid, ids[0], context=context)
        if obj_fy.date_stop < obj_fy.date_start:
            return False
        return True

    _constraints = [
        (_check_duration, 'Error! The start date of the fiscal year must be before his end date.', ['date_start','date_stop'])
    ]

    def create_period3(self, cr, uid, ids, context=None):
        return self.create_period(cr, uid, ids, context, 3)

    def create_period(self, cr, uid, ids, context=None, interval=1):
        period_obj = self.pool.get('account.period')
        for fy in self.browse(cr, uid, ids, context=context):
            ds = datetime.strptime(fy.date_start, '%Y-%m-%d')
            period_obj.create(cr, uid, {
                    'name':  "%s %s" % (_('Opening Period'), ds.strftime('%Y')),
                    'code': ds.strftime('00/%Y'),
                    'date_start': ds,
                    'date_stop': ds,
                    'special': True,
                    'fiscalyear_id': fy.id,
                })
            while ds.strftime('%Y-%m-%d') < fy.date_stop:
                de = ds + relativedelta(months=interval, days=-1)

                if de.strftime('%Y-%m-%d') > fy.date_stop:
                    de = datetime.strptime(fy.date_stop, '%Y-%m-%d')

                period_obj.create(cr, uid, {
                    'name': ds.strftime('%m/%Y'),
                    'code': ds.strftime('%m/%Y'),
                    'date_start': ds.strftime('%Y-%m-%d'),
                    'date_stop': de.strftime('%Y-%m-%d'),
                    'fiscalyear_id': fy.id,
                })
                ds = ds + relativedelta(months=interval)
        return True

    def find(self, cr, uid, dt=None, exception=True, context=None):
        res = self.finds(cr, uid, dt, exception, context=context)
        return res and res[0] or False

    def finds(self, cr, uid, dt=None, exception=True, context=None):
        if context is None: context = {}
        if not dt:
            dt = time.strftime('%Y-%m-%d')
        args = [('date_start', '<=' ,dt), ('date_stop', '>=', dt)]
        if context.get('company_id', False):
            args.append(('company_id', '=', context['company_id']))
        else:
            company_id = self.pool.get('res.users').browse(cr, uid, uid, context=context).company_id.id
            args.append(('company_id', '=', company_id))
        ids = self.search(cr, uid, args, context=context)
        if not ids:
            if exception:
                raise osv.except_osv(_('Error !'), _('No fiscal year defined for this date !\nPlease create one.'))
            else:
                return []
        return ids

    def name_search(self, cr, user, name, args=None, operator='ilike', context=None, limit=80):
        if args is None:
            args = []
        if context is None:
            context = {}
        ids = []
        if name:
            ids = self.search(cr, user, [('code', 'ilike', name)]+ args, limit=limit)
        if not ids:
            ids = self.search(cr, user, [('name', operator, name)]+ args, limit=limit)
        return self.name_get(cr, user, ids, context=context)

account_fiscalyear()

class account_period(osv.osv):
    _name = "account.period"
    _description = "Account period"
    _columns = {
        'name': fields.char('Period Name', size=64, required=True),
        'code': fields.char('Code', size=12),
        'special': fields.boolean('Opening/Closing Period', size=12,
            help="These periods can overlap."),
        'date_start': fields.date('Start of Period', required=True, states={'done':[('readonly',True)]}),
        'date_stop': fields.date('End of Period', required=True, states={'done':[('readonly',True)]}),
        'fiscalyear_id': fields.many2one('account.fiscalyear', 'Fiscal Year', required=True, states={'done':[('readonly',True)]}, select=True),
        'state': fields.selection([('draft','Open'), ('done','Closed')], 'State', readonly=True,
                                  help='When monthly periods are created. The state is \'Draft\'. At the end of monthly period it is in \'Done\' state.'),
        'company_id': fields.related('fiscalyear_id', 'company_id', type='many2one', relation='res.company', string='Company', store=True, readonly=True)
    }
    _defaults = {
        'state': 'draft',
    }
    _order = "date_start, special desc"
    _sql_constraints = [
        ('name_company_uniq', 'unique(name, company_id)', 'The name of the period must be unique per company!'),
    ]

    def _check_duration(self,cr,uid,ids,context=None):
        obj_period = self.browse(cr, uid, ids[0], context=context)
        if obj_period.date_stop < obj_period.date_start:
            return False
        return True

    def _check_year_limit(self,cr,uid,ids,context=None):
        for obj_period in self.browse(cr, uid, ids, context=context):
            if obj_period.special:
                continue

            if obj_period.fiscalyear_id.date_stop < obj_period.date_stop or \
               obj_period.fiscalyear_id.date_stop < obj_period.date_start or \
               obj_period.fiscalyear_id.date_start > obj_period.date_start or \
               obj_period.fiscalyear_id.date_start > obj_period.date_stop:
                return False

            pids = self.search(cr, uid, [('date_stop','>=',obj_period.date_start),('date_start','<=',obj_period.date_stop),('special','=',False),('id','<>',obj_period.id)])
            for period in self.browse(cr, uid, pids):
                if period.fiscalyear_id.company_id.id==obj_period.fiscalyear_id.company_id.id:
                    return False
        return True

    _constraints = [
        (_check_duration, 'Error ! The duration of the Period(s) is/are invalid. ', ['date_stop']),
        (_check_year_limit, 'Invalid period ! Some periods overlap or the date period is not in the scope of the fiscal year. ', ['date_stop'])
    ]

    def next(self, cr, uid, period, step, context=None):
        ids = self.search(cr, uid, [('date_start','>',period.date_start)])
        if len(ids)>=step:
            return ids[step-1]
        return False

    def find(self, cr, uid, dt=None, context=None):
        if context is None: context = {}
        if not dt:
            dt = time.strftime('%Y-%m-%d')
#CHECKME: shouldn't we check the state of the period?
        args = [('date_start', '<=' ,dt), ('date_stop', '>=', dt)]
        if context.get('company_id', False):
            args.append(('company_id', '=', context['company_id']))
        else:
            company_id = self.pool.get('res.users').browse(cr, uid, uid, context=context).company_id.id
            args.append(('company_id', '=', company_id))
        ids = self.search(cr, uid, args, context=context)
        if not ids:
            raise osv.except_osv(_('Error !'), _('No period defined for this date: %s !\nPlease create one.')%dt)
        return ids

    def action_draft(self, cr, uid, ids, *args):
        mode = 'draft'
        cr.execute('update account_journal_period set state=%s where period_id in %s', (mode, tuple(ids),))
        cr.execute('update account_period set state=%s where id in %s', (mode, tuple(ids),))
        return True

    def name_search(self, cr, user, name, args=None, operator='ilike', context=None, limit=100):
        if args is None:
            args = []
        if context is None:
            context = {}
        ids = []
        if name:
            ids = self.search(cr, user, [('code','ilike',name)]+ args, limit=limit)
        if not ids:
            ids = self.search(cr, user, [('name',operator,name)]+ args, limit=limit)
        return self.name_get(cr, user, ids, context=context)

    def write(self, cr, uid, ids, vals, context=None):
        if 'company_id' in vals:
            move_lines = self.pool.get('account.move.line').search(cr, uid, [('period_id', 'in', ids)])
            if move_lines:
                raise osv.except_osv(_('Warning !'), _('You can not modify company of this period as some journal items exists.'))
        return super(account_period, self).write(cr, uid, ids, vals, context=context)

    def build_ctx_periods(self, cr, uid, period_from_id, period_to_id):
        period_from = self.browse(cr, uid, period_from_id)
        period_date_start = period_from.date_start
        company1_id = period_from.company_id.id
        period_to = self.browse(cr, uid, period_to_id)
        period_date_stop = period_to.date_stop
        company2_id = period_to.company_id.id
        if company1_id != company2_id:
            raise osv.except_osv(_('Error'), _('You should have chosen periods that belongs to the same company'))
        if period_date_start > period_date_stop:
            raise osv.except_osv(_('Error'), _('Start period should be smaller then End period'))
        #for period from = january, we want to exclude the opening period (but it has same date_from, so we have to check if period_from is special or not to include that clause or not in the search).
        if period_from.special:
            return self.search(cr, uid, [('date_start', '>=', period_date_start), ('date_stop', '<=', period_date_stop), ('company_id', '=', company1_id)])
        return self.search(cr, uid, [('date_start', '>=', period_date_start), ('date_stop', '<=', period_date_stop), ('company_id', '=', company1_id), ('special', '=', False)])

account_period()

class account_journal_period(osv.osv):
    _name = "account.journal.period"
    _description = "Journal Period"

    def _icon_get(self, cr, uid, ids, field_name, arg=None, context=None):
        result = {}.fromkeys(ids, 'STOCK_NEW')
        for r in self.read(cr, uid, ids, ['state']):
            result[r['id']] = {
                'draft': 'STOCK_NEW',
                'printed': 'STOCK_PRINT_PREVIEW',
                'done': 'STOCK_DIALOG_AUTHENTICATION',
            }.get(r['state'], 'STOCK_NEW')
        return result

    _columns = {
        'name': fields.char('Journal-Period Name', size=64, required=True),
        'journal_id': fields.many2one('account.journal', 'Journal', required=True, ondelete="cascade"),
        'period_id': fields.many2one('account.period', 'Period', required=True, ondelete="cascade"),
        'icon': fields.function(_icon_get, string='Icon', type='char', size=32),
        'active': fields.boolean('Active', required=True, help="If the active field is set to False, it will allow you to hide the journal period without removing it."),
        'state': fields.selection([('draft','Draft'), ('printed','Printed'), ('done','Done')], 'State', required=True, readonly=True,
                                  help='When journal period is created. The state is \'Draft\'. If a report is printed it comes to \'Printed\' state. When all transactions are done, it comes in \'Done\' state.'),
        'fiscalyear_id': fields.related('period_id', 'fiscalyear_id', string='Fiscal Year', type='many2one', relation='account.fiscalyear'),
        'company_id': fields.related('journal_id', 'company_id', type='many2one', relation='res.company', string='Company', store=True, readonly=True)
    }

    def _check(self, cr, uid, ids, context=None):
        for obj in self.browse(cr, uid, ids, context=context):
            cr.execute('select * from account_move_line where journal_id=%s and period_id=%s limit 1', (obj.journal_id.id, obj.period_id.id))
            res = cr.fetchall()
            if res:
                raise osv.except_osv(_('Error !'), _('You can not modify/delete a journal with entries for this period !'))
        return True

    def write(self, cr, uid, ids, vals, context=None):
        self._check(cr, uid, ids, context=context)
        return super(account_journal_period, self).write(cr, uid, ids, vals, context=context)

    def create(self, cr, uid, vals, context=None):
        period_id = vals.get('period_id',False)
        if period_id:
            period = self.pool.get('account.period').browse(cr, uid, period_id, context=context)
            vals['state']=period.state
        return super(account_journal_period, self).create(cr, uid, vals, context)

    def unlink(self, cr, uid, ids, context=None):
        self._check(cr, uid, ids, context=context)
        return super(account_journal_period, self).unlink(cr, uid, ids, context=context)

    _defaults = {
        'state': 'draft',
        'active': True,
    }
    _order = "period_id"

account_journal_period()

class account_fiscalyear(osv.osv):
    _inherit = "account.fiscalyear"
    _description = "Fiscal Year"
    _columns = {
        'end_journal_period_id':fields.many2one('account.journal.period','End of Year Entries Journal', readonly=True),
    }

    def copy(self, cr, uid, id, default={}, context=None):
        default.update({
            'period_ids': [],
            'end_journal_period_id': False
        })
        return super(account_fiscalyear, self).copy(cr, uid, id, default=default, context=context)

account_fiscalyear()
#----------------------------------------------------------
# Entries
#----------------------------------------------------------
class account_move(osv.osv):
    _name = "account.move"
    _description = "Account Entry"
    _order = 'id desc'

    def name_search(self, cr, user, name, args=None, operator='ilike', context=None, limit=80):
        """
        Returns a list of tupples containing id, name, as internally it is called {def name_get}
        result format: {[(id, name), (id, name), ...]}

        @param cr: A database cursor
        @param user: ID of the user currently logged in
        @param name: name to search
        @param args: other arguments
        @param operator: default operator is 'ilike', it can be changed
        @param context: context arguments, like lang, time zone
        @param limit: Returns first 'n' ids of complete result, default is 80.

        @return: Returns a list of tuples containing id and name
        """

        if not args:
          args = []
        ids = []
        if name:
            ids += self.search(cr, user, [('name','ilike',name)]+args, limit=limit, context=context)

        if not ids and name and type(name) == int:
            ids += self.search(cr, user, [('id','=',name)]+args, limit=limit, context=context)

        if not ids:
            ids += self.search(cr, user, args, limit=limit, context=context)

        return self.name_get(cr, user, ids, context=context)

    def name_get(self, cursor, user, ids, context=None):
        if isinstance(ids, (int, long)):
            ids = [ids]
        if not ids:
            return []
        res = []
        data_move = self.pool.get('account.move').browse(cursor, user, ids, context=context)
        for move in data_move:
            if move.state=='draft':
                name = '*' + str(move.id)
            else:
                name = move.name
            res.append((move.id, name))
        return res

    def _get_period(self, cr, uid, context=None):
        periods = self.pool.get('account.period').find(cr, uid)
        if periods:
            return periods[0]
        return False

    def _amount_compute(self, cr, uid, ids, name, args, context, where =''):
        if not ids: return {}
        cr.execute( 'SELECT move_id, SUM(debit) '\
                    'FROM account_move_line '\
                    'WHERE move_id IN %s '\
                    'GROUP BY move_id', (tuple(ids),))
        result = dict(cr.fetchall())
        for id in ids:
            result.setdefault(id, 0.0)
        return result

    def _search_amount(self, cr, uid, obj, name, args, context):
        ids = set()
        for cond in args:
            amount = cond[2]
            if isinstance(cond[2],(list,tuple)):
                if cond[1] in ['in','not in']:
                    amount = tuple(cond[2])
                else:
                    continue
            else:
                if cond[1] in ['=like', 'like', 'not like', 'ilike', 'not ilike', 'in', 'not in', 'child_of']:
                    continue

            cr.execute("select move_id from account_move_line group by move_id having sum(debit) %s %%s" % (cond[1]),(amount,))
            res_ids = set(id[0] for id in cr.fetchall())
            ids = ids and (ids & res_ids) or res_ids
        if ids:
            return [('id', 'in', tuple(ids))]
        return [('id', '=', '0')]

    _columns = {
        'name': fields.char('Number', size=64, required=True),
        'ref': fields.char('Reference', size=64),
        'period_id': fields.many2one('account.period', 'Period', required=True, states={'posted':[('readonly',True)]}),
        'journal_id': fields.many2one('account.journal', 'Journal', required=True, states={'posted':[('readonly',True)]}),
        'state': fields.selection([('draft','Unposted'), ('posted','Posted')], 'State', required=True, readonly=True,
            help='All manually created new journal entries are usually in the state \'Unposted\', but you can set the option to skip that state on the related journal. In that case, they will be behave as journal entries automatically created by the system on document validation (invoices, bank statements...) and will be created in \'Posted\' state.'),
        'line_id': fields.one2many('account.move.line', 'move_id', 'Entries', states={'posted':[('readonly',True)]}),
        'to_check': fields.boolean('To Review', help='Check this box if you are unsure of that journal entry and if you want to note it as \'to be reviewed\' by an accounting expert.'),
        'partner_id': fields.related('line_id', 'partner_id', type="many2one", relation="res.partner", string="Partner", store=True),
        'amount': fields.function(_amount_compute, string='Amount', digits_compute=dp.get_precision('Account'), type='float', fnct_search=_search_amount),
        'date': fields.date('Date', required=True, states={'posted':[('readonly',True)]}, select=True),
        'narration':fields.text('Internal Note'),
        'company_id': fields.related('journal_id','company_id',type='many2one',relation='res.company',string='Company', store=True, readonly=True),
    }
    _defaults = {
        'name': '/',
        'state': 'draft',
        'period_id': _get_period,
        'date': lambda *a: time.strftime('%Y-%m-%d'),
        'company_id': lambda self, cr, uid, c: self.pool.get('res.users').browse(cr, uid, uid, c).company_id.id,
    }

    def _check_centralisation(self, cursor, user, ids, context=None):
        for move in self.browse(cursor, user, ids, context=context):
            if move.journal_id.centralisation:
                move_ids = self.search(cursor, user, [
                    ('period_id', '=', move.period_id.id),
                    ('journal_id', '=', move.journal_id.id),
                    ])
                if len(move_ids) > 1:
                    return False
        return True

    _constraints = [
        (_check_centralisation,
            'You can not create more than one move per period on centralized journal',
            ['journal_id']),
    ]

    def post(self, cr, uid, ids, context=None):
        if context is None:
            context = {}
        invoice = context.get('invoice', False)
        valid_moves = self.validate(cr, uid, ids, context)

        if not valid_moves:
            raise osv.except_osv(_('Integrity Error !'), _('You can not validate a non-balanced entry !\nMake sure you have configured payment terms properly !\nThe latest payment term line should be of the type "Balance" !'))
        obj_sequence = self.pool.get('ir.sequence')
        for move in self.browse(cr, uid, valid_moves, context=context):
            if move.name =='/':
                new_name = False
                journal = move.journal_id

                if invoice and invoice.internal_number:
                    new_name = invoice.internal_number
                else:
                    if journal.sequence_id:
                        c = {'fiscalyear_id': move.period_id.fiscalyear_id.id}
                        new_name = obj_sequence.next_by_id(cr, uid, journal.sequence_id.id, c)
                    else:
                        raise osv.except_osv(_('Error'), _('No sequence defined on the journal !'))

                if new_name:
                    self.write(cr, uid, [move.id], {'name':new_name})

        cr.execute('UPDATE account_move '\
                   'SET state=%s '\
                   'WHERE id IN %s',
                   ('posted', tuple(valid_moves),))
        return True

    def button_validate(self, cursor, user, ids, context=None):
        for move in self.browse(cursor, user, ids, context=context):
            top = None
            for line in move.line_id:
                account = line.account_id
                while account:
                    account2 = account
                    account = account.parent_id
                if not top:
                    top = account2.id
                elif top<>account2.id:
                    raise osv.except_osv(_('Error !'), _('You can not validate a journal entry unless all journal items belongs to the same chart of accounts !'))
        return self.post(cursor, user, ids, context=context)

    def button_cancel(self, cr, uid, ids, context=None):
        for line in self.browse(cr, uid, ids, context=context):
            if not line.journal_id.update_posted:
                raise osv.except_osv(_('Error !'), _('You can not modify a posted entry of this journal !\nYou should set the journal to allow cancelling entries if you want to do that.'))
        if ids:
            cr.execute('UPDATE account_move '\
                       'SET state=%s '\
                       'WHERE id IN %s', ('draft', tuple(ids),))
        return True

    def write(self, cr, uid, ids, vals, context=None):
        if context is None:
            context = {}
        c = context.copy()
        c['novalidate'] = True
        result = super(account_move, self).write(cr, uid, ids, vals, c)
        self.validate(cr, uid, ids, context=context)
        return result

    #
    # TODO: Check if period is closed !
    #
    def create(self, cr, uid, vals, context=None):
        if context is None:
            context = {}
        if 'line_id' in vals and context.get('copy'):
            for l in vals['line_id']:
                if not l[0]:
                    l[2].update({
                        'reconcile_id':False,
                        'reconcil_partial_id':False,
                        'analytic_lines':False,
                        'invoice':False,
                        'ref':False,
                        'balance':False,
                        'account_tax_id':False,
                    })

            if 'journal_id' in vals and vals.get('journal_id', False):
                for l in vals['line_id']:
                    if not l[0]:
                        l[2]['journal_id'] = vals['journal_id']
                context['journal_id'] = vals['journal_id']
            if 'period_id' in vals:
                for l in vals['line_id']:
                    if not l[0]:
                        l[2]['period_id'] = vals['period_id']
                context['period_id'] = vals['period_id']
            else:
                default_period = self._get_period(cr, uid, context)
                for l in vals['line_id']:
                    if not l[0]:
                        l[2]['period_id'] = default_period
                context['period_id'] = default_period

        if 'line_id' in vals:
            c = context.copy()
            c['novalidate'] = True
            result = super(account_move, self).create(cr, uid, vals, c)
            self.validate(cr, uid, [result], context)
        else:
            result = super(account_move, self).create(cr, uid, vals, context)
        return result

    def copy(self, cr, uid, id, default={}, context=None):
        if context is None:
            context = {}
        default.update({
            'state':'draft',
            'name':'/',
        })
        context.update({
            'copy':True
        })
        return super(account_move, self).copy(cr, uid, id, default, context)

    def unlink(self, cr, uid, ids, context=None, check=True):
        if context is None:
            context = {}
        toremove = []
        obj_move_line = self.pool.get('account.move.line')
        for move in self.browse(cr, uid, ids, context=context):
            if move['state'] != 'draft':
                raise osv.except_osv(_('UserError'),
                        _('You can not delete a posted journal entry "%s"!') % \
                                move['name'])
            line_ids = map(lambda x: x.id, move.line_id)
            context['journal_id'] = move.journal_id.id
            context['period_id'] = move.period_id.id
            obj_move_line._update_check(cr, uid, line_ids, context)
            obj_move_line.unlink(cr, uid, line_ids, context=context)
            toremove.append(move.id)
        result = super(account_move, self).unlink(cr, uid, toremove, context)
        return result

    def _compute_balance(self, cr, uid, id, context=None):
        move = self.browse(cr, uid, id, context=context)
        amount = 0
        for line in move.line_id:
            amount+= (line.debit - line.credit)
        return amount

    def _centralise(self, cr, uid, move, mode, context=None):
        assert mode in ('debit', 'credit'), 'Invalid Mode' #to prevent sql injection
        currency_obj = self.pool.get('res.currency')
        if context is None:
            context = {}

        if mode=='credit':
            account_id = move.journal_id.default_debit_account_id.id
            mode2 = 'debit'
            if not account_id:
                raise osv.except_osv(_('UserError'),
                        _('There is no default default debit account defined \n' \
                                'on journal "%s"') % move.journal_id.name)
        else:
            account_id = move.journal_id.default_credit_account_id.id
            mode2 = 'credit'
            if not account_id:
                raise osv.except_osv(_('UserError'),
                        _('There is no default default credit account defined \n' \
                                'on journal "%s"') % move.journal_id.name)

        # find the first line of this move with the current mode
        # or create it if it doesn't exist
        cr.execute('select id from account_move_line where move_id=%s and centralisation=%s limit 1', (move.id, mode))
        res = cr.fetchone()
        if res:
            line_id = res[0]
        else:
            context.update({'journal_id': move.journal_id.id, 'period_id': move.period_id.id})
            line_id = self.pool.get('account.move.line').create(cr, uid, {
                'name': _(mode.capitalize()+' Centralisation'),
                'centralisation': mode,
                'account_id': account_id,
                'move_id': move.id,
                'journal_id': move.journal_id.id,
                'period_id': move.period_id.id,
                'date': move.period_id.date_stop,
                'debit': 0.0,
                'credit': 0.0,
            }, context)

        # find the first line of this move with the other mode
        # so that we can exclude it from our calculation
        cr.execute('select id from account_move_line where move_id=%s and centralisation=%s limit 1', (move.id, mode2))
        res = cr.fetchone()
        if res:
            line_id2 = res[0]
        else:
            line_id2 = 0

        cr.execute('SELECT SUM(%s) FROM account_move_line WHERE move_id=%%s AND id!=%%s' % (mode,), (move.id, line_id2))
        result = cr.fetchone()[0] or 0.0
        cr.execute('update account_move_line set '+mode2+'=%s where id=%s', (result, line_id))

        #adjust also the amount in currency if needed
        cr.execute("select currency_id, sum(amount_currency) as amount_currency from account_move_line where move_id = %s and currency_id is not null group by currency_id", (move.id,))
        for row in cr.dictfetchall():
            currency_id = currency_obj.browse(cr, uid, row['currency_id'], context=context)
            if not currency_obj.is_zero(cr, uid, currency_id, row['amount_currency']):
                amount_currency = row['amount_currency'] * -1
                account_id = amount_currency > 0 and move.journal_id.default_debit_account_id.id or move.journal_id.default_credit_account_id.id
                cr.execute('select id from account_move_line where move_id=%s and centralisation=\'currency\' and currency_id = %slimit 1', (move.id, row['currency_id']))
                res = cr.fetchone()
                if res:
                    cr.execute('update account_move_line set amount_currency=%s , account_id=%s where id=%s', (amount_currency, account_id, res[0]))
                else:
                    context.update({'journal_id': move.journal_id.id, 'period_id': move.period_id.id})
                    line_id = self.pool.get('account.move.line').create(cr, uid, {
                        'name': _('Currency Adjustment'),
                        'centralisation': 'currency',
                        'account_id': account_id,
                        'move_id': move.id,
                        'journal_id': move.journal_id.id,
                        'period_id': move.period_id.id,
                        'date': move.period_id.date_stop,
                        'debit': 0.0,
                        'credit': 0.0,
                        'currency_id': row['currency_id'],
                        'amount_currency': amount_currency,
                    }, context)

        return True

    #
    # Validate a balanced move. If it is a centralised journal, create a move.
    #
    def validate(self, cr, uid, ids, context=None):
        if context and ('__last_update' in context):
            del context['__last_update']

        valid_moves = [] #Maintains a list of moves which can be responsible to create analytic entries
        obj_analytic_line = self.pool.get('account.analytic.line')
        obj_move_line = self.pool.get('account.move.line')
        for move in self.browse(cr, uid, ids, context):
            # Unlink old analytic lines on move_lines
            for obj_line in move.line_id:
                for obj in obj_line.analytic_lines:
                    obj_analytic_line.unlink(cr,uid,obj.id)

            journal = move.journal_id
            amount = 0
            line_ids = []
            line_draft_ids = []
            company_id = None
            for line in move.line_id:
                amount += line.debit - line.credit
                line_ids.append(line.id)
                if line.state=='draft':
                    line_draft_ids.append(line.id)

                if not company_id:
                    company_id = line.account_id.company_id.id
                if not company_id == line.account_id.company_id.id:
                    raise osv.except_osv(_('Error'), _("Couldn't create move between different companies"))

                if line.account_id.currency_id and line.currency_id:
                    if line.account_id.currency_id.id != line.currency_id.id and (line.account_id.currency_id.id != line.account_id.company_id.currency_id.id):
                        raise osv.except_osv(_('Error'), _("""Couldn't create move with currency different from the secondary currency of the account "%s - %s". Clear the secondary currency field of the account definition if you want to accept all currencies.""") % (line.account_id.code, line.account_id.name))

            if abs(amount) < 10 ** -4:
                # If the move is balanced
                # Add to the list of valid moves
                # (analytic lines will be created later for valid moves)
                valid_moves.append(move)

                # Check whether the move lines are confirmed

                if not line_draft_ids:
                    continue
                # Update the move lines (set them as valid)

                obj_move_line.write(cr, uid, line_draft_ids, {
                    'state': 'valid'
                }, context, check=False)

                account = {}
                account2 = {}

                if journal.type in ('purchase','sale'):
                    for line in move.line_id:
                        code = amount = 0
                        key = (line.account_id.id, line.tax_code_id.id)
                        if key in account2:
                            code = account2[key][0]
                            amount = account2[key][1] * (line.debit + line.credit)
                        elif line.account_id.id in account:
                            code = account[line.account_id.id][0]
                            amount = account[line.account_id.id][1] * (line.debit + line.credit)
                        if (code or amount) and not (line.tax_code_id or line.tax_amount):
                            obj_move_line.write(cr, uid, [line.id], {
                                'tax_code_id': code,
                                'tax_amount': amount
                            }, context, check=False)
            elif journal.centralisation:
                # If the move is not balanced, it must be centralised...

                # Add to the list of valid moves
                # (analytic lines will be created later for valid moves)
                valid_moves.append(move)

                #
                # Update the move lines (set them as valid)
                #
                self._centralise(cr, uid, move, 'debit', context=context)
                self._centralise(cr, uid, move, 'credit', context=context)
                obj_move_line.write(cr, uid, line_draft_ids, {
                    'state': 'valid'
                }, context, check=False)
            else:
                # We can't validate it (it's unbalanced)
                # Setting the lines as draft
                obj_move_line.write(cr, uid, line_ids, {
                    'state': 'draft'
                }, context, check=False)
        # Create analytic lines for the valid moves
        for record in valid_moves:
            obj_move_line.create_analytic_lines(cr, uid, [line.id for line in record.line_id], context)

        valid_moves = [move.id for move in valid_moves]
        return len(valid_moves) > 0 and valid_moves or False

account_move()

class account_move_reconcile(osv.osv):
    _name = "account.move.reconcile"
    _description = "Account Reconciliation"
    _columns = {
        'name': fields.char('Name', size=64, required=True),
        'type': fields.char('Type', size=16, required=True),
        'line_id': fields.one2many('account.move.line', 'reconcile_id', 'Entry Lines'),
        'line_partial_ids': fields.one2many('account.move.line', 'reconcile_partial_id', 'Partial Entry lines'),
        'create_date': fields.date('Creation date', readonly=True),
    }
    _defaults = {
        'name': lambda self,cr,uid,ctx={}: self.pool.get('ir.sequence').get(cr, uid, 'account.reconcile') or '/',
    }

    def reconcile_partial_check(self, cr, uid, ids, type='auto', context=None):
        total = 0.0
        for rec in self.browse(cr, uid, ids, context=context):
            for line in rec.line_partial_ids:
                if line.account_id.currency_id:
                    total += line.amount_currency
                else:
                    total += (line.debit or 0.0) - (line.credit or 0.0)
        if not total:
            self.pool.get('account.move.line').write(cr, uid,
                map(lambda x: x.id, rec.line_partial_ids),
                {'reconcile_id': rec.id }
            )
        return True

    def name_get(self, cr, uid, ids, context=None):
        if not ids:
            return []
        result = []
        for r in self.browse(cr, uid, ids, context=context):
            total = reduce(lambda y,t: (t.debit or 0.0) - (t.credit or 0.0) + y, r.line_partial_ids, 0.0)
            if total:
                name = '%s (%.2f)' % (r.name, total)
                result.append((r.id,name))
            else:
                result.append((r.id,r.name))
        return result

account_move_reconcile()

#----------------------------------------------------------
# Tax
#----------------------------------------------------------
"""
a documenter
child_depend: la taxe depend des taxes filles
"""
class account_tax_code(osv.osv):
    """
    A code for the tax object.

    This code is used for some tax declarations.
    """
    def _sum(self, cr, uid, ids, name, args, context, where ='', where_params=()):
        parent_ids = tuple(self.search(cr, uid, [('parent_id', 'child_of', ids)]))
        if context.get('based_on', 'invoices') == 'payments':
            cr.execute('SELECT line.tax_code_id, sum(line.tax_amount) \
                    FROM account_move_line AS line, \
                        account_move AS move \
                        LEFT JOIN account_invoice invoice ON \
                            (invoice.move_id = move.id) \
                    WHERE line.tax_code_id IN %s '+where+' \
                        AND move.id = line.move_id \
                        AND ((invoice.state = \'paid\') \
                            OR (invoice.id IS NULL)) \
                            GROUP BY line.tax_code_id',
                                (parent_ids,) + where_params)
        else:
            cr.execute('SELECT line.tax_code_id, sum(line.tax_amount) \
                    FROM account_move_line AS line, \
                    account_move AS move \
                    WHERE line.tax_code_id IN %s '+where+' \
                    AND move.id = line.move_id \
                    GROUP BY line.tax_code_id',
                       (parent_ids,) + where_params)
        res=dict(cr.fetchall())
        obj_precision = self.pool.get('decimal.precision')
        res2 = {}
        for record in self.browse(cr, uid, ids, context=context):
            def _rec_get(record):
                amount = res.get(record.id, 0.0)
                for rec in record.child_ids:
                    amount += _rec_get(rec) * rec.sign
                return amount
            res2[record.id] = round(_rec_get(record), obj_precision.precision_get(cr, uid, 'Account'))
        return res2

    def _sum_year(self, cr, uid, ids, name, args, context=None):
        if context is None:
            context = {}
        move_state = ('posted', )
        if context.get('state', 'all') == 'all':
            move_state = ('draft', 'posted', )
        if context.get('fiscalyear_id', False):
            fiscalyear_id = [context['fiscalyear_id']]
        else:
            fiscalyear_id = self.pool.get('account.fiscalyear').finds(cr, uid, exception=False)
        where = ''
        where_params = ()
        if fiscalyear_id:
            pids = []
            for fy in fiscalyear_id:
                pids += map(lambda x: str(x.id), self.pool.get('account.fiscalyear').browse(cr, uid, fy).period_ids)
            if pids:
                where = ' AND line.period_id IN %s AND move.state IN %s '
                where_params = (tuple(pids), move_state)
        return self._sum(cr, uid, ids, name, args, context,
                where=where, where_params=where_params)

    def _sum_period(self, cr, uid, ids, name, args, context):
        if context is None:
            context = {}
        move_state = ('posted', )
        if context.get('state', False) == 'all':
            move_state = ('draft', 'posted', )
        if context.get('period_id', False):
            period_id = context['period_id']
        else:
            period_id = self.pool.get('account.period').find(cr, uid)
            if not period_id:
                return dict.fromkeys(ids, 0.0)
            period_id = period_id[0]
        return self._sum(cr, uid, ids, name, args, context,
                where=' AND line.period_id=%s AND move.state IN %s', where_params=(period_id, move_state))

    _name = 'account.tax.code'
    _description = 'Tax Code'
    _rec_name = 'code'
    _columns = {
        'name': fields.char('Tax Case Name', size=64, required=True, translate=True),
        'code': fields.char('Case Code', size=64),
        'info': fields.text('Description'),
        'sum': fields.function(_sum_year, string="Year Sum"),
        'sum_period': fields.function(_sum_period, string="Period Sum"),
        'parent_id': fields.many2one('account.tax.code', 'Parent Code', select=True),
        'child_ids': fields.one2many('account.tax.code', 'parent_id', 'Child Codes'),
        'line_ids': fields.one2many('account.move.line', 'tax_code_id', 'Lines'),
        'company_id': fields.many2one('res.company', 'Company', required=True),
        'sign': fields.float('Coefficent for parent', required=True, help='You can specify here the coefficient that will be used when consolidating the amount of this case into its parent. For example, set 1/-1 if you want to add/substract it.'),
        'notprintable':fields.boolean("Not Printable in Invoice", help="Check this box if you don't want any VAT related to this Tax Code to appear on invoices"),
    }

    def name_search(self, cr, user, name, args=None, operator='ilike', context=None, limit=80):
        if not args:
            args = []
        if context is None:
            context = {}
        ids = self.search(cr, user, ['|',('name',operator,name),('code',operator,name)] + args, limit=limit, context=context)
        return self.name_get(cr, user, ids, context)

    def name_get(self, cr, uid, ids, context=None):
        if isinstance(ids, (int, long)):
            ids = [ids]
        if not ids:
            return []
        if isinstance(ids, (int, long)):
            ids = [ids]
        reads = self.read(cr, uid, ids, ['name','code'], context, load='_classic_write')
        return [(x['id'], (x['code'] and (x['code'] + ' - ') or '') + x['name']) \
                for x in reads]

    def _default_company(self, cr, uid, context=None):
        user = self.pool.get('res.users').browse(cr, uid, uid, context=context)
        if user.company_id:
            return user.company_id.id
        return self.pool.get('res.company').search(cr, uid, [('parent_id', '=', False)])[0]
    _defaults = {
        'company_id': _default_company,
        'sign': 1.0,
        'notprintable': False,
    }

    def copy(self, cr, uid, id, default=None, context=None):
        if default is None:
            default = {}
        default = default.copy()
        default.update({'line_ids': []})
        return super(account_tax_code, self).copy(cr, uid, id, default, context)

    _check_recursion = check_cycle
    _constraints = [
        (_check_recursion, 'Error ! You can not create recursive accounts.', ['parent_id'])
    ]
    _order = 'code'

account_tax_code()

class account_tax(osv.osv):
    """
    A tax object.

    Type: percent, fixed, none, code
        PERCENT: tax = price * amount
        FIXED: tax = price + amount
        NONE: no tax line
        CODE: execute python code. localcontext = {'price_unit':pu, 'address':address_object}
            return result in the context
            Ex: result=round(price_unit*0.21,4)
    """

    def get_precision_tax():
        def change_digit_tax(cr):
            res = pooler.get_pool(cr.dbname).get('decimal.precision').precision_get(cr, 1, 'Account')
            return (16, res+2)
        return change_digit_tax

    _name = 'account.tax'
    _description = 'Tax'
    _columns = {
        'name': fields.char('Tax Name', size=64, required=True, translate=True, help="This name will be displayed on reports"),
        'sequence': fields.integer('Sequence', required=True, help="The sequence field is used to order the tax lines from the lowest sequences to the higher ones. The order is important if you have a tax with several tax children. In this case, the evaluation order is important."),
        'amount': fields.float('Amount', required=True, digits_compute=get_precision_tax(), help="For taxes of type percentage, enter % ratio between 0-1."),
        'active': fields.boolean('Active', help="If the active field is set to False, it will allow you to hide the tax without removing it."),
        'type': fields.selection( [('percent','Percentage'), ('fixed','Fixed Amount'), ('none','None'), ('code','Python Code'), ('balance','Balance')], 'Tax Type', required=True,
            help="The computation method for the tax amount."),
        'applicable_type': fields.selection( [('true','Always'), ('code','Given by Python Code')], 'Applicability', required=True,
            help="If not applicable (computed through a Python code), the tax won't appear on the invoice."),
        'domain':fields.char('Domain', size=32, help="This field is only used if you develop your own module allowing developers to create specific taxes in a custom domain."),
        'account_collected_id':fields.many2one('account.account', 'Invoice Tax Account'),
        'account_paid_id':fields.many2one('account.account', 'Refund Tax Account'),
        'parent_id':fields.many2one('account.tax', 'Parent Tax Account', select=True),
        'child_ids':fields.one2many('account.tax', 'parent_id', 'Child Tax Accounts'),
        'child_depend':fields.boolean('Tax on Children', help="Set if the tax computation is based on the computation of child taxes rather than on the total amount."),
        'python_compute':fields.text('Python Code'),
        'python_compute_inv':fields.text('Python Code (reverse)'),
        'python_applicable':fields.text('Python Code'),

        #
        # Fields used for the VAT declaration
        #
        'base_code_id': fields.many2one('account.tax.code', 'Account Base Code', help="Use this code for the VAT declaration."),
        'tax_code_id': fields.many2one('account.tax.code', 'Account Tax Code', help="Use this code for the VAT declaration."),
        'base_sign': fields.float('Base Code Sign', help="Usually 1 or -1."),
        'tax_sign': fields.float('Tax Code Sign', help="Usually 1 or -1."),

        # Same fields for refund invoices

        'ref_base_code_id': fields.many2one('account.tax.code', 'Refund Base Code', help="Use this code for the VAT declaration."),
        'ref_tax_code_id': fields.many2one('account.tax.code', 'Refund Tax Code', help="Use this code for the VAT declaration."),
        'ref_base_sign': fields.float('Base Code Sign', help="Usually 1 or -1."),
        'ref_tax_sign': fields.float('Tax Code Sign', help="Usually 1 or -1."),
        'include_base_amount': fields.boolean('Included in base amount', help="Indicates if the amount of tax must be included in the base amount for the computation of the next taxes"),
        'company_id': fields.many2one('res.company', 'Company', required=True),
        'description': fields.char('Tax Code',size=32),
        'price_include': fields.boolean('Tax Included in Price', help="Check this if the price you use on the product and invoices includes this tax."),
        'type_tax_use': fields.selection([('sale','Sale'),('purchase','Purchase'),('all','All')], 'Tax Application', required=True)

    }
    _sql_constraints = [
        ('name_company_uniq', 'unique(name, company_id)', 'Tax Name must be unique per company!'),
    ]

    def name_search(self, cr, user, name, args=None, operator='ilike', context=None, limit=80):
        """
        Returns a list of tupples containing id, name, as internally it is called {def name_get}
        result format: {[(id, name), (id, name), ...]}

        @param cr: A database cursor
        @param user: ID of the user currently logged in
        @param name: name to search
        @param args: other arguments
        @param operator: default operator is 'ilike', it can be changed
        @param context: context arguments, like lang, time zone
        @param limit: Returns first 'n' ids of complete result, default is 80.

        @return: Returns a list of tupples containing id and name
        """
        if not args:
            args = []
        if context is None:
            context = {}
        ids = []
        if name:
            ids = self.search(cr, user, [('description', '=', name)] + args, limit=limit, context=context)
            if not ids:
                ids = self.search(cr, user, [('name', operator, name)] + args, limit=limit, context=context)
        else:
            ids = self.search(cr, user, args, limit=limit, context=context or {})
        return self.name_get(cr, user, ids, context=context)

    def write(self, cr, uid, ids, vals, context=None):
        if vals.get('type', False) and vals['type'] in ('none', 'code'):
            vals.update({'amount': 0.0})
        return super(account_tax, self).write(cr, uid, ids, vals, context=context)

    def search(self, cr, uid, args, offset=0, limit=None, order=None, context=None, count=False):
        journal_pool = self.pool.get('account.journal')

        if context and context.has_key('type'):
            if context.get('type') in ('out_invoice','out_refund'):
                args += [('type_tax_use','in',['sale','all'])]
            elif context.get('type') in ('in_invoice','in_refund'):
                args += [('type_tax_use','in',['purchase','all'])]

        if context and context.has_key('journal_id'):
            journal = journal_pool.browse(cr, uid, context.get('journal_id'))
            if journal.type in ('sale', 'purchase'):
                args += [('type_tax_use','in',[journal.type,'all'])]

        return super(account_tax, self).search(cr, uid, args, offset, limit, order, context, count)

    def name_get(self, cr, uid, ids, context=None):
        if not ids:
            return []
        res = []
        for record in self.read(cr, uid, ids, ['description','name'], context=context):
            name = record['description'] and record['description'] or record['name']
            res.append((record['id'],name ))
        return res

    def _default_company(self, cr, uid, context=None):
        user = self.pool.get('res.users').browse(cr, uid, uid, context=context)
        if user.company_id:
            return user.company_id.id
        return self.pool.get('res.company').search(cr, uid, [('parent_id', '=', False)])[0]

    _defaults = {
        'python_compute': '''# price_unit\n# address: res.partner.address object or False\n# product: product.product object or None\n# partner: res.partner object or None\n\nresult = price_unit * 0.10''',
        'python_compute_inv': '''# price_unit\n# address: res.partner.address object or False\n# product: product.product object or False\n\nresult = price_unit * 0.10''',
        'applicable_type': 'true',
        'type': 'percent',
        'amount': 0,
        'price_include': 0,
        'active': 1,
        'type_tax_use': 'all',
        'sequence': 1,
        'ref_tax_sign': 1,
        'ref_base_sign': 1,
        'tax_sign': 1,
        'base_sign': 1,
        'include_base_amount': False,
        'company_id': _default_company,
    }
    _order = 'sequence'

    def _applicable(self, cr, uid, taxes, price_unit, address_id=None, product=None, partner=None):
        res = []
        obj_partener_address = self.pool.get('res.partner.address')
        for tax in taxes:
            if tax.applicable_type=='code':
                localdict = {'price_unit':price_unit, 'address':obj_partener_address.browse(cr, uid, address_id), 'product':product, 'partner':partner}
                exec tax.python_applicable in localdict
                if localdict.get('result', False):
                    res.append(tax)
            else:
                res.append(tax)
        return res

    def _unit_compute(self, cr, uid, taxes, price_unit, address_id=None, product=None, partner=None, quantity=0):
        taxes = self._applicable(cr, uid, taxes, price_unit, address_id, product, partner)
        res = []
        cur_price_unit=price_unit
        obj_partener_address = self.pool.get('res.partner.address')
        for tax in taxes:
            # we compute the amount for the current tax object and append it to the result
            data = {'id':tax.id,
                    'name':tax.description and tax.description + " - " + tax.name or tax.name,
                    'account_collected_id':tax.account_collected_id.id,
                    'account_paid_id':tax.account_paid_id.id,
                    'base_code_id': tax.base_code_id.id,
                    'ref_base_code_id': tax.ref_base_code_id.id,
                    'sequence': tax.sequence,
                    'base_sign': tax.base_sign,
                    'tax_sign': tax.tax_sign,
                    'ref_base_sign': tax.ref_base_sign,
                    'ref_tax_sign': tax.ref_tax_sign,
                    'price_unit': cur_price_unit,
                    'tax_code_id': tax.tax_code_id.id,
                    'ref_tax_code_id': tax.ref_tax_code_id.id,
            }
            res.append(data)
            if tax.type=='percent':
                amount = cur_price_unit * tax.amount
                data['amount'] = amount

            elif tax.type=='fixed':
                data['amount'] = tax.amount
                data['tax_amount']=quantity
               # data['amount'] = quantity
            elif tax.type=='code':
                address = address_id and obj_partener_address.browse(cr, uid, address_id) or None
                localdict = {'price_unit':cur_price_unit, 'address':address, 'product':product, 'partner':partner}
                exec tax.python_compute in localdict
                amount = localdict['result']
                data['amount'] = amount
            elif tax.type=='balance':
                data['amount'] = cur_price_unit - reduce(lambda x,y: y.get('amount',0.0)+x, res, 0.0)
                data['balance'] = cur_price_unit

            amount2 = data.get('amount', 0.0)
            if tax.child_ids:
                if tax.child_depend:
                    latest = res.pop()
                amount = amount2
                child_tax = self._unit_compute(cr, uid, tax.child_ids, amount, address_id, product, partner, quantity)
                res.extend(child_tax)
                if tax.child_depend:
                    for r in res:
                        for name in ('base','ref_base'):
                            if latest[name+'_code_id'] and latest[name+'_sign'] and not r[name+'_code_id']:
                                r[name+'_code_id'] = latest[name+'_code_id']
                                r[name+'_sign'] = latest[name+'_sign']
                                r['price_unit'] = latest['price_unit']
                                latest[name+'_code_id'] = False
                        for name in ('tax','ref_tax'):
                            if latest[name+'_code_id'] and latest[name+'_sign'] and not r[name+'_code_id']:
                                r[name+'_code_id'] = latest[name+'_code_id']
                                r[name+'_sign'] = latest[name+'_sign']
                                r['amount'] = data['amount']
                                latest[name+'_code_id'] = False
            if tax.include_base_amount:
                cur_price_unit+=amount2
        return res

    def compute_all(self, cr, uid, taxes, price_unit, quantity, address_id=None, product=None, partner=None, force_excluded=False):
        """
        :param force_excluded: boolean used to say that we don't want to consider the value of field price_include of
            tax. It's used in encoding by line where you don't matter if you encoded a tax with that boolean to True or
            False
        RETURN: {
                'total': 0.0,                # Total without taxes
                'total_included: 0.0,        # Total with taxes
                'taxes': []                  # List of taxes, see compute for the format
            }
        """
        precision = self.pool.get('decimal.precision').precision_get(cr, uid, 'Account')
        totalin = totalex = round(price_unit * quantity, precision)
        tin = []
        tex = []
        for tax in taxes:
            if not tax.price_include or force_excluded:
                tex.append(tax)
            else:
                tin.append(tax)
        tin = self.compute_inv(cr, uid, tin, price_unit, quantity, address_id=address_id, product=product, partner=partner)
        for r in tin:
            totalex -= r.get('amount', 0.0)
        totlex_qty = 0.0
        try:
            totlex_qty = totalex/quantity
        except:
            pass
        tex = self._compute(cr, uid, tex, totlex_qty, quantity, address_id=address_id, product=product, partner=partner)
        for r in tex:
            totalin += r.get('amount', 0.0)
        return {
            'total': totalex,
            'total_included': totalin,
            'taxes': tin + tex
        }

    def compute(self, cr, uid, taxes, price_unit, quantity, address_id=None, product=None, partner=None):
        logger = netsvc.Logger()
        logger.notifyChannel("warning", netsvc.LOG_WARNING,
            "Deprecated, use compute_all(...)['taxes'] instead of compute(...) to manage prices with tax included")
        return self._compute(cr, uid, taxes, price_unit, quantity, address_id, product, partner)

    def _compute(self, cr, uid, taxes, price_unit, quantity, address_id=None, product=None, partner=None):
        """
        Compute tax values for given PRICE_UNIT, QUANTITY and a buyer/seller ADDRESS_ID.

        RETURN:
            [ tax ]
            tax = {'name':'', 'amount':0.0, 'account_collected_id':1, 'account_paid_id':2}
            one tax for each tax id in IDS and their children
        """
        res = self._unit_compute(cr, uid, taxes, price_unit, address_id, product, partner, quantity)
        total = 0.0
        precision_pool = self.pool.get('decimal.precision')
        for r in res:
            if r.get('balance',False):
                r['amount'] = round(r.get('balance', 0.0) * quantity, precision_pool.precision_get(cr, uid, 'Account')) - total
            else:
                r['amount'] = round(r.get('amount', 0.0) * quantity, precision_pool.precision_get(cr, uid, 'Account'))
                total += r['amount']
        return res

    def _unit_compute_inv(self, cr, uid, taxes, price_unit, address_id=None, product=None, partner=None):
        taxes = self._applicable(cr, uid, taxes, price_unit, address_id, product, partner)
        obj_partener_address = self.pool.get('res.partner.address')
        res = []
        taxes.reverse()
        cur_price_unit = price_unit

        tax_parent_tot = 0.0
        for tax in taxes:
            if (tax.type=='percent') and not tax.include_base_amount:
                tax_parent_tot += tax.amount

        for tax in taxes:
            if (tax.type=='fixed') and not tax.include_base_amount:
                cur_price_unit -= tax.amount

        for tax in taxes:
            if tax.type=='percent':
                if tax.include_base_amount:
                    amount = cur_price_unit - (cur_price_unit / (1 + tax.amount))
                else:
                    amount = (cur_price_unit / (1 + tax_parent_tot)) * tax.amount

            elif tax.type=='fixed':
                amount = tax.amount

            elif tax.type=='code':
                address = address_id and obj_partener_address.browse(cr, uid, address_id) or None
                localdict = {'price_unit':cur_price_unit, 'address':address, 'product':product, 'partner':partner}
                exec tax.python_compute_inv in localdict
                amount = localdict['result']
            elif tax.type=='balance':
                amount = cur_price_unit - reduce(lambda x,y: y.get('amount',0.0)+x, res, 0.0)

            if tax.include_base_amount:
                cur_price_unit -= amount
                todo = 0
            else:
                todo = 1
            res.append({
                'id': tax.id,
                'todo': todo,
                'name': tax.name,
                'amount': amount,
                'account_collected_id': tax.account_collected_id.id,
                'account_paid_id': tax.account_paid_id.id,
                'base_code_id': tax.base_code_id.id,
                'ref_base_code_id': tax.ref_base_code_id.id,
                'sequence': tax.sequence,
                'base_sign': tax.base_sign,
                'tax_sign': tax.tax_sign,
                'ref_base_sign': tax.ref_base_sign,
                'ref_tax_sign': tax.ref_tax_sign,
                'price_unit': cur_price_unit,
                'tax_code_id': tax.tax_code_id.id,
                'ref_tax_code_id': tax.ref_tax_code_id.id,
            })
            if tax.child_ids:
                if tax.child_depend:
                    del res[-1]
                    amount = price_unit

            parent_tax = self._unit_compute_inv(cr, uid, tax.child_ids, amount, address_id, product, partner)
            res.extend(parent_tax)

        total = 0.0
        for r in res:
            if r['todo']:
                total += r['amount']
        for r in res:
            r['price_unit'] -= total
            r['todo'] = 0
        return res

    def compute_inv(self, cr, uid, taxes, price_unit, quantity, address_id=None, product=None, partner=None):
        """
        Compute tax values for given PRICE_UNIT, QUANTITY and a buyer/seller ADDRESS_ID.
        Price Unit is a VAT included price

        RETURN:
            [ tax ]
            tax = {'name':'', 'amount':0.0, 'account_collected_id':1, 'account_paid_id':2}
            one tax for each tax id in IDS and their children
        """
        res = self._unit_compute_inv(cr, uid, taxes, price_unit, address_id, product, partner=None)
        total = 0.0
        obj_precision = self.pool.get('decimal.precision')
        for r in res:
            prec = obj_precision.precision_get(cr, uid, 'Account')
            if r.get('balance',False):
                r['amount'] = round(r['balance'] * quantity, prec) - total
            else:
                r['amount'] = round(r['amount'] * quantity, prec)
                total += r['amount']
        return res

account_tax()

# ---------------------------------------------------------
# Account Entries Models
# ---------------------------------------------------------

class account_model(osv.osv):
    _name = "account.model"
    _description = "Account Model"
    _columns = {
        'name': fields.char('Model Name', size=64, required=True, help="This is a model for recurring accounting entries"),
        'journal_id': fields.many2one('account.journal', 'Journal', required=True),
        'company_id': fields.related('journal_id', 'company_id', type='many2one', relation='res.company', string='Company', store=True, readonly=True),
        'lines_id': fields.one2many('account.model.line', 'model_id', 'Model Entries'),
        'legend': fields.text('Legend', readonly=True, size=100),
    }

    _defaults = {
        'legend': lambda self, cr, uid, context:_('You can specify year, month and date in the name of the model using the following labels:\n\n%(year)s: To Specify Year \n%(month)s: To Specify Month \n%(date)s: Current Date\n\ne.g. My model on %(date)s'),
    }
    def generate(self, cr, uid, ids, datas={}, context=None):
        move_ids = []
        entry = {}
        account_move_obj = self.pool.get('account.move')
        account_move_line_obj = self.pool.get('account.move.line')
        pt_obj = self.pool.get('account.payment.term')
        period_obj = self.pool.get('account.period')

        if context is None:
            context = {}

        if datas.get('date', False):
            context.update({'date': datas['date']})

        move_date = context.get('date', time.strftime('%Y-%m-%d'))
        move_date = datetime.strptime(move_date,"%Y-%m-%d")
        for model in self.browse(cr, uid, ids, context=context):
            ctx = context.copy()
            ctx.update({'company_id': model.company_id.id})
            period_ids = period_obj.find(cr, uid, dt=context.get('date', False), context=ctx)
            period_id = period_ids and period_ids[0] or False
            ctx.update({'journal_id': model.journal_id.id,'period_id': period_id})
            try:
                entry['name'] = model.name%{'year': move_date.strftime('%Y'), 'month': move_date.strftime('%m'), 'date': move_date.strftime('%Y-%m')}
            except:
                raise osv.except_osv(_('Wrong model !'), _('You have a wrong expression "%(...)s" in your model !'))
            move_id = account_move_obj.create(cr, uid, {
                'ref': entry['name'],
                'period_id': period_id,
                'journal_id': model.journal_id.id,
                'date': context.get('date',time.strftime('%Y-%m-%d'))
            })
            move_ids.append(move_id)
            for line in model.lines_id:
                analytic_account_id = False
                if line.analytic_account_id:
                    if not model.journal_id.analytic_journal_id:
                        raise osv.except_osv(_('No Analytic Journal !'),_("You have to define an analytic journal on the '%s' journal!") % (model.journal_id.name,))
                    analytic_account_id = line.analytic_account_id.id
                val = {
                    'move_id': move_id,
                    'journal_id': model.journal_id.id,
                    'period_id': period_id,
                    'analytic_account_id': analytic_account_id
                }

                date_maturity = context.get('date',time.strftime('%Y-%m-%d'))
                if line.date_maturity == 'partner':
                    if not line.partner_id:
                        raise osv.except_osv(_('Error !'), _("Maturity date of entry line generated by model line '%s' of model '%s' is based on partner payment term!" \
                                                                "\nPlease define partner on it!")%(line.name, model.name))
                    if line.partner_id.property_payment_term:
                        payment_term_id = line.partner_id.property_payment_term.id
                        pterm_list = pt_obj.compute(cr, uid, payment_term_id, value=1, date_ref=date_maturity)
                        if pterm_list:
                            pterm_list = [l[0] for l in pterm_list]
                            pterm_list.sort()
                            date_maturity = pterm_list[-1]

                val.update({
                    'name': line.name,
                    'quantity': line.quantity,
                    'debit': line.debit,
                    'credit': line.credit,
                    'account_id': line.account_id.id,
                    'move_id': move_id,
                    'partner_id': line.partner_id.id,
                    'date': context.get('date',time.strftime('%Y-%m-%d')),
                    'date_maturity': date_maturity
                })
                account_move_line_obj.create(cr, uid, val, context=ctx)

        return move_ids

account_model()

class account_model_line(osv.osv):
    _name = "account.model.line"
    _description = "Account Model Entries"
    _columns = {
        'name': fields.char('Name', size=64, required=True),
        'sequence': fields.integer('Sequence', required=True, help="The sequence field is used to order the resources from lower sequences to higher ones."),
        'quantity': fields.float('Quantity', digits_compute=dp.get_precision('Account'), help="The optional quantity on entries."),
        'debit': fields.float('Debit', digits_compute=dp.get_precision('Account')),
        'credit': fields.float('Credit', digits_compute=dp.get_precision('Account')),
        'account_id': fields.many2one('account.account', 'Account', required=True, ondelete="cascade"),
        'analytic_account_id': fields.many2one('account.analytic.account', 'Analytic Account', ondelete="cascade"),
        'model_id': fields.many2one('account.model', 'Model', required=True, ondelete="cascade", select=True),
        'amount_currency': fields.float('Amount Currency', help="The amount expressed in an optional other currency."),
        'currency_id': fields.many2one('res.currency', 'Currency'),
        'partner_id': fields.many2one('res.partner', 'Partner'),
        'date_maturity': fields.selection([('today','Date of the day'), ('partner','Partner Payment Term')], 'Maturity Date', help="The maturity date of the generated entries for this model. You can choose between the creation date or the creation date of the entries plus the partner payment terms."),
    }
    _order = 'sequence'
    _sql_constraints = [
        ('credit_debit1', 'CHECK (credit*debit=0)',  'Wrong credit or debit value in model, they must be positive!'),
        ('credit_debit2', 'CHECK (credit+debit>=0)', 'Wrong credit or debit value in model, they must be positive!'),
    ]
account_model_line()

# ---------------------------------------------------------
# Account Subscription
# ---------------------------------------------------------


class account_subscription(osv.osv):
    _name = "account.subscription"
    _description = "Account Subscription"
    _columns = {
        'name': fields.char('Name', size=64, required=True),
        'ref': fields.char('Reference', size=16),
        'model_id': fields.many2one('account.model', 'Model', required=True),
        'date_start': fields.date('Start Date', required=True),
        'period_total': fields.integer('Number of Periods', required=True),
        'period_nbr': fields.integer('Period', required=True),
        'period_type': fields.selection([('day','days'),('month','month'),('year','year')], 'Period Type', required=True),
        'state': fields.selection([('draft','Draft'),('running','Running'),('done','Done')], 'State', required=True, readonly=True),
        'lines_id': fields.one2many('account.subscription.line', 'subscription_id', 'Subscription Lines')
    }
    _defaults = {
        'date_start': lambda *a: time.strftime('%Y-%m-%d'),
        'period_type': 'month',
        'period_total': 12,
        'period_nbr': 1,
        'state': 'draft',
    }
    def state_draft(self, cr, uid, ids, context=None):
        self.write(cr, uid, ids, {'state':'draft'})
        return False

    def check(self, cr, uid, ids, context=None):
        todone = []
        for sub in self.browse(cr, uid, ids, context=context):
            ok = True
            for line in sub.lines_id:
                if not line.move_id.id:
                    ok = False
                    break
            if ok:
                todone.append(sub.id)
        if todone:
            self.write(cr, uid, todone, {'state':'done'})
        return False

    def remove_line(self, cr, uid, ids, context=None):
        toremove = []
        for sub in self.browse(cr, uid, ids, context=context):
            for line in sub.lines_id:
                if not line.move_id.id:
                    toremove.append(line.id)
        if toremove:
            self.pool.get('account.subscription.line').unlink(cr, uid, toremove)
        self.write(cr, uid, ids, {'state':'draft'})
        return False

    def compute(self, cr, uid, ids, context=None):
        for sub in self.browse(cr, uid, ids, context=context):
            ds = sub.date_start
            for i in range(sub.period_total):
                self.pool.get('account.subscription.line').create(cr, uid, {
                    'date': ds,
                    'subscription_id': sub.id,
                })
                if sub.period_type=='day':
                    ds = (datetime.strptime(ds, '%Y-%m-%d') + relativedelta(days=sub.period_nbr)).strftime('%Y-%m-%d')
                if sub.period_type=='month':
                    ds = (datetime.strptime(ds, '%Y-%m-%d') + relativedelta(months=sub.period_nbr)).strftime('%Y-%m-%d')
                if sub.period_type=='year':
                    ds = (datetime.strptime(ds, '%Y-%m-%d') + relativedelta(years=sub.period_nbr)).strftime('%Y-%m-%d')
        self.write(cr, uid, ids, {'state':'running'})
        return True

account_subscription()

class account_subscription_line(osv.osv):
    _name = "account.subscription.line"
    _description = "Account Subscription Line"
    _columns = {
        'subscription_id': fields.many2one('account.subscription', 'Subscription', required=True, select=True),
        'date': fields.date('Date', required=True),
        'move_id': fields.many2one('account.move', 'Entry'),
    }

    def move_create(self, cr, uid, ids, context=None):
        tocheck = {}
        all_moves = []
        obj_model = self.pool.get('account.model')
        for line in self.browse(cr, uid, ids, context=context):
            datas = {
                'date': line.date,
            }
            move_ids = obj_model.generate(cr, uid, [line.subscription_id.model_id.id], datas, context)
            tocheck[line.subscription_id.id] = True
            self.write(cr, uid, [line.id], {'move_id':move_ids[0]})
            all_moves.extend(move_ids)
        if tocheck:
            self.pool.get('account.subscription').check(cr, uid, tocheck.keys(), context)
        return all_moves

    _rec_name = 'date'

account_subscription_line()

#  ---------------------------------------------------------------
#   Account Templates: Account, Tax, Tax Code and chart. + Wizard
#  ---------------------------------------------------------------

class account_tax_template(osv.osv):
    _name = 'account.tax.template'
account_tax_template()

class account_account_template(osv.osv):
    _order = "code"
    _name = "account.account.template"
    _description ='Templates for Accounts'

    _columns = {
        'name': fields.char('Name', size=256, required=True, select=True),
        'currency_id': fields.many2one('res.currency', 'Secondary Currency', help="Forces all moves for this account to have this secondary currency."),
        'code': fields.char('Code', size=64, select=1),
        'type': fields.selection([
            ('receivable','Receivable'),
            ('payable','Payable'),
            ('view','View'),
            ('consolidation','Consolidation'),
            ('liquidity','Liquidity'),
            ('other','Regular'),
            ('closed','Closed'),
            ], 'Internal Type', required=True,help="This type is used to differentiate types with "\
            "special effects in OpenERP: view can not have entries, consolidation are accounts that "\
            "can have children accounts for multi-company consolidations, payable/receivable are for "\
            "partners accounts (for debit/credit computations), closed for depreciated accounts."),
        'user_type': fields.many2one('account.account.type', 'Account Type', required=True,
            help="These types are defined according to your country. The type contains more information "\
            "about the account and its specificities."),
        'financial_report_ids': fields.many2many('account.financial.report', 'account_template_financial_report', 'account_template_id', 'report_line_id', 'Financial Reports'),
        'reconcile': fields.boolean('Allow Reconciliation', help="Check this option if you want the user to reconcile entries in this account."),
        'shortcut': fields.char('Shortcut', size=12),
        'note': fields.text('Note'),
        'parent_id': fields.many2one('account.account.template', 'Parent Account Template', ondelete='cascade'),
        'child_parent_ids':fields.one2many('account.account.template', 'parent_id', 'Children'),
        'tax_ids': fields.many2many('account.tax.template', 'account_account_template_tax_rel', 'account_id', 'tax_id', 'Default Taxes'),
        'nocreate': fields.boolean('Optional create', help="If checked, the new chart of accounts will not contain this by default."),
        'chart_template_id': fields.many2one('account.chart.template', 'Chart Template', help="This optional field allow you to link an account template to a specific chart template that may differ from the one its root parent belongs to. This allow you to define chart templates that extend another and complete it with few new accounts (You don't need to define the whole structure that is common to both several times)."),
    }

    _defaults = {
        'reconcile': False,
        'type': 'view',
        'nocreate': False,
    }

    def _check_type(self, cr, uid, ids, context=None):
        if context is None:
            context = {}
        accounts = self.browse(cr, uid, ids, context=context)
        for account in accounts:
            if account.parent_id and account.parent_id.type != 'view':
                return False
        return True

    _check_recursion = check_cycle
    _constraints = [
        (_check_recursion, 'Error ! You can not create recursive account templates.', ['parent_id']),
        (_check_type, 'Configuration Error!\nYou can not define children to an account with internal type different of "View"! ', ['type']),

    ]

    def name_get(self, cr, uid, ids, context=None):
        if not ids:
            return []
        reads = self.read(cr, uid, ids, ['name','code'], context=context)
        res = []
        for record in reads:
            name = record['name']
            if record['code']:
                name = record['code']+' '+name
            res.append((record['id'],name ))
        return res

    def generate_account(self, cr, uid, chart_template_id, tax_template_ref, acc_template_ref, code_digits, company_id, context=None):
        """
        This method for generating accounts from templates.

        :param chart_template_id: id of the chart template chosen in the wizard
        :param tax_template_ref: Taxes templates reference for write taxes_id in account_account.
        :paramacc_template_ref: dictionary with the mappping between the account templates and the real accounts.
        :param code_digits: number of digits got from wizard.multi.charts.accounts, this is use for account code.
        :param company_id: company_id selected from wizard.multi.charts.accounts.
        :returns: return acc_template_ref for reference purpose.
        :rtype: dict
        """
        if context is None:
            context = {}
        obj_acc = self.pool.get('account.account')
        company_name = self.pool.get('res.company').browse(cr, uid, company_id, context=context).name
        template = self.pool.get('account.chart.template').browse(cr, uid, chart_template_id, context=context)
        #deactivate the parent_store functionnality on account_account for rapidity purpose
        ctx = context.copy()
        ctx.update({'defer_parent_store_computation': True})
        children_acc_template = self.search(cr, uid, ['|', ('chart_template_id','=', [chart_template_id]),'&',('parent_id','child_of', [template.account_root_id.id]),('chart_template_id','=', False), ('nocreate','!=',True)], order='id')
        for account_template in self.browse(cr, uid, children_acc_template, context=context):
            # skip the root of COA if it's not the main one
            if (template.account_root_id.id == account_template.id) and template.parent_id:
                continue
            tax_ids = []
            for tax in account_template.tax_ids:
                tax_ids.append(tax_template_ref[tax.id])

            code_main = account_template.code and len(account_template.code) or 0
            code_acc = account_template.code or ''
            if code_main > 0 and code_main <= code_digits and account_template.type != 'view':
                code_acc = str(code_acc) + (str('0'*(code_digits-code_main)))
            vals={
                'name': (template.account_root_id.id == account_template.id) and company_name or account_template.name,
                'currency_id': account_template.currency_id and account_template.currency_id.id or False,
                'code': code_acc,
                'type': account_template.type,
                'user_type': account_template.user_type and account_template.user_type.id or False,
                'reconcile': account_template.reconcile,
                'shortcut': account_template.shortcut,
                'note': account_template.note,
                'financial_report_ids': account_template.financial_report_ids and [(6,0,[x.id for x in account_template.financial_report_ids])] or False,
                'parent_id': account_template.parent_id and ((account_template.parent_id.id in acc_template_ref) and acc_template_ref[account_template.parent_id.id]) or False,
                'tax_ids': [(6,0,tax_ids)],
                'company_id': company_id,
            }
            new_account = obj_acc.create(cr, uid, vals, context=ctx)
            acc_template_ref[account_template.id] = new_account

        #reactivate the parent_store functionnality on account_account
        obj_acc._parent_store_compute(cr)
        return acc_template_ref

account_account_template()

class account_add_tmpl_wizard(osv.osv_memory):
    """Add one more account from the template.

    With the 'nocreate' option, some accounts may not be created. Use this to add them later."""
    _name = 'account.addtmpl.wizard'

    def _get_def_cparent(self, cr, uid, context=None):
        acc_obj = self.pool.get('account.account')
        tmpl_obj = self.pool.get('account.account.template')
        tids = tmpl_obj.read(cr, uid, [context['tmpl_ids']], ['parent_id'])
        if not tids or not tids[0]['parent_id']:
            return False
        ptids = tmpl_obj.read(cr, uid, [tids[0]['parent_id'][0]], ['code'])
        res = None
        if not ptids or not ptids[0]['code']:
            raise osv.except_osv(_('Error !'), _('I can not locate a parent code for the template account!'))
            res = acc_obj.search(cr, uid, [('code','=',ptids[0]['code'])])
        return res and res[0] or False

    _columns = {
        'cparent_id':fields.many2one('account.account', 'Parent target', help="Creates an account with the selected template under this existing parent.", required=True),
    }
    _defaults = {
        'cparent_id': _get_def_cparent,
    }

    def action_create(self,cr,uid,ids,context=None):
        if context is None:
            context = {}
        acc_obj = self.pool.get('account.account')
        tmpl_obj = self.pool.get('account.account.template')
        data = self.read(cr, uid, ids)
        company_id = acc_obj.read(cr, uid, [data[0]['cparent_id']], ['company_id'])[0]['company_id'][0]
        account_template = tmpl_obj.browse(cr, uid, context['tmpl_ids'])
        vals = {
            'name': account_template.name,
            'currency_id': account_template.currency_id and account_template.currency_id.id or False,
            'code': account_template.code,
            'type': account_template.type,
            'user_type': account_template.user_type and account_template.user_type.id or False,
            'reconcile': account_template.reconcile,
            'shortcut': account_template.shortcut,
            'note': account_template.note,
            'parent_id': data[0]['cparent_id'],
            'company_id': company_id,
            }
        acc_obj.create(cr, uid, vals)
        return {'type':'state', 'state': 'end' }

    def action_cancel(self, cr, uid, ids, context=None):
        return { 'type': 'state', 'state': 'end' }

account_add_tmpl_wizard()

class account_tax_code_template(osv.osv):

    _name = 'account.tax.code.template'
    _description = 'Tax Code Template'
    _order = 'code'
    _rec_name = 'code'
    _columns = {
        'name': fields.char('Tax Case Name', size=64, required=True),
        'code': fields.char('Case Code', size=64),
        'info': fields.text('Description'),
        'parent_id': fields.many2one('account.tax.code.template', 'Parent Code', select=True),
        'child_ids': fields.one2many('account.tax.code.template', 'parent_id', 'Child Codes'),
        'sign': fields.float('Sign For Parent', required=True),
        'notprintable':fields.boolean("Not Printable in Invoice", help="Check this box if you don't want any VAT related to this Tax Code to appear on invoices"),
    }

    _defaults = {
        'sign': 1.0,
        'notprintable': False,
    }

    def generate_tax_code(self, cr, uid, tax_code_root_id, company_id, context=None):
        '''
        This function generates the tax codes from the templates of tax code that are children of the given one passed
        in argument. Then it returns a dictionary with the mappping between the templates and the real objects.

        :param tax_code_root_id: id of the root of all the tax code templates to process
        :param company_id: id of the company the wizard is running for
        :returns: dictionary with the mappping between the templates and the real objects.
        :rtype: dict
        '''
        obj_tax_code_template = self.pool.get('account.tax.code.template')
        obj_tax_code = self.pool.get('account.tax.code')
        tax_code_template_ref = {}
        company = self.pool.get('res.company').browse(cr, uid, company_id, context=context)

        #find all the children of the tax_code_root_id
        children_tax_code_template = obj_tax_code_template.search(cr, uid, [('parent_id','child_of',[tax_code_root_id])], order='id')
        for tax_code_template in obj_tax_code_template.browse(cr, uid, children_tax_code_template, context=context):
            vals = {
                'name': (tax_code_root_id == tax_code_template.id) and company.name or tax_code_template.name,
                'code': tax_code_template.code,
                'info': tax_code_template.info,
                'parent_id': tax_code_template.parent_id and ((tax_code_template.parent_id.id in tax_code_template_ref) and tax_code_template_ref[tax_code_template.parent_id.id]) or False,
                'company_id': company_id,
                'sign': tax_code_template.sign,
            }
            #check if this tax code already exists
            rec_list = obj_tax_code.search(cr, uid, [('name', '=', vals['name']),('code', '=', vals['code']),('company_id', '=', vals['company_id'])], context=context)
            if not rec_list:
                #if not yet, create it
                new_tax_code = obj_tax_code.create(cr, uid, vals)
                #recording the new tax code to do the mapping
                tax_code_template_ref[tax_code_template.id] = new_tax_code
        return tax_code_template_ref

    def name_get(self, cr, uid, ids, context=None):
        if not ids:
            return []
        if isinstance(ids, (int, long)):
            ids = [ids]
        reads = self.read(cr, uid, ids, ['name','code'], context, load='_classic_write')
        return [(x['id'], (x['code'] and x['code'] + ' - ' or '') + x['name']) \
                for x in reads]

    _check_recursion = check_cycle
    _constraints = [
        (_check_recursion, 'Error ! You can not create recursive Tax Codes.', ['parent_id'])
    ]
    _order = 'code,name'
account_tax_code_template()


class account_chart_template(osv.osv):
    _name="account.chart.template"
    _description= "Templates for Account Chart"

    _columns={
        'name': fields.char('Name', size=64, required=True),
        'parent_id': fields.many2one('account.chart.template', 'Parent Chart Template'),
        'code_digits': fields.integer('# of Digits', required=True, help="No. of Digits to use for account code"), 
        'visible': fields.boolean('Can be Visible?', help="Set this to False if you don't want this template to be used actively in the wizard that generate Chart of Accounts from templates, this is useful when you want to generate accounts of this template only when loading its child template."),
        'complete_tax_set': fields.boolean('Complete Set of Taxes', help='This boolean helps you to choose if you want to propose to the user to encode the sale and purchase rates or choose from list of taxes. This last choice assumes that the set of tax defined on this template is complete'),
        'account_root_id': fields.many2one('account.account.template', 'Root Account', domain=[('parent_id','=',False)]),
        'tax_code_root_id': fields.many2one('account.tax.code.template', 'Root Tax Code', domain=[('parent_id','=',False)]),
        'tax_template_ids': fields.one2many('account.tax.template', 'chart_template_id', 'Tax Template List', help='List of all the taxes that have to be installed by the wizard'),
        'bank_account_view_id': fields.many2one('account.account.template', 'Bank Account'),
        'property_account_receivable': fields.many2one('account.account.template', 'Receivable Account'),
        'property_account_payable': fields.many2one('account.account.template', 'Payable Account'),
        'property_account_expense_categ': fields.many2one('account.account.template', 'Expense Category Account'),
        'property_account_income_categ': fields.many2one('account.account.template', 'Income Category Account'),
        'property_account_expense': fields.many2one('account.account.template', 'Expense Account on Product Template'),
        'property_account_income': fields.many2one('account.account.template', 'Income Account on Product Template'),
        'property_reserve_and_surplus_account': fields.many2one('account.account.template', 'Reserve and Profit/Loss Account', domain=[('type', '=', 'payable')], help='This Account is used for transferring Profit/Loss(If It is Profit: Amount will be added, Loss: Amount will be deducted.), Which is calculated from Profilt & Loss Report'),
        'property_account_income_opening': fields.many2one('account.account.template', 'Opening Entries Income Account'),
        'property_account_expense_opening': fields.many2one('account.account.template', 'Opening Entries Expense Account'),
    }

    _defaults = {
        'visible': True,
        'code_digits': 6,
        'complete_tax_set': True,
    }

account_chart_template()

class account_tax_template(osv.osv):

    _name = 'account.tax.template'
    _description = 'Templates for Taxes'

    _columns = {
        'chart_template_id': fields.many2one('account.chart.template', 'Chart Template', required=True),
        'name': fields.char('Tax Name', size=64, required=True),
        'sequence': fields.integer('Sequence', required=True, help="The sequence field is used to order the taxes lines from lower sequences to higher ones. The order is important if you have a tax that has several tax children. In this case, the evaluation order is important."),
        'amount': fields.float('Amount', required=True, digits=(14,4), help="For Tax Type percent enter % ratio between 0-1."),
        'type': fields.selection( [('percent','Percent'), ('fixed','Fixed'), ('none','None'), ('code','Python Code'), ('balance','Balance')], 'Tax Type', required=True),
        'applicable_type': fields.selection( [('true','True'), ('code','Python Code')], 'Applicable Type', required=True, help="If not applicable (computed through a Python code), the tax won't appear on the invoice."),
        'domain':fields.char('Domain', size=32, help="This field is only used if you develop your own module allowing developers to create specific taxes in a custom domain."),
        'account_collected_id':fields.many2one('account.account.template', 'Invoice Tax Account'),
        'account_paid_id':fields.many2one('account.account.template', 'Refund Tax Account'),
        'parent_id':fields.many2one('account.tax.template', 'Parent Tax Account', select=True),
        'child_depend':fields.boolean('Tax on Children', help="Set if the tax computation is based on the computation of child taxes rather than on the total amount."),
        'python_compute':fields.text('Python Code'),
        'python_compute_inv':fields.text('Python Code (reverse)'),
        'python_applicable':fields.text('Python Code'),

        #
        # Fields used for the VAT declaration
        #
        'base_code_id': fields.many2one('account.tax.code.template', 'Base Code', help="Use this code for the VAT declaration."),
        'tax_code_id': fields.many2one('account.tax.code.template', 'Tax Code', help="Use this code for the VAT declaration."),
        'base_sign': fields.float('Base Code Sign', help="Usually 1 or -1."),
        'tax_sign': fields.float('Tax Code Sign', help="Usually 1 or -1."),

        # Same fields for refund invoices

        'ref_base_code_id': fields.many2one('account.tax.code.template', 'Refund Base Code', help="Use this code for the VAT declaration."),
        'ref_tax_code_id': fields.many2one('account.tax.code.template', 'Refund Tax Code', help="Use this code for the VAT declaration."),
        'ref_base_sign': fields.float('Base Code Sign', help="Usually 1 or -1."),
        'ref_tax_sign': fields.float('Tax Code Sign', help="Usually 1 or -1."),
        'include_base_amount': fields.boolean('Include in Base Amount', help="Set if the amount of tax must be included in the base amount before computing the next taxes."),
        'description': fields.char('Internal Name', size=32),
        'type_tax_use': fields.selection([('sale','Sale'),('purchase','Purchase'),('all','All')], 'Tax Use In', required=True,),
        'price_include': fields.boolean('Tax Included in Price', help="Check this if the price you use on the product and invoices includes this tax."),
    }

    def name_get(self, cr, uid, ids, context=None):
        if not ids:
            return []
        res = []
        for record in self.read(cr, uid, ids, ['description','name'], context=context):
            name = record['description'] and record['description'] or record['name']
            res.append((record['id'],name ))
        return res

    def _default_company(self, cr, uid, context=None):
        user = self.pool.get('res.users').browse(cr, uid, uid, context=context)
        if user.company_id:
            return user.company_id.id
        return self.pool.get('res.company').search(cr, uid, [('parent_id', '=', False)])[0]

    _defaults = {
        'python_compute': lambda *a: '''# price_unit\n# address: res.partner.address object or False\n# product: product.product object or None\n# partner: res.partner object or None\n\nresult = price_unit * 0.10''',
        'python_compute_inv': lambda *a: '''# price_unit\n# address: res.partner.address object or False\n# product: product.product object or False\n\nresult = price_unit * 0.10''',
        'applicable_type': 'true',
        'type': 'percent',
        'amount': 0,
        'sequence': 1,
        'ref_tax_sign': 1,
        'ref_base_sign': 1,
        'tax_sign': 1,
        'base_sign': 1,
        'include_base_amount': False,
        'type_tax_use': 'all',
        'price_include': 0,
    }
    _order = 'sequence'

    def _generate_tax(self, cr, uid, tax_templates, tax_code_template_ref, company_id, context=None):
        """
        This method generate taxes from templates.

        :param tax_templates: list of browse record of the tax templates to process
        :param tax_code_template_ref: Taxcode templates reference.
        :param company_id: id of the company the wizard is running for
        :returns:
            {
            'tax_template_to_tax': mapping between tax template and the newly generated taxes corresponding,
            'account_dict': dictionary containing a to-do list with all the accounts to assign on new taxes
            }
        """
        if context is None:
            context = {}
        res = {}
        todo_dict = {}
        tax_template_to_tax = {}
        for tax in tax_templates:
            vals_tax = {
                'name':tax.name,
                'sequence': tax.sequence,
                'amount': tax.amount,
                'type': tax.type,
                'applicable_type': tax.applicable_type,
                'domain': tax.domain,
                'parent_id': tax.parent_id and ((tax.parent_id.id in tax_template_to_tax) and tax_template_to_tax[tax.parent_id.id]) or False,
                'child_depend': tax.child_depend,
                'python_compute': tax.python_compute,
                'python_compute_inv': tax.python_compute_inv,
                'python_applicable': tax.python_applicable,
                'base_code_id': tax.base_code_id and ((tax.base_code_id.id in tax_code_template_ref) and tax_code_template_ref[tax.base_code_id.id]) or False,
                'tax_code_id': tax.tax_code_id and ((tax.tax_code_id.id in tax_code_template_ref) and tax_code_template_ref[tax.tax_code_id.id]) or False,
                'base_sign': tax.base_sign,
                'tax_sign': tax.tax_sign,
                'ref_base_code_id': tax.ref_base_code_id and ((tax.ref_base_code_id.id in tax_code_template_ref) and tax_code_template_ref[tax.ref_base_code_id.id]) or False,
                'ref_tax_code_id': tax.ref_tax_code_id and ((tax.ref_tax_code_id.id in tax_code_template_ref) and tax_code_template_ref[tax.ref_tax_code_id.id]) or False,
                'ref_base_sign': tax.ref_base_sign,
                'ref_tax_sign': tax.ref_tax_sign,
                'include_base_amount': tax.include_base_amount,
                'description': tax.description,
                'company_id': company_id,
                'type_tax_use': tax.type_tax_use,
                'price_include': tax.price_include
            }
            new_tax = self.pool.get('account.tax').create(cr, uid, vals_tax)
            tax_template_to_tax[tax.id] = new_tax
            #as the accounts have not been created yet, we have to wait before filling these fields
            todo_dict[new_tax] = {
                'account_collected_id': tax.account_collected_id and tax.account_collected_id.id or False,
                'account_paid_id': tax.account_paid_id and tax.account_paid_id.id or False,
            }
        res.update({'tax_template_to_tax': tax_template_to_tax, 'account_dict': todo_dict})
        return res

account_tax_template()

# Fiscal Position Templates

class account_fiscal_position_template(osv.osv):
    _name = 'account.fiscal.position.template'
    _description = 'Template for Fiscal Position'

    _columns = {
        'name': fields.char('Fiscal Position Template', size=64, required=True),
        'chart_template_id': fields.many2one('account.chart.template', 'Chart Template', required=True),
        'account_ids': fields.one2many('account.fiscal.position.account.template', 'position_id', 'Account Mapping'),
        'tax_ids': fields.one2many('account.fiscal.position.tax.template', 'position_id', 'Tax Mapping'),
        'note': fields.text('Notes', translate=True),
    }

    def generate_fiscal_position(self, cr, uid, chart_temp_id, tax_template_ref, acc_template_ref, company_id, context=None):
        """
        This method generate Fiscal Position, Fiscal Position Accounts and Fiscal Position Taxes from templates.

        :param chart_temp_id: Chart Template Id.
        :param taxes_ids: Taxes templates reference for generating account.fiscal.position.tax.
        :param acc_template_ref: Account templates reference for generating account.fiscal.position.account.
        :param company_id: company_id selected from wizard.multi.charts.accounts.
        :returns: True
        """
        if context is None:
            context = {}
        obj_tax_fp = self.pool.get('account.fiscal.position.tax')
        obj_ac_fp = self.pool.get('account.fiscal.position.account')
        obj_fiscal_position = self.pool.get('account.fiscal.position')
        fp_ids = self.search(cr, uid, [('chart_template_id', '=', chart_temp_id)])
        for position in self.browse(cr, uid, fp_ids, context=context):
            new_fp = obj_fiscal_position.create(cr, uid, {'company_id': company_id, 'name': position.name})
            for tax in position.tax_ids:
                obj_tax_fp.create(cr, uid, {
                    'tax_src_id': tax_template_ref[tax.tax_src_id.id],
                    'tax_dest_id': tax.tax_dest_id and tax_template_ref[tax.tax_dest_id.id] or False,
                    'position_id': new_fp
                })
            for acc in position.account_ids:
                obj_ac_fp.create(cr, uid, {
                    'account_src_id': acc_template_ref[acc.account_src_id.id],
                    'account_dest_id': acc_template_ref[acc.account_dest_id.id],
                    'position_id': new_fp
                })
        return True

account_fiscal_position_template()

class account_fiscal_position_tax_template(osv.osv):
    _name = 'account.fiscal.position.tax.template'
    _description = 'Template Tax Fiscal Position'
    _rec_name = 'position_id'

    _columns = {
        'position_id': fields.many2one('account.fiscal.position.template', 'Fiscal Position', required=True, ondelete='cascade'),
        'tax_src_id': fields.many2one('account.tax.template', 'Tax Source', required=True),
        'tax_dest_id': fields.many2one('account.tax.template', 'Replacement Tax')
    }

account_fiscal_position_tax_template()

class account_fiscal_position_account_template(osv.osv):
    _name = 'account.fiscal.position.account.template'
    _description = 'Template Account Fiscal Mapping'
    _rec_name = 'position_id'
    _columns = {
        'position_id': fields.many2one('account.fiscal.position.template', 'Fiscal Mapping', required=True, ondelete='cascade'),
        'account_src_id': fields.many2one('account.account.template', 'Account Source', domain=[('type','<>','view')], required=True),
        'account_dest_id': fields.many2one('account.account.template', 'Account Destination', domain=[('type','<>','view')], required=True)
    }

account_fiscal_position_account_template()

# ---------------------------------------------------------
# Account Financial Report
# ---------------------------------------------------------

class account_financial_report(osv.osv):
    _name = "account.financial.report"
    _description = "Account Report"

    def _get_level(self, cr, uid, ids, field_name, arg, context=None):
        res = {}
        for report in self.browse(cr, uid, ids, context=context):
            level = 0
            if report.parent_id:
                level = report.parent_id.level + 1
            res[report.id] = level
        return res

    def _get_children_by_order(self, cr, uid, ids, context=None):
        res = []
        for id in ids:
            res.append(id)
            ids2 = self.search(cr, uid, [('parent_id', '=', id)], order='sequence ASC', context=context)
            res += self._get_children_by_order(cr, uid, ids2, context=context)
        return res

    def _get_balance(self, cr, uid, ids, name, args, context=None):
        account_obj = self.pool.get('account.account')
        res = {}
        res_all = {}
        for report in self.browse(cr, uid, ids, context=context):
            balance = 0.0
            if report.id in res_all:
                balance = res_all[report.id]
            elif report.type == 'accounts':
                # it's the sum of balance of the linked accounts
                for a in report.account_ids:
                    balance += a.balance
            elif report.type == 'account_type':
                # it's the sum of balance of the leaf accounts with such an account type
                report_types = [x.id for x in report.account_type_ids]
                account_ids = account_obj.search(cr, uid, [('user_type','in', report_types), ('type','!=','view')], context=context)
                for a in account_obj.browse(cr, uid, account_ids, context=context):
                    balance += a.balance
            elif report.type == 'account_report' and report.account_report_id:
                # it's the amount of the linked report
                res2 = self._get_balance(cr, uid, [report.account_report_id.id], 'balance', False, context=context)
                res_all.update(res2)
                for key, value in res2.items():
                    balance += value
            elif report.type == 'sum':
                # it's the sum of balance of the children of this account.report
                #for child in report.children_ids:
                res2 = self._get_balance(cr, uid, [rec.id for rec in report.children_ids], 'balance', False, context=context)
                res_all.update(res2)
                for key, value in res2.items():
                    balance += value
            res[report.id] = balance
            res_all[report.id] = balance
        return res

    _columns = {
        'name': fields.char('Report Name', size=128, required=True, translate=True),
        'parent_id': fields.many2one('account.financial.report', 'Parent'),
        'children_ids':  fields.one2many('account.financial.report', 'parent_id', 'Account Report'),
        'sequence': fields.integer('Sequence'),
        'balance': fields.function(_get_balance, 'Balance'),
        'level': fields.function(_get_level, string='Level', store=True, type='integer'),
        'type': fields.selection([
            ('sum','View'),
            ('accounts','Accounts'),
            ('account_type','Account Type'),
            ('account_report','Report Value'),
            ],'Type'),
        'account_ids': fields.many2many('account.account', 'account_account_financial_report', 'report_line_id', 'account_id', 'Accounts'),
        'display_detail': fields.selection([
            ('no_detail','No detail'),
            ('detail_flat','Display children flat'),
            ('detail_with_hierarchy','Display children with hierarchy')
            ], 'Display details'),
        'account_report_id':  fields.many2one('account.financial.report', 'Report Value'),
        'account_type_ids': fields.many2many('account.account.type', 'account_account_financial_report_type', 'report_id', 'account_type_id', 'Account Types'),
        'sign': fields.selection([(-1, 'Reverse balance sign'), (1, 'Preserve balance sign')], 'Sign on Reports', required=True, help='For accounts that are typically more debited than credited and that you would like to print as negative amounts in your reports, you should reverse the sign of the balance; e.g.: Expense account. The same applies for accounts that are typically more credited than debited and that you would like to print as positive amounts in your reports; e.g.: Income account.'),
    }

    _defaults = {
        'type': 'sum',
        'display_detail': 'detail_flat',
        'sign': 1,
    }

account_financial_report()

# ---------------------------------------------------------
# Account generation from template wizards
# ---------------------------------------------------------

class wizard_multi_charts_accounts(osv.osv_memory):
    """
    Create a new account chart for a company.
    Wizards ask for:
        * a company
        * an account chart template
        * a number of digits for formatting code of non-view accounts
        * a list of bank accounts owned by the company
    Then, the wizard:
        * generates all accounts from the template and assigns them to the right company
        * generates all taxes and tax codes, changing account assignations
        * generates all accounting properties and assigns them correctly
    """
    _name='wizard.multi.charts.accounts'
    _inherit = 'res.config'

    _columns = {
        'company_id':fields.many2one('res.company', 'Company', required=True),
        'chart_template_id': fields.many2one('account.chart.template', 'Chart Template', required=True),
        'bank_accounts_id': fields.one2many('account.bank.accounts.wizard', 'bank_account_id', 'Cash and Banks', required=True),
        'code_digits':fields.integer('# of Digits', required=True, help="No. of Digits to use for account code"),
        'seq_journal':fields.boolean('Separated Journal Sequences', help="Check this box if you want to use a different sequence for each created journal. Otherwise, all will use the same sequence."),
        "sale_tax": fields.many2one("account.tax.template", "Default Sale Tax"),
        "purchase_tax": fields.many2one("account.tax.template", "Default Purchase Tax"),
        'sale_tax_rate': fields.float('Sales Tax(%)'),
        'purchase_tax_rate': fields.float('Purchase Tax(%)'),
        'complete_tax_set': fields.boolean('Complete Set of Taxes', help='This boolean helps you to choose if you want to propose to the user to encode the sales and purchase rates or use the usual m2o fields. This last choice assumes that the set of tax defined for the chosen template is complete'),
    }
    def onchange_chart_template_id(self, cr, uid, ids, chart_template_id=False, context=None):
        res = {}
        tax_templ_obj = self.pool.get('account.tax.template')
        res['value'] = {'complete_tax_set': False, 'sale_tax': False, 'purchase_tax': False}
        if chart_template_id:
            data = self.pool.get('account.chart.template').browse(cr, uid, chart_template_id, context=context)
            res['value'].update({'complete_tax_set': data.complete_tax_set})
            if data.complete_tax_set:
            # default tax is given by the lowest sequence. For same sequence we will take the latest created as it will be the case for tax created while isntalling the generic chart of account
                sale_tax_ids = tax_templ_obj.search(cr, uid, [("chart_template_id"
                                              , "=", chart_template_id), ('type_tax_use', 'in', ('sale','all'))], order="sequence, id desc")
                purchase_tax_ids = tax_templ_obj.search(cr, uid, [("chart_template_id"
                                              , "=", chart_template_id), ('type_tax_use', 'in', ('purchase','all'))], order="sequence, id desc")
                res['value'].update({'sale_tax': sale_tax_ids and sale_tax_ids[0] or False, 'purchase_tax': purchase_tax_ids and purchase_tax_ids[0] or False})

            if data.code_digits:
               res['value'].update({'code_digits': data.code_digits})
        return res


    def default_get(self, cr, uid, fields, context=None):
        res = super(wizard_multi_charts_accounts, self).default_get(cr, uid, fields, context=context) 
        tax_templ_obj = self.pool.get('account.tax.template')

        if 'bank_accounts_id' in fields:
            res.update({'bank_accounts_id': [{'acc_name': _('Current'), 'account_type': 'bank'},
                    {'acc_name': _('Deposit'), 'account_type': 'bank'},
                    {'acc_name': _('Cash'), 'account_type': 'cash'}]})
        if 'company_id' in fields:
            res.update({'company_id': self.pool.get('res.users').browse(cr, uid, [uid], context=context)[0].company_id.id})
        if 'seq_journal' in fields:
            res.update({'seq_journal': True})

        ids = self.pool.get('account.chart.template').search(cr, uid, [('visible', '=', True)], context=context)
        if ids:
            if 'chart_template_id' in fields:
                res.update({'chart_template_id': ids[0]})
            if 'sale_tax' in fields:
                sale_tax_ids = tax_templ_obj.search(cr, uid, [("chart_template_id"
                                              , "=", ids[0]), ('type_tax_use', 'in', ('sale','all'))], order="sequence")
                res.update({'sale_tax': sale_tax_ids and sale_tax_ids[0] or False})
            if 'purchase_tax' in fields:
                purchase_tax_ids = tax_templ_obj.search(cr, uid, [("chart_template_id"
                                          , "=", ids[0]), ('type_tax_use', 'in', ('purchase','all'))], order="sequence")
                res.update({'purchase_tax': purchase_tax_ids and purchase_tax_ids[0] or False})
        return res

    def fields_view_get(self, cr, uid, view_id=None, view_type='form', context=None, toolbar=False, submenu=False):
        res = super(wizard_multi_charts_accounts, self).fields_view_get(cr, uid, view_id=view_id, view_type=view_type, context=context, toolbar=toolbar,submenu=False)
        cmp_select = []
        acc_template_obj = self.pool.get('account.chart.template')
        company_obj = self.pool.get('res.company')

        company_ids = company_obj.search(cr, uid, [], context=context)
        #display in the widget selection of companies, only the companies that haven't been configured yet (but don't care about the demo chart of accounts)
        cr.execute("SELECT company_id FROM account_account WHERE active = 't' AND account_account.parent_id IS NULL AND name != %s", ("Chart For Automated Tests",))
        configured_cmp = [r[0] for r in cr.fetchall()]
        unconfigured_cmp = list(set(company_ids)-set(configured_cmp))
        for field in res['fields']:
            if field == 'company_id':
                res['fields'][field]['domain'] = [('id','in',unconfigured_cmp)]
                res['fields'][field]['selection'] = [('', '')]
                if unconfigured_cmp:
                    cmp_select = [(line.id, line.name) for line in company_obj.browse(cr, uid, unconfigured_cmp)]
                    res['fields'][field]['selection'] = cmp_select
        return res

    def check_created_journals(self, cr, uid, vals_journal, company_id, context=None):
        """
        This method used for checking journals already created or not. If not then create new journal.
        """
        obj_journal = self.pool.get('account.journal')
        rec_list = obj_journal.search(cr, uid, [('name','=', vals_journal['name']),('company_id', '=', company_id)], context=context)
        if not rec_list:
            obj_journal.create(cr, uid, vals_journal, context=context)
        return True

    def generate_journals(self, cr, uid, chart_template_id, acc_template_ref, company_id, context=None):
        """
        This method is used for creating journals.

        :param chart_temp_id: Chart Template Id.
        :param acc_template_ref: Account templates reference.
        :param company_id: company_id selected from wizard.multi.charts.accounts.
        :returns: True
        """
        journal_data = self._prepare_all_journals(cr, uid, chart_template_id, acc_template_ref, company_id, context=context)
        for vals_journal in journal_data:
            self.check_created_journals(cr, uid, vals_journal, company_id, context=context)
        return True

    def _prepare_all_journals(self, cr, uid, chart_template_id, acc_template_ref, company_id, context=None):
        def _get_analytic_journal(journal_type):
            # Get the analytic journal
            analytic_journal_ids = []
            if journal_type in ('sale', 'sale_refund'):
                analytical_journal_ids = analytic_journal_obj.search(cr, uid, [('type','=','sale')], context=context)
            elif journal_type in ('purchase', 'purchase_refund'):
                analytical_journal_ids = analytic_journal_obj.search(cr, uid, [('type','=','purchase')], context=context)
            elif journal_type == 'general':
                analytical_journal_ids = analytic_journal_obj.search(cr, uid, [('type', '=', 'situation')], context=context)
            return analytic_journal_ids and analytic_journal_ids[0] or False

        def _get_default_account(journal_type, type='debit'):
            # Get the default accounts
            default_account = False
            if journal_type in ('sale', 'sale_refund'):
                default_account = acc_template_ref.get(template.property_account_income_categ.id)
            elif journal_type in ('purchase', 'purchase_refund'):
                default_account = acc_template_ref.get(template.property_account_expense_categ.id)
            elif journal_type == 'situation':
                if type == 'debit':
                    default_account = acc_template_ref.get(template.property_account_expense_opening.id)
                else:
                    default_account = acc_template_ref.get(template.property_account_income_opening.id)
            return default_account

        def _get_view_id(journal_type):
            # Get the journal views
            if journal_type in ('general', 'situation'):
                data = obj_data.get_object_reference(cr, uid, 'account', 'account_journal_view')
            elif journal_type in ('sale_refund', 'purchase_refund'):
                data = obj_data.get_object_reference(cr, uid, 'account', 'account_sp_refund_journal_view') 
            else:
                data = obj_data.get_object_reference(cr, uid, 'account', 'account_sp_journal_view')
            return data and data[1] or False

        journal_names = {
            'sale': _('Sales Journal'),
            'purchase': _('Purchase Journal'),
            'sale_refund': _('Sales Refund Journal'),
            'purchase_refund': _('Purchase Refund Journal'),
            'general': _('Miscellaneous Journal'),
            'situation': _('Opening Entries Journal'),
        }
        journal_codes = {
            'sale': _('SAJ'),
            'purchase': _('EXJ'),
            'sale_refund': _('SCNJ'),
            'purchase_refund': _('ECNJ'),
            'general': _('MISC'),
            'situation': _('OPEJ'),
        }

        obj_data = self.pool.get('ir.model.data')
        analytic_journal_obj = self.pool.get('account.analytic.journal')
        template = self.pool.get('account.chart.template').browse(cr, uid, chart_template_id, context=context)

        journal_data = []
        for journal_type in ['sale', 'purchase', 'sale_refund', 'purchase_refund', 'general', 'situation']:
            vals = {
                'type': journal_type,
                'name': journal_names[journal_type],
                'code': journal_codes[journal_type],
                'company_id': company_id,
                'centralisation': journal_type == 'situation',
                'view_id': _get_view_id(journal_type),
                'analytic_journal_id': _get_analytic_journal(journal_type),
                'default_credit_account_id': _get_default_account(journal_type, 'credit'),
                'default_debit_account_id': _get_default_account(journal_type, 'debit'),
            }
            journal_data.append(vals)
        return journal_data

    def generate_properties(self, cr, uid, chart_template_id, acc_template_ref, company_id, context=None):
        """
        This method used for creating properties.

        :param chart_template_id: id of the current chart template for which we need to create properties
        :param acc_template_ref: Mapping between ids of account templates and real accounts created from them
        :param company_id: company_id selected from wizard.multi.charts.accounts.
        :returns: True
        """
        property_obj = self.pool.get('ir.property')
        field_obj = self.pool.get('ir.model.fields')
        todo_list = [
            ('property_account_receivable','res.partner','account.account'),
            ('property_account_payable','res.partner','account.account'),
            ('property_account_expense_categ','product.category','account.account'),
            ('property_account_income_categ','product.category','account.account'),
            ('property_account_expense','product.template','account.account'),
            ('property_account_income','product.template','account.account'),
            ('property_reserve_and_surplus_account','res.company','account.account')
        ]
        template = self.pool.get('account.chart.template').browse(cr, uid, chart_template_id, context=context)
        for record in todo_list:
            account = getattr(template, record[0])
            value = account and 'account.account,' + str(acc_template_ref[account.id]) or False
            if value:
                field = field_obj.search(cr, uid, [('name', '=', record[0]),('model', '=', record[1]),('relation', '=', record[2])], context=context)
                vals = {
                    'name': record[0],
                    'company_id': company_id,
                    'fields_id': field[0],
                    'value': value,
                }
                property_ids = property_obj.search(cr, uid, [('name','=', record[0]),('company_id', '=', company_id)], context=context)
                if property_ids:
                    #the property exist: modify it
                    property_obj.write(cr, uid, property_ids, vals, context=context)
                else:
                    #create the property
                    property_obj.create(cr, uid, vals, context=context)
        return True

    def _install_template(self, cr, uid, template_id, company_id, code_digits=None, obj_wizard=None, acc_ref={}, taxes_ref={}, tax_code_ref={}, context=None):
        '''
        This function recursively loads the template objects and create the real objects from them.

        :param template_id: id of the chart template to load
        :param company_id: id of the company the wizard is running for
        :param code_digits: integer that depicts the number of digits the accounts code should have in the COA
        :param obj_wizard: the current wizard for generating the COA from the templates
        :param acc_ref: Mapping between ids of account templates and real accounts created from them
        :param taxes_ref: Mapping between ids of tax templates and real taxes created from them
        :param tax_code_ref: Mapping between ids of tax code templates and real tax codes created from them
        :returns: return a tuple with a dictionary containing
            * the mapping between the account template ids and the ids of the real accounts that have been generated
              from them, as first item,
            * a similar dictionary for mapping the tax templates and taxes, as second item,
            * a last identical containing the mapping of tax code templates and tax codes
        :rtype: tuple(dict, dict, dict)
        '''
        template = self.pool.get('account.chart.template').browse(cr, uid, template_id, context=context)
        if template.parent_id:
            tmp1, tmp2, tmp3 = self._install_template(cr, uid, template.parent_id.id, company_id, code_digits=code_digits, acc_ref=acc_ref, taxes_ref=taxes_ref, tax_code_ref=tax_code_ref, context=context)
            acc_ref.update(tmp1)
            taxes_ref.update(tmp2)
            tax_code_ref.update(tmp3)
        tmp1, tmp2, tmp3 = self._load_template(cr, uid, template_id, company_id, code_digits=code_digits, obj_wizard=obj_wizard, account_ref=acc_ref, taxes_ref=taxes_ref, tax_code_ref=tax_code_ref, context=context)
        acc_ref.update(tmp1)
        taxes_ref.update(tmp2)
        tax_code_ref.update(tmp3)
        return acc_ref, taxes_ref, tax_code_ref

    def _load_template(self, cr, uid, template_id, company_id, code_digits=None, obj_wizard=None, account_ref={}, taxes_ref={}, tax_code_ref={}, context=None):
        '''
        This function generates all the objects from the templates

        :param template_id: id of the chart template to load
        :param company_id: id of the company the wizard is running for
        :param code_digits: integer that depicts the number of digits the accounts code should have in the COA
        :param obj_wizard: the current wizard for generating the COA from the templates
        :param acc_ref: Mapping between ids of account templates and real accounts created from them
        :param taxes_ref: Mapping between ids of tax templates and real taxes created from them
        :param tax_code_ref: Mapping between ids of tax code templates and real tax codes created from them
        :returns: return a tuple with a dictionary containing
            * the mapping between the account template ids and the ids of the real accounts that have been generated
              from them, as first item,
            * a similar dictionary for mapping the tax templates and taxes, as second item,
            * a last identical containing the mapping of tax code templates and tax codes
        :rtype: tuple(dict, dict, dict)
        '''
        template = self.pool.get('account.chart.template').browse(cr, uid, template_id, context=context)
        obj_tax_code_template = self.pool.get('account.tax.code.template')
        obj_acc_tax = self.pool.get('account.tax')
        obj_tax_temp = self.pool.get('account.tax.template')
        obj_acc_template = self.pool.get('account.account.template')
        obj_fiscal_position_template = self.pool.get('account.fiscal.position.template')

        # create all the tax code.
        tax_code_ref.update(obj_tax_code_template.generate_tax_code(cr, uid, template.tax_code_root_id.id, company_id, context=context))

        # Generate taxes from templates.
        tax_templates = [x for x in template.tax_template_ids]
        generated_tax_res = obj_tax_temp._generate_tax(cr, uid, tax_templates, tax_code_ref, company_id, context=context)
        taxes_ref.update(generated_tax_res['tax_template_to_tax'])

        # Generating Accounts from templates.
        account_template_ref = obj_acc_template.generate_account(cr, uid, template_id, taxes_ref, account_ref, code_digits, company_id, context=context)
        account_ref.update(account_template_ref)

        # writing account values on tax after creation of accounts
        for key,value in generated_tax_res['account_dict'].items():
            if value['account_collected_id'] or value['account_paid_id']:
                obj_acc_tax.write(cr, uid, [key], {
                    'account_collected_id': account_ref.get(value['account_collected_id'], False),
                    'account_paid_id': account_ref.get(value['account_paid_id'], False),
                })

        # Create Journals
        self.generate_journals(cr, uid, template_id, account_ref, company_id, context=context)

        # generate properties function
        self.generate_properties(cr, uid, template_id, account_ref, company_id, context=context)

        # Generate Fiscal Position , Fiscal Position Accounts and Fiscal Position Taxes from templates
        obj_fiscal_position_template.generate_fiscal_position(cr, uid, template_id, taxes_ref, account_ref, company_id, context=context)

        return account_ref, taxes_ref, tax_code_ref

    def _create_tax_templates_from_rates(self, cr, uid, obj_wizard, company_id, context=None):
        '''
        This function checks if the chosen chart template is configured as containing a full set of taxes, and if
        it's not the case, it creates the templates for account.tax.code and for account.account.tax objects accordingly
        to the provided sale/purchase rates. Then it saves the new tax templates as default taxes to use for this chart
        template.

        :param obj_wizard: browse record of wizard to generate COA from templates
        :param company_id: id of the company for wich the wizard is running
        :return: True
        '''
        obj_tax_code_template = self.pool.get('account.tax.code.template')
        obj_tax_temp = self.pool.get('account.tax.template')
        chart_template = obj_wizard.chart_template_id
        vals = {}
        # create tax templates and tax code templates from purchase_tax_rate and sale_tax_rate fields
        if not chart_template.complete_tax_set:
            tax_data = {
                'sale': obj_wizard.sale_tax_rate,
                'purchase': obj_wizard.purchase_tax_rate,
            }

            for tax_type, value in tax_data.items():
                # don't consider cases where entered value in rates are lower than 0
                if value >= 0.0:
                    #create the tax code templates for base and tax
                    base_code_vals = {
                        'name': (tax_type == 'sale' and _('Taxable Sales at %s') or _('Taxable Purchases at %s')) % value,
                        'code': (tax_type == 'sale' and _('BASE-S-%s') or _('BASE-P-%s')) %value,
                        'parent_id': chart_template.tax_code_root_id.id,
                        'company_id': company_id,
                    }
                    new_base_code_id = obj_tax_code_template.create(cr, uid, base_code_vals, context=context)
                    tax_code_vals = {
                        'name': (tax_type == 'sale' and _('Tax Received at %s') or _('Tax Paid at %s')) % value,
                        'code': (tax_type == 'sale' and _('TAX-S-%s') or _('TAX-P-%s')) %value,
                        'parent_id': chart_template.tax_code_root_id.id,
                        'company_id': company_id,
                    }
                    new_tax_code_id = obj_tax_code_template.create(cr, uid, tax_code_vals, context=context)
                    #create the tax
                    tax_template_id = obj_tax_temp.create(cr, uid, {
                                            'name': _('Tax %s%%') % value,
                                            'amount': value/100,
                                            'base_code_id': new_base_code_id,
                                            'tax_code_id': new_tax_code_id,
                                            'ref_base_code_id': new_base_code_id,
                                            'ref_tax_code_id': new_tax_code_id,
                                            'type_tax_use': tax_type,
                                            'type': 'percent',
                                            'sequence': 0,
                                            'chart_template_id': chart_template.id or False,
                    }, context=context)
                    #record this new tax_template as default for this chart template
                    field_name = tax_type == 'sale' and 'sale_tax' or 'purchase_tax'
                    vals[field_name] = tax_template_id
        self.write(cr, uid, obj_wizard.id, vals, context=context)
        return True

    def execute(self, cr, uid, ids, context=None):
        '''
        This function is called at the confirmation of the wizard to generate the COA from the templates. It will read
        all the provided information to create the accounts, the banks, the journals, the taxes, the tax codes, the
        accounting properties... accordingly for the chosen company.
        '''
        ir_values_obj = self.pool.get('ir.values')
        obj_wizard = self.browse(cr, uid, ids[0])
        company_id = obj_wizard.company_id.id
        # If the floats for sale/purchase rates have been filled, create templates from them
        self._create_tax_templates_from_rates(cr, uid, obj_wizard, company_id, context=context)

        # Install all the templates objects and generate the real objects
        acc_template_ref, taxes_ref, tax_code_ref = self._install_template(cr, uid, obj_wizard.chart_template_id.id, company_id, code_digits=obj_wizard.code_digits, obj_wizard=obj_wizard, context=context)

        # write values of default taxes for product
        if obj_wizard.sale_tax and taxes_ref:
            ir_values_obj.set(cr, uid, key='default', key2=False, name="taxes_id", company=company_id,
                                models =[('product.product',False)], value=[taxes_ref[obj_wizard.sale_tax.id]])
        if obj_wizard.purchase_tax and taxes_ref:
                ir_values_obj.set(cr, uid, key='default', key2=False, name="supplier_taxes_id", company=company_id,
                                models =[('product.product',False)], value=[taxes_ref[obj_wizard.purchase_tax.id]])

        # Create Bank journals
        self._create_bank_journals_from_o2m(cr, uid, obj_wizard, company_id, acc_template_ref, context=context)
        action = {
            'type': 'ir.actions.act_window',
            'view_type': 'form',
            'view_mode': 'form',
            'res_model': 'board.board',
            'view_id': self.pool.get('ir.model.data').get_object_reference(cr, uid, 'account', 'board_account_form')[1],
            'menu_id': self.pool.get('ir.model.data').get_object_reference(cr, uid, 'account', 'menu_finance')[1]
        }
        return action

    def _prepare_bank_journal(self, cr, uid, line, current_num, default_account_id, company_id, context=None):
        '''
        This function prepares the value to use for the creation of a bank journal created through the wizard of 
        generating COA from templates.

        :param line: dictionary containing the values encoded by the user related to his bank account
        :param current_num: integer corresponding to a counter of the already created bank journals through this wizard.
        :param default_account_id: id of the default debit.credit account created before for this journal.
        :param company_id: id of the company for which the wizard is running
        :return: mapping of field names and values
        :rtype: dict
        '''
        obj_data = self.pool.get('ir.model.data')
        # Get the id of journal views
        tmp = obj_data.get_object_reference(cr, uid, 'account', 'account_journal_bank_view_multi')
        view_id_cur = tmp and tmp[1] or False
        tmp = obj_data.get_object_reference(cr, uid, 'account', 'account_journal_bank_view')
        view_id_cash = tmp and tmp[1] or False
        vals = {
                'name': line['acc_name'],
                'code': _('BNK') + str(current_num),
                'type': line['account_type'] == 'cash' and 'cash' or 'bank',
                'company_id': company_id,
                'analytic_journal_id': False,
                'currency': False,
                'default_credit_account_id': default_account_id,
                'default_debit_account_id': default_account_id,
        }
        if line['currency_id']:
            vals['view_id'] = view_id_cur
            vals['currency'] = line['currency_id']
        else:
            vals['view_id'] = view_id_cash
        return vals

    def _prepare_bank_account(self, cr, uid, line, new_code, acc_template_ref, ref_acc_bank, company_id, context=None):
        '''
        This function prepares the value to use for the creation of the default debit and credit accounts of a
        bank journal created through the wizard of generating COA from templates.

        :param line: dictionary containing the values encoded by the user related to his bank account
        :param new_code: integer corresponding to the next available number to use as account code
        :param acc_template_ref: the dictionary containing the mapping between the ids of account templates and the ids
            of the accounts that have been generated from them.
        :param ref_acc_bank: browse record of the account template set as root of all bank accounts for the chosen
            template
        :param company_id: id of the company for which the wizard is running
        :return: mapping of field names and values
        :rtype: dict
        '''
        obj_data = self.pool.get('ir.model.data')

        # Get the id of the user types fr-or cash and bank
        tmp = obj_data.get_object_reference(cr, uid, 'account', 'data_account_type_cash')
        cash_type = tmp and tmp[1] or False
        tmp = obj_data.get_object_reference(cr, uid, 'account', 'data_account_type_bank')
        bank_type = tmp and tmp[1] or False
        return {
                'name': line['acc_name'],
                'currency_id': line['currency_id'],
                'code': new_code,
                'type': 'liquidity',
                'user_type': line['account_type'] == 'cash' and cash_type or bank_type,
                'parent_id': acc_template_ref[ref_acc_bank.id] or False,
                'company_id': company_id,
        }

    def _create_bank_journals_from_o2m(self, cr, uid, obj_wizard, company_id, acc_template_ref, context=None):
        '''
        This function creates bank journals and its accounts for each line encoded in the field bank_accounts_id of the
        wizard.

        :param obj_wizard: the current wizard that generates the COA from the templates.
        :param company_id: the id of the company for which the wizard is running.
        :param acc_template_ref: the dictionary containing the mapping between the ids of account templates and the ids
            of the accounts that have been generated from them.
        :return: True
        '''
        obj_acc = self.pool.get('account.account')
        obj_journal = self.pool.get('account.journal')
        code_digits = obj_wizard.code_digits

        # Build a list with all the data to process
        journal_data = []
        if obj_wizard.bank_accounts_id:
            for acc in obj_wizard.bank_accounts_id:
                vals = {
                    'acc_name': acc.acc_name,
                    'account_type': acc.account_type,
                    'currency_id': acc.currency_id.id,
                }
                journal_data.append(vals)
        ref_acc_bank = obj_wizard.chart_template_id.bank_account_view_id
        if journal_data and not ref_acc_bank.code:
            raise osv.except_osv(_('Configuration Error !'), _('The bank account defined on the selected chart of accounts hasn\'t a code.'))

        current_num = 1
        for line in journal_data:
            # Seek the next available number for the account code
            while True:
                new_code = str(ref_acc_bank.code.ljust(code_digits-len(str(current_num)), '0')) + str(current_num)
                ids = obj_acc.search(cr, uid, [('code', '=', new_code), ('company_id', '=', company_id)])
                if not ids:
                    break
                else:
                    current_num += 1
<<<<<<< HEAD

            # we need to loop again to find next number for journal code 
            # because we can't rely on the value current_num as,
            # its possible that we already have bank journals created (e.g. by the creation of res.partner.bank) 
            # and the next number for account code might have been already used before for journal
            journal_count = 1
            while True:
                journal_code = _('BNK') + str(journal_count)
                ids = obj_journal.search(cr, uid, [('code', '=', journal_code)], context=context)
                if not ids:
                    break
                journal_count += 1

            vals = {
                'name': tmp,
                'currency_id': line.currency_id and line.currency_id.id or False,
                'code': new_code,
                'type': 'liquidity',
                'user_type': account_template.user_type and account_template.user_type.id or False,
                'reconcile': True,
                'parent_id': acc_template_ref[ref_acc_bank.id] or False,
                'company_id': company_id,
            }
            acc_cash_id  = obj_acc.create(cr,uid,vals)

            #create the bank journal
            vals_journal = {
                'name': vals['name'],
                'code': journal_code,
                'type': line.account_type == 'cash' and 'cash' or 'bank',
                'company_id': company_id,
                'analytic_journal_id': False,
                'currency_id': False,
            }
            if line.currency_id:
                vals_journal['view_id'] = view_id_cur
                vals_journal['currency'] = line.currency_id.id
            else:
                vals_journal['view_id'] = view_id_cash
            vals_journal['default_credit_account_id'] = acc_cash_id
            vals_journal['default_debit_account_id'] = acc_cash_id
=======
            # Create the default debit/credit accounts for this bank journal
            vals = self._prepare_bank_account(cr, uid, line, new_code, acc_template_ref, ref_acc_bank, company_id, context=context)
            default_account_id  = obj_acc.create(cr, uid, vals, context=context)

            #create the bank journal
            vals_journal = self._prepare_bank_journal(cr, uid, line, current_num, default_account_id, company_id, context=context)
>>>>>>> 01555b28
            obj_journal.create(cr, uid, vals_journal)
            current_num += 1
        return True

wizard_multi_charts_accounts()

class account_bank_accounts_wizard(osv.osv_memory):
    _name='account.bank.accounts.wizard'

    _columns = {
        'acc_name': fields.char('Account Name.', size=64, required=True),
        'bank_account_id': fields.many2one('wizard.multi.charts.accounts', 'Bank Account', required=True),
        'currency_id': fields.many2one('res.currency', 'Secondary Currency', help="Forces all moves for this account to have this secondary currency."),
        'account_type': fields.selection([('cash','Cash'), ('check','Check'), ('bank','Bank')], 'Account Type', size=32),
    }

account_bank_accounts_wizard()

# vim:expandtab:smartindent:tabstop=4:softtabstop=4:shiftwidth=4:<|MERGE_RESOLUTION|>--- conflicted
+++ resolved
@@ -3445,14 +3445,28 @@
         :rtype: dict
         '''
         obj_data = self.pool.get('ir.model.data')
+        obj_journal = self.pool.get('account.journal')
         # Get the id of journal views
         tmp = obj_data.get_object_reference(cr, uid, 'account', 'account_journal_bank_view_multi')
         view_id_cur = tmp and tmp[1] or False
         tmp = obj_data.get_object_reference(cr, uid, 'account', 'account_journal_bank_view')
         view_id_cash = tmp and tmp[1] or False
+
+        # we need to loop again to find next number for journal code 
+        # because we can't rely on the value current_num as,
+        # its possible that we already have bank journals created (e.g. by the creation of res.partner.bank) 
+        # and the next number for account code might have been already used before for journal
+        journal_count = 1
+        while True:
+            journal_code = _('BNK') + str(journal_count)
+            ids = obj_journal.search(cr, uid, [('code', '=', journal_code)], context=context)
+            if not ids:
+                break
+            journal_count += 1
+
         vals = {
                 'name': line['acc_name'],
-                'code': _('BNK') + str(current_num),
+                'code': journal_code,
                 'type': line['account_type'] == 'cash' and 'cash' or 'bank',
                 'company_id': company_id,
                 'analytic_journal_id': False,
@@ -3538,56 +3552,12 @@
                     break
                 else:
                     current_num += 1
-<<<<<<< HEAD
-
-            # we need to loop again to find next number for journal code 
-            # because we can't rely on the value current_num as,
-            # its possible that we already have bank journals created (e.g. by the creation of res.partner.bank) 
-            # and the next number for account code might have been already used before for journal
-            journal_count = 1
-            while True:
-                journal_code = _('BNK') + str(journal_count)
-                ids = obj_journal.search(cr, uid, [('code', '=', journal_code)], context=context)
-                if not ids:
-                    break
-                journal_count += 1
-
-            vals = {
-                'name': tmp,
-                'currency_id': line.currency_id and line.currency_id.id or False,
-                'code': new_code,
-                'type': 'liquidity',
-                'user_type': account_template.user_type and account_template.user_type.id or False,
-                'reconcile': True,
-                'parent_id': acc_template_ref[ref_acc_bank.id] or False,
-                'company_id': company_id,
-            }
-            acc_cash_id  = obj_acc.create(cr,uid,vals)
-
-            #create the bank journal
-            vals_journal = {
-                'name': vals['name'],
-                'code': journal_code,
-                'type': line.account_type == 'cash' and 'cash' or 'bank',
-                'company_id': company_id,
-                'analytic_journal_id': False,
-                'currency_id': False,
-            }
-            if line.currency_id:
-                vals_journal['view_id'] = view_id_cur
-                vals_journal['currency'] = line.currency_id.id
-            else:
-                vals_journal['view_id'] = view_id_cash
-            vals_journal['default_credit_account_id'] = acc_cash_id
-            vals_journal['default_debit_account_id'] = acc_cash_id
-=======
             # Create the default debit/credit accounts for this bank journal
             vals = self._prepare_bank_account(cr, uid, line, new_code, acc_template_ref, ref_acc_bank, company_id, context=context)
             default_account_id  = obj_acc.create(cr, uid, vals, context=context)
 
             #create the bank journal
             vals_journal = self._prepare_bank_journal(cr, uid, line, current_num, default_account_id, company_id, context=context)
->>>>>>> 01555b28
             obj_journal.create(cr, uid, vals_journal)
             current_num += 1
         return True
