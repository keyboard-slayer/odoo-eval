# -*- coding: utf-8 -*-
##############################################################################
#
#    OpenERP, Open Source Management Solution
#    Copyright (C) 2004-2010 Tiny SPRL (<http://tiny.be>).
#
#    This program is free software: you can redistribute it and/or modify
#    it under the terms of the GNU Affero General Public License as
#    published by the Free Software Foundation, either version 3 of the
#    License, or (at your option) any later version.
#
#    This program is distributed in the hope that it will be useful,
#    but WITHOUT ANY WARRANTY; without even the implied warranty of
#    MERCHANTABILITY or FITNESS FOR A PARTICULAR PURPOSE.  See the
#    GNU Affero General Public License for more details.
#
#    You should have received a copy of the GNU Affero General Public License
#    along with this program.  If not, see <http://www.gnu.org/licenses/>.
#
##############################################################################

import time
from datetime import datetime, timedelta
from dateutil.relativedelta import relativedelta
from operator import itemgetter

import netsvc
import pooler
from osv import fields, osv
import decimal_precision as dp
from tools.misc import currency
from tools.translate import _
from tools import config

def check_cycle(self, cr, uid, ids):
    """ climbs the ``self._table.parent_id`` chains for 100 levels or
    until it can't find any more parent(s)

    Returns true if it runs out of parents (no cycle), false if
    it can recurse 100 times without ending all chains
    """
    level = 100
    while len(ids):
        cr.execute('SELECT DISTINCT parent_id '\
                    'FROM '+self._table+' '\
                    'WHERE id IN %s '\
                    'AND parent_id IS NOT NULL',(tuple(ids),))
        ids = map(itemgetter(0), cr.fetchall())
        if not level:
            return False
        level -= 1
    return True

class account_payment_term(osv.osv):
    _name = "account.payment.term"
    _description = "Payment Term"
    _columns = {
        'name': fields.char('Payment Term', size=64, translate=True, required=True),
        'active': fields.boolean('Active', help="If the active field is set to true, it will allow you to hide the payment term without removing it."),
        'note': fields.text('Description', translate=True),
        'line_ids': fields.one2many('account.payment.term.line', 'payment_id', 'Terms'),
    }
    _defaults = {
        'active': 1,
    }
    _order = "name"

    def compute(self, cr, uid, id, value, date_ref=False, context={}):
        if not date_ref:
            date_ref = datetime.now().strftime('%Y-%m-%d')
        pt = self.browse(cr, uid, id, context)
        amount = value
        result = []
        for line in pt.line_ids:
            prec = self.pool.get('decimal.precision').precision_get(cr, uid, 'Account')
            if line.value == 'fixed':
                amt = round(line.value_amount, prec)
            elif line.value == 'procent':
                amt = round(value * line.value_amount, prec)
            elif line.value == 'balance':
                amt = round(amount, prec)
            if amt:
                next_date = (datetime.strptime(date_ref, '%Y-%m-%d') + relativedelta(days=line.days))
                if line.days2 < 0:
                    nyear = next_date.strftime("%Y")
                    nmonth = str(int(next_date.strftime("%m"))% 12+1)
                    nday = "1"

                    ndate = "%s-%s-%s" % (nyear, nmonth, nday)
                    nseconds = time.mktime(time.strptime(ndate, '%Y-%m-%d'))
                    next_month = datetime.fromtimestamp(nseconds)

                    delta = timedelta(seconds=1)
                    next_date = next_month - delta
                    next_date = next_date + relativedelta(days=line.days2)
                if line.days2 > 0:
                    next_date += relativedelta(day=line.days2, months=1)
                result.append( (next_date.strftime('%Y-%m-%d'), amt) )
                amount -= amt
        return result

account_payment_term()

class account_payment_term_line(osv.osv):
    _name = "account.payment.term.line"
    _description = "Payment Term Line"
    _columns = {
        'name': fields.char('Line Name', size=32, required=True),
        'sequence': fields.integer('Sequence', required=True, help="The sequence field is used to order the payment term lines from the lowest sequences to the higher ones"),
        'value': fields.selection([('procent', 'Percent'),
                                   ('balance', 'Balance'),
                                   ('fixed', 'Fixed Amount')], 'Value',
                                   required=True, help="""Example: 14 days 2%, 30 days net
1. Line 1: percent 0.02 14 days
2. Line 2: balance 30 days"""),

        'value_amount': fields.float('Value Amount', help="For Value percent enter % ratio between 0-1."),
        'days': fields.integer('Number of Days', required=True, help="Number of days to add before computation of the day of month." \
            "If Date=15/01, Number of Days=22, Day of Month=-1, then the due date is 28/02."),
        'days2': fields.integer('Day of the Month', required=True, help="Day of the month, set -1 for the last day of the current month. If it's positive, it gives the day of the next month. Set 0 for net days (otherwise it's based on the beginning of the month)."),
        'payment_id': fields.many2one('account.payment.term', 'Payment Term', required=True, select=True),
    }
    _defaults = {
        'value': 'balance',
        'sequence': 5,
        'days2': 0,
    }
    _order = "sequence"

    def _check_percent(self, cr, uid, ids, context={}):
        obj = self.browse(cr, uid, ids[0])
        if obj.value == 'procent' and ( obj.value_amount < 0.0 or obj.value_amount > 1.0):
            return False
        return True

    _constraints = [
        (_check_percent, _('Percentages for Payment Term Line must be between 0 and 1, Example: 0.02 for 2% '), ['value_amount']),
    ]

account_payment_term_line()

class account_account_type(osv.osv):
    _name = "account.account.type"
    _description = "Account Type"
    _columns = {
        'name': fields.char('Acc. Type Name', size=64, required=True, translate=True),
        'code': fields.char('Code', size=32, required=True),
        'sequence': fields.integer('Sequence', help="Gives the sequence order when displaying a list of account types."),
        'close_method': fields.selection([('none', 'None'), ('balance', 'Balance'), ('detail', 'Detail'), ('unreconciled', 'Unreconciled')], 'Deferral Method', required=True),
        'sign': fields.selection([(-1, 'Negative'), (1, 'Positive')], 'Sign on Reports', required=True, help='Allows you to change the sign of the balance amount displayed in the reports, so that you can see positive figures instead of negative ones in expenses accounts.'),
        'report_type':fields.selection([
            ('none','/'),
            ('income','Profit & Loss (Income Accounts)'),
            ('expense','Profit & Loss (Expense Accounts)'),
            ('asset','Balance Sheet (Assets Accounts)'),
            ('liability','Balance Sheet (Liability Accounts)')
        ],'Type Heads', select=True, readonly=False, help="According value related accounts will be display on respective reports (Balance Sheet Profit & Loss Account)"),
        'parent_id':fields.many2one('account.account.type', 'Parent Type', required=False),
        'child_ids':fields.one2many('account.account.type', 'parent_id', 'Child Types', required=False),
        'note': fields.text('Description'),
    }
    _defaults = {
        'close_method': lambda *a: 'none',
        'sequence': lambda *a: 5,
        'sign': lambda *a: 1,
    }
    _order = "sequence"

    def _check_recursion(self, cr, uid, ids):
        #TODO: Need to check for recusrion
        return True

    _constraints = [
        (_check_recursion, 'Error ! You can not create recursive types.', ['parent_id'])
    ]

account_account_type()

def _code_get(self, cr, uid, context={}):
    acc_type_obj = self.pool.get('account.account.type')
    ids = acc_type_obj.search(cr, uid, [])
    res = acc_type_obj.read(cr, uid, ids, ['code', 'name'], context)
    return [(r['code'], r['name']) for r in res]

#----------------------------------------------------------
# Accounts
#----------------------------------------------------------

class account_tax(osv.osv):
    _name = 'account.tax'
account_tax()

class account_account(osv.osv):
    _order = "parent_left"
    _parent_order = "code"
    _name = "account.account"
    _description = "Account"
    _parent_store = True
    logger = netsvc.Logger()

    def search(self, cr, uid, args, offset=0, limit=None, order=None,
            context=None, count=False):
        if context is None:
            context = {}
        pos = 0

        while pos < len(args):

            if args[pos][0] == 'code' and args[pos][1] in ('like', 'ilike') and args[pos][2]:
                args[pos] = ('code', '=like', str(args[pos][2].replace('%', ''))+'%')
            if args[pos][0] == 'journal_id':
                if not args[pos][2]:
                    del args[pos]
                    continue
                jour = self.pool.get('account.journal').browse(cr, uid, args[pos][2])
                if (not (jour.account_control_ids or jour.type_control_ids)) or not args[pos][2]:
                    args[pos] = ('type','not in',('consolidation','view'))
                    continue
                ids3 = map(lambda x: x.id, jour.type_control_ids)
                ids1 = super(account_account, self).search(cr, uid, [('user_type', 'in', ids3)])
                ids1 += map(lambda x: x.id, jour.account_control_ids)
                args[pos] = ('id', 'in', ids1)
            pos += 1

        if context and context.has_key('consolidate_childs'): #add consolidated childs of accounts
            ids = super(account_account, self).search(cr, uid, args, offset, limit,
                order, context=context, count=count)
            for consolidate_child in self.browse(cr, uid, context['account_id']).child_consol_ids:
                ids.append(consolidate_child.id)
            return ids

        return super(account_account, self).search(cr, uid, args, offset, limit,
                order, context=context, count=count)

    def _get_children_and_consol(self, cr, uid, ids, context=None):
        if context is None:
            context = {}
        #this function search for all the children and all consolidated children (recursively) of the given account ids
        ids2 = self.search(cr, uid, [('parent_id', 'child_of', ids)], context=context)
        ids3 = []
        for rec in self.browse(cr, uid, ids2, context=context):
            for child in rec.child_consol_ids:
                ids3.append(child.id)
        if ids3:
            ids3 = self._get_children_and_consol(cr, uid, ids3, context)
        return ids2 + ids3

    def __compute(self, cr, uid, ids, field_names, arg=None, context=None,
                  query='', query_params=()):
        """ compute the balance, debit and/or credit for the provided
        account ids
        Arguments:
        `ids`: account ids
        `field_names`: the fields to compute (a list of any of
                       'balance', 'debit' and 'credit')
        `arg`: unused fields.function stuff
        `query`: additional query filter (as a string)
        `query_params`: parameters for the provided query string
                        (__compute will handle their escaping) as a
                        tuple
        """
        mapping = {
            'balance': "COALESCE(SUM(l.debit),0) " \
                       "- COALESCE(SUM(l.credit), 0) as balance",
            'debit': "COALESCE(SUM(l.debit), 0) as debit",
            'credit': "COALESCE(SUM(l.credit), 0) as credit"
        }
        #get all the necessary accounts
        children_and_consolidated = self._get_children_and_consol(cr, uid, ids, context=context)
        #compute for each account the balance/debit/credit from the move lines
        accounts = {}
        if children_and_consolidated:
            aml_query = self.pool.get('account.move.line')._query_get(cr, uid, context=context)

            wheres = [""]
            if query.strip():
                wheres.append(query.strip())
            if aml_query.strip():
                wheres.append(aml_query.strip())
            filters = " AND ".join(wheres)
            self.logger.notifyChannel('addons.'+self._name, netsvc.LOG_DEBUG,
                                      'Filters: %s'%filters)
            # IN might not work ideally in case there are too many
            # children_and_consolidated, in that case join on a
            # values() e.g.:
            # SELECT l.account_id as id FROM account_move_line l
            # INNER JOIN (VALUES (id1), (id2), (id3), ...) AS tmp (id)
            # ON l.account_id = tmp.id
            # or make _get_children_and_consol return a query and join on that
            request = ("SELECT l.account_id as id, " +\
                       ' , '.join(map(mapping.__getitem__, field_names)) +
                       " FROM account_move_line l" \
                       " WHERE l.account_id IN %s " \
                            + filters +
                       " GROUP BY l.account_id")
            params = (tuple(children_and_consolidated),) + query_params
            cr.execute(request, params)
            self.logger.notifyChannel('addons.'+self._name, netsvc.LOG_DEBUG,
                                      'Status: %s'%cr.statusmessage)

            for res in cr.dictfetchall():
                accounts[res['id']] = res

            # consolidate accounts with direct children
            children_and_consolidated.reverse()
            brs = list(self.browse(cr, uid, children_and_consolidated, context=context))
            sums = {}
            while brs:
                current = brs[0]
                can_compute = True
                for child in current.child_id:
                    if child.id not in sums:
                        can_compute = False
                        try:
                            brs.insert(0, brs.pop(brs.index(child)))
                        except ValueError:
                            brs.insert(0, child)
                if can_compute:
                    brs.pop(0)
                    for fn in field_names:
                        sums.setdefault(current.id, {})[fn] = accounts.get(current.id, {}).get(fn, 0.0)
                        if current.child_id:
                            sums[current.id][fn] += sum(sums[child.id][fn] for child in current.child_id)
            res = {}
            null_result = dict((fn, 0.0) for fn in field_names)
            for id in ids:
                res[id] = sums.get(id, null_result)
            return res

    def _get_company_currency(self, cr, uid, ids, field_name, arg, context={}):
        result = {}
        for rec in self.browse(cr, uid, ids, context):
            result[rec.id] = (rec.company_id.currency_id.id,rec.company_id.currency_id.code)
        return result

    def _get_child_ids(self, cr, uid, ids, field_name, arg, context={}):
        result = {}
        for record in self.browse(cr, uid, ids, context):
            if record.child_parent_ids:
                result[record.id] = [x.id for x in record.child_parent_ids]
            else:
                result[record.id] = []

            if record.child_consol_ids:
                for acc in record.child_consol_ids:
                    if acc.id not in result[record.id]:
                        result[record.id].append(acc.id)

        return result

    def _get_level(self, cr, uid, ids, field_name, arg, context={}):
        res={}
        accounts = self.browse(cr, uid, ids)
        for account in accounts:
            level = 0
            if account.parent_id :
                obj = self.browse(cr, uid, account.parent_id.id)
                level = obj.level + 1
            res[account.id] = level
        return res

    _columns = {
        'name': fields.char('Name', size=128, required=True, select=True),
        'currency_id': fields.many2one('res.currency', 'Secondary Currency', help="Forces all moves for this account to have this secondary currency."),
        'code': fields.char('Code', size=64, required=True),
        'type': fields.selection([
            ('view', 'View'),
            ('other', 'Regular'),
            ('receivable', 'Receivable'),
            ('payable', 'Payable'),
            ('consolidation', 'Consolidation'),
            ('closed', 'Closed'),
        ], 'Internal Type', required=True, help="This type is used to differentiate types with "\
            "special effects in OpenERP: view can not have entries, consolidation are accounts that "\
            "can have children accounts for multi-company consolidations, payable/receivable are for "\
            "partners accounts (for debit/credit computations), closed for depreciated accounts."),
        'user_type': fields.many2one('account.account.type', 'Account Type', required=True,
            help="These types are defined according to your country. The type contains more information "\
            "about the account and its specificities."),
        'parent_id': fields.many2one('account.account', 'Parent', ondelete='cascade', domain=[('type','=','view')]),
        'child_parent_ids': fields.one2many('account.account','parent_id','Children'),
        'child_consol_ids': fields.many2many('account.account', 'account_account_consol_rel', 'child_id', 'parent_id', 'Consolidated Children'),
        'child_id': fields.function(_get_child_ids, method=True, type='many2many', relation="account.account", string="Child Accounts"),
        'balance': fields.function(__compute, digits_compute=dp.get_precision('Account'), method=True, string='Balance', multi='balance'),
        'credit': fields.function(__compute, digits_compute=dp.get_precision('Account'), method=True, string='Credit', multi='balance'),
        'debit': fields.function(__compute, digits_compute=dp.get_precision('Account'), method=True, string='Debit', multi='balance'),
        'reconcile': fields.boolean('Reconcile', help="Check this if the user is allowed to reconcile entries in this account."),
        'shortcut': fields.char('Shortcut', size=12),
        'tax_ids': fields.many2many('account.tax', 'account_account_tax_default_rel',
            'account_id', 'tax_id', 'Default Taxes'),
        'note': fields.text('Note'),
        'company_currency_id': fields.function(_get_company_currency, method=True, type='many2one', relation='res.currency', string='Company Currency'),
        'company_id': fields.many2one('res.company', 'Company', required=True),
        'active': fields.boolean('Active', select=2, help="If the active field is set to true, it will allow you to hide the account without removing it."),

        'parent_left': fields.integer('Parent Left', select=1),
        'parent_right': fields.integer('Parent Right', select=1),
        'currency_mode': fields.selection([('current', 'At Date'), ('average', 'Average Rate')], 'Outgoing Currencies Rate',
            help=
            'This will select how the current currency rate for outgoing transactions is computed. '\
            'In most countries the legal method is "average" but only a few software systems are able to '\
            'manage this. So if you import from another software system you may have to use the rate at date. ' \
            'Incoming transactions always use the rate at date.', \
            required=True),
        'level': fields.function(_get_level, string='Level', method=True, store=True, type='integer'),
    }

    _defaults = {
        'type': 'view',
        'reconcile': False,
        'active': True,
        'currency_mode': 'current',
        'company_id': lambda s,cr,uid,c: s.pool.get('res.company')._company_default_get(cr, uid, 'account.account', context=c),
    }

    def _check_recursion(self, cr, uid, ids):
        obj_self = self.browse(cr, uid, ids[0])
        p_id = obj_self.parent_id and obj_self.parent_id.id
        if (obj_self in obj_self.child_consol_ids) or (p_id and (p_id is obj_self.id)):
            return False
        while(ids):
            cr.execute('SELECT DISTINCT child_id '\
                       'FROM account_account_consol_rel '\
                       'WHERE parent_id IN %s', (tuple(ids),))
            child_ids = map(itemgetter(0), cr.fetchall())
            c_ids = child_ids
            if (p_id and (p_id in c_ids)) or (obj_self.id in c_ids):
                return False
            while len(c_ids):
                s_ids = self.search(cr, uid, [('parent_id', 'in', c_ids)])
                if p_id and (p_id in s_ids):
                    return False
                c_ids = s_ids
            ids = child_ids
        return True

    _constraints = [
        (_check_recursion, 'Error ! You can not create recursive accounts.', ['parent_id'])
    ]
    _sql_constraints = [
        ('code_company_uniq', 'unique (code,company_id)', 'The code of the account must be unique per company !')
    ]
    def name_search(self, cr, user, name, args=None, operator='ilike', context=None, limit=100):
        if not args:
            args = []
        if not context:
            context = {}
        args = args[:]
        ids = []
        try:
            if name and str(name).startswith('partner:'):
                part_id = int(name.split(':')[1])
                part = self.pool.get('res.partner').browse(cr, user, part_id, context)
                args += [('id', 'in', (part.property_account_payable.id, part.property_account_receivable.id))]
                name = False
            if name and str(name).startswith('type:'):
                type = name.split(':')[1]
                args += [('type', '=', type)]
                name = False
        except:
            pass
        if name:
            ids = self.search(cr, user, [('code', '=like', name+"%")]+args, limit=limit)
            if not ids:
                ids = self.search(cr, user, [('shortcut', '=', name)]+ args, limit=limit)
            if not ids:
                ids = self.search(cr, user, [('name', operator, name)]+ args, limit=limit)
        else:
            ids = self.search(cr, user, args, context=context, limit=limit)
        return self.name_get(cr, user, ids, context=context)

    def name_get(self, cr, uid, ids, context={}):
        if not len(ids):
            return []
        reads = self.read(cr, uid, ids, ['name', 'code'], context)
        res = []
        for record in reads:
            name = record['name']
            if record['code']:
                name = record['code'] + ' '+name
            res.append((record['id'], name))
        return res

    def copy(self, cr, uid, id, default={}, context={}, done_list=[], local=False):
        account = self.browse(cr, uid, id, context=context)
        new_child_ids = []
        if not default:
            default = {}
        default = default.copy()
        default['code'] = (account['code'] or '') + '(copy)'
        if not local:
            done_list = []
        if account.id in done_list:
            return False
        done_list.append(account.id)
        if account:
            for child in account.child_id:
                child_ids = self.copy(cr, uid, child.id, default, context=context, done_list=done_list, local=True)
                if child_ids:
                    new_child_ids.append(child_ids)
            default['child_parent_ids'] = [(6, 0, new_child_ids)]
        else:
            default['child_parent_ids'] = False
        return super(account_account, self).copy(cr, uid, id, default, context=context)

    def _check_moves(self, cr, uid, ids, method, context=None):
        line_obj = self.pool.get('account.move.line')
        account_ids = self.search(cr, uid, [('id', 'child_of', ids)])

        if line_obj.search(cr, uid, [('account_id', 'in', account_ids)]):
            if method == 'write':
                raise osv.except_osv(_('Error !'), _('You cannot deactivate an account that contains account moves.'))
            elif method == 'unlink':
                raise osv.except_osv(_('Error !'), _('You cannot remove an account which has account entries!. '))
        #Checking whether the account is set as a property to any Partner or not
        value = 'account.account,' + str(ids[0])
        partner_prop_acc = self.pool.get('ir.property').search(cr, uid, [('value_reference','=',value)], context=context)
        if partner_prop_acc:
            raise osv.except_osv(_('Warning !'), _('You cannot remove/deactivate an account which is set as a property to any Partner.'))
        return True

    def _check_allow_type_change(self, cr, uid, ids, new_type, context=None):
        group1 = ['payable', 'receivable', 'other']
        group2 = ['consolidation','view']
        line_obj = self.pool.get('account.move.line')
        for account in self.browse(cr, uid, ids, context=context):
            old_type = account.type
            account_ids = self.search(cr, uid, [('id', 'child_of', [account.id])])
            if line_obj.search(cr, uid, [('account_id', 'in', account_ids)]):
                #Check for 'Closed' type
                if old_type == 'closed' and new_type !='closed':
                    raise osv.except_osv(_('Warning !'), _("You cannot change the type of account from 'Closed' to any other type which contains account entries!"))
                #Check for change From group1 to group2 and vice versa
                if (old_type in group1 and new_type in group2) or (old_type in group2 and new_type in group1):
                    raise osv.except_osv(_('Warning !'), _("You cannot change the type of account from '%s' to '%s' type as it contains account entries!") % (old_type,new_type,))
        return True

    def write(self, cr, uid, ids, vals, context=None):
        if context is None:
            context = {}

        if 'company_id' in vals:
            move_lines = self.pool.get('account.move.line').search(cr, uid, [('account_id', 'in', ids)])
            if move_lines:
                raise osv.except_osv(_('Warning !'), _('You cannot modify Company of account as its related record exist in Entry Lines'))
        if 'active' in vals and not vals['active']:
            self._check_moves(cr, uid, ids, "write", context=context)
        if 'type' in vals.keys():
            self._check_allow_type_change(cr, uid, ids, vals['type'], context=context)
        return super(account_account, self).write(cr, uid, ids, vals, context=context)

    def unlink(self, cr, uid, ids, context=None):
        self._check_moves(cr, uid, ids, "unlink", context=context)
        return super(account_account, self).unlink(cr, uid, ids, context=context)

account_account()

class account_journal_view(osv.osv):
    _name = "account.journal.view"
    _description = "Journal View"
    _columns = {
        'name': fields.char('Journal View', size=64, required=True),
        'columns_id': fields.one2many('account.journal.column', 'view_id', 'Columns')
    }
    _order = "name"

account_journal_view()


class account_journal_column(osv.osv):
    def _col_get(self, cr, user, context={}):
        result = []
        cols = self.pool.get('account.move.line')._columns
        for col in cols:
            if col in ('period_id', 'journal_id'):
                continue

            result.append( (col, cols[col].string) )
        result.sort()
        return result
    _name = "account.journal.column"
    _description = "Journal Column"
    _columns = {
        'name': fields.char('Column Name', size=64, required=True),
        'field': fields.selection(_col_get, 'Field Name', method=True, required=True, size=32),
        'view_id': fields.many2one('account.journal.view', 'Journal View', select=True),
        'sequence': fields.integer('Sequence', help="Gives the sequence order to journal column."),
        'required': fields.boolean('Required'),
        'readonly': fields.boolean('Readonly'),
    }
    _order = "sequence"

account_journal_column()

class account_journal(osv.osv):
    _name = "account.journal"
    _description = "Journal"
    _columns = {
        'name': fields.char('Journal Name', size=64, required=True, translate=True,help="Name of the journal"),
        'code': fields.char('Code', size=16,required=True,help="Code of the journal"),
        'type': fields.selection([('sale', 'Sale'),('sale_refund','Sale Refund'), ('purchase', 'Purchase'), ('purchase_refund','Purchase Refund'),('expense', 'Expense'), ('cash', 'Cash'), ('bank', 'Bank and Cheques'), ('general', 'General'), ('situation', 'Situation')], 'Type', size=32, required=True,
                                 help="Select 'Sale' for Sale journal to be used at the time of making invoice."\
                                 " Select 'Purchase' for Purchase Journal to be used at the time of approving purchase order."\
                                 " Select 'Cash' to be used at the time of making payment."\
                                 " Select 'General' to be used at the time of stock input/output."\
                                 " Select 'Situation' to be used at the time of making vouchers."),
        'refund_journal': fields.boolean('Refund Journal', help='Fill this if the journal is to be used for refunds of invoices.'),
        'type_control_ids': fields.many2many('account.account.type', 'account_journal_type_rel', 'journal_id','type_id', 'Type Controls', domain=[('code','<>','view'), ('code', '<>', 'closed')]),
        'account_control_ids': fields.many2many('account.account', 'account_account_type_rel', 'journal_id','account_id', 'Account', domain=[('type','<>','view'), ('type', '<>', 'closed')]),
        'view_id': fields.many2one('account.journal.view', 'Display Mode', required=True, help="Gives the view used when writing or browsing entries in this journal. The view tells OpenERP which fields should be visible, required or readonly and in which order. You can create your own view for a faster encoding in each journal."),
        'default_credit_account_id': fields.many2one('account.account', 'Default Credit Account', domain="[('type','!=','view')]", help="It acts as a default account for credit amount"),
        'default_debit_account_id': fields.many2one('account.account', 'Default Debit Account', domain="[('type','!=','view')]", help="It acts as a default account for debit amount"),
        'centralisation': fields.boolean('Centralised counterpart', help="Check this box to determine that each entry of this journal won't create a new counterpart but will share the same counterpart. This is used in fiscal year closing."),
        'update_posted': fields.boolean('Allow Cancelling Entries', help="Check this box if you want to allow the cancellation the entries related to this journal or of the invoice related to this journal"),
        'group_invoice_lines': fields.boolean('Group Invoice Lines', help="If this box is checked, the system will try to group the accounting lines when generating them from invoices."),
        'sequence_id': fields.many2one('ir.sequence', 'Entry Sequence', help="The sequence gives the display order for a list of journals", required=False),
        'user_id': fields.many2one('res.users', 'User', help="The user responsible for this journal"),
        'groups_id': fields.many2many('res.groups', 'account_journal_group_rel', 'journal_id', 'group_id', 'Groups'),
        'currency': fields.many2one('res.currency', 'Currency', help='The currency used to enter statement'),
        'entry_posted': fields.boolean('Skip \'Draft\' State for Manual Entries', help='Check this box if you don\'t want new journal entries to pass through the \'draft\' state and instead goes directly to the \'posted state\' without any manual validation. \nNote that journal entries that are automatically created by the system are always skipping that state.'),
        'company_id': fields.many2one('res.company', 'Company', required=True, select=1, help="Company related to this journal"),
#        'invoice_sequence_id': fields.many2one('ir.sequence', 'Invoice Sequence', \
#            help="The sequence used for invoice numbers in this journal."),
        'allow_date':fields.boolean('Check Date not in the Period', help= 'If set to True then do not accept the entry if the entry date is not into the period dates'),
    }

    _defaults = {
        'user_id': lambda self,cr,uid,context: uid,
        'company_id': lambda self,cr,uid,c: self.pool.get('res.users').browse(cr, uid, uid, c).company_id.id,
    }

    def write(self, cr, uid, ids, vals, context=None):
        obj=[]
        if 'company_id' in vals:
            move_lines = self.pool.get('account.move.line').search(cr, uid, [('journal_id', 'in', ids)])
            if move_lines:
                raise osv.except_osv(_('Warning !'), _('You cannot modify company of this journal as its related record exist in Entry Lines'))
        return super(account_journal, self).write(cr, uid, ids, vals, context=context)

    def create_sequence(self, cr, uid, ids, context={}):
        """
        Create new entry sequence for every new Joural
        @param cr: cursor to database
        @param user: id of current user
        @param ids: list of record ids to be process
        @param context: context arguments, like lang, time zone
        @return: return a result
        """

        journal_type = ('sale', 'sale_refund', 'purchase', 'purchase_refund')
        journal_seq = {
            'sale':'seq_out_invoice',
            'purchase':'seq_in_invoice',
            'purchase_refund':'seq_out_refund',
            'sale_refund':'seq_in_refund'
        }

        seq_pool = self.pool.get('ir.sequence')
        seq_typ_pool = self.pool.get('ir.sequence.type')
        date_pool = self.pool.get('ir.model.data')

        result = True

        journal = self.browse(cr, uid, ids[0], context)
        code = journal.code.lower()
        types = {
            'name':journal.name,
            'code':code
        }
        type_id = seq_typ_pool.create(cr, uid, types)

        seq = {
            'name':journal.name,
            'code':code,
            'active':True,
            'prefix':journal.code + "/%(year)s/",
            'padding':4,
            'number_increment':1
        }
        seq_id = seq_pool.create(cr, uid, seq)

        res = {}
        if not journal.sequence_id:
            res.update({
                'sequence_id':seq_id
            })

        result = self.write(cr, uid, [journal.id], res)

        return result

    def create(self, cr, uid, vals, context={}):
        journal_id = super(account_journal, self).create(cr, uid, vals, context)
        self.create_sequence(cr, uid, [journal_id], context)
        return journal_id

    def name_search(self, cr, user, name, args=None, operator='ilike', context=None, limit=100):
        if not args:
            args = []
        if context is None:
            context = {}
        ids = []
        if context.get('journal_type', False):
            args += [('type','=',context.get('journal_type'))]
        if name:
            ids = self.search(cr, user, [('code', 'ilike', name)]+ args, limit=limit, context=context)
        if not ids:
            ids = self.search(cr, user, [('name', 'ilike', name)]+ args, limit=limit, context=context)#fix it ilike should be replace with operator

        return self.name_get(cr, user, ids, context=context)

    def onchange_type(self, cr, uid, ids, type, currency):
        data_pool = self.pool.get('ir.model.data')
        user_pool = self.pool.get('res.users')

        type_map = {
            'sale':'account_sp_journal_view',
            'sale_refund':'account_sp_refund_journal_view',
            'purchase':'account_sp_journal_view',
            'purchase_refund':'account_sp_refund_journal_view',
            'expense':'account_sp_journal_view',
            'cash':'account_journal_bank_view',
            'bank':'account_journal_bank_view',
            'general':'account_journal_view',
            'situation':'account_journal_view'
        }

        res = {}

        view_id = type_map.get(type, 'general')

        user = user_pool.browse(cr, uid, uid)
        if type in ('cash', 'bank') and currency and user.company_id.currency_id.id != currency:
            view_id = 'account_journal_bank_view_multi'

        data_id = data_pool.search(cr, uid, [('model','=','account.journal.view'), ('name','=',view_id)])
        data = data_pool.browse(cr, uid, data_id[0])

        res.update({
            'centralisation':type == 'situation',
            'view_id':data.res_id,
        })

        return {
            'value':res
        }

account_journal()

class account_fiscalyear(osv.osv):
    _name = "account.fiscalyear"
    _description = "Fiscal Year"
    _columns = {
        'name': fields.char('Fiscal Year', size=64, required=True),
        'code': fields.char('Code', size=6, required=True),
        'company_id': fields.many2one('res.company', 'Company', required=True),
        'date_start': fields.date('Start Date', required=True),
        'date_stop': fields.date('End Date', required=True),
        'period_ids': fields.one2many('account.period', 'fiscalyear_id', 'Periods'),
        'state': fields.selection([('draft','Open'), ('done','Closed')], 'State', readonly=True),
    }
    _defaults = {
        'state': lambda *a: 'draft',
        'company_id': lambda self,cr,uid,c: self.pool.get('res.users').browse(cr, uid, uid, c).company_id.id,
    }
    _order = "date_start"

    def _check_duration(self,cr,uid,ids):
        obj_fy=self.browse(cr,uid,ids[0])
        if obj_fy.date_stop < obj_fy.date_start:
            return False
        return True

    _constraints = [
        (_check_duration, 'Error ! The duration of the Fiscal Year is invalid. ', ['date_stop'])
    ]

    def create_period3(self,cr, uid, ids, context={}):
        return self.create_period(cr, uid, ids, context, 3)

    def create_period(self,cr, uid, ids, context={}, interval=1):
        for fy in self.browse(cr, uid, ids, context):
            ds = datetime.strptime(fy.date_start, '%Y-%m-%d')
            while ds.strftime('%Y-%m-%d')<fy.date_stop:
                de = ds + relativedelta(months=interval, days=-1)

                if de.strftime('%Y-%m-%d')>fy.date_stop:
                    de = datetime.strptime(fy.date_stop, '%Y-%m-%d')

                self.pool.get('account.period').create(cr, uid, {
                    'name': ds.strftime('%m/%Y'),
                    'code': ds.strftime('%m/%Y'),
                    'date_start': ds.strftime('%Y-%m-%d'),
                    'date_stop': de.strftime('%Y-%m-%d'),
                    'fiscalyear_id': fy.id,
                })
                ds = ds + relativedelta(months=interval)
        return True

    def find(self, cr, uid, dt=None, exception=True, context={}):
        if not dt:
            dt = time.strftime('%Y-%m-%d')
        ids = self.search(cr, uid, [('date_start', '<=', dt), ('date_stop', '>=', dt)])
        if not ids:
            if exception:
                raise osv.except_osv(_('Error !'), _('No fiscal year defined for this date !\nPlease create one.'))
            else:
                return False
        return ids[0]

    def name_search(self, cr, user, name, args=None, operator='ilike', context=None, limit=80):
        if args is None:
            args = []
        if context is None:
            context = {}
        ids = []
        if name:
            ids = self.search(cr, user, [('code', 'ilike', name)]+ args, limit=limit)
        if not ids:
            ids = self.search(cr, user, [('name', operator, name)]+ args, limit=limit)
        return self.name_get(cr, user, ids, context=context)

account_fiscalyear()

class account_period(osv.osv):
    _name = "account.period"
    _description = "Account period"
    _columns = {
        'name': fields.char('Period Name', size=64, required=True),
        'code': fields.char('Code', size=12),
        'special': fields.boolean('Opening/Closing Period', size=12,
            help="These periods can overlap."),
        'date_start': fields.date('Start of Period', required=True, states={'done':[('readonly',True)]}),
        'date_stop': fields.date('End of Period', required=True, states={'done':[('readonly',True)]}),
        'fiscalyear_id': fields.many2one('account.fiscalyear', 'Fiscal Year', required=True, states={'done':[('readonly',True)]}, select=True),
        'state': fields.selection([('draft','Draft'), ('done','Done')], 'State', readonly=True,
                                  help='When monthly periods are created. The state is \'Draft\'. At the end of monthly period it is in \'Done\' state.'),
        'company_id': fields.related('fiscalyear_id', 'company_id', type='many2one', relation='res.company', string='Company', store=True, readonly=True)
    }
    _defaults = {
        'state': 'draft',
    }
    _order = "date_start"

    def _check_duration(self,cr,uid,ids,context={}):
        obj_period=self.browse(cr,uid,ids[0])
        if obj_period.date_stop < obj_period.date_start:
            return False
        return True

    def _check_year_limit(self,cr,uid,ids,context={}):
        for obj_period in self.browse(cr,uid,ids):
            if obj_period.special:
                continue

            if obj_period.fiscalyear_id.date_stop < obj_period.date_stop or \
               obj_period.fiscalyear_id.date_stop < obj_period.date_start or \
               obj_period.fiscalyear_id.date_start > obj_period.date_start or \
               obj_period.fiscalyear_id.date_start > obj_period.date_stop:
                return False

            pids = self.search(cr, uid, [('date_stop','>=',obj_period.date_start),('date_start','<=',obj_period.date_stop),('special','=',False),('id','<>',obj_period.id)])
            for period in self.browse(cr, uid, pids):
                if period.fiscalyear_id.company_id.id==obj_period.fiscalyear_id.company_id.id:
                    return False
        return True

    _constraints = [
        (_check_duration, 'Error ! The duration of the Period(s) is/are invalid. ', ['date_stop']),
        (_check_year_limit, 'Invalid period ! Some periods overlap or the date period is not in the scope of the fiscal year. ', ['date_stop'])
    ]

    def next(self, cr, uid, period, step, context={}):
        ids = self.search(cr, uid, [('date_start','>',period.date_start)])
        if len(ids)>=step:
            return ids[step-1]
        return False

    def find(self, cr, uid, dt=None, context={}):
        if not dt:
            dt = time.strftime('%Y-%m-%d')
#CHECKME: shouldn't we check the state of the period?
        ids = self.search(cr, uid, [('date_start','<=',dt),('date_stop','>=',dt)])
        if not ids:
            raise osv.except_osv(_('Error !'), _('No period defined for this date: %s !\nPlease create a fiscal year.')%dt)
        return ids

    def action_draft(self, cr, uid, ids, *args):
        mode = 'draft'
        for id in ids:
            cr.execute('update account_journal_period set state=%s where period_id=%s', (mode, id))
            cr.execute('update account_period set state=%s where id=%s', (mode, id))
        return True

    def name_search(self, cr, user, name, args=None, operator='ilike', context={}, limit=80):
        if args is None:
            args = []
        if context is None:
            context = {}
        ids = []
        if name:
            ids = self.search(cr, user, [('code','ilike',name)]+ args, limit=limit)
        if not ids:
            ids = self.search(cr, user, [('name',operator,name)]+ args, limit=limit)
        return self.name_get(cr, user, ids, context=context)

    def write(self, cr, uid, ids, vals, context={}):
        obj=[]
        if 'company_id' in vals:
            move_lines = self.pool.get('account.move.line').search(cr, uid, [('period_id', 'in', ids)])
            if move_lines:
                raise osv.except_osv(_('Warning !'), _('You cannot modify company of this period as its related record exist in Entry Lines'))
        return super(account_period, self).write(cr, uid, ids, vals, context=context)

account_period()

class account_journal_period(osv.osv):
    _name = "account.journal.period"
    _description = "Journal Period"

    def _icon_get(self, cr, uid, ids, field_name, arg=None, context={}):
        result = {}.fromkeys(ids, 'STOCK_NEW')
        for r in self.read(cr, uid, ids, ['state']):
            result[r['id']] = {
                'draft': 'STOCK_NEW',
                'printed': 'STOCK_PRINT_PREVIEW',
                'done': 'STOCK_DIALOG_AUTHENTICATION',
            }.get(r['state'], 'STOCK_NEW')
        return result

    _columns = {
        'name': fields.char('Journal-Period Name', size=64, required=True),
        'journal_id': fields.many2one('account.journal', 'Journal', required=True, ondelete="cascade"),
        'period_id': fields.many2one('account.period', 'Period', required=True, ondelete="cascade"),
        'icon': fields.function(_icon_get, method=True, string='Icon', type='char', size=32),
        'active': fields.boolean('Active', required=True, help="If the active field is set to true, it will allow you to hide the journal period without removing it."),
        'state': fields.selection([('draft','Draft'), ('printed','Printed'), ('done','Done')], 'State', required=True, readonly=True,
                                  help='When journal period is created. The state is \'Draft\'. If a report is printed it comes to \'Printed\' state. When all transactions are done, it comes in \'Done\' state.'),
        'fiscalyear_id': fields.related('period_id', 'fiscalyear_id', string='Fiscal Year', type='many2one', relation='account.fiscalyear'),
        'company_id': fields.related('journal_id', 'company_id', type='many2one', relation='res.company', string='Company')
    }

    def _check(self, cr, uid, ids, context={}):
        for obj in self.browse(cr, uid, ids, context):
            cr.execute('select * from account_move_line where journal_id=%s and period_id=%s limit 1', (obj.journal_id.id, obj.period_id.id))
            res = cr.fetchall()
            if res:
                raise osv.except_osv(_('Error !'), _('You can not modify/delete a journal with entries for this period !'))
        return True

    def write(self, cr, uid, ids, vals, context={}):
        self._check(cr, uid, ids, context)
        return super(account_journal_period, self).write(cr, uid, ids, vals, context)

    def create(self, cr, uid, vals, context={}):
        period_id=vals.get('period_id',False)
        if period_id:
            period = self.pool.get('account.period').browse(cr, uid,period_id)
            vals['state']=period.state
        return super(account_journal_period, self).create(cr, uid, vals, context)

    def unlink(self, cr, uid, ids, context={}):
        self._check(cr, uid, ids, context)
        return super(account_journal_period, self).unlink(cr, uid, ids, context)

    _defaults = {
        'state': lambda *a: 'draft',
        'active': lambda *a: True,
    }
    _order = "period_id"

account_journal_period()

class account_fiscalyear(osv.osv):
    _inherit = "account.fiscalyear"
    _description = "Fiscal Year"
    _columns = {
        'end_journal_period_id':fields.many2one('account.journal.period','End of Year Entries Journal', readonly=True),
    }

account_fiscalyear()
#----------------------------------------------------------
# Entries
#----------------------------------------------------------
class account_move(osv.osv):
    _name = "account.move"
    _description = "Account Entry"
    _order = 'id desc'

    def name_search(self, cr, user, name, args=None, operator='ilike', context=None, limit=80):
        """
        Returns a list of tupples containing id, name, as internally it is called {def name_get}
        result format : {[(id, name), (id, name), ...]}

        @param cr: A database cursor
        @param user: ID of the user currently logged in
        @param name: name to search
        @param args: other arguments
        @param operator: default operator is 'ilike', it can be changed
        @param context: context arguments, like lang, time zone
        @param limit: Returns first 'n' ids of complete result, default is 80.

        @return: Returns a list of tuples containing id and name
        """

        if not args:
          args = []
        if not context:
          context = {}
        ids = []
        if name:
            ids += self.search(cr, user, [('name','ilike',name)]+args, limit=limit, context=context)

        if not ids and name and type(name) == int:
            ids += self.search(cr, user, [('id','=',name)]+args, limit=limit, context=context)

        if not ids:
            ids += self.search(cr, user, args, limit=limit, context=context)

        return self.name_get(cr, user, ids, context=context)

    def name_get(self, cursor, user, ids, context=None):
        if not len(ids):
            return []
        res = []
        data_move = self.pool.get('account.move').browse(cursor,user,ids)
        for move in data_move:
            if move.state=='draft':
                name = '*' + str(move.id)
            else:
                name = move.name
            res.append((move.id, name))
        return res

    def _get_period(self, cr, uid, context):
        periods = self.pool.get('account.period').find(cr, uid)
        if periods:
            return periods[0]
        return False

    def _amount_compute(self, cr, uid, ids, name, args, context, where =''):
        if not ids: return {}
        cr.execute( 'SELECT move_id, SUM(debit) '\
                    'FROM account_move_line '\
                    'WHERE move_id IN %s '\
                    'GROUP BY move_id', (tuple(ids),))
        result = dict(cr.fetchall())
        for id in ids:
            result.setdefault(id, 0.0)
        return result

    def _search_amount(self, cr, uid, obj, name, args, context):
        ids = set()
        for cond in args:
            amount = cond[2]
            if isinstance(cond[2],(list,tuple)):
                if cond[1] in ['in','not in']:
                    amount = tuple(cond[2])
                else:
                    continue
            else:
                if cond[1] in ['=like', 'like', 'not like', 'ilike', 'not ilike', 'in', 'not in', 'child_of']:
                    continue

            cr.execute("select move_id from account_move_line group by move_id having sum(debit) %s %%s" % (cond[1]) ,(amount,))
            res_ids = set(id[0] for id in cr.fetchall())
            ids = ids and (ids & res_ids) or res_ids
        if ids:
            return [('id','in',tuple(ids))]
        else:
            return [('id', '=', '0')]

    _columns = {
        'name': fields.char('Number', size=64, required=True),
        'ref': fields.char('Reference', size=64),
        'period_id': fields.many2one('account.period', 'Period', required=True, states={'posted':[('readonly',True)]}),
        'journal_id': fields.many2one('account.journal', 'Journal', required=True, states={'posted':[('readonly',True)]}),
        'state': fields.selection([('draft','Draft'), ('posted','Posted')], 'State', required=True, readonly=True,
                                  help='When new account move is created the state will be \'Draft\'. When all the payments are done it will be in \'Posted\' state.'),
        'line_id': fields.one2many('account.move.line', 'move_id', 'Entries', states={'posted':[('readonly',True)]}),
        'to_check': fields.boolean('To Review', help='Check this box if you are unsure of that journal entry and if you want to note it as \'to be reviewed\' by an accounting expert.'),
        'partner_id': fields.related('line_id', 'partner_id', type="many2one", relation="res.partner", string="Partner"),
        'amount': fields.function(_amount_compute, method=True, string='Amount', digits_compute=dp.get_precision('Account'), type='float', fnct_search=_search_amount),
        'date': fields.date('Date', required=True, states={'posted':[('readonly',True)]}),
        'narration':fields.text('Narration'),
        'company_id': fields.related('journal_id','company_id',type='many2one',relation='res.company',string='Company',store=True),
    }
    _defaults = {
        'name': lambda *a: '/',
        'state': lambda *a: 'draft',
        'period_id': _get_period,
        'date': lambda *a:time.strftime('%Y-%m-%d'),
        'company_id': lambda self,cr,uid,c: self.pool.get('res.users').browse(cr, uid, uid, c).company_id.id,
    }

    def _check_centralisation(self, cursor, user, ids):
        for move in self.browse(cursor, user, ids):
            if move.journal_id.centralisation:
                move_ids = self.search(cursor, user, [
                    ('period_id', '=', move.period_id.id),
                    ('journal_id', '=', move.journal_id.id),
                    ])
                if len(move_ids) > 1:
                    return False
        return True

    def _check_period_journal(self, cursor, user, ids):
        for move in self.browse(cursor, user, ids):
            for line in move.line_id:
                if line.period_id.id != move.period_id.id:
                    return False
                if line.journal_id.id != move.journal_id.id:
                    return False
        return True

    _constraints = [
        (_check_centralisation,
            'You cannot create more than one move per period on centralized journal',
            ['journal_id']),
        (_check_period_journal,
            'You cannot create entries on different periods/journals in the same move',
            ['line_id']),
    ]

    def post(self, cr, uid, ids, context=None):
        invoice = context.get('invoice', False)
        if self.validate(cr, uid, ids, context) and len(ids):
            for move in self.browse(cr, uid, ids):
                if move.name =='/':
                    new_name = False
                    journal = move.journal_id

                    if invoice and invoice.internal_number:
                        new_name = invoice.internal_number
                    else:
                        if journal.sequence_id:
                            c = {'fiscalyear_id': move.period_id.fiscalyear_id.id}
                            new_name = self.pool.get('ir.sequence').get_id(cr, uid, journal.sequence_id.id, context=c)
                        else:
                            raise osv.except_osv(_('Error'), _('No sequence defined in the journal !'))

                    if new_name:
                        self.write(cr, uid, [move.id], {'name':new_name})

            cr.execute('UPDATE account_move '\
                       'SET state=%s '\
                       'WHERE id IN %s',
                       ('posted', tuple(ids),))
        else:
            raise osv.except_osv(_('Integrity Error !'), _('You can not validate a non-balanced entry !\nMake sure you have configured Payment Term properly !\nIt should contain atleast one Payment Term Line with type "Balance" !'))
        return True

    def button_validate(self, cursor, user, ids, context=None):
<<<<<<< HEAD
        def _get_chart_account(cursor, user, account):
            if account.parent_id:
                chart_account = _get_chart_account(cursor, user, account.parent_id)
            else:
                chart_account = account
            return chart_account

        for move in self.browse(cursor, user, ids):
            lines = move.line_id
            if lines:
                ref_line = lines[0]
                ref_chart_account = _get_chart_account(cursor, user, ref_line.account_id)
                parent_left = ref_chart_account.parent_left
                parent_right = ref_chart_account.parent_right
                result = True
                for line in lines[1:]:
                   if not (line.account_id.parent_left >= parent_left and line.account_id.parent_left <= parent_right):
                         raise osv.except_osv(_('Error !'), _('You cannot validate a move unless accounts in its entry lines are in same Chart Of Accounts !'))
=======
        for move in self.browse(cursor, user, ids):
            top = None
            for line in move.line_id:
                account = line.account_id
                while account:
                    account2 = account
                    account = account.parent_id
                if not top:
                    top = account2.id
                elif top<>account2.id:
                    raise osv.except_osv(_('Error !'), _('You cannot validate a Journal Entry unless all journal items are in same chart of accounts !'))
>>>>>>> e22b807a
        return self.post(cursor, user, ids, context=context)

    def button_cancel(self, cr, uid, ids, context={}):
        for line in self.browse(cr, uid, ids, context):
            if not line.journal_id.update_posted:
                raise osv.except_osv(_('Error !'), _('You can not modify a posted entry of this journal !\nYou should set the journal to allow cancelling entries if you want to do that.'))
        if len(ids):
            cr.execute('UPDATE account_move '\
                       'SET state=%s '\
                       'WHERE id IN %s', ('draft', tuple(ids),))
        return True

    def write(self, cr, uid, ids, vals, context={}):
        c = context.copy()
        c['novalidate'] = True
        result = super(osv.osv, self).write(cr, uid, ids, vals, c)
        self.validate(cr, uid, ids, context)
        return result

    #
    # TODO: Check if period is closed !
    #
    def create(self, cr, uid, vals, context={}):
        if 'line_id' in vals and context.get('copy'):
            for l in vals['line_id']:
                if not l[0]:
                    l[2].update({
                        'reconcile_id':False,
                        'reconcil_partial_id':False,
                        'analytic_lines':False,
                        'invoice':False,
                        'ref':False,
                        'balance':False,
                        'account_tax_id':False,
                    })

            if 'journal_id' in vals and vals.get('journal_id', False):
                for l in vals['line_id']:
                    if not l[0]:
                        l[2]['journal_id'] = vals['journal_id']
                context['journal_id'] = vals['journal_id']
            if 'period_id' in vals:
                for l in vals['line_id']:
                    if not l[0]:
                        l[2]['period_id'] = vals['period_id']
                context['period_id'] = vals['period_id']
            else:
                default_period = self._get_period(cr, uid, context)
                for l in vals['line_id']:
                    if not l[0]:
                        l[2]['period_id'] = default_period
                context['period_id'] = default_period

        if 'line_id' in vals:
            c = context.copy()
            c['novalidate'] = True
            result = super(account_move, self).create(cr, uid, vals, c)
            self.validate(cr, uid, [result], context)
        else:
            result = super(account_move, self).create(cr, uid, vals, context)
        return result

    def copy(self, cr, uid, id, default={}, context={}):
        default.update({
            'state':'draft',
            'name':'/',
        })
        context.update({
            'copy':True
        })
        return super(account_move, self).copy(cr, uid, id, default, context)

    def unlink(self, cr, uid, ids, context={}, check=True):
        toremove = []
        for move in self.browse(cr, uid, ids, context):
            if move['state'] != 'draft':
                raise osv.except_osv(_('UserError'),
                        _('You can not delete posted movement: "%s"!') % \
                                move['name'])
            line_ids = map(lambda x: x.id, move.line_id)
            context['journal_id'] = move.journal_id.id
            context['period_id'] = move.period_id.id
            self.pool.get('account.move.line')._update_check(cr, uid, line_ids, context)
            self.pool.get('account.move.line').unlink(cr, uid, line_ids, context=context)
            toremove.append(move.id)
        result = super(account_move, self).unlink(cr, uid, toremove, context)
        return result

    def _compute_balance(self, cr, uid, id, context={}):
        move = self.browse(cr, uid, [id])[0]
        amount = 0
        for line in move.line_id:
            amount+= (line.debit - line.credit)
        return amount

    def _centralise(self, cr, uid, move, mode, context=None):
        assert mode in ('debit', 'credit'), 'Invalid Mode' #to prevent sql injection
        if context is None:
            context = {}

        if mode=='credit':
            account_id = move.journal_id.default_debit_account_id.id
            mode2 = 'debit'
            if not account_id:
                raise osv.except_osv(_('UserError'),
                        _('There is no default default debit account defined \n' \
                                'on journal "%s"') % move.journal_id.name)
        else:
            account_id = move.journal_id.default_credit_account_id.id
            mode2 = 'credit'
            if not account_id:
                raise osv.except_osv(_('UserError'),
                        _('There is no default default credit account defined \n' \
                                'on journal "%s"') % move.journal_id.name)

        # find the first line of this move with the current mode
        # or create it if it doesn't exist
        cr.execute('select id from account_move_line where move_id=%s and centralisation=%s limit 1', (move.id, mode))
        res = cr.fetchone()
        if res:
            line_id = res[0]
        else:
            context.update({'journal_id': move.journal_id.id, 'period_id': move.period_id.id})
            line_id = self.pool.get('account.move.line').create(cr, uid, {
                'name': _(mode.capitalize()+' Centralisation'),
                'centralisation': mode,
                'account_id': account_id,
                'move_id': move.id,
                'journal_id': move.journal_id.id,
                'period_id': move.period_id.id,
                'date': move.period_id.date_stop,
                'debit': 0.0,
                'credit': 0.0,
            }, context)

        # find the first line of this move with the other mode
        # so that we can exclude it from our calculation
        cr.execute('select id from account_move_line where move_id=%s and centralisation=%s limit 1', (move.id, mode2))
        res = cr.fetchone()
        if res:
            line_id2 = res[0]
        else:
            line_id2 = 0

        cr.execute('SELECT SUM(%s) FROM account_move_line WHERE move_id=%%s AND id!=%%s' % (mode,), (move.id, line_id2))
        result = cr.fetchone()[0] or 0.0
        cr.execute('update account_move_line set '+mode2+'=%s where id=%s', (result, line_id))
        return True

    #
    # Validate a balanced move. If it is a centralised journal, create a move.
    #
    def validate(self, cr, uid, ids, context={}):
        if context and ('__last_update' in context):
            del context['__last_update']

        valid_moves = [] #Maintains a list of moves which can be responsible to create analytic entries

        for move in self.browse(cr, uid, ids, context):
            # Unlink old analytic lines on move_lines
            for obj_line in move.line_id:
                for obj in obj_line.analytic_lines:
                    self.pool.get('account.analytic.line').unlink(cr,uid,obj.id)

            journal = move.journal_id
            amount = 0
            line_ids = []
            line_draft_ids = []
            company_id = None
            for line in move.line_id:
                amount += line.debit - line.credit
                line_ids.append(line.id)
                if line.state=='draft':
                    line_draft_ids.append(line.id)

                if not company_id:
                    company_id = line.account_id.company_id.id
                if not company_id == line.account_id.company_id.id:
                    raise osv.except_osv(_('Error'), _("Couldn't create move between different companies"))

                if line.account_id.currency_id:
                    if line.account_id.currency_id.id != line.currency_id.id and (line.account_id.currency_id.id != line.account_id.company_id.currency_id.id or line.currency_id):
                        raise osv.except_osv(_('Error'), _("""Couldn't create move with currency different from the secondary currency of the account "%s - %s". Clear the secondary currency field of the account definition if you want to accept all currencies.""" % (line.account_id.code, line.account_id.name)))

            if abs(amount) < 10 ** -4:
                # If the move is balanced
                # Add to the list of valid moves
                # (analytic lines will be created later for valid moves)
                valid_moves.append(move)

                # Check whether the move lines are confirmed

                if not len(line_draft_ids):
                    continue
                # Update the move lines (set them as valid)

                self.pool.get('account.move.line').write(cr, uid, line_draft_ids, {
                    'journal_id': move.journal_id.id,
                    'period_id': move.period_id.id,
                    'state': 'valid'
                }, context, check=False)

                account = {}
                account2 = {}

                if journal.type in ('purchase','sale'):
                    for line in move.line_id:
                        code = amount = 0
                        key = (line.account_id.id, line.tax_code_id.id)
                        if key in account2:
                            code = account2[key][0]
                            amount = account2[key][1] * (line.debit + line.credit)
                        elif line.account_id.id in account:
                            code = account[line.account_id.id][0]
                            amount = account[line.account_id.id][1] * (line.debit + line.credit)
                        if (code or amount) and not (line.tax_code_id or line.tax_amount):
                            self.pool.get('account.move.line').write(cr, uid, [line.id], {
                                'tax_code_id': code,
                                'tax_amount': amount
                            }, context, check=False)
            elif journal.centralisation:
                # If the move is not balanced, it must be centralised...

                # Add to the list of valid moves
                # (analytic lines will be created later for valid moves)
                valid_moves.append(move)

                #
                # Update the move lines (set them as valid)
                #
                self._centralise(cr, uid, move, 'debit', context=context)
                self._centralise(cr, uid, move, 'credit', context=context)
                self.pool.get('account.move.line').write(cr, uid, line_draft_ids, {
                    'state': 'valid'
                }, context, check=False)
            else:
                # We can't validate it (it's unbalanced)
                # Setting the lines as draft
                self.pool.get('account.move.line').write(cr, uid, line_ids, {
                    'journal_id': move.journal_id.id,
                    'period_id': move.period_id.id,
                    'state': 'draft'
                }, context, check=False)
        # Create analytic lines for the valid moves
        for record in valid_moves:
            self.pool.get('account.move.line').create_analytic_lines(cr, uid, [line.id for line in record.line_id], context)

        return len(valid_moves) > 0

account_move()

class account_move_reconcile(osv.osv):
    _name = "account.move.reconcile"
    _description = "Account Reconciliation"
    _columns = {
        'name': fields.char('Name', size=64, required=True),
        'type': fields.char('Type', size=16, required=True),
        'line_id': fields.one2many('account.move.line', 'reconcile_id', 'Entry Lines'),
        'line_partial_ids': fields.one2many('account.move.line', 'reconcile_partial_id', 'Partial Entry lines'),
        'create_date': fields.date('Creation date', readonly=True),
    }
    _defaults = {
        'name': lambda self,cr,uid,ctx={}: self.pool.get('ir.sequence').get(cr, uid, 'account.reconcile') or '/',
    }
    def reconcile_partial_check(self, cr, uid, ids, type='auto', context={}):
        total = 0.0
        for rec in self.browse(cr, uid, ids, context):
            for line in rec.line_partial_ids:
                total += (line.debit or 0.0) - (line.credit or 0.0)
        if not total:
            self.pool.get('account.move.line').write(cr, uid,
                map(lambda x: x.id, rec.line_partial_ids),
                {'reconcile_id': rec.id }
            )
        return True

    def name_get(self, cr, uid, ids, context=None):
        if not len(ids):
            return []
        result = []
        for r in self.browse(cr, uid, ids, context):
            total = reduce(lambda y,t: (t.debit or 0.0) - (t.credit or 0.0) + y, r.line_partial_ids, 0.0)
            if total:
                name = '%s (%.2f)' % (r.name, total)
                result.append((r.id,name))
            else:
                result.append((r.id,r.name))
        return result


account_move_reconcile()

#----------------------------------------------------------
# Tax
#----------------------------------------------------------
"""
a documenter
child_depend: la taxe depend des taxes filles
"""
class account_tax_code(osv.osv):
    """
    A code for the tax object.

    This code is used for some tax declarations.
    """
    def _sum(self, cr, uid, ids, name, args, context, where ='', where_params=()):
        parent_ids = tuple(self.search(cr, uid, [('parent_id', 'child_of', ids)]))
        if context.get('based_on', 'invoices') == 'payments':
            cr.execute('SELECT line.tax_code_id, sum(line.tax_amount) \
                    FROM account_move_line AS line, \
                        account_move AS move \
                        LEFT JOIN account_invoice invoice ON \
                            (invoice.move_id = move.id) \
                    WHERE line.tax_code_id IN %s '+where+' \
                        AND move.id = line.move_id \
                        AND ((invoice.state = \'paid\') \
                            OR (invoice.id IS NULL)) \
                            GROUP BY line.tax_code_id',
                                (parent_ids,) + where_params)
        else:
            cr.execute('SELECT line.tax_code_id, sum(line.tax_amount) \
                    FROM account_move_line AS line, \
                    account_move AS move \
                    WHERE line.tax_code_id IN %s '+where+' \
                    AND move.id = line.move_id \
                    GROUP BY line.tax_code_id',
                       (parent_ids,) + where_params)
        res=dict(cr.fetchall())
        for record in self.browse(cr, uid, ids, context):
            def _rec_get(record):
                amount = res.get(record.id, 0.0)
                for rec in record.child_ids:
                    amount += _rec_get(rec) * rec.sign
                return amount
            res[record.id] = round(_rec_get(record), self.pool.get('decimal.precision').precision_get(cr, uid, 'Account'))
        return res

    def _sum_year(self, cr, uid, ids, name, args, context=None):
        if context is None:
            context = {}
        move_state = ('posted', )
        if 'state' in context and context['state'] == 'all':
            move_state = ('draft', 'posted', )
        if 'fiscalyear_id' in context and context['fiscalyear_id']:
            fiscalyear_id = context['fiscalyear_id']
        else:
            fiscalyear_id = self.pool.get('account.fiscalyear').find(cr, uid, exception=False)
        where = ''
        where_params = ()
        if fiscalyear_id:
            pids = map(lambda x: str(x.id), self.pool.get('account.fiscalyear').browse(cr, uid, fiscalyear_id).period_ids)
            if pids:
                where = ' AND line.period_id IN %s AND move.state IN %s '
                where_params = (tuple(pids), move_state)
        return self._sum(cr, uid, ids, name, args, context,
                where=where, where_params=where_params)

    def _sum_period(self, cr, uid, ids, name, args, context):
        if context is None:
            context = {}
        move_state = ('posted', )
        if 'state' in context and context['state'] == 'all':
            move_state = ('draft', 'posted', )
        if 'period_id' in context and context['period_id']:
            period_id = context['period_id']
        else:
            period_id = self.pool.get('account.period').find(cr, uid)
            if not len(period_id):
                return dict.fromkeys(ids, 0.0)
            period_id = period_id[0]
        return self._sum(cr, uid, ids, name, args, context,
                where=' AND line.period_id=%s AND move.state IN %s', where_params=(period_id, move_state))

    _name = 'account.tax.code'
    _description = 'Tax Code'
    _rec_name = 'code'
    _columns = {
        'name': fields.char('Tax Case Name', size=64, required=True, translate=True),
        'code': fields.char('Case Code', size=64),
        'info': fields.text('Description'),
        'sum': fields.function(_sum_year, method=True, string="Year Sum"),
        'sum_period': fields.function(_sum_period, method=True, string="Period Sum"),
        'parent_id': fields.many2one('account.tax.code', 'Parent Code', select=True),
        'child_ids': fields.one2many('account.tax.code', 'parent_id', 'Child Codes'),
        'line_ids': fields.one2many('account.move.line', 'tax_code_id', 'Lines'),
        'company_id': fields.many2one('res.company', 'Company', required=True),
        'sign': fields.float('Sign for parent', required=True),
        'notprintable':fields.boolean("Not Printable in Invoice", help="Check this box if you don't want any VAT related to this Tax Code to appear on invoices"),
    }


    def name_search(self, cr, user, name, args=None, operator='ilike', context=None, limit=80):
        if not args:
            args = []
        if context is None:
            context = {}
        ids = self.search(cr, user, ['|',('name',operator,name),('code',operator,name)] + args, limit=limit, context=context)
        return self.name_get(cr, user, ids, context)


    def name_get(self, cr, uid, ids, context=None):
        if not len(ids):
            return []
        if isinstance(ids, (int, long)):
            ids = [ids]
        reads = self.read(cr, uid, ids, ['name','code'], context, load='_classic_write')
        return [(x['id'], (x['code'] and x['code'] + ' - ' or '') + x['name']) \
                for x in reads]

    def _default_company(self, cr, uid, context={}):
        user = self.pool.get('res.users').browse(cr, uid, uid, context=context)
        if user.company_id:
            return user.company_id.id
        return self.pool.get('res.company').search(cr, uid, [('parent_id', '=', False)])[0]
    _defaults = {
        'company_id': _default_company,
        'sign': lambda *args: 1.0,
        'notprintable': lambda *a: False,
    }

    def copy(self, cr, uid, id, default=None, context=None):
        if default is None:
            default = {}
        default = default.copy()
        default.update({'line_ids': []})
        return super(account_tax_code, self).copy(cr, uid, id, default, context)

    _check_recursion = check_cycle
    _constraints = [
        (_check_recursion, 'Error ! You can not create recursive accounts.', ['parent_id'])
    ]
    _order = 'code,name'
account_tax_code()

class account_tax(osv.osv):
    """
    A tax object.

    Type: percent, fixed, none, code
        PERCENT: tax = price * amount
        FIXED: tax = price + amount
        NONE: no tax line
        CODE: execute python code. localcontext = {'price_unit':pu, 'address':address_object}
            return result in the context
            Ex: result=round(price_unit*0.21,4)
    """
    _name = 'account.tax'
    _description = 'Tax'
    _columns = {
        'name': fields.char('Tax Name', size=64, required=True, translate=True, help="This name will be displayed on reports"),
        'sequence': fields.integer('Sequence', required=True, help="The sequence field is used to order the tax lines from the lowest sequences to the higher ones. The order is important if you have a tax with several tax children. In this case, the evaluation order is important."),
        'amount': fields.float('Amount', required=True, digits=(14,4), help="For Tax Type percent enter % ratio between 0-1."),
        'active': fields.boolean('Active', help="If the active field is set to true, it will allow you to hide the tax without removing it."),
        'type': fields.selection( [('percent','Percent'), ('fixed','Fixed'), ('none','None'), ('code','Python Code'),('balance','Balance')], 'Tax Type', required=True,
            help="The computation method for the tax amount."),
        'applicable_type': fields.selection( [('true','True'), ('code','Python Code')], 'Applicable Type', required=True,
            help="If not applicable (computed through a Python code), the tax won't appear on the invoice."),
        'domain':fields.char('Domain', size=32, help="This field is only used if you develop your own module allowing developers to create specific taxes in a custom domain."),
        'account_collected_id':fields.many2one('account.account', 'Invoice Tax Account'),
        'account_paid_id':fields.many2one('account.account', 'Refund Tax Account'),
        'parent_id':fields.many2one('account.tax', 'Parent Tax Account', select=True),
        'child_ids':fields.one2many('account.tax', 'parent_id', 'Child Tax Accounts'),
        'child_depend':fields.boolean('Tax on Children', help="Set if the tax computation is based on the computation of child taxes rather than on the total amount."),
        'python_compute':fields.text('Python Code'),
        'python_compute_inv':fields.text('Python Code (reverse)'),
        'python_applicable':fields.text('Python Code'),
        'tax_group': fields.selection([('vat','VAT'),('other','Other')], 'Tax Group', help="If a default tax is given in the partner it only overrides taxes from accounts (or products) in the same group."),

        #
        # Fields used for the VAT declaration
        #
        'base_code_id': fields.many2one('account.tax.code', 'Account Base Code', help="Use this code for the VAT declaration."),
        'tax_code_id': fields.many2one('account.tax.code', 'Account Tax Code', help="Use this code for the VAT declaration."),
        'base_sign': fields.float('Base Code Sign', help="Usually 1 or -1."),
        'tax_sign': fields.float('Tax Code Sign', help="Usually 1 or -1."),

        # Same fields for refund invoices

        'ref_base_code_id': fields.many2one('account.tax.code', 'Refund Base Code', help="Use this code for the VAT declaration."),
        'ref_tax_code_id': fields.many2one('account.tax.code', 'Refund Tax Code', help="Use this code for the VAT declaration."),
        'ref_base_sign': fields.float('Base Code Sign', help="Usually 1 or -1."),
        'ref_tax_sign': fields.float('Tax Code Sign', help="Usually 1 or -1."),
        'include_base_amount': fields.boolean('Included in base amount', help="Indicates if the amount of tax must be included in the base amount for the computation of the next taxes"),
        'company_id': fields.many2one('res.company', 'Company', required=True),
        'description': fields.char('Tax Code',size=32),
        'price_include': fields.boolean('Tax Included in Price', help="Check this if the price you use on the product and invoices includes this tax."),
        'type_tax_use': fields.selection([('sale','Sale'),('purchase','Purchase'),('all','All')], 'Tax Application', required=True)

    }

    def name_search(self, cr, user, name, args=None, operator='ilike', context=None, limit=80):
        """
        Returns a list of tupples containing id, name, as internally it is called {def name_get}
        result format : {[(id, name), (id, name), ...]}

        @param cr: A database cursor
        @param user: ID of the user currently logged in
        @param name: name to search
        @param args: other arguments
        @param operator: default operator is 'ilike', it can be changed
        @param context: context arguments, like lang, time zone
        @param limit: Returns first 'n' ids of complete result, default is 80.

        @return: Returns a list of tupples containing id and name
        """
        if not args:
            args = []
        if not context:
            context = {}
        ids = []
        ids = self.search(cr, user, args, limit=limit, context=context)
        return self.name_get(cr, user, ids, context=context)

    def search(self, cr, uid, args, offset=0, limit=None, order=None, context=None, count=False):
        journal_pool = self.pool.get('account.journal')

        if context and context.has_key('type'):
            if context.get('type') in ('out_invoice','out_refund'):
                args += [('type_tax_use','in',['sale','all'])]
            elif context.get('type') in ('in_invoice','in_refund'):
                args += [('type_tax_use','in',['purchase','all'])]

        if context and context.has_key('journal_id'):
            journal = journal_pool.browse(cr, uid, context.get('journal_id'))
            if journal.type in ('sale', 'purchase'):
                args += [('type_tax_use','in',[journal.type,'all'])]

        return super(account_tax, self).search(cr, uid, args, offset, limit, order, context, count)

    def name_get(self, cr, uid, ids, context=None):
        if not len(ids):
            return []
        res = []
        for record in self.read(cr, uid, ids, ['description','name'], context=context):
            name = record['description'] and record['description'] or record['name']
            res.append((record['id'],name ))
        return res

    def _default_company(self, cr, uid, context=None):
        user = self.pool.get('res.users').browse(cr, uid, uid, context=context)
        if user.company_id:
            return user.company_id.id
        return self.pool.get('res.company').search(cr, uid, [('parent_id', '=', False)])[0]

    _defaults = {
        'python_compute': '''# price_unit\n# address : res.partner.address object or False\n# product : product.product object or None\n# partner : res.partner object or None\n\nresult = price_unit * 0.10''',
        'python_compute_inv': '''# price_unit\n# address : res.partner.address object or False\n# product : product.product object or False\n\nresult = price_unit * 0.10''',
        'applicable_type': 'true',
        'type': 'percent',
        'amount': 0,
        'price_include': 0,
        'active': 1,
        'type_tax_use': 'all',
        'sequence': 1,
        'tax_group': 'vat',
        'ref_tax_sign': 1,
        'ref_base_sign': 1,
        'tax_sign': 1,
        'base_sign': 1,
        'include_base_amount': False,
        'company_id': _default_company,
    }
    _order = 'sequence'

    def _applicable(self, cr, uid, taxes, price_unit, address_id=None, product=None, partner=None):
        res = []
        for tax in taxes:
            if tax.applicable_type=='code':
                localdict = {'price_unit':price_unit, 'address':self.pool.get('res.partner.address').browse(cr, uid, address_id), 'product':product, 'partner':partner}
                exec tax.python_applicable in localdict
                if localdict.get('result', False):
                    res.append(tax)
            else:
                res.append(tax)
        return res

    def _unit_compute(self, cr, uid, taxes, price_unit, address_id=None, product=None, partner=None, quantity=0):
        taxes = self._applicable(cr, uid, taxes, price_unit, address_id, product, partner)

        res = []
        cur_price_unit=price_unit
        for tax in taxes:
            # we compute the amount for the current tax object and append it to the result

            data = {'id':tax.id,
                            'name':tax.description and tax.description + " - " + tax.name or tax.name,
                            'account_collected_id':tax.account_collected_id.id,
                            'account_paid_id':tax.account_paid_id.id,
                            'base_code_id': tax.base_code_id.id,
                            'ref_base_code_id': tax.ref_base_code_id.id,
                            'sequence': tax.sequence,
                            'base_sign': tax.base_sign,
                            'tax_sign': tax.tax_sign,
                            'ref_base_sign': tax.ref_base_sign,
                            'ref_tax_sign': tax.ref_tax_sign,
                            'price_unit': cur_price_unit,
                            'tax_code_id': tax.tax_code_id.id,
                            'ref_tax_code_id': tax.ref_tax_code_id.id,
            }
            res.append(data)
            if tax.type=='percent':
                amount = cur_price_unit * tax.amount
                data['amount'] = amount

            elif tax.type=='fixed':
                data['amount'] = tax.amount
                data['tax_amount']=quantity
               # data['amount'] = quantity
            elif tax.type=='code':
                address = address_id and self.pool.get('res.partner.address').browse(cr, uid, address_id) or None
                localdict = {'price_unit':cur_price_unit, 'address':address, 'product':product, 'partner':partner}
                exec tax.python_compute in localdict
                amount = localdict['result']
                data['amount'] = amount
            elif tax.type=='balance':
                data['amount'] = cur_price_unit - reduce(lambda x,y: y.get('amount',0.0)+x, res, 0.0)
                data['balance'] = cur_price_unit

            amount2 = data['amount']
            if len(tax.child_ids):
                if tax.child_depend:
                    latest = res.pop()
                amount = amount2
                child_tax = self._unit_compute(cr, uid, tax.child_ids, amount, address_id, product, partner, quantity)
                res.extend(child_tax)
                if tax.child_depend:
                    for r in res:
                        for name in ('base','ref_base'):
                            if latest[name+'_code_id'] and latest[name+'_sign'] and not r[name+'_code_id']:
                                r[name+'_code_id'] = latest[name+'_code_id']
                                r[name+'_sign'] = latest[name+'_sign']
                                r['price_unit'] = latest['price_unit']
                                latest[name+'_code_id'] = False
                        for name in ('tax','ref_tax'):
                            if latest[name+'_code_id'] and latest[name+'_sign'] and not r[name+'_code_id']:
                                r[name+'_code_id'] = latest[name+'_code_id']
                                r[name+'_sign'] = latest[name+'_sign']
                                r['amount'] = data['amount']
                                latest[name+'_code_id'] = False
            if tax.include_base_amount:
                cur_price_unit+=amount2
        return res

    def compute_all(self, cr, uid, taxes, price_unit, quantity, address_id=None, product=None, partner=None):
        """
        RETURN: {
                'total': 0.0,                # Total without taxes
                'total_included: 0.0,        # Total with taxes
                'taxes': []                  # List of taxes, see compute for the format
            }
        """
        precision = self.pool.get('decimal.precision').precision_get(cr, uid, 'Account')
        totalin = totalex = round(price_unit * quantity, precision)
        tin = []
        tex = []
        for tax in taxes:
            if tax.price_include:
                tin.append(tax)
            else:
                tex.append(tax)
        tin = self.compute_inv(cr, uid, tin, price_unit, quantity, address_id=address_id, product=product, partner=partner)
        for r in tin:
            totalex -= r['amount']
        totlex_qty = 0.0
        try:
            totlex_qty=totalex/quantity
        except:
            pass
        tex = self._compute(cr, uid, tex, totlex_qty, quantity, address_id=address_id, product=product, partner=partner)
        for r in tex:
            totalin += r['amount']
        return {
            'total': totalex,
            'total_included': totalin,
            'taxes': tin + tex
        }

    def compute(self, cr, uid, taxes, price_unit, quantity, address_id=None, product=None, partner=None):
        logger = netsvc.Logger()
        logger.notifyChannel("warning", netsvc.LOG_WARNING,
            "Deprecated, use compute_all(...)['taxes'] instead of compute(...) to manage prices with tax included")
        return self._compute(cr, uid, taxes, price_unit, quantity, address_id, product, partner)

    def _compute(self, cr, uid, taxes, price_unit, quantity, address_id=None, product=None, partner=None):
        """
        Compute tax values for given PRICE_UNIT, QUANTITY and a buyer/seller ADDRESS_ID.

        RETURN:
            [ tax ]
            tax = {'name':'', 'amount':0.0, 'account_collected_id':1, 'account_paid_id':2}
            one tax for each tax id in IDS and their childs
        """
        res = self._unit_compute(cr, uid, taxes, price_unit, address_id, product, partner, quantity)
        total = 0.0
        for r in res:
            if r.get('balance',False):
                r['amount'] = round(r['balance'] * quantity, self.pool.get('decimal.precision').precision_get(cr, uid, 'Account')) - total
            else:
                r['amount'] = round(r['amount'] * quantity, self.pool.get('decimal.precision').precision_get(cr, uid, 'Account'))
                total += r['amount']
        return res

    def _unit_compute_inv(self, cr, uid, taxes, price_unit, address_id=None, product=None, partner=None):
        taxes = self._applicable(cr, uid, taxes, price_unit, address_id, product, partner)

        res = []
        taxes.reverse()
        cur_price_unit = price_unit

        tax_parent_tot = 0.0
        for tax in taxes:
            if (tax.type=='percent') and not tax.include_base_amount:
                tax_parent_tot += tax.amount

        for tax in taxes:
            if (tax.type=='fixed') and not tax.include_base_amount:
                cur_price_unit -= tax.amount

        for tax in taxes:
            if tax.type=='percent':
                if tax.include_base_amount:
                    amount = cur_price_unit - (cur_price_unit / (1 + tax.amount))
                else:
                    amount = (cur_price_unit / (1 + tax_parent_tot)) * tax.amount

            elif tax.type=='fixed':
                amount = tax.amount

            elif tax.type=='code':
                address = address_id and self.pool.get('res.partner.address').browse(cr, uid, address_id) or None
                localdict = {'price_unit':cur_price_unit, 'address':address, 'product':product, 'partner':partner}
                exec tax.python_compute_inv in localdict
                amount = localdict['result']
            elif tax.type=='balance':
                amount = cur_price_unit - reduce(lambda x,y: y.get('amount',0.0)+x, res, 0.0)

            if tax.include_base_amount:
                cur_price_unit -= amount
                todo = 0
            else:
                todo = 1
            res.append({
                'id': tax.id,
                'todo': todo,
                'name': tax.name,
                'amount': amount,
                'account_collected_id': tax.account_collected_id.id,
                'account_paid_id': tax.account_paid_id.id,
                'base_code_id': tax.base_code_id.id,
                'ref_base_code_id': tax.ref_base_code_id.id,
                'sequence': tax.sequence,
                'base_sign': tax.base_sign,
                'tax_sign': tax.tax_sign,
                'ref_base_sign': tax.ref_base_sign,
                'ref_tax_sign': tax.ref_tax_sign,
                'price_unit': cur_price_unit,
                'tax_code_id': tax.tax_code_id.id,
                'ref_tax_code_id': tax.ref_tax_code_id.id,
            })
            if len(tax.child_ids):
                if tax.child_depend:
                    del res[-1]
                    amount = price_unit

            parent_tax = self._unit_compute_inv(cr, uid, tax.child_ids, amount, address_id, product, partner)
            res.extend(parent_tax)

        total = 0.0
        for r in res:
            if r['todo']:
                total += r['amount']
        for r in res:
            r['price_unit'] -= total
            r['todo'] = 0
        return res

    def compute_inv(self, cr, uid, taxes, price_unit, quantity, address_id=None, product=None, partner=None):
        """
        Compute tax values for given PRICE_UNIT, QUANTITY and a buyer/seller ADDRESS_ID.
        Price Unit is a VAT included price

        RETURN:
            [ tax ]
            tax = {'name':'', 'amount':0.0, 'account_collected_id':1, 'account_paid_id':2}
            one tax for each tax id in IDS and their childs
        """
        res = self._unit_compute_inv(cr, uid, taxes, price_unit, address_id, product, partner=None)
        total = 0.0
        for r in res:
            prec = self.pool.get('decimal.precision').precision_get(cr, uid, 'Account')
            if r.get('balance',False):
                r['amount'] = round(r['balance'] * quantity, prec) - total
            else:
                r['amount'] = round(r['amount'] * quantity, prec)
                total += r['amount']
        return res
account_tax()

# ---------------------------------------------------------
# Account Entries Models
# ---------------------------------------------------------

class account_model(osv.osv):
    _name = "account.model"
    _description = "Account Model"
    _columns = {
        'name': fields.char('Model Name', size=64, required=True, help="This is a model for recurring accounting entries"),
        'ref': fields.char('Reference', size=64),
        'journal_id': fields.many2one('account.journal', 'Journal', required=True),
        'company_id': fields.many2one('res.company', 'Company', required=True),
        'lines_id': fields.one2many('account.model.line', 'model_id', 'Model Entries'),
        'legend' :fields.text('Legend', readonly=True, size=100),
    }

    _defaults = {
        'legend': lambda self, cr, uid, context:_('You can specify year, month and date in the name of the model using the following labels:\n\n%(year)s : To Specify Year \n%(month)s : To Specify Month \n%(date)s : Current Date\n\ne.g. My model on %(date)s'),
        'company_id': lambda self,cr,uid,c: self.pool.get('res.users').browse(cr, uid, uid, c).company_id.id
    }
    def generate(self, cr, uid, ids, datas={}, context={}):
        move_ids = []
        for model in self.browse(cr, uid, ids, context):
            context.update({'date':datas['date']})
            period_id = self.pool.get('account.period').find(cr, uid, dt=context.get('date', False))
            if not period_id:
                raise osv.except_osv(_('No period found !'), _('Unable to find a valid period !'))
            period_id = period_id[0]
            move_id = self.pool.get('account.move').create(cr, uid, {
                'ref': model.ref,
                'period_id': period_id,
                'journal_id': model.journal_id.id,
                'date': context.get('date',time.strftime('%Y-%m-%d'))
            })
            move_ids.append(move_id)
            for line in model.lines_id:
                val = {
                    'move_id': move_id,
                    'journal_id': model.journal_id.id,
                    'period_id': period_id
                }
                val.update({
                    'name': line.name,
                    'quantity': line.quantity,
                    'debit': line.debit,
                    'credit': line.credit,
                    'account_id': line.account_id.id,
                    'move_id': move_id,
                    'ref': line.ref,
                    'partner_id': line.partner_id.id,
                    'date': context.get('date',time.strftime('%Y-%m-%d')),
                    'date_maturity': time.strftime('%Y-%m-%d')
                })
                c = context.copy()
                c.update({'journal_id': model.journal_id.id,'period_id': period_id})
                self.pool.get('account.move.line').create(cr, uid, val, context=c)
        return move_ids
account_model()

class account_model_line(osv.osv):
    _name = "account.model.line"
    _description = "Account Model Entries"
    _columns = {
        'name': fields.char('Name', size=64, required=True),
        'sequence': fields.integer('Sequence', required=True, help="The sequence field is used to order the resources from lower sequences to higher ones"),
        'quantity': fields.float('Quantity', digits_compute=dp.get_precision('Account'), help="The optional quantity on entries"),
        'debit': fields.float('Debit', digits_compute=dp.get_precision('Account')),
        'credit': fields.float('Credit', digits_compute=dp.get_precision('Account')),

        'account_id': fields.many2one('account.account', 'Account', required=True, ondelete="cascade"),

        'model_id': fields.many2one('account.model', 'Model', required=True, ondelete="cascade", select=True),

        'ref': fields.char('Reference', size=16),

        'amount_currency': fields.float('Amount Currency', help="The amount expressed in an optional other currency."),
        'currency_id': fields.many2one('res.currency', 'Currency'),

        'partner_id': fields.many2one('res.partner', 'Partner'),
        'date_maturity': fields.selection([('today','Date of the day'), ('partner','Partner Payment Term')], 'Due date', help="The due date of the generated entries for this model. You can choose between the creation date or the creation date of the entries plus the partner payment terms."),
        'date': fields.selection([('today','Date of the day'), ('partner','Partner Payment Term')], 'Current Date', required=True, help="The date of the generated entries"),
    }
    _defaults = {
        'date': lambda *a: 'today'
    }
    _order = 'sequence'
    _sql_constraints = [
        ('credit_debit1', 'CHECK (credit*debit=0)',  'Wrong credit or debit value in model (Credit Or Debit Must Be "0")!'),
        ('credit_debit2', 'CHECK (credit+debit>=0)', 'Wrong credit or debit value in model (Credit + Debit Must Be greater "0")!'),
    ]
account_model_line()

# ---------------------------------------------------------
# Account Subscription
# ---------------------------------------------------------


class account_subscription(osv.osv):
    _name = "account.subscription"
    _description = "Account Subscription"
    _columns = {
        'name': fields.char('Name', size=64, required=True),
        'ref': fields.char('Reference', size=16),
        'model_id': fields.many2one('account.model', 'Model', required=True),

        'date_start': fields.date('Start Date', required=True),
        'period_total': fields.integer('Number of Periods', required=True),
        'period_nbr': fields.integer('Period', required=True),
        'period_type': fields.selection([('day','days'),('month','month'),('year','year')], 'Period Type', required=True),
        'state': fields.selection([('draft','Draft'),('running','Running'),('done','Done')], 'State', required=True, readonly=True),

        'lines_id': fields.one2many('account.subscription.line', 'subscription_id', 'Subscription Lines')
    }
    _defaults = {
        'date_start': lambda *a: time.strftime('%Y-%m-%d'),
        'period_type': lambda *a: 'month',
        'period_total': lambda *a: 12,
        'period_nbr': lambda *a: 1,
        'state': lambda *a: 'draft',
    }
    def state_draft(self, cr, uid, ids, context={}):
        self.write(cr, uid, ids, {'state':'draft'})
        return False

    def check(self, cr, uid, ids, context={}):
        todone = []
        for sub in self.browse(cr, uid, ids, context):
            ok = True
            for line in sub.lines_id:
                if not line.move_id.id:
                    ok = False
                    break
            if ok:
                todone.append(sub.id)
        if len(todone):
            self.write(cr, uid, todone, {'state':'done'})
        return False

    def remove_line(self, cr, uid, ids, context={}):
        toremove = []
        for sub in self.browse(cr, uid, ids, context):
            for line in sub.lines_id:
                if not line.move_id.id:
                    toremove.append(line.id)
        if len(toremove):
            self.pool.get('account.subscription.line').unlink(cr, uid, toremove)
        self.write(cr, uid, ids, {'state':'draft'})
        return False

    def compute(self, cr, uid, ids, context={}):
        for sub in self.browse(cr, uid, ids, context):
            ds = sub.date_start
            for i in range(sub.period_total):
                self.pool.get('account.subscription.line').create(cr, uid, {
                    'date': ds,
                    'subscription_id': sub.id,
                })
                if sub.period_type=='day':
                    ds = (datetime.strptime(ds, '%Y-%m-%d') + relativedelta(days=sub.period_nbr)).strftime('%Y-%m-%d')
                if sub.period_type=='month':
                    ds = (datetime.strptime(ds, '%Y-%m-%d') + relativedelta(months=sub.period_nbr)).strftime('%Y-%m-%d')
                if sub.period_type=='year':
                    ds = (datetime.strptime(ds, '%Y-%m-%d') + relativedelta(years=sub.period_nbr)).strftime('%Y-%m-%d')
        self.write(cr, uid, ids, {'state':'running'})
        return True
account_subscription()

class account_subscription_line(osv.osv):
    _name = "account.subscription.line"
    _description = "Account Subscription Line"
    _columns = {
        'subscription_id': fields.many2one('account.subscription', 'Subscription', required=True, select=True),
        'date': fields.date('Date', required=True),
        'move_id': fields.many2one('account.move', 'Entry'),
    }

    def move_create(self, cr, uid, ids, context=None):
        tocheck = {}
        for line in self.browse(cr, uid, ids, context=context):
            datas = {
                'date': line.date,
            }
            ids = self.pool.get('account.model').generate(cr, uid, [line.subscription_id.model_id.id], datas, context)
            tocheck[line.subscription_id.id] = True
            self.write(cr, uid, [line.id], {'move_id':ids[0]})
        if tocheck:
            self.pool.get('account.subscription').check(cr, uid, tocheck.keys(), context)
        return ids

    _rec_name = 'date'
account_subscription_line()

#  ---------------------------------------------------------------
#   Account Templates : Account, Tax, Tax Code and chart. + Wizard
#  ---------------------------------------------------------------

class account_tax_template(osv.osv):
    _name = 'account.tax.template'
account_tax_template()

class account_account_template(osv.osv):
    _order = "code"
    _name = "account.account.template"
    _description ='Templates for Accounts'

    _columns = {
        'name': fields.char('Name', size=128, required=True, select=True),
        'currency_id': fields.many2one('res.currency', 'Secondary Currency', help="Forces all moves for this account to have this secondary currency."),
        'code': fields.char('Code', size=64),
        'type': fields.selection([
            ('receivable','Receivable'),
            ('payable','Payable'),
            ('view','View'),
            ('consolidation','Consolidation'),
            ('other','Others'),
            ('closed','Closed'),
            ], 'Internal Type', required=True,help="This type is used to differentiate types with "\
            "special effects in OpenERP: view can not have entries, consolidation are accounts that "\
            "can have children accounts for multi-company consolidations, payable/receivable are for "\
            "partners accounts (for debit/credit computations), closed for depreciated accounts."),
        'user_type': fields.many2one('account.account.type', 'Account Type', required=True,
            help="These types are defined according to your country. The type contains more information "\
            "about the account and its specificities."),
        'reconcile': fields.boolean('Allow Reconciliation', help="Check this option if you want the user to reconcile entries in this account."),
        'shortcut': fields.char('Shortcut', size=12),
        'note': fields.text('Note'),
        'parent_id': fields.many2one('account.account.template', 'Parent Account Template', ondelete='cascade'),
        'child_parent_ids':fields.one2many('account.account.template', 'parent_id', 'Children'),
        'tax_ids': fields.many2many('account.tax.template', 'account_account_template_tax_rel', 'account_id', 'tax_id', 'Default Taxes'),
        'nocreate': fields.boolean('Optional create', help="If checked, the new chart of accounts will not contain this by default."),
    }

    _defaults = {
        'reconcile': lambda *a: False,
        'type' : lambda *a :'view',
        'nocreate': lambda *a: False,
    }

    _check_recursion = check_cycle
    _constraints = [
        (_check_recursion, 'Error ! You can not create recursive account templates.', ['parent_id'])
    ]


    def name_get(self, cr, uid, ids, context={}):
        if not len(ids):
            return []
        reads = self.read(cr, uid, ids, ['name','code'], context)
        res = []
        for record in reads:
            name = record['name']
            if record['code']:
                name = record['code']+' '+name
            res.append((record['id'],name ))
        return res

account_account_template()

class account_add_tmpl_wizard(osv.osv_memory):
    """Add one more account from the template.

    With the 'nocreate' option, some accounts may not be created. Use this to add them later."""
    _name = 'account.addtmpl.wizard'

    def _get_def_cparent(self, cr, uid, context):
        acc_obj=self.pool.get('account.account')
        tmpl_obj=self.pool.get('account.account.template')
        tids=tmpl_obj.read(cr, uid, [context['tmpl_ids']], ['parent_id'])
        if not tids or not tids[0]['parent_id']:
            return False
        ptids = tmpl_obj.read(cr, uid, [tids[0]['parent_id'][0]], ['code'])
        res = None
        if not ptids or not ptids[0]['code']:
            raise osv.except_osv(_('Error !'), _('Cannot locate parent code for template account!'))
            res = acc_obj.search(cr, uid, [('code','=',ptids[0]['code'])])

        return res and res[0] or False

    _columns = {
        'cparent_id':fields.many2one('account.account', 'Parent target', help="Creates an account with the selected template under this existing parent.", required=True),
    }
    _defaults = {
        'cparent_id': _get_def_cparent,
    }

    def action_create(self,cr,uid,ids,context=None):
        acc_obj = self.pool.get('account.account')
        tmpl_obj = self.pool.get('account.account.template')
        data = self.read(cr, uid, ids)
        company_id = acc_obj.read(cr, uid, [data[0]['cparent_id']], ['company_id'])[0]['company_id'][0]
        account_template = tmpl_obj.browse(cr, uid, context['tmpl_ids'])
        vals = {
            'name': account_template.name,
            'currency_id': account_template.currency_id and account_template.currency_id.id or False,
            'code': account_template.code,
            'type': account_template.type,
            'user_type': account_template.user_type and account_template.user_type.id or False,
            'reconcile': account_template.reconcile,
            'shortcut': account_template.shortcut,
            'note': account_template.note,
            'parent_id': data[0]['cparent_id'],
            'company_id': company_id,
            }
        new_account = acc_obj.create(cr, uid, vals)
        return {'type':'state', 'state': 'end' }

    def action_cancel(self, cr, uid, ids, context=None):
        return { 'type': 'state', 'state': 'end' }

account_add_tmpl_wizard()

class account_tax_code_template(osv.osv):

    _name = 'account.tax.code.template'
    _description = 'Tax Code Template'
    _order = 'code'
    _rec_name = 'code'
    _columns = {
        'name': fields.char('Tax Case Name', size=64, required=True),
        'code': fields.char('Case Code', size=64),
        'info': fields.text('Description'),
        'parent_id': fields.many2one('account.tax.code.template', 'Parent Code', select=True),
        'child_ids': fields.one2many('account.tax.code.template', 'parent_id', 'Child Codes'),
        'sign': fields.float('Sign for parent', required=True),
        'notprintable':fields.boolean("Not Printable in Invoice", help="Check this box if you don't want any VAT related to this Tax Code to appear on invoices"),
    }

    _defaults = {
        'sign': lambda *args: 1.0,
        'notprintable': lambda *a: False,
    }

    def name_get(self, cr, uid, ids, context=None):
        if not len(ids):
            return []
        if isinstance(ids, (int, long)):
            ids = [ids]
        reads = self.read(cr, uid, ids, ['name','code'], context, load='_classic_write')
        return [(x['id'], (x['code'] and x['code'] + ' - ' or '') + x['name']) \
                for x in reads]

    _check_recursion = check_cycle
    _constraints = [
        (_check_recursion, 'Error ! You can not create recursive Tax Codes.', ['parent_id'])
    ]
    _order = 'code,name'
account_tax_code_template()


class account_chart_template(osv.osv):
    _name="account.chart.template"
    _description= "Templates for Account Chart"

    _columns={
        'name': fields.char('Name', size=64, required=True),
        'account_root_id': fields.many2one('account.account.template','Root Account',required=True,domain=[('parent_id','=',False)]),
        'tax_code_root_id': fields.many2one('account.tax.code.template','Root Tax Code',required=True,domain=[('parent_id','=',False)]),
        'tax_template_ids': fields.one2many('account.tax.template', 'chart_template_id', 'Tax Template List', help='List of all the taxes that have to be installed by the wizard'),
        'bank_account_view_id': fields.many2one('account.account.template','Bank Account',required=True),
        'property_account_receivable': fields.many2one('account.account.template','Receivable Account'),
        'property_account_payable': fields.many2one('account.account.template','Payable Account'),
        'property_account_expense_categ': fields.many2one('account.account.template','Expense Category Account'),
        'property_account_income_categ': fields.many2one('account.account.template','Income Category Account'),
        'property_account_expense': fields.many2one('account.account.template','Expense Account on Product Template'),
        'property_account_income': fields.many2one('account.account.template','Income Account on Product Template'),
        'property_reserve_and_surplus_account': fields.many2one('account.account.template', 'Reserve and Surplus Account', domain=[('type', '=', 'payable')] , help='This Account is used for transferring Profit/Loss(If It is Profit : Amount will be added, Loss : Amount will be deducted.), Which is calculated from Profilt & Loss Report'),
    }

account_chart_template()

class account_tax_template(osv.osv):

    _name = 'account.tax.template'
    _description = 'Templates for Taxes'

    _columns = {
        'chart_template_id': fields.many2one('account.chart.template', 'Chart Template', required=True),
        'name': fields.char('Tax Name', size=64, required=True),
        'sequence': fields.integer('Sequence', required=True, help="The sequence field is used to order the taxes lines from lower sequences to higher ones. The order is important if you have a tax that has several tax children. In this case, the evaluation order is important."),
        'amount': fields.float('Amount', required=True, digits=(14,4), help="For Tax Type percent enter % ratio between 0-1."),
        'type': fields.selection( [('percent','Percent'), ('fixed','Fixed'), ('none','None'), ('code','Python Code')], 'Tax Type', required=True),
        'applicable_type': fields.selection( [('true','True'), ('code','Python Code')], 'Applicable Type', required=True, help="If not applicable (computed through a Python code), the tax won't appear on the invoice."),
        'domain':fields.char('Domain', size=32, help="This field is only used if you develop your own module allowing developers to create specific taxes in a custom domain."),
        'account_collected_id':fields.many2one('account.account.template', 'Invoice Tax Account'),
        'account_paid_id':fields.many2one('account.account.template', 'Refund Tax Account'),
        'parent_id':fields.many2one('account.tax.template', 'Parent Tax Account', select=True),
        'child_depend':fields.boolean('Tax on Children', help="Set if the tax computation is based on the computation of child taxes rather than on the total amount."),
        'python_compute':fields.text('Python Code'),
        'python_compute_inv':fields.text('Python Code (reverse)'),
        'python_applicable':fields.text('Python Code'),
        'tax_group': fields.selection([('vat','VAT'),('other','Other')], 'Tax Group', help="If a default tax if given in the partner it only override taxes from account (or product) of the same group."),

        #
        # Fields used for the VAT declaration
        #
        'base_code_id': fields.many2one('account.tax.code.template', 'Base Code', help="Use this code for the VAT declaration."),
        'tax_code_id': fields.many2one('account.tax.code.template', 'Tax Code', help="Use this code for the VAT declaration."),
        'base_sign': fields.float('Base Code Sign', help="Usually 1 or -1."),
        'tax_sign': fields.float('Tax Code Sign', help="Usually 1 or -1."),

        # Same fields for refund invoices

        'ref_base_code_id': fields.many2one('account.tax.code.template', 'Refund Base Code', help="Use this code for the VAT declaration."),
        'ref_tax_code_id': fields.many2one('account.tax.code.template', 'Refund Tax Code', help="Use this code for the VAT declaration."),
        'ref_base_sign': fields.float('Base Code Sign', help="Usually 1 or -1."),
        'ref_tax_sign': fields.float('Tax Code Sign', help="Usually 1 or -1."),
        'include_base_amount': fields.boolean('Include in Base Amount', help="Set if the amount of tax must be included in the base amount before computing the next taxes."),
        'description': fields.char('Internal Name', size=32),
        'type_tax_use': fields.selection([('sale','Sale'),('purchase','Purchase'),('all','All')], 'Tax Use In', required=True,)
    }

    def name_get(self, cr, uid, ids, context={}):
        if not len(ids):
            return []
        res = []
        for record in self.read(cr, uid, ids, ['description','name'], context):
            name = record['description'] and record['description'] or record['name']
            res.append((record['id'],name ))
        return res

    def _default_company(self, cr, uid, context={}):
        user = self.pool.get('res.users').browse(cr, uid, uid, context=context)
        if user.company_id:
            return user.company_id.id
        return self.pool.get('res.company').search(cr, uid, [('parent_id', '=', False)])[0]

    _defaults = {
        'python_compute': lambda *a: '''# price_unit\n# address : res.partner.address object or False\n# product : product.product object or None\n# partner : res.partner object or None\n\nresult = price_unit * 0.10''',
        'python_compute_inv': lambda *a: '''# price_unit\n# address : res.partner.address object or False\n# product : product.product object or False\n\nresult = price_unit * 0.10''',
        'applicable_type': lambda *a: 'true',
        'type': lambda *a: 'percent',
        'amount': lambda *a: 0,
        'sequence': lambda *a: 1,
        'tax_group': lambda *a: 'vat',
        'ref_tax_sign': lambda *a: 1,
        'ref_base_sign': lambda *a: 1,
        'tax_sign': lambda *a: 1,
        'base_sign': lambda *a: 1,
        'include_base_amount': lambda *a: False,
        'type_tax_use': lambda *a: 'all',
    }
    _order = 'sequence'


account_tax_template()

# Fiscal Position Templates

class account_fiscal_position_template(osv.osv):
    _name = 'account.fiscal.position.template'
    _description = 'Template for Fiscal Position'

    _columns = {
        'name': fields.char('Fiscal Position Template', size=64, translate=True, required=True),
        'chart_template_id': fields.many2one('account.chart.template', 'Chart Template', required=True),
        'account_ids': fields.one2many('account.fiscal.position.account.template', 'position_id', 'Account Mapping'),
        'tax_ids': fields.one2many('account.fiscal.position.tax.template', 'position_id', 'Tax Mapping')
    }

account_fiscal_position_template()

class account_fiscal_position_tax_template(osv.osv):
    _name = 'account.fiscal.position.tax.template'
    _description = 'Fiscal Position Template Tax Mapping'
    _rec_name = 'position_id'

    _columns = {
        'position_id': fields.many2one('account.fiscal.position.template', 'Fiscal Position', required=True, ondelete='cascade'),
        'tax_src_id': fields.many2one('account.tax.template', 'Tax Source', required=True),
        'tax_dest_id': fields.many2one('account.tax.template', 'Replacement Tax')
    }

account_fiscal_position_tax_template()

class account_fiscal_position_account_template(osv.osv):
    _name = 'account.fiscal.position.account.template'
    _description = 'Fiscal Position Template Account Mapping'
    _rec_name = 'position_id'
    _columns = {
        'position_id': fields.many2one('account.fiscal.position.template', 'Fiscal Position', required=True, ondelete='cascade'),
        'account_src_id': fields.many2one('account.account.template', 'Account Source', domain=[('type','<>','view')], required=True),
        'account_dest_id': fields.many2one('account.account.template', 'Account Destination', domain=[('type','<>','view')], required=True)
    }

account_fiscal_position_account_template()

    # Multi charts of Accounts wizard

class wizard_multi_charts_accounts(osv.osv_memory):
    """
    Create a new account chart for a company.
    Wizards ask for:
        * a company
        * an account chart template
        * a number of digits for formatting code of non-view accounts
        * a list of bank accounts owned by the company
    Then, the wizard:
        * generates all accounts from the template and assigns them to the right company
        * generates all taxes and tax codes, changing account assignations
        * generates all accounting properties and assigns them correctly
    """
    _name='wizard.multi.charts.accounts'
    _inherit = 'res.config'

    _columns = {
        'company_id':fields.many2one('res.company', 'Company', required=True),
        'chart_template_id': fields.many2one('account.chart.template', 'Chart Template', required=True),
        'bank_accounts_id': fields.one2many('account.bank.accounts.wizard', 'bank_account_id', 'Bank Accounts', required=True),
        'code_digits':fields.integer('# of Digits', required=True, help="No. of Digits to use for account code"),
        'seq_journal':fields.boolean('Separated Journal Sequences', help="Check this box if you want to use a different sequence for each created journal. Otherwise, all will use the same sequence."),
    }

    def _get_chart(self, cr, uid, context={}):
        ids = self.pool.get('account.chart.template').search(cr, uid, [], context=context)
        if ids:
            return ids[0]
        return False
    _defaults = {
        'company_id': lambda self, cr, uid, c: self.pool.get('res.users').browse(cr, uid, [uid], c)[0].company_id.id,
        'chart_template_id': _get_chart,
        'code_digits': lambda *a:6,
        'seq_journal': True
    }

    def execute(self, cr, uid, ids, context=None):
        obj_multi = self.browse(cr, uid, ids[0])
        obj_acc = self.pool.get('account.account')
        obj_acc_tax = self.pool.get('account.tax')
        obj_journal = self.pool.get('account.journal')
        obj_sequence = self.pool.get('ir.sequence')
        obj_acc_template = self.pool.get('account.account.template')
        obj_fiscal_position_template = self.pool.get('account.fiscal.position.template')
        obj_fiscal_position = self.pool.get('account.fiscal.position')
        data_pool = self.pool.get('ir.model.data')

        # Creating Account
        obj_acc_root = obj_multi.chart_template_id.account_root_id
        tax_code_root_id = obj_multi.chart_template_id.tax_code_root_id.id
        company_id = obj_multi.company_id.id

        #new code
        acc_template_ref = {}
        tax_template_ref = {}
        tax_code_template_ref = {}
        todo_dict = {}

        #create all the tax code
        children_tax_code_template = self.pool.get('account.tax.code.template').search(cr, uid, [('parent_id','child_of',[tax_code_root_id])], order='id')
        children_tax_code_template.sort()
        for tax_code_template in self.pool.get('account.tax.code.template').browse(cr, uid, children_tax_code_template):
            vals={
                'name': (tax_code_root_id == tax_code_template.id) and obj_multi.company_id.name or tax_code_template.name,
                'code': tax_code_template.code,
                'info': tax_code_template.info,
                'parent_id': tax_code_template.parent_id and ((tax_code_template.parent_id.id in tax_code_template_ref) and tax_code_template_ref[tax_code_template.parent_id.id]) or False,
                'company_id': company_id,
                'sign': tax_code_template.sign,
            }
            new_tax_code = self.pool.get('account.tax.code').create(cr, uid, vals)
            #recording the new tax code to do the mapping
            tax_code_template_ref[tax_code_template.id] = new_tax_code

        #create all the tax
        for tax in obj_multi.chart_template_id.tax_template_ids:
            #create it
            vals_tax = {
                'name':tax.name,
                'sequence': tax.sequence,
                'amount':tax.amount,
                'type':tax.type,
                'applicable_type': tax.applicable_type,
                'domain':tax.domain,
                'parent_id': tax.parent_id and ((tax.parent_id.id in tax_template_ref) and tax_template_ref[tax.parent_id.id]) or False,
                'child_depend': tax.child_depend,
                'python_compute': tax.python_compute,
                'python_compute_inv': tax.python_compute_inv,
                'python_applicable': tax.python_applicable,
                'tax_group':tax.tax_group,
                'base_code_id': tax.base_code_id and ((tax.base_code_id.id in tax_code_template_ref) and tax_code_template_ref[tax.base_code_id.id]) or False,
                'tax_code_id': tax.tax_code_id and ((tax.tax_code_id.id in tax_code_template_ref) and tax_code_template_ref[tax.tax_code_id.id]) or False,
                'base_sign': tax.base_sign,
                'tax_sign': tax.tax_sign,
                'ref_base_code_id': tax.ref_base_code_id and ((tax.ref_base_code_id.id in tax_code_template_ref) and tax_code_template_ref[tax.ref_base_code_id.id]) or False,
                'ref_tax_code_id': tax.ref_tax_code_id and ((tax.ref_tax_code_id.id in tax_code_template_ref) and tax_code_template_ref[tax.ref_tax_code_id.id]) or False,
                'ref_base_sign': tax.ref_base_sign,
                'ref_tax_sign': tax.ref_tax_sign,
                'include_base_amount': tax.include_base_amount,
                'description':tax.description,
                'company_id': company_id,
                'type_tax_use': tax.type_tax_use
            }
            new_tax = obj_acc_tax.create(cr, uid, vals_tax)
            #as the accounts have not been created yet, we have to wait before filling these fields
            todo_dict[new_tax] = {
                'account_collected_id': tax.account_collected_id and tax.account_collected_id.id or False,
                'account_paid_id': tax.account_paid_id and tax.account_paid_id.id or False,
            }
            tax_template_ref[tax.id] = new_tax

        #deactivate the parent_store functionnality on account_account for rapidity purpose
        self.pool._init = True

        children_acc_template = obj_acc_template.search(cr, uid, [('parent_id','child_of',[obj_acc_root.id]),('nocreate','!=',True)])
        children_acc_template.sort()
        for account_template in obj_acc_template.browse(cr, uid, children_acc_template):
            tax_ids = []
            for tax in account_template.tax_ids:
                tax_ids.append(tax_template_ref[tax.id])
            #create the account_account

            dig = obj_multi.code_digits
            code_main = account_template.code and len(account_template.code) or 0
            code_acc = account_template.code or ''
            if code_main>0 and code_main<=dig and account_template.type != 'view':
                code_acc=str(code_acc) + (str('0'*(dig-code_main)))
            vals={
                'name': (obj_acc_root.id == account_template.id) and obj_multi.company_id.name or account_template.name,
                'currency_id': account_template.currency_id and account_template.currency_id.id or False,
                'code': code_acc,
                'type': account_template.type,
                'user_type': account_template.user_type and account_template.user_type.id or False,
                'reconcile': account_template.reconcile,
                'shortcut': account_template.shortcut,
                'note': account_template.note,
                'parent_id': account_template.parent_id and ((account_template.parent_id.id in acc_template_ref) and acc_template_ref[account_template.parent_id.id]) or False,
                'tax_ids': [(6,0,tax_ids)],
                'company_id': company_id,
            }
            new_account = obj_acc.create(cr, uid, vals)
            acc_template_ref[account_template.id] = new_account
        #reactivate the parent_store functionnality on account_account
        self.pool._init = False
        self.pool.get('account.account')._parent_store_compute(cr)

        for key,value in todo_dict.items():
            if value['account_collected_id'] or value['account_paid_id']:
                obj_acc_tax.write(cr, uid, [key], {
                    'account_collected_id': acc_template_ref[value['account_collected_id']],
                    'account_paid_id': acc_template_ref[value['account_paid_id']],
                })

        # Creating Journals Sales and Purchase
        vals_journal={}
        data_id = data_pool.search(cr, uid, [('model','=','account.journal.view'), ('name','=','account_sp_journal_view')])
        data = data_pool.browse(cr, uid, data_id[0])
        view_id = data.res_id

        seq_id = obj_sequence.search(cr, uid, [('name','=','Account Journal')])[0]

        if obj_multi.seq_journal:
            seq_id_sale = obj_sequence.search(cr, uid, [('name','=','Sale Journal')])[0]
            seq_id_purchase = obj_sequence.search(cr, uid, [('name','=','Purchase Journal')])[0]
        else:
            seq_id_sale = seq_id
            seq_id_purchase = seq_id

        vals_journal['view_id'] = view_id

        #Sales Journal
        vals_journal['name'] = _('Sales Journal')
        vals_journal['type'] = 'sale'
        vals_journal['code'] = _('SAJ')
        vals_journal['sequence_id'] = seq_id_sale

        if obj_multi.chart_template_id.property_account_receivable:
            vals_journal['default_credit_account_id'] = acc_template_ref[obj_multi.chart_template_id.property_account_income_categ.id]
            vals_journal['default_debit_account_id'] = acc_template_ref[obj_multi.chart_template_id.property_account_income_categ.id]

        obj_journal.create(cr,uid,vals_journal)

        # Purchase Journal
        vals_journal['name'] = _('Purchase Journal')
        vals_journal['type'] = 'purchase'
        vals_journal['code'] = _('EXJ')
        vals_journal['sequence_id'] = seq_id_purchase
        vals_journal['view_id'] = view_id

        if obj_multi.chart_template_id.property_account_payable:
            vals_journal['default_credit_account_id'] = acc_template_ref[obj_multi.chart_template_id.property_account_expense_categ.id]
            vals_journal['default_debit_account_id'] = acc_template_ref[obj_multi.chart_template_id.property_account_expense_categ.id]

        obj_journal.create(cr,uid,vals_journal)

        # Bank Journals
        data_id = data_pool.search(cr, uid, [('model','=','account.journal.view'), ('name','=','account_journal_bank_view')])
        data = data_pool.browse(cr, uid, data_id[0])
        view_id_cash = data.res_id

        data_id = data_pool.search(cr, uid, [('model','=','account.journal.view'), ('name','=','account_journal_bank_view_multi')])
        data = data_pool.browse(cr, uid, data_id[0])
        view_id_cur = data.res_id
        ref_acc_bank = obj_multi.chart_template_id.bank_account_view_id

        current_num = 1
        for line in obj_multi.bank_accounts_id:
            #create the account_account for this bank journal
            tmp = line.acc_name
            dig = obj_multi.code_digits
            if ref_acc_bank.code:
                try:
                    new_code = str(int(ref_acc_bank.code.ljust(dig,'0')) + current_num)
                except Exception,e:
                    new_code = str(ref_acc_bank.code.ljust(dig-len(str(current_num)),'0')) + str(current_num)
            vals = {
                'name': tmp,
                'currency_id': line.currency_id and line.currency_id.id or False,
                'code': new_code,
                'type': 'other',
                'user_type': account_template.user_type and account_template.user_type.id or False,
                'reconcile': True,
                'parent_id': acc_template_ref[ref_acc_bank.id] or False,
                'company_id': company_id,
            }
            acc_cash_id  = obj_acc.create(cr,uid,vals)

            if obj_multi.seq_journal:
                vals_seq={
                    'name': _('Bank Journal ') + vals['name'],
                    'code': 'account.journal',
                }
                seq_id = obj_sequence.create(cr,uid,vals_seq)

            #create the bank journal
            vals_journal['name']= vals['name']
            vals_journal['code']= _('BNK') + str(current_num)
            vals_journal['sequence_id'] = seq_id
            vals_journal['type'] = 'cash'
            if line.currency_id:
                vals_journal['view_id'] = view_id_cur
                vals_journal['currency'] = line.currency_id.id
            else:
                vals_journal['view_id'] = view_id_cash
            vals_journal['default_credit_account_id'] = acc_cash_id
            vals_journal['default_debit_account_id'] = acc_cash_id
            obj_journal.create(cr,uid,vals_journal)

            current_num += 1

        #create the properties
        property_obj = self.pool.get('ir.property')
        fields_obj = self.pool.get('ir.model.fields')

        todo_list = [
            ('property_account_receivable','res.partner','account.account'),
            ('property_account_payable','res.partner','account.account'),
            ('property_account_expense_categ','product.category','account.account'),
            ('property_account_income_categ','product.category','account.account'),
            ('property_account_expense','product.template','account.account'),
            ('property_account_income','product.template','account.account'),
            ('property_reserve_and_surplus_account','res.company','account.account')
        ]
        for record in todo_list:
            r = []
            r = property_obj.search(cr, uid, [('name','=', record[0] ),('company_id','=',company_id)])
            account = getattr(obj_multi.chart_template_id, record[0])
            field = fields_obj.search(cr, uid, [('name','=',record[0]),('model','=',record[1]),('relation','=',record[2])])
            vals = {
                'name': record[0],
                'company_id': company_id,
                'fields_id': field[0],
                'value': account and 'account.account,'+str(acc_template_ref[account.id]) or False,
            }

            if r:
                #the property exist: modify it
                property_obj.write(cr, uid, r, vals)
            else:
                #create the property
                property_obj.create(cr, uid, vals)

        fp_ids = obj_fiscal_position_template.search(cr, uid, [('chart_template_id', '=', obj_multi.chart_template_id.id)])

        if fp_ids:
            for position in obj_fiscal_position_template.browse(cr, uid, fp_ids):

                vals_fp = {
                    'company_id' : company_id,
                    'name' : position.name,
                }
                new_fp = obj_fiscal_position.create(cr, uid, vals_fp)

                obj_tax_fp = self.pool.get('account.fiscal.position.tax')
                obj_ac_fp = self.pool.get('account.fiscal.position.account')

                for tax in position.tax_ids:
                    vals_tax = {
                        'tax_src_id' : tax_template_ref[tax.tax_src_id.id],
                        'tax_dest_id' : tax.tax_dest_id and tax_template_ref[tax.tax_dest_id.id] or False,
                        'position_id' : new_fp,
                    }
                    obj_tax_fp.create(cr, uid, vals_tax)

                for acc in position.account_ids:
                    vals_acc = {
                        'account_src_id' : acc_template_ref[acc.account_src_id.id],
                        'account_dest_id' : acc_template_ref[acc.account_dest_id.id],
                        'position_id' : new_fp,
                    }
                    obj_ac_fp.create(cr, uid, vals_acc)

        #fially inactive the demo chart of accounts
        data_id = data_pool.search(cr, uid, [('model','=','account.account'), ('name','=','chart0')])
        if data_id:
            data = data_pool.browse(cr, uid, data_id[0])
            account_id = data.res_id
            acc_ids = obj_acc._get_children_and_consol(cr, uid, [account_id])
            if acc_ids:
                cr.execute("update account_account set active='f' where id in " + str(tuple(acc_ids)))
wizard_multi_charts_accounts()

class account_bank_accounts_wizard(osv.osv_memory):
    _name='account.bank.accounts.wizard'

    _columns = {
        'acc_name':fields.char('Account Name.', size=64, required=True),
        'bank_account_id':fields.many2one('wizard.multi.charts.accounts', 'Bank Account', required=True),
        'currency_id':fields.many2one('res.currency', 'Currency'),
        'account_type':fields.selection([('cash','Cash'),('check','Check'),('bank','Bank')], 'Type', size=32),
    }
    _defaults = {
        'currency_id': lambda self,cr,uid,c: self.pool.get('res.users').browse(cr, uid, uid, c).company_id.currency_id.id,
        }

account_bank_accounts_wizard()

# vim:expandtab:smartindent:tabstop=4:softtabstop=4:shiftwidth=4:
<|MERGE_RESOLUTION|>--- conflicted
+++ resolved
@@ -1151,26 +1151,6 @@
         return True
 
     def button_validate(self, cursor, user, ids, context=None):
-<<<<<<< HEAD
-        def _get_chart_account(cursor, user, account):
-            if account.parent_id:
-                chart_account = _get_chart_account(cursor, user, account.parent_id)
-            else:
-                chart_account = account
-            return chart_account
-
-        for move in self.browse(cursor, user, ids):
-            lines = move.line_id
-            if lines:
-                ref_line = lines[0]
-                ref_chart_account = _get_chart_account(cursor, user, ref_line.account_id)
-                parent_left = ref_chart_account.parent_left
-                parent_right = ref_chart_account.parent_right
-                result = True
-                for line in lines[1:]:
-                   if not (line.account_id.parent_left >= parent_left and line.account_id.parent_left <= parent_right):
-                         raise osv.except_osv(_('Error !'), _('You cannot validate a move unless accounts in its entry lines are in same Chart Of Accounts !'))
-=======
         for move in self.browse(cursor, user, ids):
             top = None
             for line in move.line_id:
@@ -1182,7 +1162,6 @@
                     top = account2.id
                 elif top<>account2.id:
                     raise osv.except_osv(_('Error !'), _('You cannot validate a Journal Entry unless all journal items are in same chart of accounts !'))
->>>>>>> e22b807a
         return self.post(cursor, user, ids, context=context)
 
     def button_cancel(self, cr, uid, ids, context={}):
