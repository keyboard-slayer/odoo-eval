--- conflicted
+++ resolved
@@ -110,11 +110,7 @@
     def _all_lines_reconciled(self, cr, uid, ids, name, args, context=None):
         res = {}
         for statement in self.browse(cr, uid, ids, context=context):
-<<<<<<< HEAD
             res[statement.id] = all([line.journal_entry_ids.ids for line in statement.line_ids])
-=======
-            res[statement.id] = all([line.journal_entry_id.id or line.account_id.id for line in statement.line_ids])
->>>>>>> 0aab81cd
         return res
 
     _order = "date desc, id desc"
@@ -877,11 +873,7 @@
     # Unfortunately, that spawns a "no access rights" error ; it shouldn't.
     def _needaction_domain_get(self, cr, uid, context=None):
         user = self.pool.get("res.users").browse(cr, uid, uid)
-<<<<<<< HEAD
-        return ['|', ('company_id', '=', False), ('company_id', 'child_of', [user.company_id.id]), ('journal_entry_ids', '=', False)]
-=======
-        return ['|', ('company_id', '=', False), ('company_id', 'child_of', [user.company_id.id]), ('journal_entry_id', '=', False), ('account_id', '=', False)]
->>>>>>> 0aab81cd
+        return ['|', ('company_id', '=', False), ('company_id', 'child_of', [user.company_id.id]), ('journal_entry_ids', '=', False), ('account_id', '=', False)]
 
     _order = "statement_id desc, sequence"
     _name = "account.bank.statement.line"
