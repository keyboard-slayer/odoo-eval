--- conflicted
+++ resolved
@@ -80,13 +80,8 @@
     def _compute_default_statement_name(self, cr, uid, journal_id, context=None):
         context = dict(context or {})
         obj_seq = self.pool.get('ir.sequence')
-<<<<<<< HEAD
-        period = self.pool.get('account.period').browse(cr, uid, self._get_period(cr, uid, context=context), context=context)
+        period = self.pool.get('account.period').browse(cr, uid, context.get('period_id') or self._get_period(cr, uid, context=context), context=context)
         context['ir_sequence_date'] = period.date_start
-=======
-        period = self.pool.get('account.period').browse(cr, uid, context.get('period_id') or self._get_period(cr, uid, context=context), context=context)
-        context['fiscalyear_id'] = period.fiscalyear_id.id
->>>>>>> d39d191c
         journal = self.pool.get('account.journal').browse(cr, uid, journal_id, None)
         return obj_seq.next_by_id(cr, uid, journal.sequence_id.id, context=context)
 
