# -*- coding: utf-8 -*-

from openerp import tools
from openerp import models, fields, api


class AccountInvoiceReport(models.Model):
    _name = "account.invoice.report"
    _description = "Invoices Statistics"
    _auto = False
    _rec_name = 'date'

    @api.multi
    @api.depends('currency_id', 'date', 'price_total', 'price_average', 'residual')
    def _compute_amounts_in_user_currency(self):
        """Compute the amounts in the currency of the user
        """
        context = dict(self._context or {})
        user_currency_id = self.env.user.company_id.currency_id
        currency_rate_id = self.env['res.currency.rate'].search([
            ('rate', '=', 1),
            '|', ('company_id', '=', self.env.user.company_id.id), ('company_id', '=', False)], limit=1)
        base_currency_id = currency_rate_id.currency_id
        ctx = context.copy()
        for record in self:
            ctx['date'] = record.date
            record.user_currency_price_total = base_currency_id.with_context(ctx).compute(record.price_total, user_currency_id)
            record.user_currency_price_average = base_currency_id.with_context(ctx).compute(record.price_average, user_currency_id)
            record.user_currency_residual = base_currency_id.with_context(ctx).compute(record.residual, user_currency_id)

    date = fields.Date(readonly=True)
    product_id = fields.Many2one('product.product', string='Product', readonly=True)
    product_qty = fields.Float(string='Product Quantity', readonly=True)
    uom_name = fields.Char(string='Reference Unit of Measure', readonly=True)
    payment_term_id = fields.Many2one('account.payment.term', string='Payment Term', oldname='payment_term', readonly=True)
    fiscal_position_id = fields.Many2one('account.fiscal.position', oldname='fiscal_position', string='Fiscal Position', readonly=True)
    currency_id = fields.Many2one('res.currency', string='Currency', readonly=True)
    categ_id = fields.Many2one('product.category', string='Product Category', readonly=True)
    journal_id = fields.Many2one('account.journal', string='Journal', readonly=True)
    partner_id = fields.Many2one('res.partner', string='Partner', readonly=True)
    commercial_partner_id = fields.Many2one('res.partner', string='Partner Company', help="Commercial Entity")
    company_id = fields.Many2one('res.company', string='Company', readonly=True)
    user_id = fields.Many2one('res.users', string='Salesperson', readonly=True)
    price_total = fields.Float(string='Total Without Tax', readonly=True)
    user_currency_price_total = fields.Float(string="Total Without Tax", compute='_compute_amounts_in_user_currency', digits=0)
    price_average = fields.Float(string='Average Price', readonly=True, group_operator="avg")
    user_currency_price_average = fields.Float(string="Average Price", compute='_compute_amounts_in_user_currency', digits=0)
    currency_rate = fields.Float(string='Currency Rate', readonly=True, group_operator="avg")
    nbr = fields.Integer(string='# of Lines', readonly=True)  # TDE FIXME master: rename into nbr_lines
    type = fields.Selection([
        ('out_invoice', 'Customer Invoice'),
        ('in_invoice', 'Vendor Bill'),
        ('out_refund', 'Customer Refund'),
        ('in_refund', 'Vendor Refund'),
        ], readonly=True)
    state = fields.Selection([
        ('draft', 'Draft'),
        ('proforma', 'Pro-forma'),
        ('proforma2', 'Pro-forma'),
        ('open', 'Open'),
        ('paid', 'Done'),
        ('cancel', 'Cancelled')
        ], string='Invoice Status', readonly=True)
    date_due = fields.Date(string='Due Date', readonly=True)
    account_id = fields.Many2one('account.account', string='Account', readonly=True, domain=[('deprecated', '=', False)])
    account_line_id = fields.Many2one('account.account', string='Account Line', readonly=True, domain=[('deprecated', '=', False)])
    partner_bank_id = fields.Many2one('res.partner.bank', string='Bank Account', readonly=True)
    residual = fields.Float(string='Total Residual', readonly=True)
    user_currency_residual = fields.Float(string="Total Residual", compute='_compute_amounts_in_user_currency', digits=0)
    country_id = fields.Many2one('res.country', string='Country of the Partner Company')
    weight = fields.Float(string='Gross Weight', readonly=True)
    volume = fields.Float(string='Volume', readonly=True)

    _order = 'date desc'

    _depends = {
        'account.invoice': [
            'account_id', 'amount_total_company_signed', 'commercial_partner_id', 'company_id',
            'currency_id', 'date_due', 'date_invoice', 'fiscal_position_id',
            'journal_id', 'partner_bank_id', 'partner_id', 'payment_term_id',
            'residual', 'state', 'type', 'user_id',
        ],
        'account.invoice.line': [
            'account_id', 'invoice_id', 'price_subtotal', 'product_id',
            'quantity', 'uom_id', 'account_analytic_id',
        ],
        'product.product': ['product_tmpl_id'],
        'product.template': ['categ_id'],
        'product.uom': ['category_id', 'factor', 'name', 'uom_type'],
        'res.currency.rate': ['currency_id', 'name'],
        'res.partner': ['country_id'],
    }

    def _select(self):
        select_str = """
            SELECT sub.id, sub.date, sub.product_id, sub.partner_id, sub.country_id, sub.account_analytic_id,
                sub.payment_term_id, sub.uom_name, sub.currency_id, sub.journal_id,
                sub.fiscal_position_id, sub.user_id, sub.company_id, sub.nbr, sub.type, sub.state,
                sub.weight, sub.volume,
                sub.categ_id, sub.date_due, sub.account_id, sub.account_line_id, sub.partner_bank_id,
                sub.product_qty, sub.price_total as price_total, sub.price_average as price_average,
                COALESCE(cr.rate, 1) as currency_rate, sub.residual as residual, sub.commercial_partner_id as commercial_partner_id
        """
        return select_str

    def _sub_select(self):
        select_str = """
                SELECT ail.id AS id,
                    ai.date_invoice AS date,
                    ail.product_id, ai.partner_id, ai.payment_term_id, ail.account_analytic_id,
                    u2.name AS uom_name,
                    ai.currency_id, ai.journal_id, ai.fiscal_position_id, ai.user_id, ai.company_id,
                    1 AS nbr,
                    ai.type, ai.state, pt.categ_id, ai.date_due, ai.account_id, ail.account_id AS account_line_id,
                    ai.partner_bank_id,
<<<<<<< HEAD
                    SUM ((invoice_type.sign * ail.quantity) / (u.factor * u2.factor)) AS product_qty,
                    SUM(invoice_type.sign * ABS(ail.price_subtotal_signed)) AS price_total,
=======
                    SUM(CASE
                        WHEN ai.type::text = ANY (ARRAY['out_refund'::character varying::text, 'in_invoice'::character varying::text])
                            THEN (- ail.quantity) / u.factor * u2.factor
                            ELSE ail.quantity / u.factor * u2.factor
                        END) AS product_qty,
                    SUM(ABS(ail.price_subtotal_signed)
                        * CASE
                            WHEN ail.price_subtotal < 0
                                THEN -1
                                ELSE 1
                            END
                        * CASE
                            WHEN ai.type::text = ANY (ARRAY['out_refund'::character varying::text, 'in_invoice'::character varying::text])
                                THEN -1
                                ELSE 1
                            END
                    ) AS price_total,
>>>>>>> 6690bfb1
                    SUM(ABS(ail.price_subtotal_signed)) / CASE
                            WHEN SUM(ail.quantity / u.factor * u2.factor) <> 0::numeric
                               THEN SUM(ail.quantity / u.factor * u2.factor)
                               ELSE 1::numeric
                            END AS price_average,
                    ai.residual_company_signed / (SELECT count(*) FROM account_invoice_line l where invoice_id = ai.id) *
                    count(*) * invoice_type.sign AS residual,
                    ai.commercial_partner_id as commercial_partner_id,
                    partner.country_id,
                    SUM(pr.weight * (invoice_type.sign*ail.quantity) / u.factor * u2.factor) AS weight,
                    SUM(pr.volume * (invoice_type.sign*ail.quantity) / u.factor * u2.factor) AS volume
        """
        return select_str

    def _from(self):
        from_str = """
                FROM account_invoice_line ail
                JOIN account_invoice ai ON ai.id = ail.invoice_id
                JOIN res_partner partner ON ai.commercial_partner_id = partner.id
                LEFT JOIN product_product pr ON pr.id = ail.product_id
                left JOIN product_template pt ON pt.id = pr.product_tmpl_id
                LEFT JOIN product_uom u ON u.id = ail.uom_id
                LEFT JOIN product_uom u2 ON u2.id = pt.uom_id
                JOIN (
                    -- Temporary table to decide if the qty should be added or retrieved (Invoice vs Refund) 
                    SELECT id,(CASE
                         WHEN ai.type::text = ANY (ARRAY['out_refund'::character varying::text, 'in_invoice'::character varying::text])
                            THEN -1
                            ELSE 1
                        END) AS sign
                    FROM account_invoice ai
                ) AS invoice_type ON invoice_type.id = ai.id
        """
        return from_str

    def _group_by(self):
        group_by_str = """
                GROUP BY ail.id, ail.product_id, ail.account_analytic_id, ai.date_invoice, ai.id,
                    ai.partner_id, ai.payment_term_id, u2.name, u2.id, ai.currency_id, ai.journal_id,
                    ai.fiscal_position_id, ai.user_id, ai.company_id, ai.type, invoice_type.sign, ai.state, pt.categ_id,
                    ai.date_due, ai.account_id, ail.account_id, ai.partner_bank_id, ai.residual_company_signed,
                    ai.amount_total_company_signed, ai.commercial_partner_id, partner.country_id
        """
        return group_by_str

    def init(self, cr):
        # self._table = account_invoice_report
        tools.drop_view_if_exists(cr, self._table)
        cr.execute("""CREATE or REPLACE VIEW %s as (
            WITH currency_rate AS (%s)
            %s
            FROM (
                %s %s %s
            ) AS sub
            LEFT JOIN currency_rate cr ON
                (cr.currency_id = sub.currency_id AND
                 cr.company_id = sub.company_id AND
                 cr.date_start <= COALESCE(sub.date, NOW()) AND
                 (cr.date_end IS NULL OR cr.date_end > COALESCE(sub.date, NOW())))
        )""" % (
                    self._table, self.pool['res.currency']._select_companies_rates(),
                    self._select(), self._sub_select(), self._from(), self._group_by()))<|MERGE_RESOLUTION|>--- conflicted
+++ resolved
@@ -113,28 +113,8 @@
                     1 AS nbr,
                     ai.type, ai.state, pt.categ_id, ai.date_due, ai.account_id, ail.account_id AS account_line_id,
                     ai.partner_bank_id,
-<<<<<<< HEAD
                     SUM ((invoice_type.sign * ail.quantity) / (u.factor * u2.factor)) AS product_qty,
                     SUM(invoice_type.sign * ABS(ail.price_subtotal_signed)) AS price_total,
-=======
-                    SUM(CASE
-                        WHEN ai.type::text = ANY (ARRAY['out_refund'::character varying::text, 'in_invoice'::character varying::text])
-                            THEN (- ail.quantity) / u.factor * u2.factor
-                            ELSE ail.quantity / u.factor * u2.factor
-                        END) AS product_qty,
-                    SUM(ABS(ail.price_subtotal_signed)
-                        * CASE
-                            WHEN ail.price_subtotal < 0
-                                THEN -1
-                                ELSE 1
-                            END
-                        * CASE
-                            WHEN ai.type::text = ANY (ARRAY['out_refund'::character varying::text, 'in_invoice'::character varying::text])
-                                THEN -1
-                                ELSE 1
-                            END
-                    ) AS price_total,
->>>>>>> 6690bfb1
                     SUM(ABS(ail.price_subtotal_signed)) / CASE
                             WHEN SUM(ail.quantity / u.factor * u2.factor) <> 0::numeric
                                THEN SUM(ail.quantity / u.factor * u2.factor)
