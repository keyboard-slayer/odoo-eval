--- conflicted
+++ resolved
@@ -45,12 +45,7 @@
         "Return Template Object"
         if context is None:
             context = {}
-<<<<<<< HEAD
-        if not template_id:
-            template_id = context.get('template_id', False)
-=======
         
->>>>>>> 5be7bbd5
         if not template_id:
             return False
 
@@ -68,33 +63,18 @@
         if model_id:
             mod_name = self.pool.get('ir.model').browse(cr, uid, model_id, context).model
         return {'value':{'model':mod_name}}
-<<<<<<< HEAD
-=======
 
     def _lang_get(self, cr, uid, context={}):
         obj = self.pool.get('res.lang')
         ids = obj.search(cr, uid, [], context=context)
         res = obj.read(cr, uid, ids, ['code', 'name'], context)
         return [(r['code'], r['name']) for r in res] + [('','')]
->>>>>>> 5be7bbd5
 
     _columns = {
         'name': fields.char('Name', size=250),
         'model_id':fields.many2one('ir.model', 'Resource'),
         'model': fields.related('model_id', 'model', string='Model', type="char", size=128, store=True, readonly=True),
-<<<<<<< HEAD
-        'track_campaign_item':fields.boolean('Resource Tracking',
-                                help="Enable this is you wish to include a special \
-tracking marker in outgoing emails so you can identify replies and link \
-them back to the corresponding resource record. \
-This is useful for CRM leads for example"),
-        'lang':fields.char(
-                   'Language',
-                   size=250,
-                   help="The default language for the email."
-=======
         'lang': fields.selection(_lang_get, 'Language', size=5, help="The default language for the email."
->>>>>>> 5be7bbd5
                    " Placeholders can be used here. "
                    "eg. ${object.partner_id.lang}"),
         'subject':fields.char(
@@ -103,17 +83,6 @@
                   help="The subject of email."
                   " Placeholders can be used here.",
                   translate=True),
-<<<<<<< HEAD
-#        'description':fields.text(
-#                    'Standard Body (Text)',
-#                    help="The text version of the mail",
-#                    translate=True),
-#        'body_html':fields.text(
-#                    'Body (Text-Web Client Only)',
-#                    help="The text version of the mail",
-#                    translate=True),
-=======
->>>>>>> 5be7bbd5
         'user_signature':fields.boolean(
                   'Signature',
                   help="the signature from the User details"
@@ -177,10 +146,6 @@
         'email_to': fields.char('To', size=256, help="Email Recipients. Placeholders can be used here."),
         'email_cc': fields.char('Cc', size=256, help="Carbon Copy Email Recipients. Placeholders can be used here."),
         'email_bcc': fields.char('Bcc', size=256, help="Blind Carbon Copy Email Recipients. Placeholders can be used here."),
-<<<<<<< HEAD
-        'message_id': fields.char('Message Id', size=1024, select=1, help="Message Id on Email. Placeholders can be used here."),
-=======
->>>>>>> 5be7bbd5
         'reply_to':fields.char('Reply-To', size=250, help="Placeholders can be used here."),
         'body': fields.text('Description', translate=True, help="Placeholders can be used here."),
         'body_html': fields.text('HTML', help="Contains HTML version of email. Placeholders can be used here."),
@@ -202,11 +167,7 @@
                  'res_model': 'email.compose.message',
                  'src_model': src_obj,
                  'view_type': 'form',
-<<<<<<< HEAD
-                 'context': "{'email_model':'%s', 'email_res_id': active_id,'template_id':'%d','src_rec_id':active_id,'src_rec_ids':active_ids}" % (src_obj, template.id),
-=======
                  'context': "{'mass_mail':True}",
->>>>>>> 5be7bbd5
                  'view_mode':'form,tree',
                  'view_id': res_id,
                  'target': 'new',
@@ -374,39 +335,6 @@
         """
         if context is None:
             context = {}
-<<<<<<< HEAD
-        smtp_pool = self.pool.get('ir.mail_server')
-        email_message_pool = self.pool.get('email.message')
-        report_xml_pool = self.pool.get('ir.actions.report.xml')
-        template = self.get_email_template(cr, uid, template_id, record_id, context)
-        smtp_server_id = context.get('smtp_server_id', False)
-        if not smtp_server_id and template.smtp_server_id:
-            smtp_server_id = template.smtp_server_id.id
-        else:
-            smtp_ids = smtp_pool.search(cr, uid, [])
-            smtp_server_id = smtp_ids and smtp_ids[0]
-        smtp_server = smtp_pool.browse(cr, uid, smtp_server_id, context=context)
-        # determine name of sender, either it is specified in email_id
-
-        email_id = smtp_server.email_id.strip()
-        email_from = re.findall(r'([^ ,<@]+@[^> ,]+)', email_id)[0]
-        if email_from != email_id:
-            email_from = smtp_server.email_id
-        else:
-            email_from = tools.ustr(smtp_server.name) + "<" + tools.ustr(email_id) + ">"
-
-        model = template.model_id.model
-        values = {
-            'email_from': email_from,
-            'email_to': self.get_template_value(cr, uid, template.email_to, model, record_id, context),
-            'email_cc': self.get_template_value(cr, uid, template.email_cc, model, record_id, context),
-            'email_bcc': self.get_template_value(cr, uid, template.email_bcc, model, record_id, context),
-            'reply_to': self.get_template_value(cr, uid, template.reply_to, model, record_id, context),
-            'subject': self.get_template_value(cr, uid, template.subject, model, record_id, context),
-            'body': self.get_template_value(cr, uid, template.description, model, record_id, context),
-            'auto_delete': self.get_template_value(cr, uid, template.auto_delete, model, record_id, context),
-            #'body_html': self.get_template_value(cr, uid, template.body_html, model, record_id, context),
-=======
         values = {
                   'subject': False,
                   'body': False,
@@ -420,31 +348,10 @@
                   'smtp_server_id': False,
                   'attachment': False,
                   'attachment_ids': False,
->>>>>>> 5be7bbd5
         }
         if not template_id:
             return values
 
-<<<<<<< HEAD
-        if template.message_id:
-            # use provided message_id with placeholders
-            values.update({'message_id': self.get_template_value(cr, uid, template.message_id, model, record_id, context)})
-
-        elif template['track_campaign_item']:
-            # get appropriate message-id
-            values.update({'message_id': tools.generate_tracking_message_id(record_id)})
-
-        #Use signatures if allowed
-        if template.user_signature:
-            sign = self.pool.get('res.users').read(cr, uid, uid, ['signature'], context)['signature']
-            if values['description']:
-                values['description'] += '\n\n' + sign
-            #if values['body_html']:
-            #    values['body_html'] += sign
-
-        attachment = []
-
-=======
         report_xml_pool = self.pool.get('ir.actions.report.xml')
         template = self.get_email_template(cr, uid, template_id, record_id, context)
         def _get_template_value(field):
@@ -475,7 +382,6 @@
         }
 
         attachment = {}
->>>>>>> 5be7bbd5
         # Add report as a Document
         if template.report_template:
             report_name = template.report_name
@@ -493,32 +399,14 @@
             if not report_name:
                 report_name = reportname
             report_name = report_name + "." + format
-<<<<<<< HEAD
-            attachment.append((report_name, result))
-
-=======
             attachment[report_name] = result
->>>>>>> 5be7bbd5
 
         # Add document attachments
         for attach in template.attachment_ids:
             #attach = attahcment_obj.browse(cr, uid, attachment_id, context)
-<<<<<<< HEAD
-            attachment.append((attach.datas_fname, attach.datas))
-
-        #Send emails
-        context.update({'notemplate':True})
-        email_id = email_message_pool.schedule_with_attach(cr, uid, values.get('email_from'), values.get('email_to'), values.get('name'),
-                    values.get('description'), model=model, email_cc=values.get('email_cc'), email_bcc=values.get('email_bcc'),
-                    reply_to=values.get('reply_to'), attach=attachment, message_id=values.get('message_id'), openobject_id=record_id,
-                    debug=True, subtype='plain', x_headers={}, priority='3', smtp_server_id=smtp_server.id, auto_delete=values.get('auto_delete'), context=context)
-        email_message_pool.write(cr, uid, email_id, {'template_id': context.get('template_id',template.id)})
-        return email_id
-=======
             attachment[attach.datas_fname] = attach.datas
         values['attachment'] = attachment
         return values
->>>>>>> 5be7bbd5
 
 email_template()
 
