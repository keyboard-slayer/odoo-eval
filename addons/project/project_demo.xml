<?xml version="1.0" encoding="utf-8"?>
<openerp>
    <data noupdate="1">

         <!-- Users -->
        <record id="base.user_demo" model="res.users">
            <field eval="[(4, ref('base.group_sale_salesman')),(4, ref('group_project_user'))]" name="groups_id"/>
        </record>

        <record id="base.user_niv" model="res.users">
            <field name="name">Nicolas</field>
            <field eval="[(6, 0, [ref('base.group_user'), ref('project.group_project_manager')])]" name="groups_id"/>
            <field name="login">niv</field>
            <field name="password">niv</field>
        </record>
        <record id="base.user_al" model="res.users">
            <field name="name">Antony</field>
            <field eval="[(6, 0, [ref('base.group_user'), ref('project.group_project_manager')])]" name="groups_id"/>
            <field name="login">al</field>
            <field name="password">al</field>
        </record>
        <record id="base.user_qdp" model="res.users">
            <field name="name">Quentin</field>
            <field eval="[(6, 0, [ref('base.group_user'), ref('project.group_project_user')])]" name="groups_id"/>
            <field name="login">qdp</field>
            <field name="password">qdp</field>
        </record>
        <record id="base.user_fpi" model="res.users">
            <field name="name">Francois</field>
            <field eval="[(6, 0, [ref('base.group_user'), ref('project.group_project_user')])]" name="groups_id"/>
            <field name="login">fpi</field>
            <field name="password">fpi</field>
        </record>
        <record id="base.user_jth" model="res.users">
            <field name="name">Julien</field>
            <field eval="[(6, 0, [ref('base.group_user'), ref('project.group_project_user')])]" name="groups_id"/>
            <field name="login">jth</field>
            <field name="password">jth</field>
        </record>
        <record id="base.user_mit" model="res.users">
            <field name="name">Minh</field>
            <field eval="[(6, 0, [ref('base.group_user'), ref('project.group_project_user')])]" name="groups_id"/>
            <field name="login">mit</field>
            <field name="password">mit</field>
        </record>
        <record id="base.user_vad" model="res.users">
            <field name="name">Valérie</field>
            <field eval="[(6, 0, [ref('base.group_user')])]" name="groups_id"/>
            <field name="login">vad</field>
            <field name="password">vad</field>
        </record>

        <!-- Projects -->
        <record id="project_integrate_openerp" model="project.project">
            <field name="date_start" eval="time.strftime('%Y-%m-01 10:00:00')"/>
            <field name="state">open</field>
            <field name="type">normal</field>
            <field name="description">Integrate a Sale and Warehouse Management.</field>
            <field eval="[(6, 0, [
                    ref('base.user_niv'),
                    ref('base.user_al'),
                    ref('base.user_qdp'),
                    ref('base.user_fpi'),
                    ref('base.user_jth'),
                    ref('base.user_mit'),
                    ref('base.user_vad')])]" name="members"/>
            <field name="user_id" ref="base.user_al"/>
            <field name="name">Integrate a Sale and Warehouse Management.</field>
        </record>

        <!-- Tasks -->

        <record id="project_task_1" model="project.task">
            <field eval="100.0" name="planned_hours"/>
            <field eval="100.0" name="remaining_hours"/>
            <field name="user_id" ref="base.user_niv"/>
            <field name="priority">2</field>
            <field name="project_id" ref="project.project_integrate_openerp"/>
            <field name="name">Prepare Requirements Document</field>
            <field name="stage_id" ref="project_tt_specification"/>
            <field name="color">3</field>
        </record>

        <record id="project_task_2" model="project.task">
            <field eval="80.0" name="planned_hours"/>
            <field eval="80.0" name="remaining_hours"/>
            <field name="user_id" ref="base.user_niv"/>
            <field name="priority">2</field>
            <field name="project_id" ref="project.project_integrate_openerp"/>
            <field name="name">Make SRS</field>
            <field name="stage_id" ref="project_tt_specification"/>
        </record>

        <record id="project_task_3" model="project.task">
            <field eval="40.0" name="planned_hours"/>
            <field eval="40.0" name="remaining_hours"/>
            <field name="user_id" ref="base.user_al"/>
            <field name="priority">2</field>
            <field name="project_id" ref="project.project_integrate_openerp"/>
            <field name="name">Design Use Cases</field>
            <field name="date_deadline" eval="time.strftime('%Y-%m-24')"/>
            <field name="stage_id" ref="project_tt_specification"/>
        </record>

        <record id="project_task_4" model="project.task">
            <field eval="25.0" name="planned_hours"/>
            <field eval="25.0" name="remaining_hours"/>
            <field name="user_id" ref="base.user_al"/>
            <field name="priority">2</field>
            <field name="project_id" ref="project.project_integrate_openerp"/>
            <field name="name">Budget Planning</field>
            <field name="description">Use the account_budget module</field>
            <field name="date_deadline" eval="time.strftime('%Y-%m-19')"/>
            <field name="color">3</field>
            <field name="stage_id" ref="project_tt_specification"/>
        </record>

        <record id="project_task_5" model="project.task">
            <field eval="25.0" name="planned_hours"/>
            <field eval="25.0" name="remaining_hours"/>
            <field name="user_id" ref="base.user_al"/>
            <field name="priority">2</field>
            <field name="project_id" ref="project.project_integrate_openerp"/>
            <field name="name">Quality Planning</field>
            <field name="kanban_state">done</field>
            <field name="priority">0</field>
            <field name="date_deadline" eval="time.strftime('%Y-%m-%d')"/>
            <field name="stage_id" ref="project_tt_specification"/>
        </record>

        <record id="project_task_6" model="project.task">
            <field eval="20.0" name="planned_hours"/>
            <field eval="20.0" name="remaining_hours"/>
            <field name="user_id" ref="base.user_al"/>
            <field name="priority">2</field>
            <field name="project_id" ref="project.project_integrate_openerp"/>
            <field name="name">Risk Management Planning</field>
            <field name="stage_id" ref="project_tt_specification"/>
        </record>

        <record id="project_task_7" model="project.task">
            <field eval="30.0" name="planned_hours"/>
            <field eval="30.0" name="remaining_hours"/>
            <field name="user_id" ref="base.user_al"/>
            <field name="priority">2</field>
            <field name="project_id" ref="project.project_integrate_openerp"/>
            <field name="name">Create Project Schedules</field>
            <field name="stage_id" ref="project_tt_specification"/>
        </record>

        <record id="project_task_8" model="project.task">
            <field eval="10.0" name="planned_hours"/>
            <field eval="10.0" name="remaining_hours"/>
            <field name="user_id" ref="base.user_al"/>
            <field name="priority">2</field>
            <field name="project_id" ref="project.project_integrate_openerp"/>
            <field name="name">Dataflow Design</field>
            <field name="priority">0</field>
            <field name="stage_id" ref="project_tt_specification"/>
        </record>

        <record id="project_task_9" model="project.task">
            <field eval="50.0" name="planned_hours"/>
            <field eval="50.0" name="remaining_hours"/>
            <field name="user_id" ref="base.user_al"/>
            <field name="priority">2</field>
            <field name="project_id" ref="project.project_integrate_openerp"/>
            <field name="name">User Interface Design</field>
            <field name="stage_id" ref="project_tt_specification"/>
        </record>

        <record id="project_task_10" model="project.task">
            <field eval="40.0" name="planned_hours"/>
            <field eval="40.0" name="remaining_hours"/>
            <field name="user_id" ref="base.user_fpi"/>
            <field name="priority">2</field>
            <field name="project_id" ref="project.project_integrate_openerp"/>
            <field name="name">Develop Module in Sale Management</field>
            <field name="kanban_state">blocked</field>
            <field name="stage_id" ref="project_tt_development"/>
        </record>

        <record id="project_task_11" model="project.task">
            <field eval="90.0" name="planned_hours"/>
            <field eval="90.0" name="remaining_hours"/>
            <field name="user_id" ref="base.user_fpi"/>
            <field name="priority">2</field>
            <field name="project_id" ref="project.project_integrate_openerp"/>
            <field name="name">Develop module in Warehouse</field>
            <field name="stage_id" ref="project_tt_merge"/>
        </record>

        <function model="project.task" name="do_close" eval="[ref('project_task_11')], {'install_mode': True}"/>
        
        <record id="project_task_12" model="project.task">
            <field eval="20.0" name="planned_hours"/>
            <field eval="20.0" name="remaining_hours"/>
            <field name="user_id" ref="base.user_fpi"/>
            <field name="priority">2</field>
            <field name="project_id" ref="project.project_integrate_openerp"/>
            <field name="name">Integrate Modules</field>
            <field name="stage_id" ref="project_tt_development"/>
        </record>

        <function model="project.task" name="do_close" eval="[ref('project_task_12')], {'install_mode': True}"/>
        
        <record id="project_task_13" model="project.task">
            <field eval="50.0" name="planned_hours"/>
            <field eval="50.0" name="remaining_hours"/>
            <field name="user_id" ref="base.user_mit"/>
            <field name="priority">2</field>
            <field name="project_id" ref="project.project_integrate_openerp"/>
            <field name="name">Unit Testing</field>
            <field name="stage_id" ref="project_tt_development"/>
        </record>

        <function model="project.task" name="do_pending" eval="[ref('project_task_13')], {'install_mode': True}"/>

        <record id="project_task_14" model="project.task">
            <field eval="30.0" name="planned_hours"/>
            <field eval="30.0" name="remaining_hours"/>
            <field name="user_id" ref="base.user_mit"/>
            <field name="priority">2</field>
            <field name="project_id" ref="project.project_integrate_openerp"/>
            <field name="name">Regression Test</field>
            <field name="stage_id" ref="project_tt_development"/> 
        </record>

        <record id="project_task_15" model="project.task">
            <field eval="15.0" name="planned_hours"/>
            <field eval="15.0" name="remaining_hours"/>
            <field name="user_id" ref="base.user_fpi"/>
            <field name="priority">2</field>
            <field name="project_id" ref="project.project_integrate_openerp"/>
            <field name="name">Documentation</field>
            <field name="stage_id" ref="project_tt_specification"/>
            <field name="date_start">2011-02-06</field>
        </record>

        <record id="project_task_16" model="project.task">
            <field eval="10" name="sequence"/>
            <field eval="40.0" name="planned_hours"/>
            <field eval="40.0" name="remaining_hours"/>
            <field name="user_id" ref="base.user_mit"/>
            <field name="priority">2</field>
            <field name="project_id" ref="project.project_integrate_openerp"/>
            <field name="name">Performance Tuning</field>
            <field name="description">Test on Runbot</field>
             <field name="stage_id" ref="project_tt_specification"/>
        </record>
        <function model="project.task" name="do_open" eval="[ref('project_task_16')], {'install_mode': True}"/>

        <record id="project_task_17" model="project.task">
            <field eval="5.0" name="planned_hours"/>
            <field eval="5.0" name="remaining_hours"/>
            <field name="user_id" ref="base.user_niv"/>
            <field name="priority">2</field>
            <field name="project_id" ref="project.project_integrate_openerp"/>
            <field name="name">Deploy and Review on Customer System</field>
            <field name="stage_id" ref="project_tt_specification"/>
        </record>
        <function model="project.task" name="do_open" eval="[ref('project_task_17')], {'install_mode': True}"/>

        <record id="project_task_18" model="project.task">
            <field eval="10.0" name="planned_hours"/>
            <field eval="10.0" name="remaining_hours"/>
            <field name="user_id" ref="base.user_niv"/>
            <field name="priority">2</field>
            <field name="project_id" ref="project.project_integrate_openerp"/>
            <field name="name">Training and Presentation</field>
            <field name="stage_id" ref="project_tt_specification"/>
        </record>

        <!--
    Resource: project.project
    -->
<<<<<<< HEAD
        <record id="base.main_company" model="res.company">
            <field name="project_time_mode_id" ref="product.product_uom_hour"></field>
        </record>
=======
>>>>>>> 5e7f1320
        <!-- Projects -->

        <!-- <record id="all_projects_account" model="project.project">
            <field name="name">Projects</field>
            <field name="code">3</field>
        </record> -->
        

        <record id="project_project_9" model="project.project">
            <field name="name">OpenERP Integration</field>
            <field name="parent_id" ref="all_projects_account"/>
            <field name="user_id" ref="base.user_root"/>
            <field eval="[(6, 0, [ref('project_tt_specification'),ref('project_tt_development'),ref('project_tt_testing'),ref('project_tt_merge')])]" name="type_ids"/>
        </record>
        <record id="project_project_21" model="project.project">
            <field name="priority">10</field>
            <field name="parent_id" ref="all_projects_account"/>
            <field name="name">Study + Prototype</field>
            <field name="user_id" ref="base.user_root"/>
            <field eval="[(6, 0, [ref('project_tt_specification'),ref('project_tt_development')])]" name="type_ids"/>
            <field eval="[(6, 0, [ref('base.user_root'),ref('base.user_demo')])]" name="members"/>
        </record>
        <record id="project_project_22" model="project.project">
            <field name="priority">20</field>
            <field name="parent_id" ref="all_projects_account"/>
            <field name="name">Specific Developments</field>
            <field name="user_id" ref="base.user_root"/>
            <field eval="[(6, 0, [ref('project_tt_specification'), ref('project_tt_development')])]" name="type_ids"/>
            <field eval="[(6, 0, [ref('base.user_root'),ref('base.user_demo')])]" name="members"/>
        </record>
        <record id="project_project_23" model="project.project">
            <field name="priority">30</field>
            <field name="parent_id" ref="all_projects_account"/>
            <field name="name">Install, data import, configuration</field>
            <field eval="[(6, 0, [ref('project_tt_development')])]" name="type_ids"/>
            <field eval="[(6, 0, [ref('base.user_root'),ref('base.user_demo')])]" name="members"/>
        </record>

        <!-- Tasks -->
        <record id="project_task_116" model="project.task">
            <field name="planned_hours">38.0</field>
            <field name="remaining_hours">38.0</field>
            <field name="stage_id" ref="project_tt_development"/>
            <field name="user_id" eval="False"/>
            <field name="project_id" ref="project_project_22"/>
            <field name="description">BoM, After sales returns, interventions. Traceability.</field>
            <field name="name">Specific adaptation to MRP</field>
        </record>
        <function model="project.task" name="do_open" eval="[ref('project_task_116')], {'install_mode': True}"/>
       
        <record id="project_task_130" model="project.task">
            <field name="planned_hours">16.0</field>
            <field name="remaining_hours">16.0</field>
            <field name="user_id" eval="False"/>
            <field name="stage_id" ref="project_tt_development"/>
            <field name="project_id" ref="project_project_23"/>
            <field name="name">Data importation + Doc</field>
        </record>
        <function model="project.task" name="do_open" eval="[ref('project_task_130')], {'install_mode': True}"/>

        <record id="project_task_131" model="project.task">
            <field name="planned_hours">16.0</field>
            <field name="remaining_hours">16.0</field>
            <field name="user_id" eval="False"/>
            <field name="stage_id" ref="project_tt_development"/>
            <field name="project_id" ref="project_project_23"/>
            <field name="name">Modifications asked by the customer.</field>
        </record>
        <function model="project.task" name="do_open" eval="[ref('project_task_131')], {'install_mode': True}"/>
        
        <record id="project_task_184" model="project.task">
            <field name="planned_hours">16.0</field>
            <field name="remaining_hours">16.0</field>
            <field name="stage_id" ref="project_tt_testing"/>
            <field name="user_id" eval="False"/>
            <field name="priority">0</field>
            <field name="project_id" ref="project_project_21"/>
            <field name="name">Customer analysis + Architecture</field>
            <field name="color">3</field>
        </record>
        <record id="project_task_186" model="project.task">
            <field name="sequence">15</field>
            <field name="planned_hours">8.0</field>
            <field name="remaining_hours">8.0</field>
            <field name="stage_id" ref="project_tt_testing"/>
            <field name="user_id" eval="False"/>
            <field name="project_id" ref="project_project_21"/>
            <field name="name">Internal testing + Software Install</field>
            <field name="color">4</field>
        </record>
        <record id="project_task_188" model="project.task">
            <field name="sequence">17</field>
            <field name="planned_hours">16.0</field>
            <field name="remaining_hours">16.0</field>
            <field name="stage_id" ref="project_tt_development"/>
            <field name="user_id" eval="False"/>
            <field name="priority">2</field>
            <field name="project_id" ref="project_project_21"/>
            <field name="name">Analysis, Data Importation</field>
        </record>
        <function model="project.task" name="do_open" eval="[ref('project_task_188')], {'install_mode': True}"/>
        
        <record id="project_task_189" model="project.task">
            <field name="sequence">20</field>
            <field name="planned_hours">16.0</field>
            <field name="remaining_hours">16.0</field>
            <field name="user_id" eval="False"/>
            <field name="project_id" ref="project_project_23"/>
            <field name="name">Parameters</field>
            <field name="stage_id" ref="project_tt_specification"/>
        </record>
        <function model="project.task" name="do_open" eval="[ref('project_task_189')], {'install_mode': True}"/>
        
        <record id="project_task_190" model="project.task">
            <field name="sequence">20</field>
            <field name="planned_hours">32.0</field>
            <field name="remaining_hours">32.0</field>
            <field name="user_id" eval="False"/>
            <field name="project_id" ref="project_project_21"/>
            <field name="name">Start of the doc redaction + MRP</field>
            <field name="stage_id" ref="project_tt_testing"/>
        </record>

        <!-- Schedule tasks to assign users and dates -->
        <function model="project.project" name="schedule_tasks"
            eval="[ref('project_project_21'), ref('project_project_22'), ref('project_project_23')], {'install_mode': True}"
        />

    </data>
</openerp><|MERGE_RESOLUTION|>--- conflicted
+++ resolved
@@ -274,12 +274,6 @@
         <!--
     Resource: project.project
     -->
-<<<<<<< HEAD
-        <record id="base.main_company" model="res.company">
-            <field name="project_time_mode_id" ref="product.product_uom_hour"></field>
-        </record>
-=======
->>>>>>> 5e7f1320
         <!-- Projects -->
 
         <!-- <record id="all_projects_account" model="project.project">
