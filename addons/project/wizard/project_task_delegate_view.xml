--- conflicted
+++ resolved
@@ -21,18 +21,12 @@
            	                <field name="prefix" colspan="4"/>
                             <field name="state" colspan="4"/>
 		              </group>
-<<<<<<< HEAD
-		              <group colspan="4" col="6">
-		            		<button icon="gtk-close" special="cancel" string="Close"/>
-		            		<button icon="gtk-ok" name="validate" string="Approve" type="object"/>
-=======
                       <separator string="" colspan="4"/>
                       <group colspan="2" col="2">
                       </group>  
 		              <group colspan="2" col="2">
 		            		<button icon="gtk-close" special="cancel" string="_Close"/>
 		            		<button icon="gtk-ok" name="delegate" string="_Delegate" type="object"/>
->>>>>>> e22b807a
 		              </group>
 			  	</form>
             </field>
