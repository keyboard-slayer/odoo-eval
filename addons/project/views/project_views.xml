<?xml version="1.0" encoding="utf-8"?>
<odoo>

        <!-- Top menu item -->
        <menuitem name="Project"
            id="menu_main_pm"
            groups="group_project_manager,group_project_user"
            web_icon="project,static/description/icon.png"
            sequence="50"/>

        <menuitem id="menu_project_config" name="Configuration" parent="menu_main_pm"
            sequence="100" groups="project.group_project_manager"/>

        <record id="view_task_search_form" model="ir.ui.view">
            <field name="name">project.task.search.form</field>
            <field name="model">project.task</field>
            <field name="arch" type="xml">
               <search string="Tasks">
                    <field name="name" string="Task"/>
                    <field name="tag_ids"/>
                    <field name="user_id"/>
                    <field name="partner_id" operator="child_of"/>
                    <field name="stage_id"/>
                    <field name="project_id"/>
                    <filter string="My Tasks" name="my_tasks" domain="[('user_id', '=', uid)]"/>
                    <filter string="Followed Tasks" name="my_followed_tasks" domain="[('message_is_follower', '=', True)]" />
                    <filter string="Unassigned" name="unassigned" domain="[('user_id', '=', False)]"/>
                    <separator/>
                    <filter string="Starred" name="starred" domain="[('priority', 'in', [1, 2])]"/>
                    <separator/>
                    <filter string="Unread Messages" name="message_needaction" domain="[('message_needaction', '=', True)]"/>
                    <separator/>
                    <filter string="Archived" name="inactive" domain="[('active', '=', False)]"/>
                    <separator/>
                    <filter string="My Activities" name="activities_my"
                        domain="[('activity_ids.user_id', '=', uid)]"/>
                    <separator/>
                    <filter invisible="1" string="Late Activities" name="activities_overdue"
                        domain="[('activity_ids.date_deadline', '&lt;', context_today().strftime('%Y-%m-%d'))]"
                        help="Show all records which has next action date is before today"/>
                    <filter invisible="1" string="Today Activities" name="activities_today"
                        domain="[('activity_ids.date_deadline', '=', context_today().strftime('%Y-%m-%d'))]"/>
                    <filter invisible="1" string="Future Activities" name="activities_upcoming_all"
                        domain="[('activity_ids.date_deadline', '&gt;', context_today().strftime('%Y-%m-%d'))]"/>
                    <filter string="Exception Activities" name="activities_exception"
                        domain="[('activity_exception_decoration', '!=', False)]"/>
                    <separator/>
                    <filter string="Rated tasks" name="rating_task" domain="[('rating_last_value', '!=', 0.0)]" groups="project.group_project_rating"/>
                    <group expand="0" string="Group By">
                        <filter string="Stage" name="stage" context="{'group_by': 'stage_id'}"/>
                        <filter string="Assigned to" name="user" context="{'group_by': 'user_id'}"/>
                        <filter string="Project" name="project" context="{'group_by': 'project_id'}"/>
                        <filter string="Creation Date" name="group_create_date" context="{'group_by': 'create_date'}"/>
                        <filter string="Company" name="company" context="{'group_by': 'company_id'}" groups="base.group_multi_company"/>
                    </group>
                </search>
            </field>
        </record>

        <record id="act_project_project_2_project_task_all" model="ir.actions.act_window">
            <field name="name">Tasks</field>
            <field name="res_model">project.task</field>
            <field name="view_mode">kanban,tree,form,calendar,pivot,graph,activity</field>
            <field name="context">{
                'pivot_row_groupby': ['user_id'],
                'search_default_project_id': [active_id],
                'default_project_id': active_id,
            }</field>
            <field name="search_view_id" ref="view_task_search_form"/>
            <field name="help" type="html">
                <p class="o_view_nocontent_smiling_face">
                    Click <i>Create</i> to start a new task.
                </p><p>
                    To get things done, use activities and status on tasks.<br/>
                    Chat in real time or by email to collaborate efficiently.
                </p>
            </field>
        </record>

        <record id="project_task_action_sub_task" model="ir.actions.act_window">
            <field name="name">Sub-tasks</field>
            <field name="res_model">project.task</field>
            <field name="view_mode">kanban,tree,form,calendar,pivot,graph,activity</field>
            <field name="search_view_id" ref="project.view_task_search_form"/>
        </record>

        <!-- Project -->
        <record id="edit_project" model="ir.ui.view">
            <field name="name">project.project.form</field>
            <field name="model">project.project</field>
            <field name="arch" type="xml">
                <form string="Project">
                    <header>
                        <button name="%(portal.portal_share_action)d" string="Share" type="action" class="oe_highlight oe_read_only"/>
                    </header>
                <sheet string="Project">
                    <div class="oe_button_box" name="button_box" groups="base.group_user">
                        <button  class="oe_stat_button" name="attachment_tree_view" type="object" icon="fa-file-text-o">
                            <field string="Documents" name="doc_count" widget="statinfo"/>
                        </button>
                        <button class="oe_stat_button" type="action"
                            name="%(act_project_project_2_project_task_all)d" icon="fa-tasks">
                            <field string="Tasks" name="task_count" widget="statinfo" options="{'label_field': 'label_tasks'}"/>
                        </button>
                        <button name="action_view_all_rating" type="object" attrs="{'invisible': ['|', '|', ('rating_status', '=', 'no'), ('rating_percentage_satisfaction', '=', -1)]}" class="oe_stat_button oe_percent" icon="fa-smile-o" groups="project.group_project_rating">
                            <div class="o_field_widget o_stat_info">
                                <span class="o_stat_value">
                                    <field name="rating_percentage_satisfaction" nolabel="1"/>
                                </span>
                                <span class="o_stat_text">
                                    % On <field readonly="1" name="label_tasks" options="{'label_field': 'label_tasks'}" />
                                </span>
                            </div>
                        </button>
                    </div>
                    <widget name="web_ribbon" text="Archived" bg_color="bg-danger" attrs="{'invisible': [('active', '=', True)]}"/>
                    <div class="oe_title">
                        <h1>
                            <field name="name" placeholder="Project Name"/>
                        </h1>
                        <div name="options_active">
                            <div>
                                <label for="label_tasks" class="oe_inline" string="Name of the tasks :"/>
                                <field name="label_tasks" class="oe_inline oe_input_align"/>
                            </div>
                        </div>
                    </div>
                    <notebook>
                        <page name="settings" string="Settings">
                            <group>
                                <group>
                                    <field name="active" invisible="1"/>
                                    <field name="user_id" string="Project Manager" attrs="{'readonly':[('active','=',False)]}"/>
                                    <field name="privacy_visibility" widget="radio"/>
                                </group>
                                <group>
                                    <field name="partner_id" string="Customer"/>
                                    <field name="analytic_account_id" context="{'default_partner_id': partner_id}" groups="analytic.group_analytic_accounting"/>
                                    <label for="rating_status" groups="project.group_project_rating"/>
                                    <div groups="project.group_project_rating">
                                        <field name="rating_status" widget="radio"/>
                                        <p attrs="{'invisible': [('rating_status','not in',('periodic','stage'))]}" class="text-muted oe_edit_only">
                                            Edit project's stages and set an email template on the stages on which you want to activate the rating.
                                        </p>
                                    </div>
                                    <field name="rating_status_period"  class="oe_inline" attrs="{'required': [('rating_status','=','periodic')], 'invisible': [('rating_status','!=','periodic')]}" groups="project.group_project_rating"/>
                                    <field name="portal_show_rating" attrs="{'invisible': [('rating_status','==','no')]}" groups="project.group_project_rating"/>
                                    <field name="subtask_project_id" groups="project.group_subtask_project"/>
                                    <field name="company_id" groups="base.group_multi_company"/>
                                </group>
                                <group name="extra_settings">
                                </group>
                            </group>
                            <group name="misc">
                                <group string="Time Scheduling">
                                    <field name="resource_calendar_id"/>
                                </group>
                            </group>
                        </page>
                        <page name="emails" string="Emails" attrs="{'invisible': [('alias_domain', '=', False)]}">
                            <group name="group_alias">
                                <label for="alias_name" string="Email Alias"/>
                                <div name="alias_def">
                                    <field name="alias_id" class="oe_read_only oe_inline"
                                            string="Email Alias" required="0"/>
                                    <div class="oe_edit_only oe_inline" name="edit_alias" style="display: inline;" >
                                        <field name="alias_name" class="oe_inline"/>@<field name="alias_domain" class="oe_inline" readonly="1"/>
                                    </div>
                                </div>
                                <field name="alias_contact" class="oe_inline oe_edit_only"
                                        string="Accept Emails From"/>
                            </group>
                        </page>
                    </notebook>
                </sheet>
                <div class="oe_chatter">
                    <field name="message_follower_ids" widget="mail_followers" help="Follow this project to automatically track the events associated to tasks and issues of this project." groups="base.group_user"/>
                </div>
                </form>
            </field>
        </record>

        <record id="view_project_project_filter" model="ir.ui.view">
            <field name="name">project.project.select</field>
            <field name="model">project.project</field>
            <field name="arch" type="xml">
                <search string="Search Project">
                    <field name="name" string="Project"/>
                    <field name="user_id" string="Project Manager"/>
                    <field name="partner_id" string="Customer" filter_domain="[('partner_id', 'child_of', self)]"/>
                    <filter string="My Favorites" name="my_projects" domain="[('favorite_user_ids', 'in', uid)]"/>
                    <separator/>
                    <filter string="Followed" name="followed_by_me" domain="[('message_is_follower', '=', True)]"/>
                    <separator/>
                    <filter string="Archived" name="inactive" domain="[('active', '=', False)]"/>
                    <group expand="0" string="Group By">
                        <filter string="Project Manager" name="Manager" context="{'group_by': 'user_id'}"/>
                        <filter string="Customer" name="Partner" context="{'group_by': 'partner_id'}"/>
                    </group>
                </search>
            </field>
        </record>

        <record id="view_project" model="ir.ui.view">
            <field name="name">project.project.tree</field>
            <field name="model">project.project</field>
            <field name="arch" type="xml">
                <tree decoration-bf="message_needaction==True" decoration-muted="active == False" string="Projects">
                    <field name="sequence" widget="handle"/>
                    <field name="message_needaction" invisible="1"/>
                    <field name="active" invisible="1"/>
                    <field name="name" string="Project Name"/>
                    <field name="user_id" string="Project Manager"/>
                    <field name="partner_id" string="Contact"/>
                    <field name="company_id" groups="base.group_multi_company"/>
                </tree>
            </field>
        </record>

        <record id="project_view_kanban" model="ir.ui.view">
            <field name="name">project.project.kanban</field>
            <field name="model">project.project</field>
            <field name="arch" type="xml">
                <kanban class="o_kanban_mobile">
                    <field name="user_id" string="Project Manager"/>
                    <templates>
                        <t t-name="kanban-box">
                            <div t-attf-class="oe_kanban_content oe_kanban_global_click o_kanban_get_form">
                                <div class="row">
                                    <div class="col-12">
                                        <strong><field name="name" string="Project Name"/></strong>
                                    </div>
                                </div>
                                <div class="row">
                                    <div class="col-8">
                                        <field name="partner_id" string="Contact"/>
                                    </div>
                                    <div class="col-4">
                                        <div class="oe_kanban_bottom_right">
                                            <img t-att-src="kanban_image('res.users', 'image_64', record.user_id.raw_value)" t-att-title="record.user_id.value" t-att-alt="record.user_id.value" width="24" height="24" class="oe_kanban_avatar float-right"/>
                                        </div>
                                    </div>
                                </div>
                            </div>
                        </t>
                    </templates>
                </kanban>
            </field>
        </record>

        <record id="project_project_view_form_simplified" model="ir.ui.view">
            <field name="name">project.project.view.form.simplified</field>
            <field name="model">project.project</field>
            <field name="arch" type="xml">
                <form string="Project">
                    <group>
                        <group>
                            <field name="name" class="o_project_name oe_inline"
                                string="Project Name" placeholder="e.g. Office Party"/>
                            <field name="user_id" invisible="1"/>
                            <label for="alias_name" string="Choose a Project Email" attrs="{'invisible': [('alias_domain', '=', False)]}"/>
                            <div name="alias_def" attrs="{'invisible': [('alias_domain', '=', False)]}">
                                <field name="alias_name" class="oe_inline"/>@<field name="alias_domain" class="oe_inline" readonly="1"/>
                            </div>
                        </group>
                    </group>
                </form>
            </field>
        </record>

        <record id="project_project_view_form_simplified_footer" model="ir.ui.view">
            <field name="name">project.project.view.form.simplified</field>
            <field name="model">project.project</field>
            <field name="inherit_id" ref="project.project_project_view_form_simplified"/>
            <field name="mode">primary</field>
            <field name="arch" type="xml">
                <xpath expr="//group" position="after">
                    <footer>
                        <button string="Create" name="open_tasks" type="object" class="btn-primary o_open_tasks"/>
                        <button string="Discard" class="btn-secondary" special="cancel"/>
                    </footer>
                </xpath>
            </field>
        </record>

        <record id="open_create_project" model="ir.actions.act_window">
            <field name="name">Create a Project</field>
            <field name="res_model">project.project</field>
            <field name="view_mode">form</field>
            <field name="view_id" ref="project_project_view_form_simplified_footer"/>
            <field name="target">new</field>
        </record>

        <record model="ir.ui.view" id="view_project_kanban">
            <field name="name">project.project.kanban</field>
            <field name="model">project.project</field>
            <field name="arch" type="xml">
                <kanban class="oe_background_grey o_kanban_dashboard o_project_kanban o_emphasize_colors" on_create="project.open_create_project">
                    <field name="name"/>
                    <field name="partner_id"/>
                    <field name="color"/>
                    <field name="task_count"/>
                    <field name="label_tasks"/>
                    <field name="alias_id"/>
                    <field name="alias_name"/>
                    <field name="alias_domain"/>
                    <field name="is_favorite"/>
                    <field name="rating_percentage_satisfaction"/>
                    <field name="rating_status"/>
                    <field name="analytic_account_id"/>
                    <templates>
                        <t t-name="kanban-box">
                            <div t-attf-class="#{kanban_color(record.color.raw_value)} oe_kanban_global_click o_has_icon">
                                <div class="o_project_kanban_main">
                                    <div class="o_kanban_card_content">
                                        <div class="o_kanban_primary_left">
                                            <div class="o_primary">
                                                <span><t t-esc="record.name.value"/></span>
                                                <span t-if="record.partner_id.value">
                                                    <strong><t t-esc="record.partner_id.value"/></strong>
                                                </span>
                                            </div>
                                            <div t-if="record.alias_name.value and record.alias_domain.value">
                                                <span><i class="fa fa-envelope" role="img" aria-label="Domain Alias" title="Domain Alias"></i> <t t-esc="record.alias_id.value"/></span>
                                            </div>
                                            <div t-if="record.rating_status.raw_value != 'no'" class="mt8 text-primary" title="Percentage of happy ratings over the past 30 days. Get rating details from the More menu." groups="project.group_project_rating">
                                                <b>
                                                    <t t-if="record.rating_percentage_satisfaction.value == -1">
                                                        <i class="fa fa-smile-o"/> No rating yet
                                                    </t>
                                                    <t t-if="record.rating_percentage_satisfaction.value != -1">
                                                        <a name="action_view_all_rating" type="object" context="{'search_default_rating_last_30_days':1}">
                                                            <i class="fa fa-smile-o" role="img" aria-label="Percentage of satisfaction" title="Percentage of satisfaction"/> <t t-esc="record.rating_percentage_satisfaction.value"/>%
                                                        </a>
                                                    </t>
                                                </b>
                                            </div>
                                        </div>
                                    </div>
                                    <div class="o_kanban_card_manage_pane dropdown-menu" groups="project.group_project_manager" role="menu">
                                        <div class="o_kanban_card_manage_section o_kanban_manage_reports">
                                            <div role="menuitem">
                                                <a name="%(portal.portal_share_action)d" type="action">Share</a>
                                            </div>
                                            <div role="menuitem">
                                                <a type="edit">Edit</a>
                                            </div>
                                            <div role="menuitem" t-if="record.rating_status.raw_value != 'no'">
                                                <a name="action_view_all_rating" type="object">Customer Ratings</a>
                                            </div>
                                        </div>
                                        <div role="menuitem" aria-haspopup="true" class="o_no_padding_kanban_colorpicker">
                                            <ul class="oe_kanban_colorpicker" data-field="color" role="popup"/>
                                        </div>
                                    </div>
                                    <a class="o_kanban_manage_toggle_button o_left" href="#" groups="project.group_project_manager"><i class="fa fa-ellipsis-v" role="img" aria-label="Manage" title="Manage"/></a>
                                    <span class="o_right"><field name="is_favorite" widget="boolean_favorite" nolabel="1" force_save="1" /></span>
                                </div>

                                <div class="o_project_kanban_boxes">
                                    <a class="o_project_kanban_box" name="%(act_project_project_2_project_task_all)d" type="action">
                                        <div>
                                            <span class="o_value"><t t-esc="record.task_count.value"/></span>
                                            <span class="o_label"><t t-esc="record.label_tasks.value"/></span>
                                        </div>
                                    </a>
                                    <a t-if="record.analytic_account_id.raw_value" class="o_project_kanban_box o_project_timesheet_box" name="action_view_account_analytic_line" type="object" groups="analytic.group_analytic_accounting">
                                        <div>
                                            <span class="o_label">Profitability</span>
                                        </div>
                                    </a>
                                </div>
                            </div>
                        </t>
                    </templates>
                </kanban>
            </field>
        </record>

        <record id="ir_actions_server_project_sample" model="ir.actions.server">
            <field name="name">Project: Activate Sample Project</field>
            <field name="model_id" ref="project.model_project_project"/>
            <field name="state">code</field>
            <field name="code">action = model.activate_sample_project()</field>
        </record>

        <record id="open_view_project_all" model="ir.actions.act_window">
            <field name="name">Projects</field>
            <field name="res_model">project.project</field>
            <field name="domain">[]</field>
            <field name="view_mode">kanban,form</field>
            <field name="view_id" ref="view_project_kanban"/>
            <field name="search_view_id" ref="view_project_project_filter"/>
            <field name="target">main</field>
            <field name="help" type="html">
                <p class="o_view_nocontent_smiling_face">
                    Create a new project
                </p><p>
                    Or <a type="action" name="%(project.ir_actions_server_project_sample)d" tabindex="-1">activate a sample project</a> to play with.
                </p>
            </field>
        </record>

        <record id="open_view_project_all_config" model="ir.actions.act_window">
            <field name="name">Projects</field>
            <field name="res_model">project.project</field>
            <field name="domain">[]</field>
            <field name="view_mode">tree,kanban,form</field>
            <field name="view_ids" eval="[(5, 0, 0),
                (0, 0, {'view_mode': 'tree', 'view_id': ref('view_project')}),
                (0, 0, {'view_mode': 'kanban', 'view_id': ref('project_view_kanban')})]"/>
            <field name="search_view_id" ref="view_project_project_filter"/>
            <field name="context">{}</field>
            <field name="help" type="html">
                <p class="o_view_nocontent_empty_folder">
                    Create a new project
                </p><p>
                    Organize your activities (plan tasks, track issues, invoice timesheets) for internal, personal or customer projects.
                </p>
            </field>
        </record>

        <!-- Task -->
        <record id="view_task_form2" model="ir.ui.view">
            <field name="name">project.task.form</field>
            <field name="model">project.task</field>
            <field eval="2" name="priority"/>
            <field name="arch" type="xml">
                <form string="Task" class="o_form_project_tasks">
                    <header>
                        <button name="action_assign_to_me" string="Assign to Me" type="object" class="oe_highlight"
                            attrs="{'invisible' : [('user_id', '!=', False)]}"/>
                        <field name="stage_id" widget="statusbar" options="{'clickable': '1', 'fold_field': 'fold'}"/>
                    </header>
                    <sheet string="Task">
                    <div class="oe_button_box" name="button_box">
                        <button class="oe_stat_button" icon="fa-tasks" type="object" name="action_open_parent_task" string="Parent Task" attrs="{'invisible' : [('parent_id', '=', False)]}" groups="project.group_subtask_project"/>
                        <button name="action_subtask" type="object" class="oe_stat_button" icon="fa-tasks"
                            attrs="{'invisible' : [('parent_id', '!=', False)]}"
                            context="{'project_id': subtask_project_id, 'name': name, 'partner_id': partner_id}" groups="project.group_subtask_project">
                            <field string="Sub-tasks" name="subtask_count" widget="statinfo"/>
                        </button>
                        <button name="%(rating_rating_action_task)d" type="action" attrs="{'invisible': [('rating_count', '=', 0)]}" class="oe_stat_button" icon="fa-smile-o" groups="project.group_project_rating">
                            <field name="rating_count" string="Rating" widget="statinfo"/>
                        </button>
                    </div>
                    <widget name="web_ribbon" text="Archived" bg_color="bg-danger" attrs="{'invisible': [('active', '=', True)]}"/>
                    <div class="oe_title pr-0">
                        <h1 class="d-flex flex-row justify-content-between">
                            <field name="priority" widget="priority" class="mr-3"/>
                            <field name="name" class="o_task_name text-truncate" placeholder="Task Title..."/>
                            <field name="kanban_state" widget="state_selection" class="ml-auto"/>
                        </h1>
                    </div>
                    <group>
                        <group>
                            <field name="project_id" domain="[('active', '=', True), ('company_id', '=', company_id)]" options="{'no_create': True}"/>
                            <field name="active" invisible="1"/>
                            <field name="user_id"
                                class="o_task_user_field"
                                options='{"no_open": True}'/>
                            <field name="legend_blocked" invisible="1"/>
                            <field name="legend_normal" invisible="1"/>
                            <field name="legend_done" invisible="1"/>
                        </group>
                        <group>
                            <field name="date_deadline"/>
                            <field name="tag_ids" widget="many2many_tags" options="{'color_field': 'color', 'no_create_edit': True}"/>
                        </group>
                    </group>
                    <notebook>
                        <page name="description_page" string="Description">
                            <field name="description" type="html"/>
                            <div class="oe_clear"/>
                        </page>
                        <page name="extra_info" string="Extra Info">
                            <group>
                                <group>
                                    <field name="sequence" groups="base.group_no_one"/>
                                    <field name="partner_id" attrs="{'readonly': [('parent_id', '!=', False)]}"/>
                                    <field name="email_from" invisible="1"/>
                                    <field name="email_cc" groups="base.group_no_one"/>
                                    <field name="parent_id" attrs="{'invisible' : [('subtask_count', '>', 0)]}" groups="project.group_subtask_project"/>
                                    <field name="child_ids" invisible="1" />
                                    <field name="subtask_project_id" invisible="1" />
                                    <field name="company_id" groups="base.group_multi_company" options="{'no_create': True}"/>
                                    <field name="displayed_image_id" groups="base.group_no_one"/>
                                </group>
                                <group>
                                    <field name="date_assign" groups="base.group_no_one"/>
                                    <field name="date_last_stage_update" groups="base.group_no_one"/>
                                </group>
                                <group string="Working Time to Assign" attrs="{'invisible': [('working_hours_open', '=', 0.0)]}">
                                    <field name="working_hours_open" string="Hours"/>
                                    <field name="working_days_open" string="Days"/>
                                </group>
                                <group string="Working Time to Close" attrs="{'invisible': [('working_hours_close', '=', 0.0)]}">
                                    <field name="working_hours_close" string="Hours"/>
                                    <field name="working_days_close" string="Days"/>
                                </group>
                            </group>
                        </page>
                    </notebook>
                    </sheet>
                    <div class="oe_chatter">
                        <field name="message_follower_ids" widget="mail_followers" groups="base.group_user"/>
                        <field name="activity_ids" widget="mail_activity"/>
                        <field name="message_ids" widget="mail_thread"/>
                    </div>
                </form>
            </field>
        </record>

        <act_window
            id="portal_share_action"
            name="Share"
            res_model="portal.share"
            binding_model="project.task"
            view_mode="form"
            target="new"
        />

        <record id="quick_create_task_form" model="ir.ui.view">
            <field name="name">project.task.form.quick_create</field>
            <field name="model">project.task</field>
            <field name="priority">1000</field>
            <field name="arch" type="xml">
                <form>
                    <group>
                        <field name="name" string = "Task Title"/>
                        <field name="user_id" options="{'no_open': True,'no_create': True}"/>
                    </group>
                </form>
            </field>
        </record>

        <!-- Project Task Kanban View -->
        <record model="ir.ui.view" id="view_task_kanban">
            <field name="name">project.task.kanban</field>
            <field name="model">project.task</field>
            <field name="arch" type="xml">
                <kanban default_group_by="stage_id" class="o_kanban_small_column o_kanban_project_tasks" on_create="quick_create" quick_create_view="project.quick_create_task_form" examples="project">
                    <field name="color"/>
                    <field name="priority"/>
                    <field name="stage_id"/>
                    <field name="user_id"/>
                    <field name="partner_id"/>
                    <field name="sequence"/>
                    <field name="date_deadline"/>
                    <field name="message_needaction_counter"/>
                    <field name="displayed_image_id"/>
                    <field name="active"/>
                    <field name="legend_blocked"/>
                    <field name="legend_normal"/>
                    <field name="legend_done"/>
                    <field name="activity_ids"/>
                    <field name="activity_state"/>
                    <field name="rating_last_value"/>
                    <field name="rating_ids"/>
                    <progressbar field="kanban_state" colors='{"done": "success", "blocked": "danger"}'/>
                    <templates>
                    <t t-name="kanban-box">
                        <div t-attf-class="{{!selection_mode ? 'oe_kanban_color_' + kanban_getcolor(record.color.raw_value) : ''}} oe_kanban_card oe_kanban_global_click">
                            <div class="oe_kanban_content">
                                <div class="o_kanban_record_top">
                                    <div class="o_kanban_record_headings">
                                        <strong class="o_kanban_record_title"><field name="name"/></strong><br/>
                                        <small class="o_kanban_record_subtitle text-muted">
                                            <field name="project_id" invisible="context.get('default_project_id', False)"/>
                                        </small>
                                        <small class="o_kanban_record_subtitle text-muted">
                                            <t t-if="record.partner_id.value"><span><field name="partner_id"/></span></t>
                                            <t t-else="record.email_from.raw_value"><span><field name="email_from"/></span></t>
                                        </small>
                                    </div>
<<<<<<< HEAD
                                    <div class="o_dropdown_kanban dropdown" t-if="!selection_mode" groups="base.group_user">
                                        <a role="button" class="dropdown-toggle o-no-caret btn" data-toggle="dropdown" href="#" aria-label="Dropdown menu" title="Dropdown menu">
=======
                                    <div class="o_dropdown_kanban dropdown" groups="base.group_user">
                                        <a role="button" class="dropdown-toggle o-no-caret btn" data-toggle="dropdown" data-display="static" href="#" aria-label="Dropdown menu" title="Dropdown menu">
>>>>>>> f26de445
                                            <span class="fa fa-ellipsis-v"/>
                                        </a>
                                        <div class="dropdown-menu" role="menu">
                                            <a t-if="widget.editable" role="menuitem" type="set_cover" class="dropdown-item" data-field="displayed_image_id">Set Cover Image</a>
                                            <a name="%(portal.portal_share_action)d" role="menuitem" type="action" class="dropdown-item">Share</a>
                                            <a t-if="widget.editable" role="menuitem" type="edit" class="dropdown-item">Edit Task</a>
                                            <a t-if="widget.deletable" role="menuitem" type="delete" class="dropdown-item">Delete</a>
                                            <div role="separator" class="dropdown-divider"></div>
                                            <ul class="oe_kanban_colorpicker" data-field="color"/>
                                        </div>
                                    </div>
                                </div>
                                <div class="o_kanban_record_body">
                                    <field name="tag_ids" widget="many2many_tags" options="{'color_field': 'color'}"/>
                                    <div t-if="record.displayed_image_id.value">
                                        <field name="displayed_image_id" widget="attachment_image"/>
                                    </div>
                                </div>
                                <div class="o_kanban_record_bottom" t-if="!selection_mode">
                                    <div class="oe_kanban_bottom_left">
                                        <field name="priority" widget="priority"/>
                                        <field name="activity_ids" widget="kanban_activity"/>
                                        <t t-if="record.message_needaction_counter.raw_value">
                                            <span role="alert" class='oe_kanban_mail_new' title='Unread Messages'><i class='fa fa-comments' role="img" aria-label="Unread Messages"/><t t-raw="record.message_needaction_counter.raw_value"/></span>
                                        </t>
                                        <b t-if="record.rating_ids.raw_value.length">
                                            <span style="font-weight:bold;" class="fa fa-fw mt4 fa-smile-o text-success" t-if="record.rating_last_value.value == 10" title="Latest Rating: Satisfied" role="img" aria-label="Happy face"/>
                                            <span style="font-weight:bold;" class="fa fa-fw mt4 fa-meh-o text-warning" t-if="record.rating_last_value.value == 5" title="Latest Rating: Not Satisfied" role="img" aria-label="Neutral face"/>
                                            <span style="font-weight:bold;" class="fa fa-fw mt4 fa-frown-o text-danger" t-if="record.rating_last_value.value == 1" title="Latest Rating: Higly Dissatisfied" role="img" aria-label="Sad face"/>
                                        </b>
                                        <t t-if="record.date_deadline.raw_value and moment(record.date_deadline.raw_value.toISOString()).startOf('day') lt moment().startOf('day')" t-set="deadline_class">oe_kanban_text_red</t>
                                        <t t-elif="record.date_deadline.raw_value and moment(record.date_deadline.raw_value.toISOString()).startOf('day') lt moment().endOf('day')" t-set="deadline_class">text-warning font-weight-bold</t>
                                        <span t-attf-class="#{deadline_class || ''}"><field name="date_deadline"/></span>
                                    </div>
                                    <div class="oe_kanban_bottom_right" t-if="!selection_mode">
                                        <field name="kanban_state" widget="state_selection" groups="base.group_user"/>
                                        <img t-att-src="kanban_image('res.users', 'image_64', record.user_id.raw_value)" t-att-title="record.user_id.value" t-att-alt="record.user_id.value" width="24" height="24" class="oe_kanban_avatar"/>
                                    </div>
                                </div>
                            </div>
                            <div class="oe_clear"></div>
                        </div>
                    </t>
                    </templates>
                </kanban>
            </field>
         </record>

        <record id="view_task_tree2" model="ir.ui.view">
            <field name="name">project.task.tree</field>
            <field name="model">project.task</field>
            <field eval="2" name="priority"/>
            <field name="arch" type="xml">
                <tree decoration-bf="message_needaction==True" decoration-danger="date_deadline and (date_deadline&lt;current_date)" string="Tasks">
                    <field name="message_needaction" invisible="1"/>
                    <field name="sequence" invisible="not context.get('seq_visible', False)"/>
                    <field name="name"/>
                    <field name="project_id" invisible="context.get('user_invisible', False)" optional="show"/>
                    <field name="user_id" invisible="context.get('user_invisible', False)" optional="show"/>
                    <field name="date_deadline" optional="hide"/>
                    <field name="partner_id" optional="hide"/>
                    <field name="tag_ids" optional="hide" widget="many2many_tags"/>
                    <field name="stage_id" invisible="context.get('set_visible',False)" optional="show"/>
                    <field name="company_id" groups="base.group_multi_company" optional="show"/>
                    <field name="activity_exception_decoration" widget="activity_exception"/>
                </tree>
            </field>
        </record>

        <record id="project_task_view_tree_activity" model="ir.ui.view">
            <field name="name">project.task.tree.activity</field>
            <field name="model">project.task</field>
            <field name="arch" type="xml">
                <tree string="Next Activities" decoration-danger="activity_date_deadline &lt; current_date" default_order="activity_date_deadline">
                    <field name="name"/>
                    <field name="project_id"/>
                    <field name="activity_date_deadline"/>
                    <field name="activity_type_id"/>
                    <field name="activity_summary"/>
                    <field name="stage_id"/>
                </tree>
            </field>
        </record>

        <record id="view_task_calendar" model="ir.ui.view">
            <field name="name">project.task.calendar</field>
            <field name="model">project.task</field>
            <field eval="2" name="priority"/>
            <field name="arch" type="xml">
                <calendar date_start="date_deadline" string="Tasks" mode="month" color="user_id" event_limit="5" hide_time="true">
                    <field name="user_id" avatar_field="image_small"/>
                    <field name="date_deadline"/>
                    <field name="project_id"/>
                    <field name="priority" widget="priority"/>
                    <field name="stage_id"/>
                </calendar>
            </field>
        </record>

        <record id="view_project_task_pivot" model="ir.ui.view">
            <field name="name">project.task.pivot</field>
            <field name="model">project.task</field>
            <field name="arch" type="xml">
                <pivot string="Project Tasks">
                    <field name="project_id" type="row"/>
                    <field name="stage_id" type="col"/>
                </pivot>
            </field>
        </record>

        <record id="view_project_task_graph" model="ir.ui.view">
            <field name="name">project.task.graph</field>
            <field name="model">project.task</field>
            <field name="arch" type="xml">
                <graph string="Project Tasks">
                    <field name="project_id"/>
                    <field name="stage_id"/>
                </graph>
            </field>
        </record>

        <record id="project_task_view_activity" model="ir.ui.view">
            <field name="name">project.task.activity</field>
            <field name="model">project.task</field>
            <field name="arch" type="xml">
                <activity string="Project Tasks">
                    <field name="user_id"/>
                    <templates>
                        <div t-name="activity-box">
                            <img t-att-src="activity_image('res.users', 'image_64', record.user_id.raw_value)" t-att-title="record.user_id.value" t-att-alt="record.user_id.value"/>
                            <div>
                                <field name="name" display="full"/>
                                <field name="project_id" muted="1" display="full" invisible="context.get('default_project_id', False)"/>
                            </div>
                        </div>
                    </templates>
                </activity>
            </field>
        </record>

        <record id="action_view_task" model="ir.actions.act_window">
            <field name="name">Tasks</field>
            <field name="res_model">project.task</field>
            <field name="view_mode">kanban,tree,form,calendar,pivot,graph,activity</field>
            <field name="context">{'search_default_my_tasks': 1}</field>
            <field name="search_view_id" ref="view_task_search_form"/>
            <field name="help" type="html">
                <p class="o_view_nocontent_smiling_face">
                    Create a new task
                </p><p>
                    Odoo's project management allows you to manage the pipeline of your tasks efficiently.<br/>
                    You can track progress, discuss on tasks, attach documents, etc.
                </p>
            </field>
        </record>
        <record id="open_view_task_list_kanban" model="ir.actions.act_window.view">
            <field name="sequence" eval="0"/>
            <field name="view_mode">kanban</field>
            <field name="act_window_id" ref="action_view_task"/>
        </record>
        <record id="open_view_task_list_tree" model="ir.actions.act_window.view">
            <field name="sequence" eval="1"/>
            <field name="view_mode">tree</field>
            <field name="act_window_id" ref="action_view_task"/>
        </record>

        <menuitem name="All Tasks" id="menu_project_management" parent="menu_main_pm"
            action="action_view_task" sequence="2" groups="base.group_no_one,group_project_user"/>

        <record id="project_task_action_from_partner" model="ir.actions.act_window">
            <field name="name">Tasks</field>
            <field name="res_model">project.task</field>
            <field name="view_mode">kanban,tree,form</field>
            <field name="search_view_id" ref="view_task_search_form"/>
        </record>

        <record id="action_view_task_overpassed_draft" model="ir.actions.act_window">
            <field name="name">Overpassed Tasks</field>
            <field name="res_model">project.task</field>
            <field name="view_mode">tree,form,calendar,graph,kanban</field>
            <field name="domain">[('date_deadline','&lt;',time.strftime('%Y-%m-%d'))]</field>
            <field name="filter" eval="True"/>
            <field name="search_view_id" ref="view_task_search_form"/>
        </record>

        <!-- Opening task when double clicking on project -->
        <record id="dblc_proj" model="ir.actions.act_window">
            <field name="res_model">project.task</field>
            <field name="name">Project's tasks</field>
            <field name="view_mode">tree,form,calendar,graph,kanban</field>
            <field name="domain">[('project_id', '=', active_id)]</field>
            <field name="context">{'project_id':active_id}</field>
        </record>

        <!-- Task types -->
        <record id="task_type_search" model="ir.ui.view">
            <field name="name">project.task.type.search</field>
            <field name="model">project.task.type</field>
            <field name="arch" type="xml">
                <search string="Tasks Stages">
                   <field name="name" string="Tasks Stages"/>
                </search>
            </field>
        </record>

        <record id="task_type_edit" model="ir.ui.view">
            <field name="name">project.task.type.form</field>
            <field name="model">project.task.type</field>
            <field name="arch" type="xml">
                <form string="Task Stage">
                    <sheet>
                        <group>
                            <group>
                                <field name="name"/>
                                <field name="mail_template_id"/>
                                <field name="rating_template_id" groups="project.group_project_rating"/>
                                <field name="auto_validation_kanban_state" attrs="{'invisible': [('rating_template_id','=', False)]}" groups="project.group_project_rating"/>
                            </group>
                            <group>
                                <field name="fold"/>
                                <field name="project_ids" widget="many2many_tags" groups="base.group_no_one"/>
                                <field name="sequence" groups="base.group_no_one"/>
                            </group>
                        </group>
                        <group string="Stage Description and Tooltips">
                            <p class="text-muted" colspan="2">
                                At each stage employees can block or make task/issue ready for next stage.
                                You can define here labels that will be displayed for the state instead
                                of the default labels.
                            </p>
                            <label for="legend_normal" string=" " class="o_status oe_project_kanban_legend"
                                title="Task in progress. Click to block or set as done."
                                aria-label="Task in progress. Click to block or set as done." role="img"/>
                            <field name="legend_normal" nolabel="1"/>
                            <label for="legend_blocked" string=" " class="o_status o_status_red oe_project_kanban_legend"
                                title="Task is blocked. Click to unblock or set as done."
                                aria-label="Task is blocked. Click to unblock or set as done." role="img"/>
                            <field name="legend_blocked" nolabel="1"/>
                            <label for="legend_done" string=" " class="o_status o_status_green oe_project_kanban_legend"
                                title="This step is done. Click to block or set in progress."
                                aria-label="This step is done. Click to block or set in progress." role="img"/>
                            <field name="legend_done" nolabel="1"/>

                            <p class="text-muted" colspan="2">
                                You can also add a description to help your coworkers understand the meaning and purpose of the stage.
                            </p>
                            <field name="description" placeholder="Add a description..." nolabel="1" colspan="2"/>
                        </group>
                    </sheet>
                </form>
            </field>
        </record>

        <record id="task_type_tree" model="ir.ui.view">
            <field name="name">project.task.type.tree</field>
            <field name="model">project.task.type</field>
            <field name="arch" type="xml">
                <tree string="Task Stage">
                    <field name="sequence" widget="handle" groups="base.group_no_one"/>
                    <field name="name"/>
                    <field name="fold"/>
                    <field name="description"/>
                </tree>
            </field>
        </record>

        <record id="view_project_task_type_kanban" model="ir.ui.view">
            <field name="name">project.task.type.kanban</field>
            <field name="model">project.task.type</field>
            <field name="arch" type="xml">
                <kanban class="o_kanban_mobile">
                    <field name="name"/>
                    <field name="fold"/>
                    <field name="description"/>
                    <templates>
                        <t t-name="kanban-box">
                            <div t-attf-class="oe_kanban_global_click">
                                <div class="row">
                                    <div class="col-12">
                                        <strong><t t-esc="record.name.value"/></strong>
                                    </div>
                                </div>
                                <t t-if="record.description.value">
                                    <hr class="mt8 mb8"/>
                                    <t t-esc="record.description.value"/>
                                </t>
                            </div>
                        </t>
                    </templates>
                </kanban>
            </field>
        </record>

        <record id="open_task_type_form" model="ir.actions.act_window">
            <field name="name">Stages</field>
            <field name="res_model">project.task.type</field>
            <field name="view_mode">tree,kanban,form</field>
            <field name="view_id" ref="task_type_tree"/>
            <field name="help" type="html">
              <p class="o_view_nocontent_smiling_face">
                Create a new stage in the task pipeline
              </p><p>
                Define the steps that will be used in the project from the
                creation of the task, up to the closing of the task or issue.
                You will use these stages in order to track the progress in
                solving a task or an issue.
              </p>
            </field>
        </record>

        <menuitem id="menu_tasks_config" name="GTD" parent="menu_project_config" sequence="2"/>

        <menuitem action="open_task_type_form" id="menu_project_config_project" name="Stages" parent="menu_project_config" sequence="3" groups="base.group_no_one"/>

        <menuitem action="open_view_project_all" id="menu_projects" name="Projects" parent="menu_main_pm" sequence="1"/>
        <menuitem action="open_view_project_all_config" id="menu_projects_config" name="Projects" parent="menu_project_config" sequence="10"/>

        <!-- User Form -->
        <act_window context="{'search_default_user_id': [active_id], 'default_user_id': active_id}"
                    id="act_res_users_2_project_task_opened" name="Assigned Tasks"
                    res_model="project.task" view_mode="tree,form,calendar,graph"
                    binding_model="res.users" binding_views="form"/>

        <!-- Tags -->
        <record model="ir.ui.view" id="project_tags_search_view">
            <field name="name">Tags</field>
            <field name="model">project.tags</field>
            <field name="arch" type="xml">
                <search string="Issue Version">
                    <field name="name"/>
                </search>
            </field>
        </record>

        <record model="ir.ui.view" id="project_tags_form_view">
            <field name="name">Tags</field>
            <field name="model">project.tags</field>
            <field name="arch" type="xml">
                <form string="Tags">
                    <sheet>
                        <group>
                            <field name="name"/>
                        </group>
                    </sheet>
                </form>
            </field>
        </record>

        <record model="ir.ui.view" id="project_tags_tree_view">
            <field name="name">Tags</field>
            <field name="model">project.tags</field>
            <field name="arch" type="xml">
                <tree string="Tags" editable="bottom">
                    <field name="name"/>
                </tree>
            </field>
        </record>

        <record id="project_tags_action" model="ir.actions.act_window">
            <field name="name">Tags</field>
            <field name="res_model">project.tags</field>
            <field name="help" type="html">
              <p class="o_view_nocontent_smiling_face">
                Create a new tag
              </p>
            </field>
        </record>
        <menuitem action="project_tags_action" id="menu_project_tags_act" parent="menu_project_config"/>

        <!-- Reporting menus -->
        <menuitem id="menu_project_report" name="Reporting"
            groups="project.group_project_manager"
            parent="menu_main_pm" sequence="99"/>

        <menuitem id="menu_project_report_task_analysis"
            name="Tasks Analysis"
            action="project.action_project_task_user_tree"
            parent="menu_project_report"
            sequence="10"/>

        <menuitem id="rating_rating_menu_project"
            action="rating_rating_action_project_report"
            parent="menu_project_report"
            groups="project.group_project_rating"
            sequence="40"/>

</odoo><|MERGE_RESOLUTION|>--- conflicted
+++ resolved
@@ -573,13 +573,8 @@
                                             <t t-else="record.email_from.raw_value"><span><field name="email_from"/></span></t>
                                         </small>
                                     </div>
-<<<<<<< HEAD
                                     <div class="o_dropdown_kanban dropdown" t-if="!selection_mode" groups="base.group_user">
-                                        <a role="button" class="dropdown-toggle o-no-caret btn" data-toggle="dropdown" href="#" aria-label="Dropdown menu" title="Dropdown menu">
-=======
-                                    <div class="o_dropdown_kanban dropdown" groups="base.group_user">
                                         <a role="button" class="dropdown-toggle o-no-caret btn" data-toggle="dropdown" data-display="static" href="#" aria-label="Dropdown menu" title="Dropdown menu">
->>>>>>> f26de445
                                             <span class="fa fa-ellipsis-v"/>
                                         </a>
                                         <div class="dropdown-menu" role="menu">
