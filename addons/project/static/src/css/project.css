<<<<<<< HEAD
.project_fields {
=======
@font-face {
  font-family: "mnmliconsRegular";
  src: url("../font/mnmliconsv21-webfont.eot") format("eot");
  src: url("../font/mnmliconsv21-webfont.woff") format("woff");
  src: url("../font/mnmliconsv21-webfont.ttf") format("truetype");
  src: url("../font/mnmliconsv21-webfont.svg") format("svg") active;
  font-weight: normal;
  font-style: normal; }


.fields {
>>>>>>> f898722c
  margin-top: 1px;
  margin-bottom: 1px;
  }
.project_fields td {
    border: none;
    padding: 2px 0 2px 8px; }
.project_fields th {
    padding: 0;
    border-right: 1px solid #dddddd;
    vertical-align: top;
    margin-right: 8px; }
    
table {
  padding: 0;
  font-size: 13px;
  border-collapse: collapse; }
  
.project_vignettes {
  margin: 4px; }
  .project_vignettes li {
    float: left; }
  .project_vignettes .project_avatar {
    margin-right: 2px;
    width: 32px;
    height: 32px; }
  .project_vignettes .project_fields {
    width: 100%; }
    .project_vignettes .project_fields th {
      font-weight: normal; }
    .project_vignettes .project_fields td {
      color: #888888; }
  .project_vignettes h4 a {
    color: #4c4c4c; }

.project_vignettes > li {
  height: 160px;
  width: 250px;
  padding: 8px;
  margin: 4px; }
  .project_vignettes > li h4 {
    margin-bottom: 2px; }
    
.oe_project_buttons {
    display: inline-block;
    padding: 0px 0px;
    background-color: transparent;
    border: hidden;
    color: #8A89BA;

}

.project_avatar {
  -moz-border-radius: 3px;
  -webkit-border-radius: 3px;
  border-radius: 3px;
  -moz-box-shadow: 0 1px 2px rgba(0, 0, 0, 0.2);
  -webkit-box-shadow: 0 1px 2px rgba(0, 0, 0, 0.2);
  -box-shadow: 0 1px 2px rgba(0, 0, 0, 0.2); }


.i {
  font-family: "mnmliconsRegular" !important;
  font-size: 21px;
  font-weight: 300 !important; }

.dropdown-menu {
  display: none;
  position: absolute; }

.dropdown {
  position: relative; }

.dropdown-toggle:after {
  width: 0;
  height: 0;
  display: inline-block;
  content: "&darr";
  text-indent: -99999px;
  vertical-align: top;
  margin-top: 8px;
  margin-left: 4px;
  border-left: 4px solid transparent;
  border-right: 4px solid transparent;
  border-top: 4px solid white;
  filter: alpha(opacity=50);
  -khtml-opacity: 0.5;
  -moz-opacity: 0.5;
  opacity: 0.5; }


 .oe_project_kanban_vignette .dropdown-menu .color-chooser {
  padding: 0 3px; }
  .oe_project_kanban_vignette .dropdown-menu .color-chooser li {
    float: left; }
    .oe_project_kanban_vignette .dropdown-menu .color-chooser li a {
      padding: 2px; }
a.oe_project_kanban_action {
  position: absolute;
  right: 0;
   }
  a.oe_project_kanban_action:hover {
    text-decoration: none; }
  a.oe_project_kanban_action .i {
    color: #4c4c4c; }
.square {
  display: inline-block;
  width: 18px;
  height: 18px; }

.steelblue {
  background: steelblue; }

.firebrick {
  background: firebrick; }

.khaki {
  background: khaki; }

.thistle {
  background: thistle; }

.orange {
  background: orange; }
.open {
  display: block;
  background: #333333; }
  .open .dropdown-menu {
    display: block; }


a.oe_project_kanban_action {
  position: absolute;
  right: 0;
 }
  a.oe_project_kanban_action:hover {
    text-decoration: none;
    }
  a.oe_project_kanban_action .i {
    color: #4c4c4c; }


.oe_project_kanban_vignette {
  position: relative;
  display: block;
  min-height: 50px;
  background: white;
  border: 1px solid #d8d8d8;
  border-bottom-color: #b9b9b9;
  padding: 6px;
  margin: 6px 0;
  display: block;
  -moz-border-radius: 4px;
  -webkit-border-radius: 4px;
  border-radius: 4px; }
  .oe_project_kanban_vignette:last-child {
    margin-bottom: 0; }
  .oe_project_kanban_vignette:hover {
    -moz-box-shadow: 0 0 3px rgba(0, 0, 0, 0.6);
    -webkit-box-shadow: 0 0 3px rgba(0, 0, 0, 0.6);
    -box-shadow: 0 0 3px rgba(0, 0, 0, 0.6); }
  .oe_project_kanban_vignette h4 {
    margin: 0 0 2px; }


.oe_project_kanban_vignette .dropdown-menu {
  top: 30px;
  right: -140px;
  padding: 4px;
  border: 1px solid #afafb6;
  width: 160px;
  overflow-x: hidden;
  z-index: 900;
  background: white;
  -moz-border-radius: 3px;
  -webkit-border-radius: 3px;
  border-radius: 3px;
  -moz-box-shadow: 0 1px 4px rgba(0, 0, 0, 0.3);
  -webkit-box-shadow: 0 1px 4px rgba(0, 0, 0, 0.3);
  -box-shadow: 0 1px 4px rgba(0, 0, 0, 0.3); }
  .oe_project_kanban_vignette .dropdown-menu p {
    margin-left: 12px; }
  .oe_project_kanban_vignette .dropdown-menu li {
    float: none;
    display: block;
    background-color: none; }
    .oe_project_kanban_vignette .dropdown-menu li a {
      display: block;
      padding: 3px 6px;
      clear: both;
      font-weight: normal;
      line-height: 14px;
      color: #4c4c4c;
      text-decoration: none; }
      .oe_project_kanban_vignette .dropdown-menu li a:hover {
        background: #f0f0fa;
        background: -moz-linear-gradient(#f0f0fa, #eeeef6);
        background: -webkit-gradient(linear, left top, left bottom, from(#f0f0fa), to(#eeeef6));
        background: -webkit-linear-gradient(#f0f0fa, #eeeef6);
        -moz-box-shadow: none;
        -webkit-box-shadow: none;
        -box-shadow: none; }

.oe_project_kanban_vignette .dropdown-menu .color-chooser {
  padding: 0 3px; }
  .oe_project_kanban_vignette .dropdown-menu .color-chooser li {
    float: left; }
    .oe_project_kanban_vignette .dropdown-menu .color-chooser li a {
      padding: 2px; }<|MERGE_RESOLUTION|>--- conflicted
+++ resolved
@@ -1,6 +1,3 @@
-<<<<<<< HEAD
-.project_fields {
-=======
 @font-face {
   font-family: "mnmliconsRegular";
   src: url("../font/mnmliconsv21-webfont.eot") format("eot");
@@ -9,10 +6,8 @@
   src: url("../font/mnmliconsv21-webfont.svg") format("svg") active;
   font-weight: normal;
   font-style: normal; }
-
-
-.fields {
->>>>>>> f898722c
+  
+.project_fields {
   margin-top: 1px;
   margin-bottom: 1px;
   }
