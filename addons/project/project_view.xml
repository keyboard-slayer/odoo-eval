<?xml version="1.0" encoding="utf-8"?>
<openerp>
    <data>

        <menuitem
            icon="terp-project" id="base.menu_main_pm"
            name="Project" sequence="10"
            groups="group_project_manager,group_project_user"
            web_icon="images/project.png"
            web_icon_hover="images/project-hover.png"/>

        <menuitem id="menu_project_management" name="Project" parent="base.menu_main_pm" sequence="1"/>
        <menuitem id="menu_definitions" name="Configuration" parent="base.menu_main_pm" sequence="60"/>
        
        <act_window
            context="{'search_default_project_id': [active_id], 'default_project_id': active_id}"
            id="act_project_project_2_project_task_all"
            name="Tasks"
            res_model="project.task"
            src_model="project.project"
            view_mode="kanban,tree,form,calendar,graph"
            view_type="form"/>

        <!-- Project -->
        <record id="edit_project" model="ir.ui.view">
            <field name="name">project.project.form</field>
            <field name="model">project.project</field>
            <field name="type">form</field>
            <field name="arch" type="xml">
                <form string="Project" version="7.0">
                <header>
                    <button name="set_done" string="Done" type="object" states="open,pending"/>
                    <button name="set_open" string="Re-open project" type="object" states="pending,cancelled,close"/>
                    <button name="set_pending" string="Pending" type="object" states="open"/>
                    <button name="set_template" string="Set as Template" type="object" states="open"/>
                    <button string="New Project Based on Template" name="duplicate_template"  type="object" states="template" context="{'parent_id':parent_id}"/>
                    <button name="reset_project" string="Reset as Project" type="object" states="template"/>
                    <button name="set_cancel" string="Cancel" type="object" states="open,pending"/>
                    <field name="state" widget="statusbar" statusbar_visible="open,close" statusbar_colors='{"pending":"blue"}' readonly="1"/>
                </header>
                <sheet string="Project" layout="auto">
<<<<<<< HEAD
                    <group col="4" colspan="4">
                        <group col="2" colspan="2" class="oe_form_group_label_border">
                            <field name="name" string="Project Name" select="1"/>
                            <field name="partner_id" on_change="onchange_partner_id(partner_id)" select="1"/>
                            <field name="user_id" string="Project Manager" select="1" attrs="{'readonly':[('state','in',['close', 'cancelled'])]}"/>
                            <field name="analytic_account_id" invisible="1" required="0"/>
                            <field name="parent_id" invisible="1" string="Parent" domain="[('id','!=',analytic_account_id)]" context="{'current_model': 'project.project'}"/>
                            <field name="privacy_visibility"/>
                            <!--<field name="date_start" string="Start Date" attrs="{'readonly':[('state','in',['close', 'cancelled'])]}"/>-->
                            <!--<field name="date" string="End Date" attrs="{'readonly':[('state','in',['close', 'cancelled'])]}"/>-->
                            <!--<field name="progress_rate" widget="progressbar"/>-->
                        </group>
                        <group col="2" colspan="2" class="oe_form_group_label_border">
                            <table border="0">
                                <tr name="use_tasks_row">
                                    <th style="border-right:1px solid #DDD;" width="140px">Tasks Management</th>
                                    <td><field name="use_tasks" nolabel="1"/></td>
                                    <td style="text-align:right;" width="110px"><button icon="terp-stock_align_left_24" class="oe_btn_width" name="%(act_project_project_2_project_task_all)d" string="Tasks" type="action" attrs="{'invisible':[('use_tasks','=', 0)]}"/></td>
                                </tr>
                                <tr name="use_attachment_row">
                                    <th/>
                                    <td/>
                                    <td style="text-align:right;" width="110px"><button icon="gtk-dnd-multiple" class="oe_btn_width" name="%(base.action_attachment)d" string="Documents" type="action" /></td>
                                </tr>
                            </table>
                        </group>
                    </group>
                    <notebook colspan="4">
                        <page string="Administration">
                            <group col="2" colspan="2">
                                <separator colspan="4" string="Performance"/>
                                <field name="planned_hours" widget="float_time"/>
                                <field name="effective_hours" widget="float_time" />
                                <field name="resource_calendar_id"/>
                            </group>
                            <newline/>
                            <group col="2" colspan="2" name="misc">
                                <separator colspan="4" string="Miscellaneous"/>
                                <field name="company_id" select="1" groups="base.group_multi_company" widget="selection" required="1"/>
                                <field name="warn_manager"/>
                                <field name="priority"/>
                                <field name="active" attrs="{'invisible':[('state','in',['open', 'pending', 'template'])]}"/>
                            </group>
                        </page>
                        <page name="team" string="Team" attrs="{'invisible':[('use_tasks','=', 0)]}">
                            <field colspan="4" name="members" nolabel="1" help="Project's members are users who can have an access to the tasks related to this project.">
                                <tree string="Members">
=======
                    <field name="analytic_account_id" invisible="1" required="0"/>
                    <label for="name" class="oe_form_readonly_hidden" string="Project Name"/>
                    <h1>
                        <field name="name"/>
                    </h1>
                    <label for="parent_id" class="oe_form_readonly_hidden" string="Parent Project"/>
                    <h2>
                        <field name="parent_id" domain="[('id','!=',analytic_account_id)]" context="{'current_model': 'project.project'}"/>
                    </h2>
                    <group>
                        <group>
                            <field name="user_id" string="Project Manager" attrs="{'readonly':[('state','in',['close', 'cancelled'])]}"/>
                        </group><group>
                            <field name="date_start" string="Start Date" attrs="{'readonly':[('state','in',['close', 'cancelled'])]}"/>
                            <field name="date" string="End Date" attrs="{'readonly':[('state','in',['close', 'cancelled'])]}"/>
                            <field name="progress_rate" widget="progressbar"/>
                        </group>
                    </group>
                    <notebook colspan="4">
                        <page string="Members">
                            <field colspan="4" name="members" nolabel="1" widget="many2many_kanban">
                                <kanban quick_create="true" create="false">
>>>>>>> b8716390
                                    <field name="name"/>
                                    <templates>
                                        <t t-name="kanban-box">
                                            <div style="position: relative">
                                                <a t-if="! read_only_mode" type="delete" style="position: absolute; right: 0; padding: 4px; diplay: inline-block">X</a>
                                                <div class="oe_module_vignette">
                                                    <div class="oe_module_desc">
                                                        <field name="name"/>
                                                    </div>
                                                </div>
                                            </div>
                                        </t>
                                    </templates>
                                </kanban>
                            </field>
                        </page>
                        <page string="Administration">
                            <group>
                                <group name="kanban" string="Project Management">
                                    <field name="use_tasks"/>
                                </group>
                                <group string="Performance">
                                    <field name="planned_hours" widget="float_time"/>
                                    <field name="effective_hours" widget="float_time" />
                                    <field name="resource_calendar_id"/>
                                </group>
                                <newline/>
                                <group name="misc" string="Miscellaneous">
                                    <field name="company_id" groups="base.group_multi_company" widget="selection" required="1"/>
                                    <field name="warn_manager"/>
                                    <field name="priority"/>
                                    <field name="active" attrs="{'invisible':[('state','in',['open', 'pending', 'template'])]}"/>
                                </group>
                            </group>
                        </page>
                        <page string="Billing" groups="account.group_account_invoice">
<<<<<<< HEAD
                            <!--<field colspan="4" name="partner_id" on_change="onchange_partner_id(partner_id)" select="1" string="Customer"/>-->
                            <field name="warn_customer"/>
                            <field name="currency_id" select="1" groups="base.group_multi_company" required="1"/>
                            <newline/>
                            <group colspan="4" col="4">
=======
                            <group col="4">
                                <field colspan="4" name="partner_id" on_change="onchange_partner_id(partner_id)" string="Customer"/>
                                <field name="warn_customer"/>
                                <field name="currency_id" groups="base.group_multi_company" required="1"/>
                            </group>
                            <group col="4">
>>>>>>> b8716390
                                <separator colspan="2" string="Mail Header"/>
                                <separator colspan="2" string="Mail Footer"/>
                                <field name="warn_header" nolabel="1" colspan="2"/>
                                <field name="warn_footer" nolabel="1" colspan="2"/>
                            </group>
                            <group col="3">
                                <b>
                                    <label string="Variables you can use for headers and footer." colspan="3"/>
                                </b>
                                <label string="Task: %%(name)s"/>
                                <label string="User: %%(user_id)s"/>
                                <label string="ID: %%(task_id)s"/>
                                <label string="Status: %%(state)s"/>
                                <label string="Date Start: %%(date_start)s"/>
                                <label string="Date Stop: %%(date)s"/>
                            </group>
                        </page>
                        <page string="Tasks Stages">
                             <field name="type_ids"/>
                        </page>
<<<<<<< HEAD
=======
                        <page string="Notes">
                            <field name="description"/>
                        </page>
>>>>>>> b8716390
                    </notebook>
                </sheet>
                <footer>
                    <field name="message_ids" widget="ThreadView"/>
                </footer>
                </form>
            </field>
        </record>

       <record id="view_project_project_filter" model="ir.ui.view">
            <field name="name">project.project.select</field>
            <field name="model">project.project</field>
            <field name="type">search</field>
            <field name="arch" type="xml">
                <search string="Search Project">
                   <group>
                       <filter icon="terp-check" string="Open" name="Current" domain="[('state', '=','open')]" help="Open Projects"/>
                       <filter icon="gtk-media-pause" string="Pending" name="Pending" domain="[('state', '=','pending')]" help="Pending Projects"/>
                       <filter icon="gtk-media-pause" string="Template"
                            name="Template" domain="[('state', '=','template')]" help="Templates of Projects"/>
                       <separator orientation="vertical"/>
                       <filter icon="terp-personal+" string="Member" domain="['|',('user_id', '=', uid),('members', '=', uid)]" help="Projects in which I am a member."/>
                       <separator orientation="vertical"/>
                       <field name="name" string="Project Name"/>
                       <field name="user_id" string="Project Manager">
                            <filter domain="[('user_id','=',uid)]" help="Projects in which I am a manager" icon="terp-personal"/>
                       </field>
                       <field name="partner_id" string="Partner"/>
                   </group>
                   <newline />
                    <group expand="0" string="Group By...">
                        <filter string="Manager" name="Manager"  icon="terp-personal" domain = "[]" context="{'group_by':'user_id'}"/>
                        <filter string="Partner" name="Partner" icon="terp-partner" domain = "[]" context="{'group_by':'partner_id'}"/>
                         <separator orientation="vertical"/>
                        <filter string="Parent" name="Parent"  help="Parent" icon="terp-folder-blue" domain = "[]" context="{'group_by':'parent_id'}"/>
                    </group>
               </search>
            </field>
        </record>

        <record id="view_project" model="ir.ui.view">
            <field name="name">project.project.tree</field>
            <field name="model">project.project</field>
            <field name="type">tree</field>
            <field name="field_parent">child_ids</field>
            <field name="arch" type="xml">
                <tree fonts="bold:needaction_pending==True" colors="red:date and (date&lt;current_date) and (state == 'open');blue:state in ('draft','pending');grey: state in ('close','cancelled')" string="Projects">
                    <field name="sequence" invisible="1"/>
                    <field name="needaction_pending" invisible="1"/>
                    <field name="date" invisible="1"/>
                    <field name="name" string="Project Name"/>
                    <field name="user_id" string="Project Manager"/>
                    <field name="partner_id" string="Partner"/>
                    <field name="parent_id" string="Parent" invisible="1"/>
                    <field name="planned_hours" widget="float_time"/>
                    <field name="total_hours" widget="float_time"/>
                    <field name="effective_hours" widget="float_time"/>
                    <field name="progress_rate" widget="progressbar"/>
                    <field name="state"/>
                </tree>
            </field>
        </record>

        <act_window
            context="{'search_default_project_id': active_id, 'default_project_id': active_id}"
            id="act_project_project_2_project_task_all"
            name="Tasks"
            res_model="project.task"
            src_model="project.project"
            view_mode="kanban,tree,form,calendar,graph"
            view_type="form"/>

        <record model="ir.ui.view" id="view_project_kanban">
            <field name="name">project.project.kanban</field>
            <field name="model">project.project</field>
            <field name="type">kanban</field>
            <field name="arch" type="xml">
                <kanban>
                    <field name="effective_hours"/>
                    <field name="planned_hours"/>
                    <field name="name"/>
                    <field name="members"/>
                    <field name="use_tasks"/>
                    <field name="user_id"/>
                    <field name="date"/>
                    <field name="color"/>
                    <field name="task_count"/>
                    <templates>
                        <t t-name="kanban-box">
                            <div t-attf-class="oe_kanban_color_#{kanban_getcolor(record.color.raw_value)} oe_kanban_card oe_kanban_project oe_kanban_auto_height oe_kanban_global_click">
                                <a class="oe_kanban_menuaction oe_i">B</a>
                                <ul class="oe_kanban_menu">
                                    <li><a type="edit">Edit...</a></li>
                                    <li><a type="delete">Delete</a></li>
                                    <li><ul class="oe_kanban_colorpicker" data-field="color"/></li>
                                </ul>
                                <div class="oe_kanban_content">
                                    <h3 class="oe_kanban_ellipsis"><field name="name"/></h3>

                                    <div class="oe_kanban_project_list">
                                        <a t-if="record.use_tasks.raw_value"
                                            name="%(act_project_project_2_project_task_all)d" type="action">
                                            Tasks(<field name="task_count"/>)</a>
                                    </div>

                                    <div class="oe_kanban_project_fields oe_kanban_project_deadline" t-if="record.date.raw_value">
                                        <div>Deadline</div>
                                        <div><field name="date"/></div>
                                    </div>

                                    <div class="oe_kanban_project_fields oe_kanban_project_progress">
                                        <div>Progress</div>
                                        <div><t t-esc="Math.round(record.effective_hours.raw_value)"/> / <t t-esc="Math.round(record.planned_hours.raw_value)"/> <field name="company_uom_id"/></div>
                                    </div>

                                    <div class="oe_kanban_project_avatars">
                                        <t t-foreach="record.members.raw_value" t-as="member">
                                            <img t-att-src="kanban_image('res.users', 'avatar', member)" t-att-data-member_id="member"/>
                                        </t>
                                    </div>
                                </div>
                            </div>
                        </t>
                    </templates>
                </kanban>
            </field>
        </record>

       <record id="view_project_project_gantt" model="ir.ui.view">
            <field name="name">project.project.gantt</field>
            <field name="model">project.project</field>
            <field name="type">gantt</field>
            <field name="arch" type="xml">
                <gantt date_delay="planned_hours" date_start="date_start" string="Projects">
                </gantt>
            </field>
        </record>

        <record id="open_view_project_all" model="ir.actions.act_window">
            <field name="name">Projects</field>
            <field name="res_model">project.project</field>
            <field name="view_type">form</field>
            <field name="domain">[]</field>
            <field name="view_mode">kanban,tree,form,gantt</field>
            <field name="view_id" ref="view_project_kanban"/>
            <field name="search_view_id" ref="view_project_project_filter"/>
            <field name="context">{}</field>
            <field name="help" type="xml">
                <p>Click <i>'Create'</i> to <b>start a new project</b>.</p>
                <p>Projects are used to organize your activities; plan tasks,
                track issues, invoice timesheets. You can define internal
                projects (R&amp;D, Improve Sales Process), private projects (My
                Todos) or customer ones.</p>
                <p>
                    You will be able collaborate with internal users on
                    projects or invite customers to share your activities.
                </p>
            </field>
        </record>

        <record id="open_view_template_project" model="ir.actions.act_window">
            <field name="name">Templates of Projects</field>
            <field name="res_model">project.project</field>
            <field name="view_type">form</field>
            <field name="domain">[('state','=','template')]</field>
            <field name="view_id" ref="view_project"/>
        </record>

        <record id="view_task_work_form" model="ir.ui.view">
            <field name="name">project.task.work.form</field>
            <field name="model">project.task.work</field>
            <field name="type">form</field>
            <field name="arch" type="xml">
                <form string="Task Work" version="7.0">
                    <group col="4">
                        <field colspan="4" name="name"/>
                        <field name="hours" widget="float_time"/>
                        <field name="date"/>
                        <field name="user_id"/>
                        <field name="company_id" groups="base.group_multi_company" widget="selection"/>
                    </group>
                </form>
            </field>
        </record>

        <record id="view_task_work_tree" model="ir.ui.view">
            <field name="name">project.task.work.tree</field>
            <field name="model">project.task.work</field>
            <field name="type">tree</field>
            <field name="arch" type="xml">
                <tree editable="top" string="Task Work">
                    <field name="date"/>
                    <field name="name"/>
                    <field name="hours" widget="float_time"/>
                    <field name="user_id"/>
                </tree>
            </field>
        </record>

        <!-- Task -->
        <record id="view_task_form2" model="ir.ui.view">
            <field name="name">project.task.form</field>
            <field name="model">project.task</field>
            <field name="type">form</field>
            <field eval="2" name="priority"/>
            <field name="arch" type="xml">
                <form string="Project" version="7.0">
                    <header>
                        <button name="do_open" string="Start Task" type="object"
                                states="draft,pending"/>
                        <button name="%(action_project_task_reevaluate)d" string="Reactivate" type="action"
                                states="done,cancelled" context="{'button_reactivate':True}"/>
                        <button name="do_pending" string="Pending" type="object"
                                states="open"/>
                        <button name="action_close" string="Done" type="object"
                                states="draft,open,pending"/>
                        <button name="do_draft" string="Draft" type="object"
                                states="cancel,done"/>
                        <button name="%(action_project_task_delegate)d" string="Delegate" type="action"
                                states="pending,open,draft"/>
                        <button name="do_cancel" string="Cancel" type="object"
                                states="draft,open,pending" />
                        <button name="stage_previous" string="Previous Stage" type="object"
                                states="open,pending" icon="gtk-go-back" attrs="{'invisible': [('stage_id','=', False)]}"/>
                        <button name="stage_next" string="Next Stage" type="object"
                                states="open,pending" icon="gtk-go-forward" attrs="{'invisible': [('stage_id','=', False)]}"/>
                        <field name="stage_id" widget="statusbar"/>
                    </header>
                    <sheet string="Task">
                    <label for="name" class="oe_form_readonly_hidden"/>
                    <h1>
                        <field name="name"/>
                    </h1>
                    <label for="project_id" class="oe_form_readonly_hidden"/>
                    <h2>
                        <field name="project_id"  on_change="onchange_project(project_id)"/>
                    </h2>
                    <group>
                        <group>
                            <field name="user_id" attrs="{'readonly':[('state','in',['done', 'cancelled'])]}"/>
                            <field name="partner_id" />
                            <field name="date_deadline" attrs="{'readonly':[('state','in',['done', 'cancelled'])]}"/>
                            <field name="company_id" groups="base.group_multi_company" widget="selection"/>
                        </group>
                        <group>
                            <field name="planned_hours" widget="float_time" attrs="{'readonly':[('state','!=','draft')]}"
                                groups="project.group_time_work_estimation_tasks"
                                on_change="onchange_planned(planned_hours, effective_hours)"/>

                            <field name="effective_hours"
                                widget="float_time" invisible="1" groups="project.group_tasks_work_on_tasks"/>
                            <label for="remaining_hours" string="+ Remaining"/>
                            <div>
                                <field name="remaining_hours" widget="float_time" attrs="{'readonly':[('state','!=','draft')]}" groups="project.group_time_work_estimation_tasks"/>
                                <button name="%(action_project_task_reevaluate)d" string="Reevaluate" type="action" target="new" states="open,pending" icon="gtk-edit"/>
                            </div>
                            <field name="total_hours" widget="float_time" groups="project.group_tasks_work_on_tasks"
                                string="= Total"/>

                            <field name="progress" widget="progressbar" groups="project.group_tasks_work_on_tasks"/>
                        </group>
                    </group>
                    <notebook>
                        <page string="Information">
                            <field name="description" attrs="{'readonly':[('state','=','done')]}"/>
                            <field name="work_ids" attrs="{'readonly':[('state','in',['done','draft'])]}" groups="project.group_tasks_work_on_tasks">
                                <tree string="Task Work" editable="top">
                                    <field name="name" />
                                    <field name="hours" widget="float_time" sum="Spent Hours"/>
                                    <field name="user_id" />
                                    <field name="date" />
                                </tree>
                            </field>
                        </page>
                        <page string="Delegations History">
                            <separator string="Parent Tasks"/>
                            <field name="parent_ids"/>
                            <separator string="Delegated tasks"/>
                            <field name="child_ids">
                                <tree string="Delegated tasks">
                                    <field name="name"/>
                                    <field name="user_id"/>
                                    <field name="stage_id"/>
                                    <field name="state" groups="base.group_no_one"/>
                                    <field name="effective_hours" widget="float_time"/>
                                    <field name="progress" widget="progressbar"/>
                                    <field name="remaining_hours" widget="float_time"/>
                                    <field name="date_deadline"/>
                                </tree>
                            </field>
                        </page>
                        <page string="Extra Info" attrs="{'readonly':[('state','=','done')]}">
                            <group col="4">
                                <field name="priority"/>
                                <field name="sequence"/>
                                <field name="state" groups="base.group_no_one"/>
                            </group>
                            <separator string="Notes"/>
                            <field name="notes"/>
                        </page>
                    </notebook>
                    </sheet>
                    <footer>
                        <field name="message_ids" widget="ThreadView"/>
                    </footer>
                </form>
            </field>
        </record>

        <!-- Project Task Kanban View  -->
        <record model="ir.ui.view" id="view_task_kanban">
            <field name="name">project.task.kanban</field>
            <field name="model">project.task</field>
            <field name="type">kanban</field>
            <field name="arch" type="xml">
                <kanban default_group_by="stage_id" >
                    <field name="color"/>
                    <field name="priority"/>
                    <field name="stage_id"/>
                    <field name="user_id"/>
                    <field name="user_email"/>
                    <field name="description"/>
                    <field name="sequence"/>
                    <field name="state" groups="base.group_no_one"/>
                    <field name="kanban_state"/>
                    <field name="remaining_hours" sum="Remaining Time" groups="project.group_time_work_estimation_tasks"/>
                    <field name="date_deadline"/>
                    <templates>
                        <t t-name="task_details">
                            <ul class="oe_kanban_tooltip" t-if="record.project_id.raw_value">
                                <li><b>Project:</b> <field name="project_id"/></li>
                            </ul>
                        </t>
                        <t t-name="kanban-box">
                            <t t-set="pad_url">http://pad.openerp.com/<t t-raw="_.str.underscored(_.str.trim(record.name.raw_value))"/></t>
                            <t t-if="record.kanban_state.raw_value === 'blocked'" t-set="border">oe_kanban_color_red</t>
                            <t t-if="record.kanban_state.raw_value === 'done'" t-set="border">oe_kanban_color_green</t>
                            <div t-attf-class="#{kanban_color(record.color.raw_value)} #{border || ''}">
                                <div class="oe_kanban_box oe_kanban_color_border">
                                    <table class="oe_kanban_table oe_kanban_box_header oe_kanban_color_bgdark oe_kanban_color_border oe_kanban_draghandle">
                                    <tr>
                                        <td align="left" valign="middle" width="16">
                                            <a t-if="record.priority.raw_value == 1" icon="star-on" type="object" name="set_normal_priority"/>
                                            <a t-if="record.priority.raw_value != 1" icon="star-off" type="object" name="set_high_priority" style="opacity:0.6; filter:alpha(opacity=60);"/>
                                        </td>
                                        <td align="left" valign="middle" class="oe_kanban_title" tooltip="task_details">
                                            <field name="name"/>
                                        </td>
                                        <td valign="top" width="22">
                                            <img t-att-src="kanban_image('res.users', 'avatar', record.user_id.raw_value[0])"  t-att-title="record.user_id.value"
                                            width="22" height="22" class="oe_kanban_gravatar"/>
                                        </td>
                                    </tr>
                                    </table>
                                    <div class="oe_kanban_box_content oe_kanban_color_bglight oe_kanban_box_show_onclick_trigger">
                                        <div class="oe_kanban_description">
                                            <t t-esc="kanban_text_ellipsis(record.description.value, 160)"/>
                                            <i t-if="record.date_deadline.raw_value">
                                                <t t-if="record.description.raw_value">, </t>
                                                <field name="date_deadline"/>
                                            </i>
                                            <span class="oe_kanban_project_times" style="white-space: nowrap; padding-left: 5px;">
                                                <t t-set="hours" t-value="record.remaining_hours.raw_value"/>
                                                <t t-set="times" t-value="[
                                                     [1, (hours gte 1 and hours lt 2)]
                                                    ,[2, (hours gte 2 and hours lt 5)]
                                                    ,[5, (hours gte 5 and hours lt 10)]
                                                    ,[10, (hours gte 10)]
                                                ]"/>
                                                <t t-foreach="times" t-as="time"
                                                    ><a t-if="!time[1]" t-attf-data-name="set_remaining_time_#{time[0]}"
                                                        type="object" class="oe_kanban_button"><t t-esc="time[0]"/></a
                                                    ><b t-if="time[1]" class="oe_kanban_button oe_kanban_button_active"><t t-esc="Math.round(hours)"/></b
                                                ></t>
                                                <a name="do_open" states="draft" string="Validate planned time and open task" type="object" class="oe_kanban_button oe_kanban_button_active">!</a>
                                            </span>
                                        </div>
                                        <div class="oe_kanban_clear"/>
                                    </div>
                                    <div class="oe_kanban_buttons_set oe_kanban_color_border oe_kanban_color_bglight oe_kanban_box_show_onclick">
                                        <div class="oe_kanban_left">
                                            <a string="Edit" icon="gtk-edit" type="edit"/>
                                            <a string="Change Color" icon="color-picker" type="color" name="color"/>
                                            <a name="%(action_project_task_delegate)d" states="pending,open,draft" string="Delegate" type="action" icon="terp-personal"/>
                                            <a name="action_close" states="draft,pending,open" string="Done" type="object" icon="terp-dialog-close"/>
                                        </div>
                                        <div class="oe_kanban_right">
                                            <a name="set_kanban_state_blocked" string="Mark as Blocked" attrs="{'invisible' : [('kanban_state', 'not in', ('normal', 'done'))]}" type="object" icon="kanban-stop"/>
                                            <a name="set_kanban_state_normal" string="Normal" attrs="{'invisible' : [('kanban_state', 'not in', ('blocked', 'done'))]}" type="object" icon="gtk-media-play"/>
                                            <a name="set_kanban_state_done" string="Done" attrs="{'invisible' : [('kanban_state', 'not in', ('blocked', 'normal'))]}" type="object" icon="kanban-apply"/>
                                        </div>
                                        <div class="oe_kanban_clear"/>
                                    </div>
                                </div>
                            </div>
                        </t>
                    </templates>
                </kanban>
            </field>
         </record>

        <record id="view_task_tree2" model="ir.ui.view">
            <field name="name">project.task.tree</field>
            <field name="model">project.task</field>
            <field name="type">tree</field>
            <field eval="2" name="priority"/>
            <field name="arch" type="xml">
                <tree fonts="bold:needaction_pending==True" colors="grey:state in ('cancelled','done');blue:state == 'pending';red:date_deadline and (date_deadline&lt;current_date) and (state in ('draft','pending','open'))" string="Tasks">
                    <field name="needaction_pending" invisible="1"/>
                    <field name="sequence" invisible="not context.get('seq_visible', False)"/>
                    <field name="name"/>
                    <field name="project_id" icon="gtk-indent" invisible="context.get('user_invisible', False)"/>
                    <field name="user_id" invisible="context.get('user_invisible', False)"/>
                    <field name="delegated_user_id" invisible="context.get('show_delegated', True)"/>
                    <field name="total_hours" invisible="1"/>
                    <field name="planned_hours" invisible="context.get('set_visible',False)" groups="project.group_time_work_estimation_tasks"/>
                    <field name="effective_hours" widget="float_time" sum="Spent Hours" invisible="1"/>
                    <field name="remaining_hours" widget="float_time" sum="Remaining Hours" on_change="onchange_remaining(remaining_hours,planned_hours)" invisible="context.get('set_visible',False)" groups="project.group_time_work_estimation_tasks"/>
                    <field name="date_deadline" invisible="context.get('deadline_visible',True)"/>
                    <field name="stage_id" invisible="context.get('set_visible',False)"/>
                    <field name="state" invisible="context.get('set_visible',False)" groups="base.group_no_one"/>
                    <field name="date_start" invisible="1" groups="base.group_no_one"/>
                    <field name="date_end" invisible="1" groups="base.group_no_one"/>
                    <field name="progress" widget="progressbar" invisible="context.get('set_visible',False)"/>
                </tree>
            </field>
        </record>

        <record id="view_task_calendar" model="ir.ui.view">
            <field name="name">project.task.calendar</field>
            <field name="model">project.task</field>
            <field name="type">calendar</field>
            <field eval="2" name="priority"/>
            <field name="arch" type="xml">
                <calendar color="user_id" date_start="date_deadline" string="Tasks">
                    <field name="name"/>
                    <field name="project_id"/>
                </calendar>
            </field>
        </record>

        <record id="view_task_gantt" model="ir.ui.view">
            <field name="name">project.task.gantt</field>
            <field name="model">project.task</field>
            <field name="type">gantt</field>
            <field eval="2" name="priority"/>
            <field name="arch" type="xml">
                <gantt date_start="date_start" date_stop="date_end" string="Tasks" default_group_by="project_id">
                </gantt>
            </field>
        </record>

        <record id="view_project_task_graph" model="ir.ui.view">
            <field name="name">project.task.graph</field>
            <field name="model">project.task</field>
            <field name="type">graph</field>
            <field name="arch" type="xml">
                <graph string="Project Tasks" type="bar">
                    <field name="project_id"/>
                    <field name="planned_hours" operator="+"/>
                    <field name="delay_hours" operator="+"/>
                </graph>
            </field>
        </record>

        <record id="view_task_search_form" model="ir.ui.view">
            <field name="name">project.task.search.form</field>
            <field name="model">project.task</field>
            <field name="type">search</field>
            <field name="arch" type="xml">
               <search string="Tasks">
                    <group>
                        <filter name="draft" string="New" domain="[('state','=','draft')]" help="New Tasks" icon="terp-check"/>
                        <filter name="open" string="In Progress" domain="[('state','=','open')]" help="In Progress Tasks" icon="terp-camera_test"/>
                        <filter string="Pending" domain="[('state','=','pending')]" context="{'show_delegated':False}" help="Pending Tasks" icon="terp-gtk-media-pause"/>
                        <separator orientation="vertical"/>
                        <filter string="Deadlines" context="{'deadline_visible': False}" domain="[('date_deadline','&lt;&gt;',False)]" help="Show only tasks having a deadline" icon="terp-gnome-cpu-frequency-applet+"/>
                        <separator orientation="vertical"/>
                        <field name="name"/>
                        <field name="project_id" invisible="1"/>
                        <filter name="project" string="Project" domain="[('project_id.user_id','=',uid)]" help="My Projects" icon="terp-check"/>
                        <field name="project_id"/>
                        <field name="user_id">
                            <filter string="My Tasks" domain="[('user_id','=',uid)]"  help="My Tasks" icon="terp-personal" />
                            <filter string="Unassigned Tasks" domain="[('user_id','=',False)]"  help="Unassigned Tasks" icon="terp-personal-" />
                        </field>
                    </group>
                    <newline/>
                    <group expand="0" string="Group By...">
                        <filter string="Users" name="group_user_id" icon="terp-personal" domain="[]"  context="{'group_by':'user_id'}"/>
                        <separator orientation="vertical"/>
                        <filter string="Project" name="group_project_id" icon="terp-folder-violet" domain="[]" context="{'group_by':'project_id'}"/>
                        <separator orientation="vertical"/>
                        <filter string="Stage" name="group_stage_id" icon="terp-stage" domain="[]" context="{'group_by':'stage_id'}"/>
                        <filter string="Status" name="group_state" icon="terp-stock_effects-object-colorize" domain="[]" context="{'group_by':'state'}"/>
                        <separator orientation="vertical"/>
                        <filter string="Deadline" icon="terp-gnome-cpu-frequency-applet+" domain="[]" context="{'group_by':'date_deadline'}"/>
                        <separator orientation="vertical" groups="base.group_no_one"/>
                        <filter string="Start Date" icon="terp-go-month" domain="[]" context="{'group_by':'date_start'}" groups="base.group_no_one"/>
                        <filter string="End Date" icon="terp-go-month" domain="[]" context="{'group_by':'date_end'}" groups="base.group_no_one"/>
                    </group>
                </search>
            </field>
        </record>
        
        <record id="analytic_account_inherited_form" model="ir.ui.view">
            <field name="name">account.analytic.account.form.inherit</field>
            <field name="model">account.analytic.account</field>
            <field name="type">form</field>
            <field name="inherit_id" ref="analytic.view_account_analytic_account_form"/>
            <field eval="18" name="priority"/>
            <field name="arch" type="xml">
                <xpath expr='//separator[@name="project_sep"]' position='replace'>
                    <separator colspan="2" string="Project" name="project_sep"/>
                </xpath>
            	<xpath expr='//group[@name="project"]' position='inside'>
                    <field name="use_tasks" />
                </xpath>
            </field>
        </record>

        <record id="action_view_task" model="ir.actions.act_window">
            <field name="name">Tasks</field>
            <field name="res_model">project.task</field>
            <field name="view_type">form</field>
            <field name="view_mode">kanban,tree,form,calendar,gantt,graph</field>
            <field eval="False" name="filter"/>
            <field name="view_id" eval="False"/>
            <field name="context">{}</field>
            <field name="search_view_id" ref="view_task_search_form"/>
            <field name="help">Tasks allow you to organize your work into a project. Click on button "Create" to create a new task.</field>
        </record>
        <record id="open_view_task_list_kanban" model="ir.actions.act_window.view">
            <field name="sequence" eval="0"/>
            <field name="view_mode">kanban</field>
            <field name="act_window_id" ref="action_view_task"/>
        </record>
        <record id="open_view_task_list_tree" model="ir.actions.act_window.view">
            <field name="sequence" eval="1"/>
            <field name="view_mode">tree</field>
            <field name="act_window_id" ref="action_view_task"/>
        </record>

        <menuitem action="action_view_task" id="menu_action_view_task" parent="project.menu_project_management" sequence="5"/>

        <record id="action_view_task_overpassed_draft" model="ir.actions.act_window">
            <field name="name">Overpassed Tasks</field>
            <field name="res_model">project.task</field>
            <field name="view_type">form</field>
            <field name="view_mode">tree,form,calendar,graph,kanban</field>
            <field name="domain">[('date_deadline','&lt;',time.strftime('%Y-%m-%d')),('state','in',('draft','pending','open'))]</field>
            <field name="filter" eval="True"/>
            <field name="search_view_id" ref="view_task_search_form"/>
        </record>

        <!-- Opening task when double clicking on project -->
        <record id="dblc_proj" model="ir.actions.act_window">
            <field name="res_model">project.task</field>
            <field name="name">Project's tasks</field>
            <field name="view_type">form</field>
            <field name="view_mode">tree,form,calendar,graph,gantt,kanban</field>
            <field name="domain">[('project_id', 'child_of', [active_id])]</field>
            <field name="context">{'project_id':active_id, 'active_test':False}</field>
        </record>

        <record id="ir_project_task_open" model="ir.values">
            <field eval=" 'tree_but_open'" name="key2"/>
            <field eval="'project.project'" name="model"/>
            <field name="name">View project's tasks</field>
            <field eval="'ir.actions.act_window,'+str(dblc_proj)" name="value"/>
        </record>

        <!-- Task types -->
        <record id="task_type_search" model="ir.ui.view">
            <field name="name">project.task.type.search</field>
            <field name="model">project.task.type</field>
            <field name="type">search</field>
            <field name="arch" type="xml">
                <search string="Tasks Stages">
                   <group>
                       <filter icon="terp-check" string="Common" name="common" domain="[('case_default', '=', 1)]" help="Stages common to all projects"/>
                       <separator orientation="vertical"/>
                       <field name="name"/>
                   </group>
                </search>
            </field>
        </record>

        <record id="task_type_edit" model="ir.ui.view">
            <field name="name">project.task.type.form</field>
            <field name="model">project.task.type</field>
            <field name="type">form</field>
            <field name="arch" type="xml">
                <form string="Task Stage" version="7.0">
                    <group>
                        <group>
                            <field name="name"/>
                            <field name="state"/>
                        </group>
                        <group>
                            <field name="case_default"/>
                            <field name="sequence"/>
                            <field name="fold"/>
                        </group>
                    </group>
                    <separator string="Description"/>
                    <field name="description"/>
                </form>
            </field>
        </record>

        <record id="task_type_tree" model="ir.ui.view">
            <field name="name">project.task.type.tree</field>
            <field name="model">project.task.type</field>
            <field name="type">tree</field>
            <field name="arch" type="xml">
                <tree string="Task Stage">
                    <field name="sequence"/>
                    <field name="name"/>
                    <field name="state"/>
                </tree>
            </field>
        </record>

        <record id="open_task_type_form" model="ir.actions.act_window">
            <field name="name">Stages</field>
            <field name="res_model">project.task.type</field>
            <field name="view_type">form</field>
            <field name="view_id" ref="task_type_tree"/>
            <field name="help">Define the steps that will be used in the project from the creation of the task, up to the closing of the task or issue. You will use these stages in order to track the progress in solving a task or an issue.</field>
        </record>

        <menuitem id="menu_tasks_config" name="GTD" parent="project.menu_definitions" sequence="1"/>

        <menuitem id="menu_project_config_project" name="Stages" parent="project.menu_definitions" sequence="1"/>

        <menuitem action="open_task_type_form" name="Task Stages" id="menu_task_types_view" parent="menu_project_config_project" sequence="2"/>
        <menuitem action="open_view_project_all" id="menu_projects" name="Projects" parent="menu_project_management" sequence="1"/>

        <act_window context="{'search_default_user_id': active_id, 'default_user_id': active_id}" id="act_res_users_2_project_project" name="User's projects" res_model="project.project" src_model="res.users" view_mode="tree,form" view_type="form"/>

         <record id="task_company" model="ir.ui.view">
            <field name="name">res.company.task.config</field>
            <field name="model">res.company</field>
            <field name="type">form</field>
            <field name="inherit_id" ref="base.view_company_form"/>
            <field name="arch" type="xml">
                <page string="Configuration" position="inside">
                    <separator string="Project Management" colspan="4"/>
                    <field name="project_time_mode_id" domain="[('category_id','=','Working Time')]"/>
                    <newline/>
                </page>
            </field>
        </record>

      <!--     User Form-->
        <act_window context="{'search_default_user_id': [active_id], 'default_user_id': active_id}" domain="[('state', '&lt;&gt;', 'cancelled'),('state', '&lt;&gt;', 'done')]" id="act_res_users_2_project_task_opened" name="Assigned Tasks" res_model="project.task" src_model="res.users" view_mode="tree,form,gantt,calendar,graph" view_type="form"/>
    </data>
</openerp><|MERGE_RESOLUTION|>--- conflicted
+++ resolved
@@ -39,7 +39,6 @@
                     <field name="state" widget="statusbar" statusbar_visible="open,close" statusbar_colors='{"pending":"blue"}' readonly="1"/>
                 </header>
                 <sheet string="Project" layout="auto">
-<<<<<<< HEAD
                     <group col="4" colspan="4">
                         <group col="2" colspan="2" class="oe_form_group_label_border">
                             <field name="name" string="Project Name" select="1"/>
@@ -68,6 +67,25 @@
                         </group>
                     </group>
                     <notebook colspan="4">
+                        <page string="Members">
+                            <field colspan="4" name="members" nolabel="1" widget="many2many_kanban">
+                                <kanban quick_create="true" create="false">
+                                    <field name="name"/>
+                                    <templates>
+                                        <t t-name="kanban-box">
+                                            <div style="position: relative">
+                                                <a t-if="! read_only_mode" type="delete" style="position: absolute; right: 0; padding: 4px; diplay: inline-block">X</a>
+                                                <div class="oe_module_vignette">
+                                                    <div class="oe_module_desc">
+                                                        <field name="name"/>
+                                                    </div>
+                                                </div>
+                                            </div>
+                                        </t>
+                                    </templates>
+                                </kanban>
+                            </field>
+                        </page>
                         <page string="Administration">
                             <group col="2" colspan="2">
                                 <separator colspan="4" string="Performance"/>
@@ -87,80 +105,17 @@
                         <page name="team" string="Team" attrs="{'invisible':[('use_tasks','=', 0)]}">
                             <field colspan="4" name="members" nolabel="1" help="Project's members are users who can have an access to the tasks related to this project.">
                                 <tree string="Members">
-=======
-                    <field name="analytic_account_id" invisible="1" required="0"/>
-                    <label for="name" class="oe_form_readonly_hidden" string="Project Name"/>
-                    <h1>
-                        <field name="name"/>
-                    </h1>
-                    <label for="parent_id" class="oe_form_readonly_hidden" string="Parent Project"/>
-                    <h2>
-                        <field name="parent_id" domain="[('id','!=',analytic_account_id)]" context="{'current_model': 'project.project'}"/>
-                    </h2>
-                    <group>
-                        <group>
-                            <field name="user_id" string="Project Manager" attrs="{'readonly':[('state','in',['close', 'cancelled'])]}"/>
-                        </group><group>
-                            <field name="date_start" string="Start Date" attrs="{'readonly':[('state','in',['close', 'cancelled'])]}"/>
-                            <field name="date" string="End Date" attrs="{'readonly':[('state','in',['close', 'cancelled'])]}"/>
-                            <field name="progress_rate" widget="progressbar"/>
-                        </group>
-                    </group>
-                    <notebook colspan="4">
-                        <page string="Members">
-                            <field colspan="4" name="members" nolabel="1" widget="many2many_kanban">
-                                <kanban quick_create="true" create="false">
->>>>>>> b8716390
                                     <field name="name"/>
-                                    <templates>
-                                        <t t-name="kanban-box">
-                                            <div style="position: relative">
-                                                <a t-if="! read_only_mode" type="delete" style="position: absolute; right: 0; padding: 4px; diplay: inline-block">X</a>
-                                                <div class="oe_module_vignette">
-                                                    <div class="oe_module_desc">
-                                                        <field name="name"/>
-                                                    </div>
-                                                </div>
-                                            </div>
-                                        </t>
-                                    </templates>
-                                </kanban>
+                                    <field name="user_email"/>
+                                </tree>
                             </field>
                         </page>
-                        <page string="Administration">
-                            <group>
-                                <group name="kanban" string="Project Management">
-                                    <field name="use_tasks"/>
-                                </group>
-                                <group string="Performance">
-                                    <field name="planned_hours" widget="float_time"/>
-                                    <field name="effective_hours" widget="float_time" />
-                                    <field name="resource_calendar_id"/>
-                                </group>
-                                <newline/>
-                                <group name="misc" string="Miscellaneous">
-                                    <field name="company_id" groups="base.group_multi_company" widget="selection" required="1"/>
-                                    <field name="warn_manager"/>
-                                    <field name="priority"/>
-                                    <field name="active" attrs="{'invisible':[('state','in',['open', 'pending', 'template'])]}"/>
-                                </group>
-                            </group>
-                        </page>
                         <page string="Billing" groups="account.group_account_invoice">
-<<<<<<< HEAD
                             <!--<field colspan="4" name="partner_id" on_change="onchange_partner_id(partner_id)" select="1" string="Customer"/>-->
                             <field name="warn_customer"/>
                             <field name="currency_id" select="1" groups="base.group_multi_company" required="1"/>
                             <newline/>
                             <group colspan="4" col="4">
-=======
-                            <group col="4">
-                                <field colspan="4" name="partner_id" on_change="onchange_partner_id(partner_id)" string="Customer"/>
-                                <field name="warn_customer"/>
-                                <field name="currency_id" groups="base.group_multi_company" required="1"/>
-                            </group>
-                            <group col="4">
->>>>>>> b8716390
                                 <separator colspan="2" string="Mail Header"/>
                                 <separator colspan="2" string="Mail Footer"/>
                                 <field name="warn_header" nolabel="1" colspan="2"/>
@@ -181,12 +136,6 @@
                         <page string="Tasks Stages">
                              <field name="type_ids"/>
                         </page>
-<<<<<<< HEAD
-=======
-                        <page string="Notes">
-                            <field name="description"/>
-                        </page>
->>>>>>> b8716390
                     </notebook>
                 </sheet>
                 <footer>
