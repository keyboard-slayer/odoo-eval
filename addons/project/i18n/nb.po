--- conflicted
+++ resolved
@@ -9,11 +9,7 @@
 msgstr ""
 "Project-Id-Version: Odoo 9.0\n"
 "Report-Msgid-Bugs-To: \n"
-<<<<<<< HEAD
-"POT-Creation-Date: 2016-08-19 10:24+0000\n"
-=======
 "POT-Creation-Date: 2016-08-18 14:06+0000\n"
->>>>>>> bc1a0a32
 "PO-Revision-Date: 2016-05-04 18:30+0000\n"
 "Last-Translator: Martin Trigaux\n"
 "Language-Team: Norwegian Bokmål (http://www.transifex.com/odoo/odoo-9/"
@@ -215,11 +211,7 @@
 
 #. module: project
 #: code:addons/project/project.py:273 code:addons/project/project.py:294
-<<<<<<< HEAD
-#: code:addons/project/project.py:438
-=======
 #: code:addons/project/project.py:446
->>>>>>> bc1a0a32
 #, python-format
 msgid "%s (copy)"
 msgstr "%s (kopi)"
@@ -1023,7 +1015,7 @@
 #. module: project
 #: code:addons/project/project.py:133
 #, python-format
-msgid "All employees"
+msgid "All Employees Project: all employees can access"
 msgstr ""
 
 #. module: project
@@ -1257,11 +1249,7 @@
 msgstr ""
 
 #. module: project
-<<<<<<< HEAD
-#: code:addons/project/project.py:640
-=======
 #: code:addons/project/project.py:648
->>>>>>> bc1a0a32
 #, python-format
 msgid ""
 "Child task still open.\n"
@@ -1485,11 +1473,7 @@
 msgstr "Gjeldende timeliste"
 
 #. module: project
-<<<<<<< HEAD
-#: code:addons/project/project.py:860
-=======
 #: code:addons/project/project.py:868
->>>>>>> bc1a0a32
 #: model:ir.model.fields,field_description:project.field_project_project_partner_id
 #: model:ir.model.fields,field_description:project.field_project_task_partner_id
 #: model:ir.ui.view,arch_db:project.edit_project
@@ -1498,25 +1482,18 @@
 msgstr "Kunde"
 
 #. module: project
-<<<<<<< HEAD
-#: code:addons/project/project.py:860
-=======
 #: code:addons/project/project.py:868
->>>>>>> bc1a0a32
 #, python-format
 msgid "Customer Email"
 msgstr "Kundens e-post"
 
 #. module: project
-<<<<<<< HEAD
-=======
 #: code:addons/project/project.py:132
 #, python-format
 msgid "Customer Project: visible in portal if the customer is a follower"
 msgstr ""
 
 #. module: project
->>>>>>> bc1a0a32
 #: model:ir.ui.view,arch_db:project.project_planner
 msgid "Customer Service"
 msgstr ""
@@ -1541,12 +1518,6 @@
 #, python-format
 msgid "Customer has reported new issue"
 msgstr ""
-
-#. module: project
-#: code:addons/project/project.py:132
-#, fuzzy, python-format
-msgid "Customer project"
-msgstr "Kunde"
 
 #. module: project
 #. openerp-web
@@ -2085,11 +2056,7 @@
 msgstr ""
 
 #. module: project
-<<<<<<< HEAD
-#: code:addons/project/project.py:791
-=======
 #: code:addons/project/project.py:799
->>>>>>> bc1a0a32
 #, python-format
 msgid "I take it"
 msgstr ""
@@ -2509,12 +2476,6 @@
 msgstr ""
 
 #. module: project
-#: model:ir.ui.view,arch_db:project.view_config_settings
-#, fuzzy
-msgid "More Info"
-msgstr "Ekstra informasjon."
-
-#. module: project
 #: model:ir.ui.view,arch_db:project.project_planner
 msgid "More efficient communication between employees"
 msgstr ""
@@ -2554,11 +2515,7 @@
 msgstr "Ny"
 
 #. module: project
-<<<<<<< HEAD
-#: code:addons/project/project.py:793
-=======
 #: code:addons/project/project.py:801
->>>>>>> bc1a0a32
 #, python-format
 msgid "New Task"
 msgstr ""
@@ -2779,11 +2736,7 @@
 msgstr ""
 
 #. module: project
-<<<<<<< HEAD
-#: code:addons/project/project.py:953
-=======
 #: code:addons/project/project.py:961
->>>>>>> bc1a0a32
 #, python-format
 msgid ""
 "Please remove existing tasks in the project linked to the accounts you want "
@@ -2824,7 +2777,7 @@
 #. module: project
 #: code:addons/project/project.py:134
 #, python-format
-msgid "Private: followers only"
+msgid "Private Project: followers only"
 msgstr ""
 
 #. module: project
@@ -2917,12 +2870,6 @@
 msgstr "Prosjekter"
 
 #. module: project
-#: model:mail.channel,name:project.mail_channel_project_task
-#, fuzzy
-msgid "Projects & Tasks"
-msgstr "Prosjektoppgaver"
-
-#. module: project
 #: model:ir.ui.view,arch_db:project.task_type_edit
 msgid "Projects using this stage"
 msgstr ""
@@ -3266,6 +3213,11 @@
 #: model:ir.model.fields,field_description:project.field_project_task_date_start
 msgid "Starting Date"
 msgstr "Startdato."
+
+#. module: project
+#: model:ir.model.fields,field_description:project.field_project_project_account_type
+msgid "State"
+msgstr ""
 
 #. module: project
 #: model:ir.model.fields,field_description:project.field_project_project_state
@@ -4013,11 +3965,7 @@
 msgstr ""
 
 #. module: project
-<<<<<<< HEAD
-#: code:addons/project/project.py:597
-=======
 #: code:addons/project/project.py:605
->>>>>>> bc1a0a32
 #, python-format
 msgid "tasks"
 msgstr ""
