<?xml version="1.0" encoding="utf-8"?>
<openerp>
    <data noupdate="1">

    <!-- SALES TAXES -->

    <!-- British Columbia PST -->

    <record id="gstpst_bc_sale_fr" model="account.tax.template">
        <field name="chart_template_id" ref="ca_fr_chart_template_fr"/>
        <field name="name">TPS + TVP sur les ventes (BC)</field>
        <field name="description">TPSTVP_BC_SALE</field>
        <field name="type_tax_use">sale</field>
        <field name="amount">1</field>
        <field name="child_depend">1</field>
        <field name="type">percent</field>
        <field name="ref_base_sign" eval="-1"/>
        <field name="ref_tax_sign" eval="-1"/>
    </record>

    <record id="gstpst_sale_bc_gst_fr" model="account.tax.template">
        <field name="chart_template_id" ref="ca_fr_chart_template_fr"/>
        <field name="name">TPS sur les ventes - 5% (BC)</field>
        <field name="description">TPS</field>
        <field name="type_tax_use">sale</field>
        <field name="amount">0.050000</field>
        <field name="type">percent</field>
        <field name="sequence">1</field>
        <field name="include_base_amount" eval="True"/>
        <field name="account_collected_id" ref="chart2131_fr"/>
        <field name="account_paid_id" ref="chart2131_fr"/>
        <field name="parent_id" ref="gstpst_bc_sale_fr"/>
        <field name="ref_base_sign" eval="-1"/>
        <field name="ref_tax_sign" eval="-1"/>
    </record>

    <record id="pst_bc_sale_fr" model="account.tax.template">
        <field name="chart_template_id" ref="ca_fr_chart_template_fr"/>
        <field name="name">TVP sur les ventes - 7% (BC)</field>
        <field name="description">TVP</field>
        <field name="type_tax_use">sale</field>
        <field name="amount">0.070000</field>
        <field name="type">percent</field>
        <field name="sequence">2</field>
        <field name="account_collected_id" ref="chart2132_fr"/>
        <field name="account_paid_id" ref="chart2132_fr"/>
        <field name="parent_id" ref="gstpst_bc_sale_fr"/>
        <field name="ref_base_sign" eval="-1"/>
        <field name="ref_tax_sign" eval="-1"/>
    </record>

    <!-- Manitoba PST -->

    <record id="gstpst_mb_sale_fr" model="account.tax.template">
        <field name="chart_template_id" ref="ca_fr_chart_template_fr"/>
        <field name="name">TPS + TVP sur les ventes (MB)</field>
        <field name="description">TPSTVP_MB_SALE</field>
        <field name="type_tax_use">sale</field>
        <field name="amount">1</field>
        <field name="type">percent</field>
        <field name="child_depend" eval="True"/>
        <field name="ref_base_sign" eval="-1"/>
        <field name="ref_tax_sign" eval="-1"/>
    </record>

    <record id="gstpst_sale_mb_gst_fr" model="account.tax.template">
        <field name="chart_template_id" ref="ca_fr_chart_template_fr"/>
        <field name="name">TPS sur les ventes - 5% (MB)</field>
        <field name="description">TPS</field>
        <field name="type_tax_use">sale</field>
        <field name="amount">0.050000</field>
        <field name="type">percent</field>
        <field name="sequence">1</field>
        <field name="include_base_amount" eval="True"/>
        <field name="account_collected_id" ref="chart2131_fr"/>
        <field name="account_paid_id" ref="chart2131_fr"/>
        <field name="parent_id" ref="gstpst_mb_sale_fr"/>
        <field name="ref_base_sign" eval="-1"/>
        <field name="ref_tax_sign" eval="-1"/>
    </record>

    <record id="pst_mb_sale_fr" model="account.tax.template">
        <field name="chart_template_id" ref="ca_fr_chart_template_fr"/>
        <field name="name">TVP sur les ventes - 8% (MB)</field>
        <field name="description">TVP</field>
        <field name="type_tax_use">sale</field>
        <field name="amount">0.080000</field>
        <field name="type">percent</field>
        <field name="sequence">2</field>
        <field name="account_collected_id" ref="chart2132_fr"/>
        <field name="account_paid_id" ref="chart2132_fr"/>
        <field name="parent_id" ref="gstpst_mb_sale_fr"/>
        <field name="ref_base_sign" eval="-1"/>
        <field name="ref_tax_sign" eval="-1"/>
    </record>

    <!-- Quebec PST -->

    <record id="gstqst_sale_fr" model="account.tax.template">
        <field name="chart_template_id" ref="ca_fr_chart_template_fr"/>
        <field name="name">TPS + TVQ sur les ventes</field>
        <field name="description">TPSTVQ_SALE</field>
        <field name="type_tax_use">sale</field>
        <field name="amount">1</field>
        <field name="type">percent</field>
        <field name="child_depend" eval="True"/>
        <field name="ref_base_sign" eval="-1"/>
        <field name="ref_tax_sign" eval="-1"/>
    </record>

    <record id="gstqst_sale_gst_fr" model="account.tax.template">
        <field name="chart_template_id" ref="ca_fr_chart_template_fr"/>
        <field name="name">TPS sur les ventes - 5% (QC)</field>
        <field name="description">TPS</field>
        <field name="type_tax_use">sale</field>
        <field name="amount">0.050000</field>
        <field name="type">percent</field>
        <field name="sequence">1</field>
        <field name="account_collected_id" ref="chart2131_fr"/>
        <field name="account_paid_id" ref="chart2131_fr"/>
        <field name="parent_id" ref="gstqst_sale_fr"/>
        <field name="ref_base_sign" eval="-1"/>
        <field name="ref_tax_sign" eval="-1"/>
    </record>

    <record id="tvq_sale_fr" model="account.tax.template">
        <field name="chart_template_id" ref="ca_fr_chart_template_fr"/>
        <field name="name">TVQ sur les ventes - 9.975%</field>
        <field name="description">TVQ</field>
        <field name="type_tax_use">sale</field>
        <field name="amount">0.099750</field>
        <field name="type">percent</field>
        <field name="sequence">2</field>
        <field name="account_collected_id" ref="chart2132_fr"/>
        <field name="account_paid_id" ref="chart2132_fr"/>
        <field name="parent_id" ref="gstqst_sale_fr"/>
        <field name="ref_base_sign" eval="-1"/>
        <field name="ref_tax_sign" eval="-1"/>
    </record>

    <!-- Saskatchewan PST -->

    <record id="gstpst_sk_sale_fr" model="account.tax.template">
        <field name="chart_template_id" ref="ca_fr_chart_template_fr"/>
        <field name="name">TPS + TVP sur les ventes (SK)</field>
        <field name="description">TPSTVP_SK_SALE</field>
        <field name="type_tax_use">sale</field>
        <field name="amount">1</field>
        <field name="type">percent</field>
        <field name="child_depend" eval="True"/>
        <field name="ref_base_sign" eval="-1"/>
        <field name="ref_tax_sign" eval="-1"/>
    </record>

    <record id="gstpst_sale_sk_gst_fr" model="account.tax.template">
        <field name="chart_template_id" ref="ca_fr_chart_template_fr"/>
        <field name="name">TPS sur les ventes - 5% (SK)</field>
        <field name="description">TPS</field>
        <field name="type_tax_use">sale</field>
        <field name="amount">0.050000</field>
        <field name="type">percent</field>
        <field name="sequence">1</field>
        <field name="include_base_amount" eval="True"/>
        <field name="account_collected_id" ref="chart2131_fr"/>
        <field name="account_paid_id" ref="chart2131_fr"/>
        <field name="parent_id" ref="gstpst_sk_sale_fr"/>
        <field name="ref_base_sign" eval="-1"/>
        <field name="ref_tax_sign" eval="-1"/>
    </record>

    <record id="pst_sk_sale_fr" model="account.tax.template">
        <field name="chart_template_id" ref="ca_fr_chart_template_fr"/>
        <field name="name">TVP sur les ventes - 5% (SK)</field>
        <field name="description">TVP</field>
        <field name="type_tax_use">sale</field>
        <field name="amount">0.050000</field>
        <field name="type">percent</field>
        <field name="sequence">2</field>
        <field name="account_collected_id" ref="chart2132_fr"/>
        <field name="account_paid_id" ref="chart2132_fr"/>
        <field name="parent_id" ref="gstpst_sk_sale_fr"/>
        <field name="ref_base_sign" eval="-1"/>
        <field name="ref_tax_sign" eval="-1"/>
    </record>

    <!-- HST -->

    <record id="hst13_sale_fr" model="account.tax.template">
        <field name="chart_template_id" ref="ca_fr_chart_template_fr"/>
        <field name="name">TVH sur les ventes - 13%</field>
        <field name="description">TVH13_SALE</field>
        <field name="type_tax_use">sale</field>
        <field name="amount">0.130000</field>
        <field name="type">percent</field>
        <field name="account_collected_id" ref="chart21331_fr"/>
        <field name="account_paid_id" ref="chart21331_fr"/>
<<<<<<< HEAD
=======
        <field name="base_code_id" ref="vat_code_base_receivable_hst13_fr"/>
        <field name="tax_code_id" ref="vat_code_payable_hst13_fr"/>
        <field name="ref_base_code_id" ref="vat_code_base_receivable_hst13_fr"/>
        <field name="ref_tax_code_id" ref="vat_code_payable_hst13_fr"/>
        <field name="ref_base_sign" eval="-1"/>
        <field name="ref_tax_sign" eval="-1"/>
>>>>>>> bf1e9996
    </record>

    <record id="hst14_sale_fr" model="account.tax.template">
        <field name="chart_template_id" ref="ca_fr_chart_template_fr"/>
        <field name="name">TVH sur les ventes - 14%</field>
        <field name="description">TVH14_SALE</field>
        <field name="type_tax_use">sale</field>
        <field name="amount">0.140000</field>
        <field name="type">percent</field>
        <field name="account_collected_id" ref="chart21332_fr"/>
        <field name="account_paid_id" ref="chart21332_fr"/>
<<<<<<< HEAD
=======
        <field name="base_code_id" ref="vat_code_base_receivable_hst14_fr"/>
        <field name="tax_code_id" ref="vat_code_payable_hst14_fr"/>
        <field name="ref_base_code_id" ref="vat_code_base_receivable_hst14_fr"/>
        <field name="ref_tax_code_id" ref="vat_code_payable_hst14_fr"/>
        <field name="ref_base_sign" eval="-1"/>
        <field name="ref_tax_sign" eval="-1"/>
>>>>>>> bf1e9996
    </record>

    <record id="hst15_sale_fr" model="account.tax.template">
        <field name="chart_template_id" ref="ca_fr_chart_template_fr"/>
        <field name="name">TVH sur les ventes - 15%</field>
        <field name="description">TVH15_SALE</field>
        <field name="type_tax_use">sale</field>
        <field name="amount">0.150000</field>
        <field name="type">percent</field>
        <field name="account_collected_id" ref="chart21333_fr"/>
        <field name="account_paid_id" ref="chart21333_fr"/>
<<<<<<< HEAD
=======
        <field name="base_code_id" ref="vat_code_base_receivable_hst15_fr"/>
        <field name="tax_code_id" ref="vat_code_payable_hst15_fr"/>
        <field name="ref_base_code_id" ref="vat_code_base_receivable_hst15_fr"/>
        <field name="ref_tax_code_id" ref="vat_code_payable_hst15_fr"/>
        <field name="ref_base_sign" eval="-1"/>
        <field name="ref_tax_sign" eval="-1"/>
>>>>>>> bf1e9996
    </record>

    <!-- GST -->

    <record id="gst_sale_fr" model="account.tax.template">
        <field name="chart_template_id" ref="ca_fr_chart_template_fr"/>
        <field name="name">TPS sur les ventes - 5%</field>
        <field name="description">TPS_SALE</field>
        <field name="type_tax_use">sale</field>
        <field name="amount">0.050000</field>
        <field name="type">percent</field>
        <field name="account_collected_id" ref="chart2131_fr"/>
        <field name="account_paid_id" ref="chart2131_fr"/>
<<<<<<< HEAD
=======
        <field name="base_code_id" ref="vat_code_base_receivable_gst_fr"/>
        <field name="tax_code_id" ref="vat_code_payable_gst_fr"/>
        <field name="ref_base_code_id" ref="vat_code_base_receivable_gst_fr"/>
        <field name="ref_tax_code_id" ref="vat_code_payable_gst_fr"/>
        <field name="ref_base_sign" eval="-1"/>
        <field name="ref_tax_sign" eval="-1"/>
>>>>>>> bf1e9996
    </record>


    <!-- PURCHASE TAXES -->

    <!-- British Columbia PST -->

    <record id="gstpst_bc_purc_fr" model="account.tax.template">
        <field name="chart_template_id" ref="ca_fr_chart_template_fr"/>
        <field name="name">TPS + TVP sur les achats (BC)</field>
        <field name="description">TPSTVP_BC_PURC</field>
        <field name="type_tax_use">purchase</field>
        <field name="amount">1</field>
        <field name="type">percent</field>
        <field name="child_depend">1</field>
        <field name="base_sign" eval="-1"/>
        <field name="tax_sign" eval="-1"/>
    </record>

    <record id="gstpst_purc_bc_gst_fr" model="account.tax.template">
        <field name="chart_template_id" ref="ca_fr_chart_template_fr"/>
        <field name="name">TPS sur les achats - 5% (BC)</field>
        <field name="description">TPS</field>
        <field name="type_tax_use">purchase</field>
        <field name="amount">0.050000</field>
        <field name="type">percent</field>
        <field name="sequence">1</field>
        <field name="include_base_amount" eval="True"/>
        <field name="account_collected_id" ref="chart1181_fr"/>
        <field name="account_paid_id" ref="chart1181_fr"/>
        <field name="parent_id" ref="gstpst_bc_purc_fr"/>
        <field name="base_sign" eval="-1"/>
        <field name="tax_sign" eval="-1"/>
    </record>

    <record id="pst_bc_purc_fr" model="account.tax.template">
        <field name="chart_template_id" ref="ca_fr_chart_template_fr"/>
        <field name="name">TVP sur les achats - 7% (BC)</field>
        <field name="description">TVP</field>
        <field name="type_tax_use">purchase</field>
        <field name="amount">0.070000</field>
        <field name="type">percent</field>
        <field name="sequence">2</field>
        <field name="account_collected_id" ref="chart1182_fr"/>
        <field name="account_paid_id" ref="chart1182_fr"/>
        <field name="parent_id" ref="gstpst_bc_purc_fr"/>
        <field name="base_sign" eval="-1"/>
        <field name="tax_sign" eval="-1"/>
    </record>

    <!-- Manitoba PST -->

    <record id="gstpst_mb_purc_fr" model="account.tax.template">
        <field name="chart_template_id" ref="ca_fr_chart_template_fr"/>
        <field name="name">TPS + TVP sur les achats (MB)</field>
        <field name="description">TPSTVP_MB_PURC</field>
        <field name="type_tax_use">purchase</field>
        <field name="amount">1</field>
        <field name="type">percent</field>
        <field name="child_depend" eval="True"/>
        <field name="base_sign" eval="-1"/>
        <field name="tax_sign" eval="-1"/>
    </record>

    <record id="gstpst_purc_mb_gst_fr" model="account.tax.template">
        <field name="chart_template_id" ref="ca_fr_chart_template_fr"/>
        <field name="name">TPS sur les achats - 5% (MB)</field>
        <field name="description">TPS</field>
        <field name="type_tax_use">purchase</field>
        <field name="amount">0.050000</field>
        <field name="type">percent</field>
        <field name="sequence">1</field>
        <field name="include_base_amount" eval="True"/>
        <field name="account_collected_id" ref="chart1181_fr"/>
        <field name="account_paid_id" ref="chart1181_fr"/>
        <field name="parent_id" ref="gstpst_mb_purc_fr"/>
        <field name="base_sign" eval="-1"/>
        <field name="tax_sign" eval="-1"/>
    </record>

    <record id="pst_mb_purc_fr" model="account.tax.template">
        <field name="chart_template_id" ref="ca_fr_chart_template_fr"/>
        <field name="name">TVP sur les achats - 8% (MB)</field>
        <field name="description">TVP</field>
        <field name="type_tax_use">purchase</field>
        <field name="amount">0.080000</field>
        <field name="type">percent</field>
        <field name="sequence">2</field>
        <field name="account_collected_id" ref="chart1182_fr"/>
        <field name="account_paid_id" ref="chart1182_fr"/>
        <field name="parent_id" ref="gstpst_mb_purc_fr"/>
        <field name="base_sign" eval="-1"/>
        <field name="tax_sign" eval="-1"/>
    </record>

    <!-- Quebec PST -->

    <record id="gstqst_purc_fr" model="account.tax.template">
        <field name="chart_template_id" ref="ca_fr_chart_template_fr"/>
        <field name="name">TPS + TVQ sur les achats</field>
        <field name="description">TPSTVQ_PURC</field>
        <field name="type_tax_use">purchase</field>
        <field name="amount">1</field>
        <field name="type">percent</field>
        <field name="child_depend" eval="True"/>
        <field name="base_sign" eval="-1"/>
        <field name="tax_sign" eval="-1"/>
    </record>

    <record id="gstqst_purc_gst_fr" model="account.tax.template">
        <field name="chart_template_id" ref="ca_fr_chart_template_fr"/>
        <field name="name">TPS sur les achats - 5% (QC)</field>
        <field name="description">TPS</field>
        <field name="type_tax_use">purchase</field>
        <field name="amount">0.050000</field>
        <field name="type">percent</field>
        <field name="sequence">1</field>
        <field name="account_collected_id" ref="chart1181_fr"/>
        <field name="account_paid_id" ref="chart1181_fr"/>
        <field name="parent_id" ref="gstqst_purc_fr"/>
        <field name="base_sign" eval="-1"/>
        <field name="tax_sign" eval="-1"/>
    </record>

    <record id="tvq_purc_fr" model="account.tax.template">
        <field name="chart_template_id" ref="ca_fr_chart_template_fr"/>
        <field name="name">TVQ sur les achats - 9.975%</field>
        <field name="description">TVQ</field>
        <field name="type_tax_use">purchase</field>
        <field name="amount">0.099750</field>
        <field name="type">percent</field>
        <field name="sequence">2</field>
        <field name="account_collected_id" ref="chart1182_fr"/>
        <field name="account_paid_id" ref="chart1182_fr"/>
        <field name="parent_id" ref="gstqst_purc_fr"/>
        <field name="base_sign" eval="-1"/>
        <field name="tax_sign" eval="-1"/>
    </record>

    <!-- Saskatchewan PST -->

    <record id="gstpst_sk_purc_fr" model="account.tax.template">
        <field name="chart_template_id" ref="ca_fr_chart_template_fr"/>
        <field name="name">TPS + TVP sur les achats (SK)</field>
        <field name="description">TPSTVP_SK_PURC</field>
        <field name="type_tax_use">purchase</field>
        <field name="amount">1</field>
        <field name="type">percent</field>
        <field name="child_depend" eval="True"/>
        <field name="base_sign" eval="-1"/>
        <field name="tax_sign" eval="-1"/>
    </record>

    <record id="gstpst_purc_sk_gst_fr" model="account.tax.template">
        <field name="chart_template_id" ref="ca_fr_chart_template_fr"/>
        <field name="name">TPS sur les achats - 5% (SK)</field>
        <field name="description">TPS</field>
        <field name="type_tax_use">purchase</field>
        <field name="amount">0.050000</field>
        <field name="type">percent</field>
        <field name="sequence">1</field>
        <field name="include_base_amount" eval="True"/>
        <field name="account_collected_id" ref="chart1181_fr"/>
        <field name="account_paid_id" ref="chart1181_fr"/>
        <field name="parent_id" ref="gstpst_sk_purc_fr"/>
        <field name="base_sign" eval="-1"/>
        <field name="tax_sign" eval="-1"/>
    </record>

    <record id="pst_sk_purc_fr" model="account.tax.template">
        <field name="chart_template_id" ref="ca_fr_chart_template_fr"/>
        <field name="name">TVP sur les achats - 5% (SK)</field>
        <field name="description">TVP</field>
        <field name="type_tax_use">purchase</field>
        <field name="amount">0.050000</field>
        <field name="type">percent</field>
        <field name="sequence">2</field>
        <field name="account_collected_id" ref="chart1182_fr"/>
        <field name="account_paid_id" ref="chart1182_fr"/>
        <field name="parent_id" ref="gstpst_sk_purc_fr"/>
        <field name="base_sign" eval="-1"/>
        <field name="tax_sign" eval="-1"/>
    </record>

    <!-- HST -->

    <record id="hst13_purc_fr" model="account.tax.template">
        <field name="chart_template_id" ref="ca_fr_chart_template_fr"/>
        <field name="name">TVH sur les achats - 13%</field>
        <field name="description">TVH13_PURC</field>
        <field name="type_tax_use">purchase</field>
        <field name="amount">0.130000</field>
        <field name="type">percent</field>
        <field name="account_collected_id" ref="chart11831_fr"/>
        <field name="account_paid_id" ref="chart11831_fr"/>
<<<<<<< HEAD
=======
        <field name="base_code_id" ref="vat_code_base_payable_hst13_fr"/>
        <field name="tax_code_id" ref="vat_code_receivable_hst13_fr"/>
        <field name="ref_base_code_id" ref="vat_code_base_payable_hst13_fr"/>
        <field name="ref_tax_code_id" ref="vat_code_receivable_hst13_fr"/>
        <field name="base_sign" eval="-1"/>
        <field name="tax_sign" eval="-1"/>
>>>>>>> bf1e9996
    </record>

    <record id="hst14_purc_fr" model="account.tax.template">
        <field name="chart_template_id" ref="ca_fr_chart_template_fr"/>
        <field name="name">TVH sur les achats - 14%</field>
        <field name="description">TVH14_PURC</field>
        <field name="type_tax_use">purchase</field>
        <field name="amount">0.140000</field>
        <field name="type">percent</field>
        <field name="account_collected_id" ref="chart11832_fr"/>
        <field name="account_paid_id" ref="chart11832_fr"/>
<<<<<<< HEAD
=======
        <field name="base_code_id" ref="vat_code_base_payable_hst14_fr"/>
        <field name="tax_code_id" ref="vat_code_receivable_hst14_fr"/>
        <field name="ref_base_code_id" ref="vat_code_base_payable_hst14_fr"/>
        <field name="ref_tax_code_id" ref="vat_code_receivable_hst14_fr"/>
        <field name="base_sign" eval="-1"/>
        <field name="tax_sign" eval="-1"/>
>>>>>>> bf1e9996
    </record>

    <record id="hst15_purc_fr" model="account.tax.template">
        <field name="chart_template_id" ref="ca_fr_chart_template_fr"/>
        <field name="name">TVH sur les achats - 15%</field>
        <field name="description">TVH15_PURC</field>
        <field name="type_tax_use">purchase</field>
        <field name="amount">0.150000</field>
        <field name="type">percent</field>
        <field name="account_collected_id" ref="chart11833_fr"/>
        <field name="account_paid_id" ref="chart11833_fr"/>
<<<<<<< HEAD
=======
        <field name="base_code_id" ref="vat_code_base_payable_hst15_fr"/>
        <field name="tax_code_id" ref="vat_code_receivable_hst15_fr"/>
        <field name="ref_base_code_id" ref="vat_code_base_payable_hst15_fr"/>
        <field name="ref_tax_code_id" ref="vat_code_receivable_hst15_fr"/>
        <field name="base_sign" eval="-1"/>
        <field name="tax_sign" eval="-1"/>
>>>>>>> bf1e9996
    </record>

    <!-- GST -->

    <record id="gst_purc_fr" model="account.tax.template">
        <field name="chart_template_id" ref="ca_fr_chart_template_fr"/>
        <field name="name">TPS sur les achats - 5%</field>
        <field name="description">TPS_PURC</field>
        <field name="type_tax_use">purchase</field>
        <field name="amount">0.050000</field>
        <field name="type">percent</field>
        <field name="account_collected_id" ref="chart1181_fr"/>
        <field name="account_paid_id" ref="chart1181_fr"/>
<<<<<<< HEAD
=======
        <field name="base_code_id" ref="vat_code_base_payable_gst_fr"/>
        <field name="tax_code_id" ref="vat_code_receivable_gst_fr"/>
        <field name="ref_base_code_id" ref="vat_code_base_payable_gst_fr"/>
        <field name="ref_tax_code_id" ref="vat_code_receivable_gst_fr"/>
        <field name="base_sign" eval="-1"/>
        <field name="tax_sign" eval="-1"/>
>>>>>>> bf1e9996
    </record>

    </data>
</openerp><|MERGE_RESOLUTION|>--- conflicted
+++ resolved
@@ -194,15 +194,8 @@
         <field name="type">percent</field>
         <field name="account_collected_id" ref="chart21331_fr"/>
         <field name="account_paid_id" ref="chart21331_fr"/>
-<<<<<<< HEAD
-=======
-        <field name="base_code_id" ref="vat_code_base_receivable_hst13_fr"/>
-        <field name="tax_code_id" ref="vat_code_payable_hst13_fr"/>
-        <field name="ref_base_code_id" ref="vat_code_base_receivable_hst13_fr"/>
-        <field name="ref_tax_code_id" ref="vat_code_payable_hst13_fr"/>
-        <field name="ref_base_sign" eval="-1"/>
-        <field name="ref_tax_sign" eval="-1"/>
->>>>>>> bf1e9996
+        <field name="ref_base_sign" eval="-1"/>
+        <field name="ref_tax_sign" eval="-1"/>
     </record>
 
     <record id="hst14_sale_fr" model="account.tax.template">
@@ -214,15 +207,8 @@
         <field name="type">percent</field>
         <field name="account_collected_id" ref="chart21332_fr"/>
         <field name="account_paid_id" ref="chart21332_fr"/>
-<<<<<<< HEAD
-=======
-        <field name="base_code_id" ref="vat_code_base_receivable_hst14_fr"/>
-        <field name="tax_code_id" ref="vat_code_payable_hst14_fr"/>
-        <field name="ref_base_code_id" ref="vat_code_base_receivable_hst14_fr"/>
-        <field name="ref_tax_code_id" ref="vat_code_payable_hst14_fr"/>
-        <field name="ref_base_sign" eval="-1"/>
-        <field name="ref_tax_sign" eval="-1"/>
->>>>>>> bf1e9996
+        <field name="ref_base_sign" eval="-1"/>
+        <field name="ref_tax_sign" eval="-1"/>
     </record>
 
     <record id="hst15_sale_fr" model="account.tax.template">
@@ -234,15 +220,8 @@
         <field name="type">percent</field>
         <field name="account_collected_id" ref="chart21333_fr"/>
         <field name="account_paid_id" ref="chart21333_fr"/>
-<<<<<<< HEAD
-=======
-        <field name="base_code_id" ref="vat_code_base_receivable_hst15_fr"/>
-        <field name="tax_code_id" ref="vat_code_payable_hst15_fr"/>
-        <field name="ref_base_code_id" ref="vat_code_base_receivable_hst15_fr"/>
-        <field name="ref_tax_code_id" ref="vat_code_payable_hst15_fr"/>
-        <field name="ref_base_sign" eval="-1"/>
-        <field name="ref_tax_sign" eval="-1"/>
->>>>>>> bf1e9996
+        <field name="ref_base_sign" eval="-1"/>
+        <field name="ref_tax_sign" eval="-1"/>
     </record>
 
     <!-- GST -->
@@ -256,15 +235,8 @@
         <field name="type">percent</field>
         <field name="account_collected_id" ref="chart2131_fr"/>
         <field name="account_paid_id" ref="chart2131_fr"/>
-<<<<<<< HEAD
-=======
-        <field name="base_code_id" ref="vat_code_base_receivable_gst_fr"/>
-        <field name="tax_code_id" ref="vat_code_payable_gst_fr"/>
-        <field name="ref_base_code_id" ref="vat_code_base_receivable_gst_fr"/>
-        <field name="ref_tax_code_id" ref="vat_code_payable_gst_fr"/>
-        <field name="ref_base_sign" eval="-1"/>
-        <field name="ref_tax_sign" eval="-1"/>
->>>>>>> bf1e9996
+        <field name="ref_base_sign" eval="-1"/>
+        <field name="ref_tax_sign" eval="-1"/>
     </record>
 
 
@@ -460,15 +432,8 @@
         <field name="type">percent</field>
         <field name="account_collected_id" ref="chart11831_fr"/>
         <field name="account_paid_id" ref="chart11831_fr"/>
-<<<<<<< HEAD
-=======
-        <field name="base_code_id" ref="vat_code_base_payable_hst13_fr"/>
-        <field name="tax_code_id" ref="vat_code_receivable_hst13_fr"/>
-        <field name="ref_base_code_id" ref="vat_code_base_payable_hst13_fr"/>
-        <field name="ref_tax_code_id" ref="vat_code_receivable_hst13_fr"/>
-        <field name="base_sign" eval="-1"/>
-        <field name="tax_sign" eval="-1"/>
->>>>>>> bf1e9996
+        <field name="base_sign" eval="-1"/>
+        <field name="tax_sign" eval="-1"/>
     </record>
 
     <record id="hst14_purc_fr" model="account.tax.template">
@@ -480,15 +445,8 @@
         <field name="type">percent</field>
         <field name="account_collected_id" ref="chart11832_fr"/>
         <field name="account_paid_id" ref="chart11832_fr"/>
-<<<<<<< HEAD
-=======
-        <field name="base_code_id" ref="vat_code_base_payable_hst14_fr"/>
-        <field name="tax_code_id" ref="vat_code_receivable_hst14_fr"/>
-        <field name="ref_base_code_id" ref="vat_code_base_payable_hst14_fr"/>
-        <field name="ref_tax_code_id" ref="vat_code_receivable_hst14_fr"/>
-        <field name="base_sign" eval="-1"/>
-        <field name="tax_sign" eval="-1"/>
->>>>>>> bf1e9996
+        <field name="base_sign" eval="-1"/>
+        <field name="tax_sign" eval="-1"/>
     </record>
 
     <record id="hst15_purc_fr" model="account.tax.template">
@@ -500,15 +458,8 @@
         <field name="type">percent</field>
         <field name="account_collected_id" ref="chart11833_fr"/>
         <field name="account_paid_id" ref="chart11833_fr"/>
-<<<<<<< HEAD
-=======
-        <field name="base_code_id" ref="vat_code_base_payable_hst15_fr"/>
-        <field name="tax_code_id" ref="vat_code_receivable_hst15_fr"/>
-        <field name="ref_base_code_id" ref="vat_code_base_payable_hst15_fr"/>
-        <field name="ref_tax_code_id" ref="vat_code_receivable_hst15_fr"/>
-        <field name="base_sign" eval="-1"/>
-        <field name="tax_sign" eval="-1"/>
->>>>>>> bf1e9996
+        <field name="base_sign" eval="-1"/>
+        <field name="tax_sign" eval="-1"/>
     </record>
 
     <!-- GST -->
@@ -522,15 +473,8 @@
         <field name="type">percent</field>
         <field name="account_collected_id" ref="chart1181_fr"/>
         <field name="account_paid_id" ref="chart1181_fr"/>
-<<<<<<< HEAD
-=======
-        <field name="base_code_id" ref="vat_code_base_payable_gst_fr"/>
-        <field name="tax_code_id" ref="vat_code_receivable_gst_fr"/>
-        <field name="ref_base_code_id" ref="vat_code_base_payable_gst_fr"/>
-        <field name="ref_tax_code_id" ref="vat_code_receivable_gst_fr"/>
-        <field name="base_sign" eval="-1"/>
-        <field name="tax_sign" eval="-1"/>
->>>>>>> bf1e9996
+        <field name="base_sign" eval="-1"/>
+        <field name="tax_sign" eval="-1"/>
     </record>
 
     </data>
