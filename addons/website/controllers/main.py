# -*- coding: utf-8 -*-
# Part of Odoo. See LICENSE file for full copyright and licensing details.

import datetime
from itertools import islice
import json
import xml.etree.ElementTree as ET
import logging
import re
import urllib2
import werkzeug.utils
import werkzeug.wrappers

import odoo
from odoo import http
from odoo import fields
from odoo.http import request
from odoo.osv.orm import browse_record

from odoo.addons.website.models.website import slug
from odoo.addons.web.controllers.main import WebClient, Binary, Home

logger = logging.getLogger(__name__)

# Completely arbitrary limits
MAX_IMAGE_WIDTH, MAX_IMAGE_HEIGHT = IMAGE_LIMITS = (1024, 768)
LOC_PER_SITEMAP = 45000
SITEMAP_CACHE_TIME = datetime.timedelta(hours=12)


class QueryURL(object):
    def __init__(self, path='', path_args=None, **args):
        self.path = path
        self.args = args
        self.path_args = set(path_args or [])

    def __call__(self, path=None, path_args=None, **kw):
        path = path or self.path
        for key, value in self.args.items():
            kw.setdefault(key, value)
        path_args = set(path_args or []).union(self.path_args)
        paths, fragments = [], []
        for key, value in kw.items():
            if value and key in path_args:
                if isinstance(value, browse_record):
                    paths.append((key, slug(value)))
                else:
                    paths.append((key, value))
            elif value:
                if isinstance(value, list) or isinstance(value, set):
                    fragments.append(werkzeug.url_encode([(key, item) for item in value]))
                else:
                    fragments.append(werkzeug.url_encode([(key, value)]))
        for key, value in paths:
            path += '/' + key + '/%s' % value
        if fragments:
            path += '?' + '&'.join(fragments)
        return path


class Website(Home):

    @http.route('/', type='http', auth="public", website=True)
    def index(self, **kw):
        page = 'homepage'
        main_menu = request.env.ref('website.main_menu', raise_if_not_found=False)
        if main_menu:
            first_menu = main_menu.child_id and main_menu.child_id[0]
            if first_menu:
                if first_menu.url and (not (first_menu.url.startswith(('/page/', '/?', '/#')) or (first_menu.url == '/'))):
                    return request.redirect(first_menu.url)
                if first_menu.url and first_menu.url.startswith('/page/'):
                    return request.env['ir.http'].reroute(first_menu.url)
        return self.page(page)

    #------------------------------------------------------
    # Login - overwrite of the web login so that regular users are redirected to the backend
    # while portal users are redirected to the frontend by default
    #------------------------------------------------------

    @http.route(website=True, auth="public")
    def web_login(self, redirect=None, *args, **kw):
        response = super(Website, self).web_login(redirect=redirect, *args, **kw)
        if not redirect and request.params['login_success']:
            if request.env['res.users'].browse(request.uid).has_group('base.group_user'):
                redirect = '/web?' + request.httprequest.query_string
            else:
                redirect = '/'
            return http.redirect_with_hash(redirect)
        return response

    #------------------------------------------------------
    # Business
    #------------------------------------------------------

    @http.route('/website/lang/<lang>', type='http', auth="public", website=True, multilang=False)
    def change_lang(self, lang, r='/', **kwargs):
        if lang == 'default':
            lang = request.website.default_lang_code
            r = '/%s%s' % (lang, r or '/')
        redirect = werkzeug.utils.redirect(r or ('/%s' % lang), 303)
        redirect.set_cookie('website_lang', lang)
        return redirect

    @http.route('/page/<page:page>', type='http', auth="public", website=True, cache=300)
    def page(self, page, **opt):
        values = {
            'path': page,
            'deletable': True,  # used to add 'delete this page' in content menu
        }
        # /page/website.XXX --> /page/XXX
        if page.startswith('website.'):
            return request.redirect('/page/' + page[8:], code=301)
        elif '.' not in page:
            page = 'website.%s' % page

        try:
            request.website.get_template(page)
        except ValueError, e:
            # page not found
            if request.website.is_publisher():
                values.pop('deletable')
                page = 'website.page_404'
            else:
                return request.env['ir.http']._handle_exception(e, 404)

        return request.render(page, values)

    @http.route(['/website/country_infos/<model("res.country"):country>'], type='json', auth="public", methods=['POST'], website=True)
    def country_infos(self, country, **kw):
        fields = country.get_address_fields()
        return dict(fields=fields, states=[(st.id, st.name, st.code) for st in country.state_ids], phone_code=country.phone_code)

    @http.route(['/robots.txt'], type='http', auth="public")
    def robots(self):
        return request.render('website.robots', {'url_root': request.httprequest.url_root}, mimetype='text/plain')

    @http.route('/sitemap.xml', type='http', auth="public", website=True)
    def sitemap_xml_index(self):
<<<<<<< HEAD
        Attachment = request.env['ir.attachment'].sudo()
        View = request.env['ir.ui.view'].sudo()
        mimetype = 'application/xml;charset=utf-8'
        content = None

        def create_sitemap(url, content):
            return Attachment.create({
                'datas': content.encode('base64'),
                'mimetype': mimetype,
                'type': 'binary',
                'name': url,
                'url': url,
            })

        sitemap = Attachment.search([('url', '=', '/sitemap.xml'), ('type', '=', 'binary')], limit=1)
=======
        current_website = request.website
        cr, uid, context = request.cr, openerp.SUPERUSER_ID, request.context
        ira = request.registry['ir.attachment']
        iuv = request.registry['ir.ui.view']
        mimetype ='application/xml;charset=utf-8'
        content = None

        def create_sitemap(url, content):
            return ira.create(cr, uid, dict(
                datas=content.encode('base64'),
                mimetype=mimetype,
                type='binary',
                name=url,
                url=url,
            ), context=context)
        dom = [('url', '=' , '/sitemap-%d.xml' % current_website.id), ('type', '=', 'binary')]
        sitemap = ira.search_read(cr, uid, dom, ('datas', 'create_date'), context=context)
>>>>>>> 345755e2
        if sitemap:
            # Check if stored version is still valid
            create_date = fields.Datetime.from_string(sitemap.create_date)
            delta = datetime.datetime.now() - create_date
            if delta < SITEMAP_CACHE_TIME:
                content = sitemap.datas.decode('base64')

        if not content:
            # Remove all sitemaps in ir.attachments as we're going to regenerated them
<<<<<<< HEAD
            sitemaps = Attachment.search([('url', '=like', '/sitemap%.xml'), ('type', '=', 'binary')])
            sitemaps.unlink()
=======
            dom = [('type', '=', 'binary'), '|', ('url', '=like' , '/sitemap-%d-%%.xml' % current_website.id),
                   ('url', '=' , '/sitemap-%d.xml' % current_website.id)]
            sitemap_ids = ira.search(cr, uid, dom, context=context)
            if sitemap_ids:
                ira.unlink(cr, uid, sitemap_ids, context=context)
>>>>>>> 345755e2

            pages = 0
            locs = request.website.sudo(user=request.website.user_id.id).enumerate_pages()
            while True:
                values = {
                    'locs': islice(locs, 0, LOC_PER_SITEMAP),
                    'url_root': request.httprequest.url_root[:-1],
                }
                urls = View.render_template('website.sitemap_locs', values)
                if urls.strip():
                    content = View.render_template('website.sitemap_xml', {'content': urls})
                    pages += 1
<<<<<<< HEAD
                    last_sitemap = create_sitemap('/sitemap-%d.xml' % pages, content)
=======
                    last = create_sitemap('/sitemap-%d-%d.xml' % (current_website.id, pages), content)
>>>>>>> 345755e2
                else:
                    break

            if not pages:
                return request.not_found()
            elif pages == 1:
<<<<<<< HEAD
                last_sitemap.write({
                    'url': "/sitemap.xml",
                    'name': "/sitemap.xml"
                })
            else:
                # Sitemaps must be split in several smaller files with a sitemap index
                content = View.render_template('website.sitemap_index_xml', {
                    'pages': range(1, pages + 1),
                    'url_root': request.httprequest.url_root,
                })
                create_sitemap('/sitemap.xml', content)
=======
                # rename the -id-page.xml => -id.xml
                ira.write(cr, uid, last, dict(url="/sitemap-%d.xml" % current_website.id, name="/sitemap-%d.xml" % current_website.id), context=context)
            else:
                # Sitemaps must be split in several smaller files with a sitemap index
                content = iuv.render_template(cr, uid, 'website.sitemap_index_xml', dict(
                    pages=range(1, pages + 1),
                    url_root=request.httprequest.url_root,
                ), context=context)
                create_sitemap('/sitemap-%d.xml' % current_website.id, content)
>>>>>>> 345755e2

        return request.make_response(content, [('Content-Type', mimetype)])

    @http.route('/website/info', type='http', auth="public", website=True)
    def website_info(self):
        try:
            request.website.get_template('website.website_info').name
        except Exception, e:
            return request.env['ir.http']._handle_exception(e, 404)
        Module = request.env['ir.module.module'].sudo()
        apps = Module.search([('state', '=', 'installed'), ('application', '=', True)])
        modules = Module.search([('state', '=', 'installed'), ('application', '=', False)])
        values = {
            'apps': apps,
            'modules': modules,
            'version': odoo.service.common.exp_version()
        }
        return request.render('website.website_info', values)

    #------------------------------------------------------
    # Edit
    #------------------------------------------------------

    @http.route('/website/add/<path:path>', type='http', auth="user", website=True)
    def pagenew(self, path, noredirect=False, add_menu=None, template=False):
        if template:
            xml_id = request.env['website'].new_page(path, template=template)
        else:
            xml_id = request.env['website'].new_page(path)
        if add_menu:
            request.env['website.menu'].create({
                'name': path,
                'url': "/page/" + xml_id[8:],
                'parent_id': request.website.menu_id.id,
                'website_id': request.website.id,
            })
        # Reverse action in order to allow shortcut for /page/<website_xml_id>
        url = "/page/" + re.sub(r"^website\.", '', xml_id)

        if noredirect:
            return werkzeug.wrappers.Response(url, mimetype='text/plain')
        return werkzeug.utils.redirect(url + "?enable_editor=1")

    @http.route(['/website/snippets'], type='json', auth="user", website=True)
    def snippets(self):
        return request.env['ir.ui.view'].render_template('website.snippets')

    @http.route('/website/reset_templates', type='http', auth='user', methods=['POST'], website=True)
    def reset_template(self, templates, redirect='/'):
        templates = request.httprequest.form.getlist('templates')
        modules_to_update = []
        for temp_id in templates:
            view = request.env['ir.ui.view'].browse(int(temp_id))
            if view.page:
                continue
            view.model_data_id.write({
                'noupdate': False
            })
            if view.model_data_id.module not in modules_to_update:
                modules_to_update.append(view.model_data_id.module)

        if modules_to_update:
            modules = request.env['ir.module.module'].sudo().search([('name', 'in', modules_to_update)])
            if modules:
                modules.button_immediate_upgrade()
        return request.redirect(redirect)

    @http.route('/website/customize_template_get', type='json', auth='user', website=True)
    def customize_template_get(self, key, full=False, bundles=False):
        """ Get inherit view's informations of the template ``key``.
            returns templates info (which can be active or not)
            ``full=False`` returns only the customize_show template
            ``bundles=True`` returns also the asset bundles
        """
        return request.env["ir.ui.view"].customize_template_get(key, full=full, bundles=bundles)

    @http.route('/website/translations', type='json', auth="public", website=True)
    def get_website_translations(self, lang, mods=None):
        Modules = request.env['ir.module.module'].sudo()
        modules = Modules.search([
            ('name', 'ilike', 'website'),
            ('state', '=', 'installed')
        ]).mapped('name')
        if mods:
            modules += mods
        return WebClient().translations(mods=modules, lang=lang)

    @http.route(['/website/publish'], type='json', auth="public", website=True)
    def publish(self, id, object):
        Model = request.env[object]
        record = Model.browse(int(id))

        values = {}
        if 'website_published' in Model._fields:
            values['website_published'] = not record.website_published
        record.write(values)
        return bool(record.website_published)

    @http.route(['/website/seo_suggest'], type='json', auth="user", website=True)
    def seo_suggest(self, keywords=None, lang=None):
        language = lang.split("_")
        url = "http://google.com/complete/search"
        try:
            req = urllib2.Request("%s?%s" % (url, werkzeug.url_encode({
                'ie': 'utf8', 'oe': 'utf8', 'output': 'toolbar', 'q': keywords, 'hl': language[0], 'gl': language[1]})))
            response = urllib2.urlopen(req)
        except (urllib2.HTTPError, urllib2.URLError):
            return []
        xmlroot = ET.fromstring(response.read())
        return json.dumps([sugg[0].attrib['data'] for sugg in xmlroot if len(sugg) and sugg[0].attrib['data']])

    #------------------------------------------------------
    # Themes
    #------------------------------------------------------

    def get_view_ids(self, xml_ids):
        ids = []
        for xml_id in xml_ids:
            if "." in xml_id:
                record_id = request.env.ref(xml_id).id
            else:
                record_id = int(xml_id)
            ids.append(record_id)
        return ids

    @http.route(['/website/theme_customize_get'], type='json', auth="public", website=True)
    def theme_customize_get(self, xml_ids):
        enable = []
        disable = []
        ids = self.get_view_ids(xml_ids)
        for view in request.env['ir.ui.view'].with_context(active_test=True).browse(ids):
            if view.active:
                enable.append(view.xml_id)
            else:
                disable.append(view.xml_id)
        return [enable, disable]

    @http.route(['/website/theme_customize'], type='json', auth="public", website=True)
    def theme_customize(self, enable, disable, get_bundle=False):
        """ enable or Disable lists of ``xml_id`` of the inherit templates """
        def set_active(ids, active):
            if ids:
                real_ids = self.get_view_ids(ids)
                request.env['ir.ui.view'].with_context(active_test=True).browse(real_ids).write({'active': active})

        set_active(disable, False)
        set_active(enable, True)

        if get_bundle:
            context = dict(request.context, active_test=True)
            return request.env["ir.qweb"]._get_asset('web.assets_frontend', options=context)

        return True

    @http.route(['/website/theme_customize_reload'], type='http', auth="public", website=True)
    def theme_customize_reload(self, href, enable, disable):
        self.theme_customize(enable and enable.split(",") or [], disable and disable.split(",") or [])
        return request.redirect(href + ("&theme=true" if "#" in href else "#theme=true"))

    @http.route(['/website/multi_render'], type='json', auth="public", website=True)
    def multi_render(self, ids_or_xml_ids, values=None):
        View = request.env['ir.ui.view']
        res = {}
        for id_or_xml_id in ids_or_xml_ids:
            res[id_or_xml_id] = View.render_template(id_or_xml_id, values)
        return res

    #------------------------------------------------------
    # Server actions
    #------------------------------------------------------

    @http.route([
        '/website/action/<path_or_xml_id_or_id>',
        '/website/action/<path_or_xml_id_or_id>/<path:path>',
        ], type='http', auth="public", website=True)
    def actions_server(self, path_or_xml_id_or_id, **post):
        ServerActions = request.env['ir.actions.server']
        action = action_id = None

        # find the action_id: either an xml_id, the path, or an ID
        if isinstance(path_or_xml_id_or_id, basestring) and '.' in path_or_xml_id_or_id:
            action = request.env.ref(path_or_xml_id_or_id, raise_if_not_found=False)
        if not action:
            action = ServerActions.search([('website_path', '=', path_or_xml_id_or_id), ('website_published', '=', True)], limit=1)
        if not action:
            try:
                action_id = int(path_or_xml_id_or_id)
            except ValueError:
                pass

        # check it effectively exists
        if action_id:
            action = ServerActions.browse(action_id).exists()
        # run it, return only if we got a Response object
        if action:
            if action.state == 'code' and action.website_published:
                action_res = action.run()
                if isinstance(action_res, werkzeug.wrappers.Response):
                    return action_res

        return request.redirect('/')


#------------------------------------------------------
# Retrocompatibility routes
#------------------------------------------------------
class WebsiteBinary(http.Controller):

    @http.route([
        '/website/image',
        '/website/image/<xmlid>',
        '/website/image/<xmlid>/<int:width>x<int:height>',
        '/website/image/<xmlid>/<field>',
        '/website/image/<xmlid>/<field>/<int:width>x<int:height>',
        '/website/image/<model>/<id>/<field>',
        '/website/image/<model>/<id>/<field>/<int:width>x<int:height>'
    ], type='http', auth="public", website=False, multilang=False)
    def content_image(self, id=None, max_width=0, max_height=0, **kw):
        if max_width:
            kw['width'] = max_width
        if max_height:
            kw['height'] = max_height
        if id:
            id, _, unique = id.partition('_')
            kw['id'] = int(id)
            if unique:
                kw['unique'] = unique
        return Binary().content_image(**kw)<|MERGE_RESOLUTION|>--- conflicted
+++ resolved
@@ -137,7 +137,7 @@
 
     @http.route('/sitemap.xml', type='http', auth="public", website=True)
     def sitemap_xml_index(self):
-<<<<<<< HEAD
+        current_website = request.website
         Attachment = request.env['ir.attachment'].sudo()
         View = request.env['ir.ui.view'].sudo()
         mimetype = 'application/xml;charset=utf-8'
@@ -151,27 +151,8 @@
                 'name': url,
                 'url': url,
             })
-
-        sitemap = Attachment.search([('url', '=', '/sitemap.xml'), ('type', '=', 'binary')], limit=1)
-=======
-        current_website = request.website
-        cr, uid, context = request.cr, openerp.SUPERUSER_ID, request.context
-        ira = request.registry['ir.attachment']
-        iuv = request.registry['ir.ui.view']
-        mimetype ='application/xml;charset=utf-8'
-        content = None
-
-        def create_sitemap(url, content):
-            return ira.create(cr, uid, dict(
-                datas=content.encode('base64'),
-                mimetype=mimetype,
-                type='binary',
-                name=url,
-                url=url,
-            ), context=context)
         dom = [('url', '=' , '/sitemap-%d.xml' % current_website.id), ('type', '=', 'binary')]
-        sitemap = ira.search_read(cr, uid, dom, ('datas', 'create_date'), context=context)
->>>>>>> 345755e2
+        sitemap = Attachment.search(dom, limit=1)
         if sitemap:
             # Check if stored version is still valid
             create_date = fields.Datetime.from_string(sitemap.create_date)
@@ -181,16 +162,10 @@
 
         if not content:
             # Remove all sitemaps in ir.attachments as we're going to regenerated them
-<<<<<<< HEAD
-            sitemaps = Attachment.search([('url', '=like', '/sitemap%.xml'), ('type', '=', 'binary')])
-            sitemaps.unlink()
-=======
             dom = [('type', '=', 'binary'), '|', ('url', '=like' , '/sitemap-%d-%%.xml' % current_website.id),
                    ('url', '=' , '/sitemap-%d.xml' % current_website.id)]
-            sitemap_ids = ira.search(cr, uid, dom, context=context)
-            if sitemap_ids:
-                ira.unlink(cr, uid, sitemap_ids, context=context)
->>>>>>> 345755e2
+            sitemaps = Attachment.search(dom)
+            sitemaps.unlink()
 
             pages = 0
             locs = request.website.sudo(user=request.website.user_id.id).enumerate_pages()
@@ -203,21 +178,17 @@
                 if urls.strip():
                     content = View.render_template('website.sitemap_xml', {'content': urls})
                     pages += 1
-<<<<<<< HEAD
-                    last_sitemap = create_sitemap('/sitemap-%d.xml' % pages, content)
-=======
-                    last = create_sitemap('/sitemap-%d-%d.xml' % (current_website.id, pages), content)
->>>>>>> 345755e2
+                    last_sitemap = create_sitemap('/sitemap-%d-%d.xml' % (current_website.id, pages), content)
                 else:
                     break
 
             if not pages:
                 return request.not_found()
             elif pages == 1:
-<<<<<<< HEAD
+                # rename the -id-page.xml => -id.xml
                 last_sitemap.write({
-                    'url': "/sitemap.xml",
-                    'name': "/sitemap.xml"
+                    'url': "/sitemap-%d.xml" % current_website.id,
+                    'name': "/sitemap-%d.xml" % current_website.id,
                 })
             else:
                 # Sitemaps must be split in several smaller files with a sitemap index
@@ -225,18 +196,7 @@
                     'pages': range(1, pages + 1),
                     'url_root': request.httprequest.url_root,
                 })
-                create_sitemap('/sitemap.xml', content)
-=======
-                # rename the -id-page.xml => -id.xml
-                ira.write(cr, uid, last, dict(url="/sitemap-%d.xml" % current_website.id, name="/sitemap-%d.xml" % current_website.id), context=context)
-            else:
-                # Sitemaps must be split in several smaller files with a sitemap index
-                content = iuv.render_template(cr, uid, 'website.sitemap_index_xml', dict(
-                    pages=range(1, pages + 1),
-                    url_root=request.httprequest.url_root,
-                ), context=context)
                 create_sitemap('/sitemap-%d.xml' % current_website.id, content)
->>>>>>> 345755e2
 
         return request.make_response(content, [('Content-Type', mimetype)])
 
