--- conflicted
+++ resolved
@@ -94,20 +94,13 @@
         website.Tour.waitReady.call(this, function () {self._running();});
     },
     running: function () {
-<<<<<<< HEAD
-=======
-        var self = this;
->>>>>>> d8c5a1c4
+        var self = this;
         if (+this.localStorage.getItem("tour-"+this.id+"-test") >= this.steps.length-1) {
             this.endTour();
             return;
         }
 
-<<<<<<< HEAD
-        if (website.Tour.is_busy() || !this.testPathUrl()) return;
-=======
         if (website.Tour.is_busy()) return;
->>>>>>> d8c5a1c4
 
         // launch tour with url
         this.checkRunningUrl();
