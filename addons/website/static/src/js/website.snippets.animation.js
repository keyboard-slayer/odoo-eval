(function () {
    'use strict';


    var website = openerp.website;

    if (!website.snippet) website.snippet = {};
    website.snippet.readyAnimation = [];

    function load_called_template () {
        var ids_or_xml_ids = _.uniq($("[data-oe-call]").map(function () {return $(this).data('oe-call');}).get());
        if (ids_or_xml_ids.length) {
            openerp.jsonRpc('/website/multi_render', 'call', {
                    'ids_or_xml_ids': ids_or_xml_ids
                }).then(function (data) {
                    for (var k in data) {
                        var $data = $(data[k]).addClass('o_block_'+k);
                        $("[data-oe-call='"+k+"']").each(function () {
                            $(this).replaceWith($data.clone());
                        });
                    }
                });
        }
    }

    website.snippet.start_animation = function (editable_mode, $target) {
        for (var k in website.snippet.animationRegistry) {
            var Animation = website.snippet.animationRegistry[k];
            var selector = "";
            if (Animation.prototype.selector) {
                if (selector != "") selector += ", " 
                selector += Animation.prototype.selector;
            }
            if ($target) {
                if ($target.is(selector)) selector = $target;
                else continue;
            }

            $(selector).each(function() {
                var $snipped_id = $(this);
                if (    !$snipped_id.parents("#oe_snippets").length &&
                        !$snipped_id.parent("body").length &&
                        !$snipped_id.data("snippet-view")) {
                    website.snippet.readyAnimation.push($snipped_id);
                    $snipped_id.data("snippet-view", new Animation($snipped_id, editable_mode));
                } else if ($snipped_id.data("snippet-view")) {
                    $snipped_id.data("snippet-view").start(editable_mode);
                }
            });
        }
    };
    website.snippet.stop_animation = function () {
        $(website.snippet.readyAnimation).each(function() {
            var $snipped_id = $(this);
            if ($snipped_id.data("snippet-view")) {
                $snipped_id.data("snippet-view").stop();
            }
        });
    };

    $(document).ready(function () {
        load_called_template(); // if asset is placed into head, move this call into $(document).ready

        if ($(".o_gallery:not(.oe_slideshow)").size()) {
            // load gallery modal template
            website.add_template_file('/website/static/src/xml/website.gallery.xml');
        }

        website.snippet.start_animation();
    });


    website.snippet.animationRegistry = {};
    website.snippet.Animation = openerp.Class.extend({
        selector: false,
        $: function () {
            return this.$el.find.apply(this.$el, arguments);
        },
        init: function (dom, editable_mode) {
            this.$el = this.$target = $(dom);
            this.start(editable_mode);
        },
        /*
        *  start
        *  This method is called after init
        */
        start: function (editable_mode) {
        },
        /*
        *  stop
        *  This method is called to stop the animation (e.g.: when rte is launch)
        */
        stop: function () {
        },
    });

    website.snippet.animationRegistry.slider = website.snippet.Animation.extend({
        selector: ".carousel",
        start: function () {
            this.$target.carousel();
        },
        stop: function () {
            this.$target.carousel('pause');
            this.$target.removeData("bs.carousel");
        },
    });

    website.snippet.animationRegistry.parallax = website.snippet.Animation.extend({
        selector: ".parallax",
        start: function () {
            var self = this;
            setTimeout(function () {self.set_values();});
            this.on_scroll = function () {
                var speed = parseFloat(self.$target.attr("data-scroll-background-ratio") || 0);
                if (speed == 1) return;
                var offset = parseFloat(self.$target.attr("data-scroll-background-offset") || 0);
                var top = offset + window.scrollY * speed;
                self.$target.css("background-position", "0px " + top + "px");
            };
            this.on_resize = function () {
                self.set_values();
            };
            $(window).on("scroll", this.on_scroll);
            $(window).on("resize", this.on_resize);
        },
        stop: function () {
            $(window).off("scroll", this.on_scroll)
                    .off("resize", this.on_resize);
        },
        set_values: function () {
            var self = this;
            var speed = parseFloat(self.$target.attr("data-scroll-background-ratio") || 0);

            if (speed === 1 || this.$target.css("background-image") === "none") {
                this.$target.css("background-attachment", "fixed").css("background-position", "0px 0px");
                return;
            } else {
                this.$target.css("background-attachment", "scroll");
            }

            this.$target.attr("data-scroll-background-offset", 0);
            var img = new Image();
            img.onload = function () {
                var offset = 0;
                var padding =  parseInt($(document.body).css("padding-top"));
                if (speed > 1) {
                    var inner_offset = - self.$target.outerHeight() + this.height / this.width * document.body.clientWidth;
                    var outer_offset = self.$target.offset().top - (document.body.clientHeight - self.$target.outerHeight()) - padding;
                    offset = - outer_offset * speed + inner_offset;
                } else {
                    offset = - self.$target.offset().top * speed;
                }
                self.$target.attr("data-scroll-background-offset", offset > 0 ? 0 : offset);
                $(window).scroll();
            };
            img.src = this.$target.css("background-image").replace(/url\(['"]*|['"]*\)/g, "");
            $(window).scroll();
        }
    });

    website.snippet.animationRegistry.share = website.snippet.Animation.extend({
        selector: ".oe_share",
        start: function () {
            var url = encodeURIComponent(window.location.href);
            var title = encodeURIComponent($("title").text());
            this.$("a").each(function () {
                var $a = $(this);
<<<<<<< HEAD
                $a.attr("href", $(this).attr("href").replace("{url}", url).replace("{title}", title));
                if ($a.attr("target") && $a.attr("target").match(/_blank/i) && !$a.closest('.o_editable').length) {
                    $a.on('click', function () {
=======
                var url_regex = /\{url\}|%7Burl%7D/, title_regex = /\{title\}|%7Btitle%7D/;
                $a.attr("href", $(this).attr("href").replace(url_regex, url).replace(title_regex, title));
                if ($a.attr("target") && $a.attr("target").match(/_blank/i)) {
                    $a.click(function () {
>>>>>>> f7222540
                        window.open(this.href,'','menubar=no,toolbar=no,resizable=yes,scrollbars=yes,height=550,width=600');
                        return false;
                    });
                }
            });
        }
    });

    website.snippet.animationRegistry.media_video = website.snippet.Animation.extend({
        selector: ".media_iframe_video",
        start: function () {
            if (!this.$target.has('.media_iframe_video_size')) {
                var editor = '<div class="css_editable_mode_display">&nbsp;</div>';
                var size = '<div class="media_iframe_video_size">&nbsp;</div>';
                this.$target.html(editor+size+'<iframe src="'+this.$target.data("src")+'" frameborder="0" allowfullscreen="allowfullscreen"></iframe>');
            }
        },
    });
    
    website.snippet.animationRegistry.ul = website.snippet.Animation.extend({
        selector: "ul.o_ul_folded, ol.o_ul_folded",
        start: function (editable_mode) {
            this.$('.o_ul_toggle_self').off('click').on('click', function (event) {
                $(this).toggleClass('o_open');
                $(this).closest('li').find('ul,ol').toggleClass('o_close');
                event.preventDefault();
            });

            this.$('.o_ul_toggle_next').off('click').on('click', function (event) {
                $(this).toggleClass('o_open');
                $(this).closest('li').next().toggleClass('o_close');
                event.preventDefault();
            });
        },
    });
    
    /* -------------------------------------------------------------------------
    Gallery Animation  

    This ads a Modal window containing a slider when an image is clicked 
    inside a gallery 
   -------------------------------------------------------------------------*/
    website.snippet.animationRegistry.gallery = website.snippet.Animation.extend({
        selector: ".o_gallery:not(.o_slideshow)",
        start: function() {
            var self = this;
            this.$el.on("click", "img", this.click_handler);
        },
        click_handler : function(event) {
            var self = this;
            var $cur = $(event.currentTarget);
            var edition_mode = ($cur.closest("[contenteditable='true']").size() !== 0);
            
            // show it only if not in edition mode
            if (!edition_mode) {
                var urls = [],
                    idx = undefined,
                    milliseconds = undefined,
                    params = undefined,
                    $images = $cur.closest(".o_gallery").find("img"),
                    size = 0.8,
                    dimensions = {
                        min_width  : Math.round( window.innerWidth  *  size*0.9),
                        min_height : Math.round( window.innerHeight *  size),
                        max_width  : Math.round( window.innerWidth  *  size*0.9),
                        max_height : Math.round( window.innerHeight *  size),
                        width : Math.round( window.innerWidth *  size*0.9),
                        height : Math.round( window.innerHeight *  size)
                };

                $images.each(function() {
                    urls.push($(this).attr("src"));
                });
                var $img = ($cur.is("img") === true) ? $cur : $cur.closest("img");
                idx = urls.indexOf($img.attr("src"));

                milliseconds = $cur.closest(".o_gallery").data("interval") || false;
                var params = {
                    srcs : urls,
                    index: idx,
                    dim  : dimensions,
                    interval : milliseconds,
                    id: _.uniqueId("slideshow_")
                };
                var $modal = $(openerp.qweb.render('website.gallery.slideshow.lightbox', params));
                $modal.modal({
                    keyboard : true,
                    backdrop : true
                });
                $modal.on('hidden.bs.modal', function() {
                    $(this).hide();
                    $(this).siblings().filter(".modal-backdrop").remove(); // bootstrap leaves a modal-backdrop
                    $(this).remove();

                });
                $modal.find(".modal-content, .modal-body.o_slideshow").css("height", "100%");
                $modal.appendTo(document.body);

                this.carousel = new website.snippet.animationRegistry.gallery_slider($modal.find(".carousel").carousel());
            }
        } // click_handler  
    });
    website.snippet.animationRegistry.gallery_slider = website.snippet.Animation.extend({
        selector: ".o_slideshow",
        start: function() {
            var $carousel = this.$target.is(".carousel") ? this.$target : this.$target.find(".carousel");
            var self = this;
            var $indicator = $carousel.find('.carousel-indicators');
            var $lis = $indicator.find('li:not(.fa)');
            var $prev = $indicator.find('li.fa:first');
            var $next = $indicator.find('li.fa:last');
            var index = ($lis.filter('.active').index() || 1) -1;
            var page = Math.floor(index / 10);
            var nb = Math.ceil($lis.length / 10);

             // fix bootstrap use index insead of data-slide-to
            $carousel.on('slide.bs.carousel', function() {
                setTimeout(function () {
                    var $item = $carousel.find('.carousel-inner .prev, .carousel-inner .next');
                    var index = $item.index();
                    $lis.removeClass("active")
                        .filter('[data-slide-to="'+index+'"]')
                        .addClass("active");
                },0);
            });

            function hide () {
                $lis.addClass('hidden').each(function (i) {
                    if (i >= page*10 && i < (page+1)*10) {
                        $(this).removeClass('hidden');
                    }
                });
                $prev.css('visibility', page === 0 ? 'hidden' : '');
                $next.css('visibility', (page+1) >= nb ? 'hidden' : '');
            }

            $indicator.find('li.fa').on('click', function () {
                page = (page + ($(this).hasClass('o_indicators_left')?-1:1)) % nb;
                $carousel.carousel(page*10);
                hide();
            });
            hide();

            $carousel.on('slid.bs.carousel', function() {
                var index = ($lis.filter('.active').index() || 1) -1;
                page = Math.floor(index / 10);
                hide();
            });
        }
    });

})();<|MERGE_RESOLUTION|>--- conflicted
+++ resolved
@@ -165,16 +165,10 @@
             var title = encodeURIComponent($("title").text());
             this.$("a").each(function () {
                 var $a = $(this);
-<<<<<<< HEAD
-                $a.attr("href", $(this).attr("href").replace("{url}", url).replace("{title}", title));
+                var url_regex = /\{url\}|%7Burl%7D/, title_regex = /\{title\}|%7Btitle%7D/;
+                $a.attr("href", $(this).attr("href").replace(url_regex, url).replace(title_regex, title));
                 if ($a.attr("target") && $a.attr("target").match(/_blank/i) && !$a.closest('.o_editable').length) {
                     $a.on('click', function () {
-=======
-                var url_regex = /\{url\}|%7Burl%7D/, title_regex = /\{title\}|%7Btitle%7D/;
-                $a.attr("href", $(this).attr("href").replace(url_regex, url).replace(title_regex, title));
-                if ($a.attr("target") && $a.attr("target").match(/_blank/i)) {
-                    $a.click(function () {
->>>>>>> f7222540
                         window.open(this.href,'','menubar=no,toolbar=no,resizable=yes,scrollbars=yes,height=550,width=600');
                         return false;
                     });
