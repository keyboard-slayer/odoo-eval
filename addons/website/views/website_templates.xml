--- conflicted
+++ resolved
@@ -612,10 +612,7 @@
                         </t>
                     </dl>
                 </div>
-<<<<<<< HEAD
-=======
               </t>
->>>>>>> 58cbcbae
             </section>
         </div>
     </xpath>
