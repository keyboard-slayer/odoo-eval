--- conflicted
+++ resolved
@@ -1,10 +1,5 @@
 # -*- coding: utf-8 -*-
 import test_converter
-<<<<<<< HEAD
-#import test_requests
-#import test_ui
-=======
 import test_requests
 import test_ui
->>>>>>> 3324351b
 import test_views