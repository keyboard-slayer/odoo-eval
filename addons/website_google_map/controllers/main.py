--- conflicted
+++ resolved
@@ -52,11 +52,7 @@
         else:
             partner_url = '/partners/'
 
-<<<<<<< HEAD
-=======
         google_maps_api_key = request.env['ir.config_parameter'].sudo().get_param('google_maps_api_key')
-        # generate the map
->>>>>>> cb1ae535
         values = {
             'partner_url': partner_url,
             'partner_data': json.dumps(partner_data),
