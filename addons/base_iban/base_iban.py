--- conflicted
+++ resolved
@@ -126,43 +126,13 @@
         if default_iban_check(iban_country):
             iban_example = iban_country in _ref_iban and _ref_iban[iban_country] + ' \nWhere A = Account number, B = National bank code, S = Branch code, C = account No, N = branch No, K = National check digits....' or ''
             return _('The IBAN does not seem to be correct. You should have entered something like this %s'), (iban_example)
-<<<<<<< HEAD
         return _('The IBAN is invalid, it should begin with the country code'), ()
-=======
-        return _('The IBAN is invalid, It should begin with the country code'), ()
 
     def _check_bank(self, cr, uid, ids, context=None):
         for partner_bank in self.browse(cr, uid, ids, context=context):
             if partner_bank.state == 'iban' and not partner_bank.bank.bic:
                 return False
         return True
-
-    def name_get(self, cr, uid, ids, context=None):
-        res = []
-        to_check_ids = []
-        for id in self.browse(cr, uid, ids, context=context):
-            if id.state=='iban':
-                res.append((id.id,id.iban))
-            else:
-                to_check_ids.append(id.id)
-        res += super(res_partner_bank, self).name_get(cr, uid, to_check_ids, context=context)
-        return res
-
-    def search(self, cr, uid, args, offset=0, limit=None, order=None, context=None, count=False):
-    #overwrite the search method in order to search not only on bank type == basic account number but also on type == iban
-        res = super(res_partner_bank,self).search(cr, uid, args, offset, limit, order, context=context, count=count)
-        if filter(lambda x:x[0]=='acc_number' ,args):
-            #get the value of the search
-            iban_value = filter(lambda x:x[0]=='acc_number' ,args)[0][2]
-            #get the other arguments of the search
-            args1 =  filter(lambda x:x[0]!='acc_number' ,args)
-            #add the new criterion
-            args1 += [('iban','ilike',iban_value)]
-            #append the results to the older search
-            res += super(res_partner_bank,self).search(cr, uid, args1, offset, limit,
-                order, context=context, count=count)
-        return res
->>>>>>> 161b3bd2
 
     def get_bban_from_iban(self, cr, uid, ids, context=None):
         '''
@@ -193,11 +163,10 @@
         # to not break community modules.
         'iban': fields.related('acc_number', string='IBAN', size=34, readonly=True, help="International Bank Account Number", type="char"),
     }
-<<<<<<< HEAD
-    _constraints = [(check_iban, _construct_constraint_msg, ["acc_number"])]
-=======
-    _constraints = [(check_iban, _construct_constraint_msg, ["iban"]), (_check_bank, '\nPlease define BIC/Swift code on bank for bank type IBAN Account to make valid payments', ['bic'])]
->>>>>>> 161b3bd2
+    _constraints = [
+        (check_iban, _construct_constraint_msg, ["iban"]),
+        (_check_bank, '\nPlease define BIC/Swift code on bank for bank type IBAN Account to make valid payments', ['bic'])
+    ]
 
 res_partner_bank()
 
