# German translation for openobject-addons
# Copyright (c) 2010 Rosetta Contributors and Canonical Ltd 2010
# This file is distributed under the same license as the openobject-addons package.
# FIRST AUTHOR <EMAIL@ADDRESS>, 2010.
#
msgid ""
msgstr ""
"Project-Id-Version: openobject-addons\n"
"Report-Msgid-Bugs-To: FULL NAME <EMAIL@ADDRESS>\n"
"POT-Creation-Date: 2010-10-18 17:46+0000\n"
<<<<<<< HEAD
"PO-Revision-Date: 2010-10-05 13:35+0000\n"
"Last-Translator: FULL NAME <EMAIL@ADDRESS>\n"
=======
"PO-Revision-Date: 2010-11-02 07:24+0000\n"
"Last-Translator: Thorsten Vocks (OpenBig.org) <thorsten.vocks@big-"
"consulting.net>\n"
>>>>>>> bb161a1a
"Language-Team: German <de@li.org>\n"
"MIME-Version: 1.0\n"
"Content-Type: text/plain; charset=UTF-8\n"
"Content-Transfer-Encoding: 8bit\n"
<<<<<<< HEAD
"X-Launchpad-Export-Date: 2010-10-30 05:54+0000\n"
=======
"X-Launchpad-Export-Date: 2010-11-03 05:00+0000\n"
>>>>>>> bb161a1a
"X-Generator: Launchpad (build Unknown)\n"

#. module: project_issue_sheet
#: constraint:ir.ui.view:0
msgid "Invalid XML for View Architecture!"
msgstr ""

#. module: project_issue_sheet
#: model:ir.model,name:project_issue_sheet.model_account_analytic_line
msgid "Analytic Line"
msgstr ""

#. module: project_issue_sheet
#: model:ir.model,name:project_issue_sheet.model_project_issue
msgid "Project Issue"
msgstr ""

#. module: project_issue_sheet
#: model:ir.model,name:project_issue_sheet.model_hr_analytic_timesheet
msgid "Timesheet Line"
msgstr ""

#. module: project_issue_sheet
#: constraint:ir.model:0
msgid ""
"The Object name must start with x_ and not contain any special character !"
msgstr ""

#. module: project_issue_sheet
#: view:project.issue:0
msgid "Timesheet"
msgstr ""

#. module: project_issue_sheet
#: field:project.issue,analytic_account_id:0
msgid "Analytic Account"
msgstr ""

#. module: project_issue_sheet
#: view:project.issue:0
msgid "Worklogs"
msgstr ""

#. module: project_issue_sheet
#: field:account.analytic.line,create_date:0
msgid "Create Date"
msgstr ""

#. module: project_issue_sheet
#: field:project.issue,timesheet_ids:0
msgid "Timesheets"
msgstr ""

#. module: project_issue_sheet
#: model:ir.module.module,shortdesc:project_issue_sheet.module_meta_information
msgid "Add the Timesheet support for Issue Management in Project Management"
msgstr ""

#. module: project_issue_sheet
#: field:hr.analytic.timesheet,issue_id:0
msgid "Issue"
msgstr ""<|MERGE_RESOLUTION|>--- conflicted
+++ resolved
@@ -1,89 +1,81 @@
-# German translation for openobject-addons
-# Copyright (c) 2010 Rosetta Contributors and Canonical Ltd 2010
-# This file is distributed under the same license as the openobject-addons package.
-# FIRST AUTHOR <EMAIL@ADDRESS>, 2010.
+# Translation of OpenERP Server.
+# This file contains the translation of the following modules:
+#	* project_issue_sheet
 #
 msgid ""
 msgstr ""
-"Project-Id-Version: openobject-addons\n"
-"Report-Msgid-Bugs-To: FULL NAME <EMAIL@ADDRESS>\n"
+"Project-Id-Version: OpenERP Server 6.0dev\n"
+"Report-Msgid-Bugs-To: support@openerp.com\n"
 "POT-Creation-Date: 2010-10-18 17:46+0000\n"
-<<<<<<< HEAD
-"PO-Revision-Date: 2010-10-05 13:35+0000\n"
-"Last-Translator: FULL NAME <EMAIL@ADDRESS>\n"
-=======
 "PO-Revision-Date: 2010-11-02 07:24+0000\n"
 "Last-Translator: Thorsten Vocks (OpenBig.org) <thorsten.vocks@big-"
 "consulting.net>\n"
->>>>>>> bb161a1a
 "Language-Team: German <de@li.org>\n"
 "MIME-Version: 1.0\n"
 "Content-Type: text/plain; charset=UTF-8\n"
 "Content-Transfer-Encoding: 8bit\n"
-<<<<<<< HEAD
-"X-Launchpad-Export-Date: 2010-10-30 05:54+0000\n"
-=======
 "X-Launchpad-Export-Date: 2010-11-03 05:00+0000\n"
->>>>>>> bb161a1a
 "X-Generator: Launchpad (build Unknown)\n"
 
 #. module: project_issue_sheet
 #: constraint:ir.ui.view:0
 msgid "Invalid XML for View Architecture!"
-msgstr ""
+msgstr "Fehlerhafter XML Quellcode für diese Ansicht!"
 
 #. module: project_issue_sheet
 #: model:ir.model,name:project_issue_sheet.model_account_analytic_line
 msgid "Analytic Line"
-msgstr ""
+msgstr "Analytische Buchung"
 
 #. module: project_issue_sheet
 #: model:ir.model,name:project_issue_sheet.model_project_issue
 msgid "Project Issue"
-msgstr ""
+msgstr "Projekt Problem"
 
 #. module: project_issue_sheet
 #: model:ir.model,name:project_issue_sheet.model_hr_analytic_timesheet
 msgid "Timesheet Line"
-msgstr ""
+msgstr "Zeiterfassung Positionen"
 
 #. module: project_issue_sheet
 #: constraint:ir.model:0
 msgid ""
 "The Object name must start with x_ and not contain any special character !"
 msgstr ""
+"Die Objektbezeichnung muss mit einem x_ beginnen und darf keine "
+"Sonderzeichen beinhalten !"
 
 #. module: project_issue_sheet
 #: view:project.issue:0
 msgid "Timesheet"
-msgstr ""
+msgstr "Zeiterfassung"
 
 #. module: project_issue_sheet
 #: field:project.issue,analytic_account_id:0
 msgid "Analytic Account"
-msgstr ""
+msgstr "Analytisches Konto"
 
 #. module: project_issue_sheet
 #: view:project.issue:0
 msgid "Worklogs"
-msgstr ""
+msgstr "Arbeitsaufz."
 
 #. module: project_issue_sheet
 #: field:account.analytic.line,create_date:0
 msgid "Create Date"
-msgstr ""
+msgstr "Datum Erstellung"
 
 #. module: project_issue_sheet
 #: field:project.issue,timesheet_ids:0
 msgid "Timesheets"
-msgstr ""
+msgstr "Zeiterfassung"
 
 #. module: project_issue_sheet
 #: model:ir.module.module,shortdesc:project_issue_sheet.module_meta_information
 msgid "Add the Timesheet support for Issue Management in Project Management"
-msgstr ""
+msgstr "Ergänzt Zeiterfassung für die Bearbeitung von Problemen zu Projekten"
 
 #. module: project_issue_sheet
 #: field:hr.analytic.timesheet,issue_id:0
 msgid "Issue"
-msgstr ""+msgstr "Problem"