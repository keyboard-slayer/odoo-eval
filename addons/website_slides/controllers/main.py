# -*- coding: utf-8 -*-
# Part of Odoo. See LICENSE file for full copyright and licensing details.

import base64
import logging
import werkzeug

from odoo import http, _
from odoo.exceptions import AccessError, UserError
from odoo.http import request
from odoo.addons.http_routing.models.ir_http import slug
from odoo.addons.website.models.ir_http import sitemap_qs2dom

_logger = logging.getLogger(__name__)


class WebsiteSlides(http.Controller):
    _slides_per_page = 12
    _slides_per_list = 20
    _order_by_criterion = {
        'date': 'date_published desc',
        'view': 'total_views desc',
        'vote': 'likes desc',
    }

    def _set_viewed_slide(self, slide, view_mode):
        slide_key = '%s_%s' % (view_mode, request.session.sid)
        viewed_slides = request.session.setdefault(slide_key, list())
        if slide.id not in viewed_slides:
            if view_mode == 'slide':
                slide.sudo().slide_views += 1
            elif view_mode == 'embed':
                slide.sudo().embed_views += 1
            viewed_slides.append(slide.id)
            request.session[slide_key] = viewed_slides
        return True

    def _get_slide_detail(self, slide):
        most_viewed_slides = slide.get_most_viewed_slides(self._slides_per_list)
        related_slides = slide.get_related_slides(self._slides_per_list)
        return {
            'slide': slide,
            'most_viewed_slides': most_viewed_slides,
            'related_slides': related_slides,
            'user': request.env.user,
            'is_public_user': request.env.user == request.website.user_id,
            'comments': slide.channel_id.can_see_full and slide.website_message_ids or [],
            'private': not slide.channel_id.can_see_full,
        }

    # --------------------------------------------------
    # MAIN / SEARCH
    # --------------------------------------------------

    @http.route('/slides', type='http', auth="public", website=True)
    def slides_index(self, *args, **post):
        """ Returns a list of available channels: if only one is available,
            redirects directly to its slides
        """
        channels = request.env['slide.channel'].search([], order='sequence, id')
        if not channels:
            return request.render("website_slides.channel_not_found")
        elif len(channels) == 1:
            return request.redirect("/slides/%s" % channels.id)
        return request.render('website_slides.channels', {
            'channels': channels,
            'user': request.env.user,
            'is_public_user': request.env.user == request.website.user_id
        })

    def sitemap_slide(env, rule, qs):
        Channel = env['slide.channel']
        dom = sitemap_qs2dom(qs=qs, route='/slides/', field=Channel._rec_name)
        for channel in Channel.search(dom):
            loc = '/slides/%s' % slug(channel)
            if not qs or qs.lower() in loc:
                yield {'loc': loc}

    @http.route([
        '''/slides/<model("slide.channel"):channel>''',
        '''/slides/<model("slide.channel"):channel>/page/<int:page>''',

        '''/slides/<model("slide.channel"):channel>/<string:slide_type>''',
        '''/slides/<model("slide.channel"):channel>/<string:slide_type>/page/<int:page>''',

        '''/slides/<model("slide.channel"):channel>/tag/<model("slide.tag"):tag>''',
        '''/slides/<model("slide.channel"):channel>/tag/<model("slide.tag"):tag>/page/<int:page>''',

        '''/slides/<model("slide.channel"):channel>/category/<model("slide.category"):category>''',
        '''/slides/<model("slide.channel"):channel>/category/<model("slide.category"):category>/page/<int:page>''',

        '''/slides/<model("slide.channel"):channel>/category/<model("slide.category"):category>/<string:slide_type>''',
        '''/slides/<model("slide.channel"):channel>/category/<model("slide.category"):category>/<string:slide_type>/page/<int:page>'''],
        type='http', auth="public", website=True, sitemap=sitemap_slide)
    def channel(self, channel, category=None, tag=None, page=1, slide_type=None, sorting='creation', search=None, **kw):
        user = request.env.user
        Slide = request.env['slide.slide']
        domain = [('channel_id', '=', channel.id)]
        pager_url = "/slides/%s" % (channel.id)
        pager_args = {}

        if search:
            domain += [
                '|', '|',
                ('name', 'ilike', search),
                ('description', 'ilike', search),
                ('index_content', 'ilike', search)]
            pager_args['search'] = search
        else:
            if category:
                domain += [('category_id', '=', category.id)]
                pager_url += "/category/%s" % category.id
            elif tag:
                domain += [('tag_ids.id', '=', tag.id)]
                pager_url += "/tag/%s" % tag.id
            if slide_type:
                domain += [('slide_type', '=', slide_type)]
                pager_url += "/%s" % slide_type

        if not sorting or sorting not in self._order_by_criterion:
            sorting = 'date'
        order = self._order_by_criterion[sorting]
        pager_args['sorting'] = sorting

        pager_count = Slide.search_count(domain)
        pager = request.website.pager(url=pager_url, total=pager_count, page=page,
                                      step=self._slides_per_page, scope=self._slides_per_page,
                                      url_args=pager_args)

        slides = Slide.search(domain, limit=self._slides_per_page, offset=pager['offset'], order=order)
        values = {
            'channel': channel,
            'category': category,
            'slides': slides,
            'tag': tag,
            'slide_type': slide_type,
            'sorting': sorting,
            'user': user,
            'pager': pager,
            'is_public_user': user == request.website.user_id,
            'display_channel_settings': not request.httprequest.cookies.get('slides_channel_%s' % (channel.id), False) and channel.can_see_full,
        }
        if search:
            values['search'] = search
            return request.render('website_slides.slides_search', values)

        # Display uncategorized slides
        if not slide_type and not category:
            category_datas = []
            for category in Slide.read_group(domain, ['category_id'], ['category_id']):
                category_id, name = category.get('category_id') or (False, _('Uncategorized'))
                category_datas.append({
                    'id': category_id,
                    'name': name,
                    'total': category['category_id_count'],
                    'slides': Slide.search(category['__domain'], limit=4, offset=0, order=order)
                })
            values.update({
                'category_datas': category_datas,
            })
        return request.render('website_slides.home', values)

    # --------------------------------------------------
    # SLIDE.SLIDE CONTOLLERS
    # --------------------------------------------------

    @http.route('''/slides/slide/<model("slide.slide", "[('channel_id.can_see', '=', True)]"):slide>''', type='http', auth="public", website=True)
    def slide_view(self, slide, **kwargs):
        values = self._get_slide_detail(slide)
        if not values.get('private'):
            self._set_viewed_slide(slide, 'slide')
        return request.render('website_slides.slide_detail_view', values)

    @http.route('''/slides/slide/<model("slide.slide"):slide>/pdf_content''',
                type='http', auth="public", website=True, sitemap=False)
    def slide_get_pdf_content(self, slide):
        response = werkzeug.wrappers.Response()
        response.data = slide.datas and base64.b64decode(slide.datas) or b''
        response.mimetype = 'application/pdf'
        return response

<<<<<<< HEAD
    @http.route('''/slides/slide/<model("slide.slide"):slide>/download''', type='http', auth="public", website=True, sitemap=False)
    def slide_download(self, slide, **kw):
        slide = slide.sudo()
        if slide.download_security == 'public' or (slide.download_security == 'user' and request.session.uid):
=======
    @http.route('''/slides/slide/<model("slide.slide", "[('channel_id.can_see', '=', True)]"):slide>/comment''', type='http', auth="public", methods=['POST'], website=True)
    def slide_comment(self, slide, **post):
        """ Controller for message_post. Public user can post; their name and
        email is used to find or create a partner and post as admin with the
        right partner. Their comments are unpublished by default. Logged
        users can post as usual. """
        # TDE TODO :
        # - subscribe partner instead of user writing the message ?
        # - public user -> cannot create mail.message ?
        if not post.get('comment'):
            return werkzeug.utils.redirect(request.httprequest.referrer + "#discuss")
        # public user: check or find author based on email, do not subscribe public user
        # and do not publish their comments by default to avoid direct spam
        if request.uid == request.website.user_id.id:
            if not post.get('email'):
                return werkzeug.utils.redirect(request.httprequest.referrer + "#discuss")
            # TDE FIXME: public user has no right to create mail.message, should
            # be investigated - using SUPERUSER_ID meanwhile
            contextual_slide = slide.sudo().with_context(mail_create_nosubcribe=True)
            # TDE FIXME: check in mail_thread, find partner from emails should maybe work as public user
            partner_id = slide.sudo()._find_partner_from_emails([post.get('email')])[0]
            if partner_id:
                partner = request.env['res.partner'].sudo().browse(partner_id)
            else:
                partner = request.env['res.partner'].sudo().create({
                    'name': post.get('name', post['email']),
                    'email': post['email']
                })
            post_kwargs = {
                'author_id': partner.id,
                'website_published': False,
                'email_from': partner.email,
            }
        # logged user: as usual, published by default
        else:
            contextual_slide = slide
            post_kwargs = {}

        contextual_slide.message_post(
            body=post['comment'],
            message_type='comment',
            subtype='mt_comment',
            **post_kwargs
        )
        return werkzeug.utils.redirect(request.httprequest.referrer + "#discuss")

    @http.route('''/slides/slide/<model("slide.slide", "[('channel_id.can_see', '=', True), ('download_security', '=', 'public')]"):slide>/download''', type='http', auth="public", website=True)
    def slide_download(self, slide):
        if slide.download_security == 'public' or (slide.download_security == 'user' and request.env.user and request.env.user != request.website.user_id):
>>>>>>> 788684a5
            filecontent = base64.b64decode(slide.datas)
            disposition = 'attachment; filename=%s.pdf' % werkzeug.urls.url_quote(slide.name)
            return request.make_response(
                filecontent,
                [('Content-Type', 'application/pdf'),
                 ('Content-Length', len(filecontent)),
                 ('Content-Disposition', disposition)])
        elif not request.session.uid and slide.download_security == 'user':
            return request.redirect('/web/login?redirect=/slides/slide/%s' % (slide.id))
        return request.render("website.403")

    @http.route('''/slides/slide/<model("slide.slide"):slide>/promote''', type='http', auth='user', website=True)
    def slide_set_promoted(self, slide):
        slide.channel_id.promoted_slide_id = slide.id
        return request.redirect("/slides/%s" % slide.channel_id.id)

    # JSONRPC
    @http.route('/slides/slide/like', type='json', auth="user", website=True)
    def slide_like(self, slide_id):
        slide = request.env['slide.slide'].browse(int(slide_id))
        slide.likes += 1
        return slide.likes

    @http.route('/slides/slide/dislike', type='json', auth="user", website=True)
    def slide_dislike(self, slide_id):
        slide = request.env['slide.slide'].browse(int(slide_id))
        slide.dislikes += 1
        return slide.dislikes

    @http.route(['/slides/slide/send_share_email'], type='json', auth='user', website=True)
    def slide_send_share_email(self, slide_id, email):
        slide = request.env['slide.slide'].browse(int(slide_id))
        result = slide.send_share_email(email)
        return result

    @http.route('/slides/slide/overlay', type='json', auth="public", website=True)
    def slide_get_next_slides(self, slide_id):
        slide = request.env['slide.slide'].browse(int(slide_id))
        slides_to_suggest = 9

        def slide_mapped_dict(slide):
            return {
                'img_src': '/web/image/slide.slide/%s/image_thumb' % (slide.id),
                'caption': slide.name,
                'url': slide.website_url
            }
        vals = [slide_mapped_dict(s) for s in slide.get_related_slides(slides_to_suggest)]
        add_more_slide = slides_to_suggest - len(vals)
        if max(add_more_slide, 0):
            vals.extend(slide_mapped_dict(s) for s in slide.get_most_viewed_slides(add_more_slide))
        return vals

    # --------------------------------------------------
    # TOOLS
    # --------------------------------------------------

    @http.route(['/slides/dialog_preview'], type='json', auth='user', methods=['POST'], website=True)
    def dialog_preview(self, **data):
        Slide = request.env['slide.slide']
        document_type, document_id = Slide._find_document_data_from_url(data['url'])
        preview = {}
        if not document_id:
            preview['error'] = _('Please enter valid youtube or google doc url')
            return preview
        existing_slide = Slide.search([('channel_id', '=', int(data['channel_id'])), ('document_id', '=', document_id)], limit=1)
        if existing_slide:
            preview['error'] = _('This video already exists in this channel <a target="_blank" href="/slides/slide/%s">click here to view it </a>') % existing_slide.id
            return preview
        values = Slide._parse_document_url(data['url'], only_preview_fields=True)
        if values.get('error'):
            preview['error'] = _('Could not fetch data from url. Document or access right not available.\nHere is the received response: %s') % values['error']
            return preview
        return values

    @http.route(['/slides/add_slide'], type='json', auth='user', methods=['POST'], website=True)
    def create_slide(self, *args, **post):
        # check the size only when we upload a file.
        if post.get('datas'):
            file_size = len(post['datas']) * 3 / 4 # base64
            if (file_size / 1024.0 / 1024.0) > 25:
                return {'error': _('File is too big. File size cannot exceed 25MB')}

        values = dict((fname, post[fname]) for fname in [
            'name', 'url', 'tag_ids', 'slide_type', 'channel_id',
            'mime_type', 'datas', 'description', 'image', 'index_content', 'website_published'] if post.get(fname))
        if post.get('category_id'):
            if post['category_id'][0] == 0:
                values['category_id'] = request.env['slide.category'].create({
                    'name': post['category_id'][1]['name'],
                    'channel_id': values.get('channel_id')}).id
            else:
                values['category_id'] = post['category_id'][0]

        # handle exception during creation of slide and sent error notification to the client
        # otherwise client slide create dialog box continue processing even server fail to create a slide.
        try:
            slide_id = request.env['slide.slide'].create(values)
        except (UserError, AccessError) as e:
            _logger.error(e)
            return {'error': e.name}
        except Exception as e:
            _logger.error(e)
            return {'error': _('Internal server error, please try again later or contact administrator.\nHere is the error message: %s') % e}
        return {'url': "/slides/slide/%s" % (slide_id.id)}

    # --------------------------------------------------
    # EMBED IN THIRD PARTY WEBSITES
    # --------------------------------------------------
    @http.route('/slides/embed/<int:slide_id>', type='http', auth='public', website=True, sitemap=False)
    def slides_embed(self, slide_id, page="1", **kw):
        # Note : don't use the 'model' in the route (use 'slide_id'), otherwise if public cannot access the embedded
        # slide, the error will be the website.403 page instead of the one of the website_slides.embed_slide.
        # Do not forget the rendering here will be displayed in the embedded iframe

        # determine if it is embedded from external web page
        referrer_url = request.httprequest.headers.get('Referer', '')
        base_url = request.env['ir.config_parameter'].sudo().get_param('web.base.url')
        is_embedded = referrer_url and not bool(base_url in referrer_url) or False
        # try accessing slide, and display to corresponding template
        try:
            slide = request.env['slide.slide'].browse(slide_id)
            if is_embedded:
                request.env['slide.embed'].sudo().add_embed_url(slide.id, referrer_url)
            values = self._get_slide_detail(slide)
            values['page'] = page
            values['is_embedded'] = is_embedded
            if not values.get('private'):
                self._set_viewed_slide(slide, 'embed')
            return request.render('website_slides.embed_slide', values)
        except AccessError: # TODO : please, make it clean one day, or find another secure way to detect
                            # if the slide can be embedded, and properly display the error message.
            slide = request.env['slide.slide'].sudo().browse(slide_id)
            return request.render('website_slides.embed_slide_forbidden', {'slide': slide})<|MERGE_RESOLUTION|>--- conflicted
+++ resolved
@@ -179,62 +179,10 @@
         response.mimetype = 'application/pdf'
         return response
 
-<<<<<<< HEAD
     @http.route('''/slides/slide/<model("slide.slide"):slide>/download''', type='http', auth="public", website=True, sitemap=False)
     def slide_download(self, slide, **kw):
         slide = slide.sudo()
-        if slide.download_security == 'public' or (slide.download_security == 'user' and request.session.uid):
-=======
-    @http.route('''/slides/slide/<model("slide.slide", "[('channel_id.can_see', '=', True)]"):slide>/comment''', type='http', auth="public", methods=['POST'], website=True)
-    def slide_comment(self, slide, **post):
-        """ Controller for message_post. Public user can post; their name and
-        email is used to find or create a partner and post as admin with the
-        right partner. Their comments are unpublished by default. Logged
-        users can post as usual. """
-        # TDE TODO :
-        # - subscribe partner instead of user writing the message ?
-        # - public user -> cannot create mail.message ?
-        if not post.get('comment'):
-            return werkzeug.utils.redirect(request.httprequest.referrer + "#discuss")
-        # public user: check or find author based on email, do not subscribe public user
-        # and do not publish their comments by default to avoid direct spam
-        if request.uid == request.website.user_id.id:
-            if not post.get('email'):
-                return werkzeug.utils.redirect(request.httprequest.referrer + "#discuss")
-            # TDE FIXME: public user has no right to create mail.message, should
-            # be investigated - using SUPERUSER_ID meanwhile
-            contextual_slide = slide.sudo().with_context(mail_create_nosubcribe=True)
-            # TDE FIXME: check in mail_thread, find partner from emails should maybe work as public user
-            partner_id = slide.sudo()._find_partner_from_emails([post.get('email')])[0]
-            if partner_id:
-                partner = request.env['res.partner'].sudo().browse(partner_id)
-            else:
-                partner = request.env['res.partner'].sudo().create({
-                    'name': post.get('name', post['email']),
-                    'email': post['email']
-                })
-            post_kwargs = {
-                'author_id': partner.id,
-                'website_published': False,
-                'email_from': partner.email,
-            }
-        # logged user: as usual, published by default
-        else:
-            contextual_slide = slide
-            post_kwargs = {}
-
-        contextual_slide.message_post(
-            body=post['comment'],
-            message_type='comment',
-            subtype='mt_comment',
-            **post_kwargs
-        )
-        return werkzeug.utils.redirect(request.httprequest.referrer + "#discuss")
-
-    @http.route('''/slides/slide/<model("slide.slide", "[('channel_id.can_see', '=', True), ('download_security', '=', 'public')]"):slide>/download''', type='http', auth="public", website=True)
-    def slide_download(self, slide):
         if slide.download_security == 'public' or (slide.download_security == 'user' and request.env.user and request.env.user != request.website.user_id):
->>>>>>> 788684a5
             filecontent = base64.b64decode(slide.datas)
             disposition = 'attachment; filename=%s.pdf' % werkzeug.urls.url_quote(slide.name)
             return request.make_response(
