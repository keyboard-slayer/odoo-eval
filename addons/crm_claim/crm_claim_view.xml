--- conflicted
+++ resolved
@@ -114,28 +114,6 @@
                                 </group>
                                 <separator colspan="4" string="Claim/Action Description"/>
                                 <field name="description" colspan="4" nolabel="1"/>
-<<<<<<< HEAD
-                                <separator colspan="4" string=""/>
-                                <group col="8" colspan="4">
-                                    <field name="state" select="1" widget="statusbar" statusbar_visible="draft,open,done" statusbar_colors='{"pending":"blue"}' groups="base.group_no_one"/>
-                                    <button name="case_cancel" string="Cancel"
-                                        states="draft,open,pending" type="object"
-                                        icon="gtk-cancel" groups="base.group_no_one"/>
-                                    <button name="case_pending" string="Pending"
-                                        states="draft,open" type="object"
-                                        icon="gtk-media-pause" groups="base.group_no_one"/>
-                                    <button name="case_open" string="Open"
-                                        states="draft,pending" type="object"
-                                        icon="gtk-go-forward" groups="base.group_no_one"/>
-                                    <button name="case_close" string="Done"
-                                        states="open,pending" type="object"
-                                        icon="gtk-jump-to" groups="base.group_no_one"/>
-                                    <button name="case_reset"
-                                        string="Reset to Draft" states="done,cancel"
-                                        type="object" icon="gtk-convert" groups="base.group_no_one"/>
-                                </group>
-=======
->>>>>>> b3fa4ccf
                             </page>
                             <page string="Follow Up">
                                 <group colspan="2" col="2">
