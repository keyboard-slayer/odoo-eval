# German translation for openobject-addons
# Copyright (c) 2010 Rosetta Contributors and Canonical Ltd 2010
# This file is distributed under the same license as the openobject-addons package.
# FIRST AUTHOR <EMAIL@ADDRESS>, 2010.
#
msgid ""
msgstr ""
"Project-Id-Version: openobject-addons\n"
"Report-Msgid-Bugs-To: FULL NAME <EMAIL@ADDRESS>\n"
"POT-Creation-Date: 2010-10-18 17:46+0000\n"
<<<<<<< HEAD
"PO-Revision-Date: 2010-10-05 13:23+0000\n"
"Last-Translator: FULL NAME <EMAIL@ADDRESS>\n"
=======
"PO-Revision-Date: 2010-11-02 07:28+0000\n"
"Last-Translator: OpenERP Administrators <Unknown>\n"
>>>>>>> bb161a1a
"Language-Team: German <de@li.org>\n"
"MIME-Version: 1.0\n"
"Content-Type: text/plain; charset=UTF-8\n"
"Content-Transfer-Encoding: 8bit\n"
<<<<<<< HEAD
"X-Launchpad-Export-Date: 2010-10-30 05:54+0000\n"
=======
"X-Launchpad-Export-Date: 2010-11-03 05:00+0000\n"
>>>>>>> bb161a1a
"X-Generator: Launchpad (build Unknown)\n"

#. module: crm_claim
#: field:crm.claim,planned_revenue:0
msgid "Planned Revenue"
msgstr ""

#. module: crm_claim
#: field:crm.claim.report,nbr:0
msgid "# of Cases"
msgstr ""

#. module: crm_claim
#: view:crm.claim:0
#: view:crm.claim.report:0
msgid "Group By..."
msgstr ""

#. module: crm_claim
#: constraint:ir.actions.act_window:0
msgid "Invalid model name in the action definition."
msgstr ""

#. module: crm_claim
#: selection:crm.claim.report,month:0
msgid "March"
msgstr ""

#. module: crm_claim
#: field:crm.claim.report,delay_close:0
msgid "Delay to close"
msgstr ""

#. module: crm_claim
#: field:crm.claim,company_id:0
#: view:crm.claim.report:0
#: field:crm.claim.report,company_id:0
msgid "Company"
msgstr ""

#. module: crm_claim
#: field:crm.claim,email_cc:0
msgid "Watchers Emails"
msgstr ""

#. module: crm_claim
#: view:crm.claim.report:0
msgid "#Claim"
msgstr ""

#. module: crm_claim
#: view:crm.claim.report:0
msgid "Cases"
msgstr ""

#. module: crm_claim
#: selection:crm.claim,priority:0
#: selection:crm.claim.report,priority:0
msgid "Highest"
msgstr ""

#. module: crm_claim
#: view:crm.claim.report:0
#: field:crm.claim.report,day:0
msgid "Day"
msgstr ""

#. module: crm_claim
#: view:crm.claim:0
msgid "Add Internal Note"
msgstr ""

#. module: crm_claim
#: help:crm.claim,section_id:0
msgid ""
"Sales team to which Case belongs to.Define Responsible user and Email "
"account for mail gateway."
msgstr ""

#. module: crm_claim
#: field:crm.claim,partner_mobile:0
msgid "Mobile"
msgstr ""

#. module: crm_claim
#: field:crm.claim,message_ids:0
msgid "Messages"
msgstr ""

#. module: crm_claim
#: model:crm.case.categ,name:crm_claim.categ_claim1
msgid "Factual Claims"
msgstr ""

#. module: crm_claim
#: selection:crm.claim,state:0
#: selection:crm.claim.report,state:0
msgid "Cancelled"
msgstr ""

#. module: crm_claim
#: model:crm.case.resource.type,name:crm_claim.type_claim2
msgid "Preventive"
msgstr ""

#. module: crm_claim
#: model:crm.case.stage,name:crm_claim.stage_claim2
msgid "Fixed"
msgstr ""

#. module: crm_claim
#: field:crm.claim,partner_address_id:0
msgid "Partner Contact"
msgstr ""

#. module: crm_claim
#: field:crm.claim.report,date_closed:0
msgid "Close Date"
msgstr ""

#. module: crm_claim
#: view:crm.claim.report:0
msgid "   Month   "
msgstr ""

#. module: crm_claim
#: field:crm.claim,ref:0
msgid "Reference"
msgstr ""

#. module: crm_claim
#: field:crm.claim,date_action_next:0
msgid "Next Action"
msgstr ""

#. module: crm_claim
#: view:crm.claim:0
msgid "Reset to Draft"
msgstr ""

#. module: crm_claim
#: view:crm.claim:0
msgid "Extra Info"
msgstr ""

#. module: crm_claim
#: view:crm.claim:0
#: field:crm.claim,partner_id:0
#: view:crm.claim.report:0
#: field:crm.claim.report,partner_id:0
msgid "Partner"
msgstr ""

#. module: crm_claim
#: selection:crm.claim,type_action:0
#: selection:crm.claim.report,type_action:0
msgid "Preventive Action"
msgstr ""

#. module: crm_claim
#: field:crm.claim,date_closed:0
#: selection:crm.claim,state:0
#: selection:crm.claim.report,state:0
msgid "Closed"
msgstr ""

#. module: crm_claim
#: field:crm.claim.report,section_id:0
msgid "Section"
msgstr ""

#. module: crm_claim
#: constraint:ir.ui.view:0
msgid "Invalid XML for View Architecture!"
msgstr ""

#. module: crm_claim
#: field:crm.claim,priority:0
#: view:crm.claim.report:0
#: field:crm.claim.report,priority:0
msgid "Priority"
msgstr ""

#. module: crm_claim
#: view:crm.claim:0
msgid "Send New Email"
msgstr ""

#. module: crm_claim
#: field:crm.claim.report,delay_expected:0
msgid "Overpassed Deadline"
msgstr ""

#. module: crm_claim
#: view:crm.claim:0
#: view:crm.claim.report:0
msgid "Type"
msgstr ""

#. module: crm_claim
#: field:crm.claim,email_from:0
msgid "Email"
msgstr ""

#. module: crm_claim
#: field:crm.claim,canal_id:0
msgid "Channel"
msgstr ""

#. module: crm_claim
#: selection:crm.claim,priority:0
#: selection:crm.claim.report,priority:0
msgid "Lowest"
msgstr ""

#. module: crm_claim
#: field:crm.claim,create_date:0
msgid "Creation Date"
msgstr ""

#. module: crm_claim
#: view:crm.claim:0
#: field:crm.claim,date_deadline:0
#: field:crm.claim.report,date_deadline:0
msgid "Deadline"
msgstr ""

#. module: crm_claim
#: selection:crm.claim.report,month:0
msgid "July"
msgstr ""

#. module: crm_claim
#: model:ir.actions.act_window,name:crm_claim.crm_claim_stage_act
msgid "Claim Stages"
msgstr ""

#. module: crm_claim
#: model:ir.ui.menu,name:crm_claim.menu_crm_case_claim-act
msgid "Categories"
msgstr ""

#. module: crm_claim
#: view:crm.claim:0
#: field:crm.claim,stage_id:0
#: view:crm.claim.report:0
#: field:crm.claim.report,stage_id:0
msgid "Stage"
msgstr ""

#. module: crm_claim
#: view:crm.claim:0
msgid "History Information"
msgstr ""

#. module: crm_claim
#: view:crm.claim:0
msgid "Dates"
msgstr ""

#. module: crm_claim
#: view:crm.claim.report:0
msgid "    Month-1    "
msgstr ""

#. module: crm_claim
#: view:crm.claim:0
msgid "Contact"
msgstr ""

#. module: crm_claim
#: model:ir.ui.menu,name:crm_claim.menu_crm_claim_stage_act
msgid "Stages"
msgstr ""

#. module: crm_claim
#: model:ir.actions.act_window,name:crm_claim.action_report_crm_claim
#: model:ir.ui.menu,name:crm_claim.menu_report_crm_claim_tree
msgid "Claims Analysis"
msgstr ""

#. module: crm_claim
#: help:crm.claim.report,delay_close:0
msgid "Number of Days to close the case"
msgstr ""

#. module: crm_claim
#: model:ir.model,name:crm_claim.model_crm_claim_report
msgid "CRM Claim Report"
msgstr ""

#. module: crm_claim
#: view:crm.claim:0
msgid "References"
msgstr ""

#. module: crm_claim
#: view:crm.claim:0
msgid "Status and Categorization"
msgstr ""

#. module: crm_claim
#: model:crm.case.stage,name:crm_claim.stage_claim1
msgid "Accepted as Claim"
msgstr ""

#. module: crm_claim
#: model:crm.case.resource.type,name:crm_claim.type_claim1
msgid "Corrective"
msgstr ""

#. module: crm_claim
#: selection:crm.claim.report,month:0
msgid "September"
msgstr ""

#. module: crm_claim
#: view:crm.claim:0
msgid "Communication"
msgstr ""

#. module: crm_claim
#: view:crm.claim.report:0
#: field:crm.claim.report,month:0
msgid "Month"
msgstr ""

#. module: crm_claim
#: field:crm.claim,type_action:0
#: field:crm.claim.report,type_action:0
msgid "Action Type"
msgstr ""

#. module: crm_claim
#: field:crm.claim,write_date:0
msgid "Update Date"
msgstr ""

#. module: crm_claim
#: view:crm.claim.report:0
msgid "Salesman"
msgstr ""

#. module: crm_claim
#: field:crm.claim,ref2:0
msgid "Reference 2"
msgstr ""

#. module: crm_claim
#: field:crm.claim,categ_id:0
#: view:crm.claim.report:0
#: field:crm.claim.report,categ_id:0
msgid "Category"
msgstr ""

#. module: crm_claim
#: model:crm.case.categ,name:crm_claim.categ_claim2
msgid "Value Claims"
msgstr ""

#. module: crm_claim
#: view:crm.claim.report:0
msgid "  Year  "
msgstr ""

#. module: crm_claim
#: view:crm.claim:0
msgid "Closure Date"
msgstr ""

#. module: crm_claim
#: field:crm.claim,planned_cost:0
msgid "Planned Costs"
msgstr ""

#. module: crm_claim
#: help:crm.claim,email_cc:0
msgid ""
"These email addresses will be added to the CC field of all inbound and "
"outbound emails for this record before being sent. Separate multiple email "
"addresses with a comma"
msgstr ""

#. module: crm_claim
#: selection:crm.claim,state:0
#: view:crm.claim.report:0
#: selection:crm.claim.report,state:0
msgid "Draft"
msgstr ""

#. module: crm_claim
#: selection:crm.claim,priority:0
#: selection:crm.claim.report,priority:0
msgid "Low"
msgstr ""

#. module: crm_claim
#: constraint:ir.ui.menu:0
msgid "Error ! You can not create recursive Menu."
msgstr ""

#. module: crm_claim
#: view:crm.claim:0
#: selection:crm.claim,state:0
#: view:crm.claim.report:0
#: selection:crm.claim.report,state:0
msgid "Pending"
msgstr ""

#. module: crm_claim
#: selection:crm.claim.report,month:0
msgid "August"
msgstr ""

#. module: crm_claim
#: selection:crm.claim,priority:0
#: selection:crm.claim.report,priority:0
msgid "Normal"
msgstr ""

#. module: crm_claim
#: view:crm.claim:0
msgid "Global CC"
msgstr ""

#. module: crm_claim
#: model:ir.module.module,shortdesc:crm_claim.module_meta_information
msgid "Customer & Supplier Relationship Management"
msgstr ""

#. module: crm_claim
#: selection:crm.claim.report,month:0
msgid "June"
msgstr ""

#. module: crm_claim
#: field:crm.claim,partner_phone:0
msgid "Phone"
msgstr ""

#. module: crm_claim
#: field:crm.claim.report,user_id:0
msgid "User"
msgstr ""

#. module: crm_claim
#: model:crm.case.stage,name:crm_claim.stage_claim5
msgid "Awaiting Response"
msgstr ""

#. module: crm_claim
#: field:crm.claim,active:0
msgid "Active"
msgstr ""

#. module: crm_claim
#: selection:crm.claim.report,month:0
msgid "November"
msgstr ""

#. module: crm_claim
#: view:crm.claim.report:0
msgid "Extended Filters..."
msgstr ""

#. module: crm_claim
#: view:crm.claim:0
msgid "Closure"
msgstr ""

#. module: crm_claim
#: view:crm.claim.report:0
msgid "Search"
msgstr ""

#. module: crm_claim
#: selection:crm.claim.report,month:0
msgid "October"
msgstr ""

#. module: crm_claim
#: selection:crm.claim.report,month:0
msgid "January"
msgstr ""

#. module: crm_claim
#: view:crm.claim:0
msgid "Claim Date"
msgstr ""

#. module: crm_claim
#: help:crm.claim,email_from:0
msgid "These people will receive email."
msgstr ""

#. module: crm_claim
#: field:crm.claim,date:0
msgid "Date"
msgstr ""

#. module: crm_claim
#: model:crm.case.stage,name:crm_claim.stage_claim4
msgid "Invalid"
msgstr ""

#. module: crm_claim
#: view:crm.claim:0
#: view:crm.claim.report:0
#: model:ir.actions.act_window,name:crm_claim.crm_case_categ_claim0
#: model:ir.ui.menu,name:crm_claim.menu_crm_case_claims
msgid "Claims"
msgstr ""

#. module: crm_claim
#: selection:crm.claim,type_action:0
#: selection:crm.claim.report,type_action:0
msgid "Corrective Action"
msgstr ""

#. module: crm_claim
#: model:crm.case.categ,name:crm_claim.categ_claim3
msgid "Policy Claims"
msgstr ""

#. module: crm_claim
#: view:crm.claim:0
msgid "History"
msgstr ""

#. module: crm_claim
#: model:ir.model,name:crm_claim.model_crm_claim
#: model:ir.ui.menu,name:crm_claim.menu_config_claim
msgid "Claim"
msgstr ""

#. module: crm_claim
#: view:crm.claim:0
msgid "Attachments"
msgstr ""

#. module: crm_claim
#: view:crm.claim:0
#: field:crm.claim,state:0
#: view:crm.claim.report:0
#: field:crm.claim.report,state:0
msgid "State"
msgstr ""

#. module: crm_claim
#: view:crm.claim:0
msgid "Claim Info"
msgstr ""

#. module: crm_claim
#: view:crm.claim:0
#: view:crm.claim.report:0
msgid "Done"
msgstr ""

#. module: crm_claim
#: selection:crm.claim.report,month:0
msgid "December"
msgstr ""

#. module: crm_claim
#: view:crm.claim:0
#: view:crm.claim.report:0
msgid "Cancel"
msgstr ""

#. module: crm_claim
#: view:crm.claim:0
msgid "Close"
msgstr ""

#. module: crm_claim
#: view:crm.claim:0
#: selection:crm.claim,state:0
#: view:crm.claim.report:0
#: selection:crm.claim.report,state:0
msgid "Open"
msgstr ""

#. module: crm_claim
#: view:crm.claim:0
msgid "In Progress"
msgstr ""

#. module: crm_claim
#: constraint:ir.model:0
msgid ""
"The Object name must start with x_ and not contain any special character !"
msgstr ""

#. module: crm_claim
#: view:crm.claim:0
#: field:crm.claim,user_id:0
msgid "Responsible"
msgstr ""

#. module: crm_claim
#: view:crm.claim:0
msgid "Date of Claim"
msgstr ""

#. module: crm_claim
#: view:crm.claim:0
msgid "Current"
msgstr ""

#. module: crm_claim
#: view:crm.claim:0
msgid "Details"
msgstr ""

#. module: crm_claim
#: view:crm.claim:0
msgid "Cases By Stage and Estimates"
msgstr ""

#. module: crm_claim
#: view:crm.claim:0
msgid "Reply"
msgstr ""

#. module: crm_claim
#: view:crm.claim:0
msgid "Claim/Action Description"
msgstr ""

#. module: crm_claim
#: field:crm.claim,description:0
msgid "Description"
msgstr ""

#. module: crm_claim
#: view:crm.claim:0
msgid "Search Claims"
msgstr ""

#. module: crm_claim
#: selection:crm.claim.report,month:0
msgid "May"
msgstr ""

#. module: crm_claim
#: model:ir.actions.act_window,name:crm_claim.act_claim_partner
#: model:ir.actions.act_window,name:crm_claim.act_claim_partner_address
msgid "Report a Claim"
msgstr ""

#. module: crm_claim
#: field:crm.claim,probability:0
msgid "Probability (%)"
msgstr ""

#. module: crm_claim
#: field:crm.claim,partner_name:0
msgid "Employee's Name"
msgstr ""

#. module: crm_claim
#: help:crm.claim,canal_id:0
msgid ""
"The channels represent the different communication  modes available with the "
"customer."
msgstr ""

#. module: crm_claim
#: help:crm.claim,state:0
msgid ""
"The state is set to 'Draft', when a case is created.                         "
"         \n"
"If the case is in progress the state is set to 'Open'.                       "
"           \n"
"When the case is over, the state is set to 'Done'.                           "
"       \n"
"If the case needs to be reviewed then the state is set to 'Pending'."
msgstr ""

#. module: crm_claim
#: selection:crm.claim.report,month:0
msgid "February"
msgstr ""

#. module: crm_claim
#: field:crm.claim,name:0
msgid "Name"
msgstr ""

#. module: crm_claim
#: model:crm.case.stage,name:crm_claim.stage_claim3
msgid "Won't fix"
msgstr ""

#. module: crm_claim
#: selection:crm.claim.report,month:0
msgid "April"
msgstr ""

#. module: crm_claim
#: view:crm.claim.report:0
msgid "My Case(s)"
msgstr ""

#. module: crm_claim
#: field:crm.claim,id:0
msgid "ID"
msgstr ""

#. module: crm_claim
#: selection:crm.claim,priority:0
#: selection:crm.claim.report,priority:0
msgid "High"
msgstr ""

#. module: crm_claim
#: view:crm.claim:0
#: field:crm.claim,section_id:0
#: view:crm.claim.report:0
msgid "Sales Team"
msgstr ""

#. module: crm_claim
#: field:crm.claim.report,create_date:0
msgid "Create Date"
msgstr ""

#. module: crm_claim
#: field:crm.claim,date_action_last:0
msgid "Last Action"
msgstr ""

#. module: crm_claim
#: view:crm.claim.report:0
#: field:crm.claim.report,name:0
msgid "Year"
msgstr ""

#. module: crm_claim
#: model:ir.actions.act_window,name:crm_claim.crm_claim_categ_action
msgid "Claim Categories"
msgstr ""<|MERGE_RESOLUTION|>--- conflicted
+++ resolved
@@ -1,95 +1,85 @@
-# German translation for openobject-addons
-# Copyright (c) 2010 Rosetta Contributors and Canonical Ltd 2010
-# This file is distributed under the same license as the openobject-addons package.
-# FIRST AUTHOR <EMAIL@ADDRESS>, 2010.
+# Translation of OpenERP Server.
+# This file contains the translation of the following modules:
+#	* crm_claim
 #
 msgid ""
 msgstr ""
-"Project-Id-Version: openobject-addons\n"
-"Report-Msgid-Bugs-To: FULL NAME <EMAIL@ADDRESS>\n"
+"Project-Id-Version: OpenERP Server 6.0dev\n"
+"Report-Msgid-Bugs-To: support@openerp.com\n"
 "POT-Creation-Date: 2010-10-18 17:46+0000\n"
-<<<<<<< HEAD
-"PO-Revision-Date: 2010-10-05 13:23+0000\n"
-"Last-Translator: FULL NAME <EMAIL@ADDRESS>\n"
-=======
 "PO-Revision-Date: 2010-11-02 07:28+0000\n"
 "Last-Translator: OpenERP Administrators <Unknown>\n"
->>>>>>> bb161a1a
 "Language-Team: German <de@li.org>\n"
 "MIME-Version: 1.0\n"
 "Content-Type: text/plain; charset=UTF-8\n"
 "Content-Transfer-Encoding: 8bit\n"
-<<<<<<< HEAD
-"X-Launchpad-Export-Date: 2010-10-30 05:54+0000\n"
-=======
 "X-Launchpad-Export-Date: 2010-11-03 05:00+0000\n"
->>>>>>> bb161a1a
 "X-Generator: Launchpad (build Unknown)\n"
 
 #. module: crm_claim
 #: field:crm.claim,planned_revenue:0
 msgid "Planned Revenue"
-msgstr ""
+msgstr "Geplanter Umsatz"
 
 #. module: crm_claim
 #: field:crm.claim.report,nbr:0
 msgid "# of Cases"
-msgstr ""
+msgstr "# Vorgänge"
 
 #. module: crm_claim
 #: view:crm.claim:0
 #: view:crm.claim.report:0
 msgid "Group By..."
-msgstr ""
+msgstr "Gruppiere..."
 
 #. module: crm_claim
 #: constraint:ir.actions.act_window:0
 msgid "Invalid model name in the action definition."
-msgstr ""
+msgstr "Fehlerhafter Modellname in der Definition der Aktion"
 
 #. module: crm_claim
 #: selection:crm.claim.report,month:0
 msgid "March"
-msgstr ""
+msgstr "März"
 
 #. module: crm_claim
 #: field:crm.claim.report,delay_close:0
 msgid "Delay to close"
-msgstr ""
+msgstr "Zeitspanne"
 
 #. module: crm_claim
 #: field:crm.claim,company_id:0
 #: view:crm.claim.report:0
 #: field:crm.claim.report,company_id:0
 msgid "Company"
-msgstr ""
+msgstr "Unternehmen"
 
 #. module: crm_claim
 #: field:crm.claim,email_cc:0
 msgid "Watchers Emails"
-msgstr ""
+msgstr "EMail Empfänger"
 
 #. module: crm_claim
 #: view:crm.claim.report:0
 msgid "#Claim"
-msgstr ""
+msgstr "# Reklamation"
 
 #. module: crm_claim
 #: view:crm.claim.report:0
 msgid "Cases"
-msgstr ""
+msgstr "Vorgänge"
 
 #. module: crm_claim
 #: selection:crm.claim,priority:0
 #: selection:crm.claim.report,priority:0
 msgid "Highest"
-msgstr ""
+msgstr "Hoch"
 
 #. module: crm_claim
 #: view:crm.claim.report:0
 #: field:crm.claim.report,day:0
 msgid "Day"
-msgstr ""
+msgstr "Tag"
 
 #. module: crm_claim
 #: view:crm.claim:0
@@ -102,42 +92,45 @@
 "Sales team to which Case belongs to.Define Responsible user and Email "
 "account for mail gateway."
 msgstr ""
+"Verantworliches Team im Vertrieb für den Vorgang. Definiere den "
+"verantwortlichen Benutzer sowie die EMail Adresse für das EMail Gateway über "
+"das EMails gesendet werden."
 
 #. module: crm_claim
 #: field:crm.claim,partner_mobile:0
 msgid "Mobile"
-msgstr ""
+msgstr "Mobile"
 
 #. module: crm_claim
 #: field:crm.claim,message_ids:0
 msgid "Messages"
-msgstr ""
+msgstr "Nachrichten"
 
 #. module: crm_claim
 #: model:crm.case.categ,name:crm_claim.categ_claim1
 msgid "Factual Claims"
-msgstr ""
+msgstr "Reklamation e. Schadens"
 
 #. module: crm_claim
 #: selection:crm.claim,state:0
 #: selection:crm.claim.report,state:0
 msgid "Cancelled"
-msgstr ""
+msgstr "Abgebrochen"
 
 #. module: crm_claim
 #: model:crm.case.resource.type,name:crm_claim.type_claim2
 msgid "Preventive"
-msgstr ""
+msgstr "Schadensprävention"
 
 #. module: crm_claim
 #: model:crm.case.stage,name:crm_claim.stage_claim2
 msgid "Fixed"
-msgstr ""
+msgstr "Schaden behoben"
 
 #. module: crm_claim
 #: field:crm.claim,partner_address_id:0
 msgid "Partner Contact"
-msgstr ""
+msgstr "Partner Kontakt"
 
 #. module: crm_claim
 #: field:crm.claim.report,date_closed:0
@@ -152,22 +145,22 @@
 #. module: crm_claim
 #: field:crm.claim,ref:0
 msgid "Reference"
-msgstr ""
+msgstr "Referenz"
 
 #. module: crm_claim
 #: field:crm.claim,date_action_next:0
 msgid "Next Action"
-msgstr ""
+msgstr "Nächste Aktion"
 
 #. module: crm_claim
 #: view:crm.claim:0
 msgid "Reset to Draft"
-msgstr ""
+msgstr "Zurücksetzen"
 
 #. module: crm_claim
 #: view:crm.claim:0
 msgid "Extra Info"
-msgstr ""
+msgstr "Zusatzinformation"
 
 #. module: crm_claim
 #: view:crm.claim:0
@@ -175,7 +168,7 @@
 #: view:crm.claim.report:0
 #: field:crm.claim.report,partner_id:0
 msgid "Partner"
-msgstr ""
+msgstr "Partner"
 
 #. module: crm_claim
 #: selection:crm.claim,type_action:0
@@ -188,29 +181,29 @@
 #: selection:crm.claim,state:0
 #: selection:crm.claim.report,state:0
 msgid "Closed"
-msgstr ""
+msgstr "Beendet"
 
 #. module: crm_claim
 #: field:crm.claim.report,section_id:0
 msgid "Section"
-msgstr ""
+msgstr "Sektion"
 
 #. module: crm_claim
 #: constraint:ir.ui.view:0
 msgid "Invalid XML for View Architecture!"
-msgstr ""
+msgstr "Fehlerhafter XML Qu. für die Ansicht"
 
 #. module: crm_claim
 #: field:crm.claim,priority:0
 #: view:crm.claim.report:0
 #: field:crm.claim.report,priority:0
 msgid "Priority"
-msgstr ""
+msgstr "Priorität"
 
 #. module: crm_claim
 #: view:crm.claim:0
 msgid "Send New Email"
-msgstr ""
+msgstr "Neue EMail"
 
 #. module: crm_claim
 #: field:crm.claim.report,delay_expected:0
@@ -221,50 +214,50 @@
 #: view:crm.claim:0
 #: view:crm.claim.report:0
 msgid "Type"
-msgstr ""
+msgstr "Typ"
 
 #. module: crm_claim
 #: field:crm.claim,email_from:0
 msgid "Email"
-msgstr ""
+msgstr "Email"
 
 #. module: crm_claim
 #: field:crm.claim,canal_id:0
 msgid "Channel"
-msgstr ""
+msgstr "Kanal"
 
 #. module: crm_claim
 #: selection:crm.claim,priority:0
 #: selection:crm.claim.report,priority:0
 msgid "Lowest"
-msgstr ""
+msgstr "Niedrig"
 
 #. module: crm_claim
 #: field:crm.claim,create_date:0
 msgid "Creation Date"
-msgstr ""
+msgstr "Erstellung am"
 
 #. module: crm_claim
 #: view:crm.claim:0
 #: field:crm.claim,date_deadline:0
 #: field:crm.claim.report,date_deadline:0
 msgid "Deadline"
-msgstr ""
+msgstr "Frist"
 
 #. module: crm_claim
 #: selection:crm.claim.report,month:0
 msgid "July"
-msgstr ""
+msgstr "Juli"
 
 #. module: crm_claim
 #: model:ir.actions.act_window,name:crm_claim.crm_claim_stage_act
 msgid "Claim Stages"
-msgstr ""
+msgstr "Reklamation Stufen"
 
 #. module: crm_claim
 #: model:ir.ui.menu,name:crm_claim.menu_crm_case_claim-act
 msgid "Categories"
-msgstr ""
+msgstr "Kategorien"
 
 #. module: crm_claim
 #: view:crm.claim:0
@@ -272,17 +265,17 @@
 #: view:crm.claim.report:0
 #: field:crm.claim.report,stage_id:0
 msgid "Stage"
-msgstr ""
+msgstr "Stufe"
 
 #. module: crm_claim
 #: view:crm.claim:0
 msgid "History Information"
-msgstr ""
+msgstr "Historie"
 
 #. module: crm_claim
 #: view:crm.claim:0
 msgid "Dates"
-msgstr ""
+msgstr "Daten"
 
 #. module: crm_claim
 #: view:crm.claim.report:0
@@ -292,64 +285,64 @@
 #. module: crm_claim
 #: view:crm.claim:0
 msgid "Contact"
-msgstr ""
+msgstr "Kontakt"
 
 #. module: crm_claim
 #: model:ir.ui.menu,name:crm_claim.menu_crm_claim_stage_act
 msgid "Stages"
-msgstr ""
+msgstr "Stufen"
 
 #. module: crm_claim
 #: model:ir.actions.act_window,name:crm_claim.action_report_crm_claim
 #: model:ir.ui.menu,name:crm_claim.menu_report_crm_claim_tree
 msgid "Claims Analysis"
-msgstr ""
+msgstr "Reklamation Analyse"
 
 #. module: crm_claim
 #: help:crm.claim.report,delay_close:0
 msgid "Number of Days to close the case"
-msgstr ""
+msgstr "Anzahl Tage für Vorgangsende"
 
 #. module: crm_claim
 #: model:ir.model,name:crm_claim.model_crm_claim_report
 msgid "CRM Claim Report"
-msgstr ""
+msgstr "CRM Bericht Reklamationen"
 
 #. module: crm_claim
 #: view:crm.claim:0
 msgid "References"
-msgstr ""
+msgstr "Referenzen"
 
 #. module: crm_claim
 #: view:crm.claim:0
 msgid "Status and Categorization"
-msgstr ""
+msgstr "Status und Kategorisierung"
 
 #. module: crm_claim
 #: model:crm.case.stage,name:crm_claim.stage_claim1
 msgid "Accepted as Claim"
-msgstr ""
+msgstr "Akzeptierte Reklamation"
 
 #. module: crm_claim
 #: model:crm.case.resource.type,name:crm_claim.type_claim1
 msgid "Corrective"
-msgstr ""
+msgstr "Verbesserung"
 
 #. module: crm_claim
 #: selection:crm.claim.report,month:0
 msgid "September"
-msgstr ""
+msgstr "September"
 
 #. module: crm_claim
 #: view:crm.claim:0
 msgid "Communication"
-msgstr ""
+msgstr "Kommunikation"
 
 #. module: crm_claim
 #: view:crm.claim.report:0
 #: field:crm.claim.report,month:0
 msgid "Month"
-msgstr ""
+msgstr "Monat"
 
 #. module: crm_claim
 #: field:crm.claim,type_action:0
@@ -360,7 +353,7 @@
 #. module: crm_claim
 #: field:crm.claim,write_date:0
 msgid "Update Date"
-msgstr ""
+msgstr "Update Datum"
 
 #. module: crm_claim
 #: view:crm.claim.report:0
@@ -370,19 +363,19 @@
 #. module: crm_claim
 #: field:crm.claim,ref2:0
 msgid "Reference 2"
-msgstr ""
+msgstr "Referenz 2"
 
 #. module: crm_claim
 #: field:crm.claim,categ_id:0
 #: view:crm.claim.report:0
 #: field:crm.claim.report,categ_id:0
 msgid "Category"
-msgstr ""
+msgstr "Kategorie"
 
 #. module: crm_claim
 #: model:crm.case.categ,name:crm_claim.categ_claim2
 msgid "Value Claims"
-msgstr ""
+msgstr "Wert der Reklamation"
 
 #. module: crm_claim
 #: view:crm.claim.report:0
@@ -392,12 +385,12 @@
 #. module: crm_claim
 #: view:crm.claim:0
 msgid "Closure Date"
-msgstr ""
+msgstr "Datum Abschluss"
 
 #. module: crm_claim
 #: field:crm.claim,planned_cost:0
 msgid "Planned Costs"
-msgstr ""
+msgstr "Geplante Kosten"
 
 #. module: crm_claim
 #: help:crm.claim,email_cc:0
@@ -412,18 +405,18 @@
 #: view:crm.claim.report:0
 #: selection:crm.claim.report,state:0
 msgid "Draft"
-msgstr ""
+msgstr "Entwurf"
 
 #. module: crm_claim
 #: selection:crm.claim,priority:0
 #: selection:crm.claim.report,priority:0
 msgid "Low"
-msgstr ""
+msgstr "Gering"
 
 #. module: crm_claim
 #: constraint:ir.ui.menu:0
 msgid "Error ! You can not create recursive Menu."
-msgstr ""
+msgstr "Fehler ! Sie können keinen rekursiven Menüeintrag generieren"
 
 #. module: crm_claim
 #: view:crm.claim:0
@@ -431,103 +424,103 @@
 #: view:crm.claim.report:0
 #: selection:crm.claim.report,state:0
 msgid "Pending"
-msgstr ""
+msgstr "Unerledigt"
 
 #. module: crm_claim
 #: selection:crm.claim.report,month:0
 msgid "August"
-msgstr ""
+msgstr "August"
 
 #. module: crm_claim
 #: selection:crm.claim,priority:0
 #: selection:crm.claim.report,priority:0
 msgid "Normal"
-msgstr ""
+msgstr "Normal"
 
 #. module: crm_claim
 #: view:crm.claim:0
 msgid "Global CC"
-msgstr ""
+msgstr "Generelle CC EMail"
 
 #. module: crm_claim
 #: model:ir.module.module,shortdesc:crm_claim.module_meta_information
 msgid "Customer & Supplier Relationship Management"
-msgstr ""
+msgstr "Kunden & Lieferanten Management"
 
 #. module: crm_claim
 #: selection:crm.claim.report,month:0
 msgid "June"
-msgstr ""
+msgstr "Juni"
 
 #. module: crm_claim
 #: field:crm.claim,partner_phone:0
 msgid "Phone"
-msgstr ""
+msgstr "Tel."
 
 #. module: crm_claim
 #: field:crm.claim.report,user_id:0
 msgid "User"
-msgstr ""
+msgstr "Benutzer"
 
 #. module: crm_claim
 #: model:crm.case.stage,name:crm_claim.stage_claim5
 msgid "Awaiting Response"
-msgstr ""
+msgstr "Erwarte Antwort"
 
 #. module: crm_claim
 #: field:crm.claim,active:0
 msgid "Active"
-msgstr ""
+msgstr "Aktiv"
 
 #. module: crm_claim
 #: selection:crm.claim.report,month:0
 msgid "November"
-msgstr ""
+msgstr "November"
 
 #. module: crm_claim
 #: view:crm.claim.report:0
 msgid "Extended Filters..."
-msgstr ""
+msgstr "Erweiterter Filter..."
 
 #. module: crm_claim
 #: view:crm.claim:0
 msgid "Closure"
-msgstr ""
+msgstr "Abschluss"
 
 #. module: crm_claim
 #: view:crm.claim.report:0
 msgid "Search"
-msgstr ""
+msgstr "Suche"
 
 #. module: crm_claim
 #: selection:crm.claim.report,month:0
 msgid "October"
-msgstr ""
+msgstr "Oktober"
 
 #. module: crm_claim
 #: selection:crm.claim.report,month:0
 msgid "January"
-msgstr ""
+msgstr "Januar"
 
 #. module: crm_claim
 #: view:crm.claim:0
 msgid "Claim Date"
-msgstr ""
+msgstr "Reklamation Datum"
 
 #. module: crm_claim
 #: help:crm.claim,email_from:0
 msgid "These people will receive email."
-msgstr ""
+msgstr "Diese Personen erhalten EMails"
 
 #. module: crm_claim
 #: field:crm.claim,date:0
 msgid "Date"
-msgstr ""
+msgstr "Datum"
 
 #. module: crm_claim
 #: model:crm.case.stage,name:crm_claim.stage_claim4
 msgid "Invalid"
-msgstr ""
+msgstr "Fehlerhaft"
 
 #. module: crm_claim
 #: view:crm.claim:0
@@ -535,7 +528,7 @@
 #: model:ir.actions.act_window,name:crm_claim.crm_case_categ_claim0
 #: model:ir.ui.menu,name:crm_claim.menu_crm_case_claims
 msgid "Claims"
-msgstr ""
+msgstr "Reklamationen"
 
 #. module: crm_claim
 #: selection:crm.claim,type_action:0
@@ -546,23 +539,23 @@
 #. module: crm_claim
 #: model:crm.case.categ,name:crm_claim.categ_claim3
 msgid "Policy Claims"
-msgstr ""
+msgstr "Garantien"
 
 #. module: crm_claim
 #: view:crm.claim:0
 msgid "History"
-msgstr ""
+msgstr "Historie"
 
 #. module: crm_claim
 #: model:ir.model,name:crm_claim.model_crm_claim
 #: model:ir.ui.menu,name:crm_claim.menu_config_claim
 msgid "Claim"
-msgstr ""
+msgstr "Reklamation"
 
 #. module: crm_claim
 #: view:crm.claim:0
 msgid "Attachments"
-msgstr ""
+msgstr "Anhänge"
 
 #. module: crm_claim
 #: view:crm.claim:0
@@ -570,34 +563,34 @@
 #: view:crm.claim.report:0
 #: field:crm.claim.report,state:0
 msgid "State"
-msgstr ""
+msgstr "Status"
 
 #. module: crm_claim
 #: view:crm.claim:0
 msgid "Claim Info"
-msgstr ""
+msgstr "Reklamation Info"
 
 #. module: crm_claim
 #: view:crm.claim:0
 #: view:crm.claim.report:0
 msgid "Done"
-msgstr ""
+msgstr "Erledigt"
 
 #. module: crm_claim
 #: selection:crm.claim.report,month:0
 msgid "December"
-msgstr ""
+msgstr "Dezember"
 
 #. module: crm_claim
 #: view:crm.claim:0
 #: view:crm.claim.report:0
 msgid "Cancel"
-msgstr ""
+msgstr "Abbrechen"
 
 #. module: crm_claim
 #: view:crm.claim:0
 msgid "Close"
-msgstr ""
+msgstr "Beenden"
 
 #. module: crm_claim
 #: view:crm.claim:0
@@ -605,85 +598,85 @@
 #: view:crm.claim.report:0
 #: selection:crm.claim.report,state:0
 msgid "Open"
-msgstr ""
+msgstr "Öffnen"
 
 #. module: crm_claim
 #: view:crm.claim:0
 msgid "In Progress"
-msgstr ""
+msgstr "In Bearbeitung"
 
 #. module: crm_claim
 #: constraint:ir.model:0
 msgid ""
 "The Object name must start with x_ and not contain any special character !"
-msgstr ""
+msgstr "Das Objekt muss mit x_ starten und darf keine Sonderzeichen haben !"
 
 #. module: crm_claim
 #: view:crm.claim:0
 #: field:crm.claim,user_id:0
 msgid "Responsible"
-msgstr ""
+msgstr "Verantwortlicher"
 
 #. module: crm_claim
 #: view:crm.claim:0
 msgid "Date of Claim"
-msgstr ""
+msgstr "Datum Reklamation"
 
 #. module: crm_claim
 #: view:crm.claim:0
 msgid "Current"
-msgstr ""
+msgstr "Aktuell"
 
 #. module: crm_claim
 #: view:crm.claim:0
 msgid "Details"
-msgstr ""
+msgstr "Details"
 
 #. module: crm_claim
 #: view:crm.claim:0
 msgid "Cases By Stage and Estimates"
-msgstr ""
+msgstr "Fälle nach Stufe und Prognose"
 
 #. module: crm_claim
 #: view:crm.claim:0
 msgid "Reply"
-msgstr ""
+msgstr "Antwort"
 
 #. module: crm_claim
 #: view:crm.claim:0
 msgid "Claim/Action Description"
-msgstr ""
+msgstr "Beschreibung des Vorgang"
 
 #. module: crm_claim
 #: field:crm.claim,description:0
 msgid "Description"
-msgstr ""
+msgstr "Beschreibung"
 
 #. module: crm_claim
 #: view:crm.claim:0
 msgid "Search Claims"
-msgstr ""
+msgstr "Suche Reklamation"
 
 #. module: crm_claim
 #: selection:crm.claim.report,month:0
 msgid "May"
-msgstr ""
+msgstr "Mai"
 
 #. module: crm_claim
 #: model:ir.actions.act_window,name:crm_claim.act_claim_partner
 #: model:ir.actions.act_window,name:crm_claim.act_claim_partner_address
 msgid "Report a Claim"
-msgstr ""
+msgstr "Erstelle Reklamation"
 
 #. module: crm_claim
 #: field:crm.claim,probability:0
 msgid "Probability (%)"
-msgstr ""
+msgstr "Wahrscheinl. (%)"
 
 #. module: crm_claim
 #: field:crm.claim,partner_name:0
 msgid "Employee's Name"
-msgstr ""
+msgstr "Mitarbeiter Name"
 
 #. module: crm_claim
 #: help:crm.claim,canal_id:0
@@ -703,26 +696,33 @@
 "       \n"
 "If the case needs to be reviewed then the state is set to 'Pending'."
 msgstr ""
+"Der Status ist 'Entwurf' bevor ein Vorgang neu definiert wird.               "
+"                   \n"
+"Wenn der Vorgang bearbeitet wird ist der Status 'Offen'.                     "
+"             \n"
+"Wenn der Vorgang beendet wird wechselt der Status 'Beendet'.                 "
+"                 \n"
+"Wenn der Vorgang noch geprüft werden muss ist der Status  'Unerledigt'."
 
 #. module: crm_claim
 #: selection:crm.claim.report,month:0
 msgid "February"
-msgstr ""
+msgstr "Februar"
 
 #. module: crm_claim
 #: field:crm.claim,name:0
 msgid "Name"
-msgstr ""
+msgstr "Bezeichnung"
 
 #. module: crm_claim
 #: model:crm.case.stage,name:crm_claim.stage_claim3
 msgid "Won't fix"
-msgstr ""
+msgstr "Keine Behebung"
 
 #. module: crm_claim
 #: selection:crm.claim.report,month:0
 msgid "April"
-msgstr ""
+msgstr "April"
 
 #. module: crm_claim
 #: view:crm.claim.report:0
@@ -732,38 +732,38 @@
 #. module: crm_claim
 #: field:crm.claim,id:0
 msgid "ID"
-msgstr ""
+msgstr "Kurz"
 
 #. module: crm_claim
 #: selection:crm.claim,priority:0
 #: selection:crm.claim.report,priority:0
 msgid "High"
-msgstr ""
+msgstr "Hoch"
 
 #. module: crm_claim
 #: view:crm.claim:0
 #: field:crm.claim,section_id:0
 #: view:crm.claim.report:0
 msgid "Sales Team"
-msgstr ""
+msgstr "Verkauf Team"
 
 #. module: crm_claim
 #: field:crm.claim.report,create_date:0
 msgid "Create Date"
-msgstr ""
+msgstr "Datum Erstellung"
 
 #. module: crm_claim
 #: field:crm.claim,date_action_last:0
 msgid "Last Action"
-msgstr ""
+msgstr "Letzte Aktion"
 
 #. module: crm_claim
 #: view:crm.claim.report:0
 #: field:crm.claim.report,name:0
 msgid "Year"
-msgstr ""
+msgstr "Jahr"
 
 #. module: crm_claim
 #: model:ir.actions.act_window,name:crm_claim.crm_claim_categ_action
 msgid "Claim Categories"
-msgstr ""+msgstr "Reklamation Kategorien"