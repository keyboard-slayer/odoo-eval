--- conflicted
+++ resolved
@@ -216,11 +216,8 @@
                             <field name="date_approve"/>
                         	<separator string="Invoices" colspan="4"/>
                         	<newline/>
-<<<<<<< HEAD
                         	<field name="invoice_ids" groups="base.group_extended" nolabel="1" colspan="4" context="{'type':'in_invoice', 'journal_type':'purchase'}"/>
-=======
                         	<field name="invoice_ids" groups="base.group_extended" nolabel="1" colspan="4" context="{'type':'in_invoice', 'journal_type': 'purchase'}"/>
->>>>>>> beac68b7
                         </page>
                         <page string="Notes">
                             <field colspan="4" name="notes" nolabel="1"/>
