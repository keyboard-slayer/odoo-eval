# -*- coding: utf-8 -*-
##############################################################################
#
#    OpenERP, Open Source Management Solution
#    Copyright (C) 2004-2010 Tiny SPRL (<http://tiny.be>).
#
#    This program is free software: you can redistribute it and/or modify
#    it under the terms of the GNU Affero General Public License as
#    published by the Free Software Foundation, either version 3 of the
#    License, or (at your option) any later version.
#
#    This program is distributed in the hope that it will be useful,
#    but WITHOUT ANY WARRANTY; without even the implied warranty of
#    MERCHANTABILITY or FITNESS FOR A PARTICULAR PURPOSE.  See the
#    GNU Affero General Public License for more details.
#
#    You should have received a copy of the GNU Affero General Public License
#    along with this program.  If not, see <http://www.gnu.org/licenses/>.
#
##############################################################################

import pytz
from openerp import SUPERUSER_ID, workflow
from datetime import datetime
from dateutil.relativedelta import relativedelta
from operator import attrgetter
from openerp.tools.safe_eval import safe_eval as eval
from openerp.osv import fields, osv
from openerp.tools.translate import _
import openerp.addons.decimal_precision as dp
from openerp.osv.orm import browse_record_list, browse_record, browse_null
from openerp.tools import DEFAULT_SERVER_DATE_FORMAT, DEFAULT_SERVER_DATETIME_FORMAT, DATETIME_FORMATS_MAP
from openerp.tools.float_utils import float_compare
from openerp.exceptions import UserError

class purchase_order(osv.osv):

    def _amount_all(self, cr, uid, ids, field_name, arg, context=None):
        res = {}
        cur_obj=self.pool.get('res.currency')
        for order in self.browse(cr, uid, ids, context=context):
            res[order.id] = {
                'amount_untaxed': 0.0,
                'amount_tax': 0.0,
                'amount_total': 0.0,
            }
            val = val1 = 0.0
            cur = order.pricelist_id.currency_id
            for line in order.order_line:
               taxes = self.pool.get('account.tax').compute_all(cr, uid, line.taxes_id, line.price_unit, line.product_qty, line.product_id, order.partner_id)
               val1 += cur_obj.round(cr, uid, cur, taxes['total']) #Decimal precision?
               for c in taxes['taxes']:
                   val += c.get('amount', 0.0)

            res[order.id]['amount_tax']=cur_obj.round(cr, uid, cur, val)
            res[order.id]['amount_untaxed']=cur_obj.round(cr, uid, cur, val1)
            res[order.id]['amount_total']=res[order.id]['amount_untaxed'] + res[order.id]['amount_tax']
        return res

    def _set_minimum_planned_date(self, cr, uid, ids, name, value, arg, context=None):
        if not value: return False
        if type(ids)!=type([]):
            ids=[ids]
        pol_obj = self.pool.get('purchase.order.line')
        for po in self.browse(cr, uid, ids, context=context):
            if po.order_line:
                pol_ids = pol_obj.search(cr, uid, [
                    ('order_id', '=', po.id), '|', ('date_planned', '=', po.minimum_planned_date), ('date_planned', '<', value)
                ], context=context)
                pol_obj.write(cr, uid, pol_ids, {'date_planned': value}, context=context)
        self.invalidate_cache(cr, uid, context=context)
        return True

    def _minimum_planned_date(self, cr, uid, ids, field_name, arg, context=None):
        res={}
        purchase_obj=self.browse(cr, uid, ids, context=context)
        for purchase in purchase_obj:
            res[purchase.id] = False
            if purchase.order_line:
                min_date=purchase.order_line[0].date_planned
                for line in purchase.order_line:
                    if line.date_planned < min_date:
                        min_date=line.date_planned
                res[purchase.id]=min_date
        return res


    def _invoiced_rate(self, cursor, user, ids, name, arg, context=None):
        res = {}
        for purchase in self.browse(cursor, user, ids, context=context):
            tot = 0.0
            for invoice in purchase.invoice_ids:
                if invoice.state not in ('draft','cancel'):
                    tot += invoice.amount_untaxed
            if purchase.amount_untaxed:
                res[purchase.id] = tot * 100.0 / purchase.amount_untaxed
            else:
                res[purchase.id] = 0.0
        return res

    def _shipped_rate(self, cr, uid, ids, name, arg, context=None):
        if not ids: return {}
        res = {}
        for id in ids:
            res[id] = [0.0,0.0]
        cr.execute('''SELECT
                p.order_id, sum(m.product_qty), m.state
            FROM
                stock_move m
            LEFT JOIN
                purchase_order_line p on (p.id=m.purchase_line_id)
            WHERE
                p.order_id IN %s GROUP BY m.state, p.order_id''',(tuple(ids),))
        for oid,nbr,state in cr.fetchall():
            if state=='cancel':
                continue
            if state=='done':
                res[oid][0] += nbr or 0.0
                res[oid][1] += nbr or 0.0
            else:
                res[oid][1] += nbr or 0.0
        for r in res:
            if not res[r][1]:
                res[r] = 0.0
            else:
                res[r] = 100.0 * res[r][0] / res[r][1]
        return res

    def _get_order(self, cr, uid, ids, context=None):
        result = {}
        for line in self.pool.get('purchase.order.line').browse(cr, uid, ids, context=context):
            result[line.order_id.id] = True
        return result.keys()

    def _invoiced(self, cursor, user, ids, name, arg, context=None):
        res = {}
        for purchase in self.browse(cursor, user, ids, context=context):
            res[purchase.id] = all(line.invoiced for line in purchase.order_line)
        return res
    
    def _get_journal(self, cr, uid, context=None):
        if context is None:
            context = {}
        user = self.pool.get('res.users').browse(cr, uid, uid, context=context)
        company_id = context.get('company_id', user.company_id.id)
        journal_obj = self.pool.get('account.journal')
        res = journal_obj.search(cr, uid, [('type', '=', 'purchase'),
                                            ('company_id', '=', company_id)],
                                                limit=1)
        return res and res[0] or False  

    def _get_picking_in(self, cr, uid, context=None):
        obj_data = self.pool.get('ir.model.data')
        type_obj = self.pool.get('stock.picking.type')
        user_obj = self.pool.get('res.users')
        company_id = user_obj.browse(cr, uid, uid, context=context).company_id.id
        types = type_obj.search(cr, uid, [('code', '=', 'incoming'), ('warehouse_id.company_id', '=', company_id)], context=context)
        if not types:
            types = type_obj.search(cr, uid, [('code', '=', 'incoming'), ('warehouse_id', '=', False)], context=context)
            if not types:
                raise UserError(_("Make sure you have at least an incoming picking type defined"))
        return types[0]

    def _get_picking_ids(self, cr, uid, ids, field_names, args, context=None):
        res = {}
        for po_id in ids:
            res[po_id] = []
        query = """
        SELECT picking_id, po.id FROM stock_picking p, stock_move m, purchase_order_line pol, purchase_order po
            WHERE po.id in %s and po.id = pol.order_id and pol.id = m.purchase_line_id and m.picking_id = p.id
            GROUP BY picking_id, po.id
             
        """
        cr.execute(query, (tuple(ids), ))
        picks = cr.fetchall()
        for pick_id, po_id in picks:
            res[po_id].append(pick_id)
        return res

    def _count_all(self, cr, uid, ids, field_name, arg, context=None):
        return {
            purchase.id: {
                'shipment_count': len(purchase.picking_ids),
                'invoice_count': len(purchase.invoice_ids),                
            }
            for purchase in self.browse(cr, uid, ids, context=context)
        }

    STATE_SELECTION = [
        ('draft', 'Draft PO'),
        ('sent', 'RFQ'),
        ('bid', 'Bid Received'),
        ('confirmed', 'Waiting Approval'),
        ('approved', 'Purchase Confirmed'),
        ('except_picking', 'Shipping Exception'),
        ('except_invoice', 'Invoice Exception'),
        ('done', 'Done'),
        ('cancel', 'Cancelled')
    ]
    _track = {
        'state': {
            'purchase.mt_rfq_confirmed': lambda self, cr, uid, obj, ctx=None: obj.state == 'confirmed',
            'purchase.mt_rfq_approved': lambda self, cr, uid, obj, ctx=None: obj.state == 'approved',
            'purchase.mt_rfq_done': lambda self, cr, uid, obj, ctx=None: obj.state == 'done',
        },
    }
    _columns = {
        'name': fields.char('Order Reference', required=True, select=True, copy=False,
                            help="Unique number of the purchase order, "
                                 "computed automatically when the purchase order is created."),
        'origin': fields.char('Source Document', copy=False,
                              help="Reference of the document that generated this purchase order "
                                   "request; a sales order or an internal procurement request."),
        'partner_ref': fields.char('Supplier Reference', states={'confirmed':[('readonly',True)],
                                                                 'approved':[('readonly',True)],
                                                                 'done':[('readonly',True)]},
                                   copy=False,
                                   help="Reference of the sales order or bid sent by your supplier. "
                                        "It's mainly used to do the matching when you receive the "
                                        "products as this reference is usually written on the "
                                        "delivery order sent by your supplier."),
        'date_order':fields.datetime('Order Date', required=True, states={'confirmed':[('readonly',True)],
                                                                      'approved':[('readonly',True)]},
                                 select=True, help="Depicts the date where the Quotation should be validated and converted into a Purchase Order, by default it's the creation date.",
                                 copy=False),
        'date_approve':fields.date('Date Approved', readonly=1, select=True, copy=False,
                                   help="Date on which purchase order has been approved"),
        'partner_id':fields.many2one('res.partner', 'Supplier', required=True, states={'confirmed':[('readonly',True)], 'approved':[('readonly',True)],'done':[('readonly',True)]},
            change_default=True, track_visibility='always'),
        'dest_address_id':fields.many2one('res.partner', 'Customer Address (Direct Delivery)',
            states={'confirmed':[('readonly',True)], 'approved':[('readonly',True)],'done':[('readonly',True)]},
            help="Put an address if you want to deliver directly from the supplier to the customer. " \
                "Otherwise, keep empty to deliver to your own company."
        ),
        'location_id': fields.many2one('stock.location', 'Destination', required=True, domain=[('usage','<>','view')], states={'confirmed':[('readonly',True)], 'approved':[('readonly',True)],'done':[('readonly',True)]} ),
        'pricelist_id':fields.many2one('product.pricelist', 'Pricelist', required=True, states={'confirmed':[('readonly',True)], 'approved':[('readonly',True)],'done':[('readonly',True)]}, help="The pricelist sets the currency used for this purchase order. It also computes the supplier price for the selected products/quantities."),
        'currency_id': fields.many2one('res.currency','Currency', readonly=True, required=True,states={'draft': [('readonly', False)],'sent': [('readonly', False)]}),
        'state': fields.selection(STATE_SELECTION, 'Status', readonly=True,
                                  help="The status of the purchase order or the quotation request. "
                                       "A request for quotation is a purchase order in a 'Draft' status. "
                                       "Then the order has to be confirmed by the user, the status switch "
                                       "to 'Confirmed'. Then the supplier must confirm the order to change "
                                       "the status to 'Approved'. When the purchase order is paid and "
                                       "received, the status becomes 'Done'. If a cancel action occurs in "
                                       "the invoice or in the receipt of goods, the status becomes "
                                       "in exception.",
                                  select=True, copy=False),
        'order_line': fields.one2many('purchase.order.line', 'order_id', 'Order Lines',
                                      states={'approved':[('readonly',True)],
                                              'done':[('readonly',True)]},
                                      copy=True),
        'validator' : fields.many2one('res.users', 'Validated by', readonly=True, copy=False),
        'notes': fields.text('Terms and Conditions'),
        'invoice_ids': fields.many2many('account.invoice', 'purchase_invoice_rel', 'purchase_id',
                                        'invoice_id', 'Invoices', copy=False,
                                        help="Invoices generated for a purchase order"),
        'picking_ids': fields.function(_get_picking_ids, method=True, type='one2many', relation='stock.picking', string='Picking List', help="This is the list of receipts that have been generated for this purchase order."),
        'shipped':fields.boolean('Received', readonly=True, select=True, copy=False,
                                 help="It indicates that a picking has been done"),
        'shipped_rate': fields.function(_shipped_rate, string='Received Ratio', type='float'),
        'invoiced': fields.function(_invoiced, string='Invoice Received', type='boolean', copy=False,
                                    help="It indicates that an invoice has been validated"),
        'invoiced_rate': fields.function(_invoiced_rate, string='Invoiced', type='float'),
        'invoice_method': fields.selection([('manual','Based on Purchase Order lines'),('order','Based on generated draft invoice'),('picking','Based on incoming shipments')], 'Invoicing Control', required=True,
            readonly=True, states={'draft':[('readonly',False)], 'sent':[('readonly',False)],'bid':[('readonly',False)]},
            help="Based on Purchase Order lines: place individual lines in 'Invoice Control / On Purchase Order lines' from where you can selectively create an invoice.\n" \
                "Based on generated invoice: create a draft invoice you can validate later.\n" \
                "Based on incoming shipments: let you create an invoice when receipts are validated."
        ),
        'minimum_planned_date':fields.function(_minimum_planned_date, fnct_inv=_set_minimum_planned_date, string='Expected Date', type='datetime', select=True, help="This is computed as the minimum scheduled date of all purchase order lines' products.",
            store = {
                'purchase.order.line': (_get_order, ['date_planned'], 10),
            }
        ),
        'amount_untaxed': fields.function(_amount_all, digits_compute=dp.get_precision('Account'), string='Untaxed Amount',
            store={
                'purchase.order.line': (_get_order, None, 10),
            }, multi="sums", help="The amount without tax", track_visibility='always'),
        'amount_tax': fields.function(_amount_all, digits_compute=dp.get_precision('Account'), string='Taxes',
            store={
                'purchase.order.line': (_get_order, None, 10),
            }, multi="sums", help="The tax amount"),
        'amount_total': fields.function(_amount_all, digits_compute=dp.get_precision('Account'), string='Total',
            store={
                'purchase.order.line': (_get_order, None, 10),
            }, multi="sums", help="The total amount"),
        'fiscal_position': fields.many2one('account.fiscal.position', 'Fiscal Position'),
        'payment_term_id': fields.many2one('account.payment.term', 'Payment Term'),
        'incoterm_id': fields.many2one('stock.incoterms', 'Incoterm', help="International Commercial Terms are a series of predefined commercial terms used in international transactions."),
        'product_id': fields.related('order_line', 'product_id', type='many2one', relation='product.product', string='Product'),
        'create_uid': fields.many2one('res.users', 'Responsible'),
        'company_id': fields.many2one('res.company', 'Company', required=True, select=1, states={'confirmed': [('readonly', True)], 'approved': [('readonly', True)]}),
        'journal_id': fields.many2one('account.journal', 'Journal'),
        'bid_date': fields.date('Bid Received On', readonly=True, help="Date on which the bid was received"),
        'bid_validity': fields.date('Bid Valid Until', help="Date on which the bid expired"),
        'picking_type_id': fields.many2one('stock.picking.type', 'Deliver To', help="This will determine picking type of incoming shipment", required=True,
                                           states={'confirmed': [('readonly', True)], 'approved': [('readonly', True)], 'done': [('readonly', True)]}),
        'related_location_id': fields.related('picking_type_id', 'default_location_dest_id', type='many2one', relation='stock.location', string="Related location", store=True),
        'related_usage': fields.related('location_id', 'usage', type='char'),
        'shipment_count': fields.function(_count_all, type='integer', string='Incoming Shipments', multi=True),
        'invoice_count': fields.function(_count_all, type='integer', string='Invoices', multi=True),
        'group_id': fields.many2one('procurement.group', string="Procurement Group"),
    }
    _defaults = {
        'date_order': fields.datetime.now,
        'state': 'draft',
        'name': lambda obj, cr, uid, context: '/',
        'shipped': 0,
        'invoice_method': 'order',
        'invoiced': 0,
        'pricelist_id': lambda self, cr, uid, context: context.get('partner_id', False) and self.pool.get('res.partner').browse(cr, uid, context['partner_id']).property_product_pricelist_purchase.id,
        'company_id': lambda self, cr, uid, c: self.pool.get('res.company')._company_default_get(cr, uid, 'purchase.order', context=c),
        'journal_id': _get_journal,
        'currency_id': lambda self, cr, uid, context: self.pool.get('res.users').browse(cr, uid, uid, context=context).company_id.currency_id.id,
        'picking_type_id': _get_picking_in,
    }
    _sql_constraints = [
        ('name_uniq', 'unique(name, company_id)', 'Order Reference must be unique per Company!'),
    ]
    _name = "purchase.order"
    _inherit = ['mail.thread', 'ir.needaction_mixin']
    _description = "Purchase Order"
    _order = 'date_order desc, id desc'

    def create(self, cr, uid, vals, context=None):
        if vals.get('name','/')=='/':
            vals['name'] = self.pool.get('ir.sequence').next_by_code(cr, uid, 'purchase.order') or '/'
        context = dict(context or {}, mail_create_nolog=True)
        order =  super(purchase_order, self).create(cr, uid, vals, context=context)
        self.message_post(cr, uid, [order], body=_("RFQ created"), context=context)
        return order

    def unlink(self, cr, uid, ids, context=None):
        purchase_orders = self.read(cr, uid, ids, ['state'], context=context)
        unlink_ids = []
        for s in purchase_orders:
            if s['state'] in ['draft','cancel']:
                unlink_ids.append(s['id'])
            else:
                raise UserError(_('In order to delete a purchase order, you must cancel it first.'))

        # automatically sending subflow.delete upon deletion
        self.signal_workflow(cr, uid, unlink_ids, 'purchase_cancel')

        return super(purchase_order, self).unlink(cr, uid, unlink_ids, context=context)

    def set_order_line_status(self, cr, uid, ids, status, context=None):
        line = self.pool.get('purchase.order.line')
        order_line_ids = []
        proc_obj = self.pool.get('procurement.order')
        for order in self.browse(cr, uid, ids, context=context):
            order_line_ids += [po_line.id for po_line in order.order_line]
        if order_line_ids:
            line.write(cr, uid, order_line_ids, {'state': status}, context=context)
        if order_line_ids and status == 'cancel':
            procs = proc_obj.search(cr, uid, [('purchase_line_id', 'in', order_line_ids)], context=context)
            if procs:
                proc_obj.write(cr, uid, procs, {'state': 'exception'}, context=context)
        return True

    def button_dummy(self, cr, uid, ids, context=None):
        return True

    def onchange_pricelist(self, cr, uid, ids, pricelist_id, context=None):
        if not pricelist_id:
            return {}
        return {'value': {'currency_id': self.pool.get('product.pricelist').browse(cr, uid, pricelist_id, context=context).currency_id.id}}

    #Destination address is used when dropshipping
    def onchange_dest_address_id(self, cr, uid, ids, address_id, context=None):
        if not address_id:
            return {}
        address = self.pool.get('res.partner')
        values = {}
        supplier = address.browse(cr, uid, address_id, context=context)
        if supplier:
            location_id = supplier.property_stock_customer.id
            values.update({'location_id': location_id})
        return {'value':values}

    def onchange_picking_type_id(self, cr, uid, ids, picking_type_id, context=None):
        value = {}
        if picking_type_id:
            picktype = self.pool.get("stock.picking.type").browse(cr, uid, picking_type_id, context=context)
            if picktype.default_location_dest_id:
                value.update({'location_id': picktype.default_location_dest_id.id, 'related_usage': picktype.default_location_dest_id.usage})
            value.update({'related_location_id': picktype.default_location_dest_id.id})
        return {'value': value}

    def onchange_partner_id(self, cr, uid, ids, partner_id, context=None):
        partner = self.pool.get('res.partner')
        if not partner_id:
            return {'value': {
                'fiscal_position': False,
                'payment_term_id': False,
                }}
        supplier_address = partner.address_get(cr, uid, [partner_id], ['default'], context=context)
        supplier = partner.browse(cr, uid, partner_id, context=context)
        return {'value': {
            'pricelist_id': supplier.property_product_pricelist_purchase.id,
            'fiscal_position': supplier.property_account_position and supplier.property_account_position.id or False,
            'payment_term_id': supplier.property_supplier_payment_term.id or False,
            }}

    def invoice_open(self, cr, uid, ids, context=None):
        mod_obj = self.pool.get('ir.model.data')
        act_obj = self.pool.get('ir.actions.act_window')

        result = mod_obj.get_object_reference(cr, uid, 'account', 'action_invoice_tree2')
        id = result and result[1] or False
        result = act_obj.read(cr, uid, [id], context=context)[0]
        inv_ids = []
        for po in self.browse(cr, uid, ids, context=context):
            inv_ids+= [invoice.id for invoice in po.invoice_ids]
        if not inv_ids:
            raise UserError(_('Please create Invoices.'))
        result['domain'] = [('id', 'in', inv_ids)]

    def view_invoice(self, cr, uid, ids, context=None):
        '''
        This function returns an action that display existing invoices of given sales order ids. It can either be a in a list or in a form view, if there is only one invoice to show.
        '''
        context = dict(context or {})
        mod_obj = self.pool.get('ir.model.data')
        wizard_obj = self.pool.get('purchase.order.line_invoice')
        #compute the number of invoices to display
        inv_ids = []
        for po in self.browse(cr, uid, ids, context=context):
            if po.invoice_method == 'manual':
                if not po.invoice_ids:
                    context.update({'active_ids' :  [line.id for line in po.order_line]})
                    wizard_obj.makeInvoices(cr, uid, [], context=context)

        for po in self.browse(cr, uid, ids, context=context):
            inv_ids+= [invoice.id for invoice in po.invoice_ids]
        res = mod_obj.get_object_reference(cr, uid, 'account', 'invoice_supplier_form')
        res_id = res and res[1] or False

        return {
            'name': _('Supplier Invoices'),
            'view_type': 'form',
            'view_mode': 'form',
            'view_id': [res_id],
            'res_model': 'account.invoice',
            'context': "{'type':'in_invoice', 'journal_type': 'purchase'}",
            'type': 'ir.actions.act_window',
            'nodestroy': True,
            'target': 'current',
            'res_id': inv_ids and inv_ids[0] or False,
        }

    def view_picking(self, cr, uid, ids, context=None):
        '''
        This function returns an action that display existing picking orders of given purchase order ids.
        '''
        if context is None:
            context = {}
        mod_obj = self.pool.get('ir.model.data')
        dummy, action_id = tuple(mod_obj.get_object_reference(cr, uid, 'stock', 'action_picking_tree'))
        action = self.pool.get('ir.actions.act_window').read(cr, uid, action_id, context=context)

        pick_ids = []
        for po in self.browse(cr, uid, ids, context=context):
            pick_ids += [picking.id for picking in po.picking_ids]

        #override the context to get rid of the default filtering on picking type
        action['context'] = {}
        #choose the view_mode accordingly
        if len(pick_ids) > 1:
            action['domain'] = "[('id','in',[" + ','.join(map(str, pick_ids)) + "])]"
        else:
            res = mod_obj.get_object_reference(cr, uid, 'stock', 'view_picking_form')
            action['views'] = [(res and res[1] or False, 'form')]
            action['res_id'] = pick_ids and pick_ids[0] or False
        return action

    def wkf_approve_order(self, cr, uid, ids, context=None):
        self.write(cr, uid, ids, {'state': 'approved', 'date_approve': fields.date.context_today(self,cr,uid,context=context)})
        return True

    def wkf_bid_received(self, cr, uid, ids, context=None):
        return self.write(cr, uid, ids, {'state':'bid', 'bid_date': fields.date.context_today(self,cr,uid,context=context)})

    def wkf_send_rfq(self, cr, uid, ids, context=None):
        '''
        This function opens a window to compose an email, with the edi purchase template message loaded by default
        '''
        if not context:
            context= {}
        ir_model_data = self.pool.get('ir.model.data')
        try:
            if context.get('send_rfq', False):
                template_id = ir_model_data.get_object_reference(cr, uid, 'purchase', 'email_template_edi_purchase')[1]
            else:
                template_id = ir_model_data.get_object_reference(cr, uid, 'purchase', 'email_template_edi_purchase_done')[1]
        except ValueError:
            template_id = False
        try:
            compose_form_id = ir_model_data.get_object_reference(cr, uid, 'mail', 'email_compose_message_wizard_form')[1]
        except ValueError:
            compose_form_id = False 
        ctx = dict(context)
        ctx.update({
            'default_model': 'purchase.order',
            'default_res_id': ids[0],
            'default_use_template': bool(template_id),
            'default_template_id': template_id,
            'default_composition_mode': 'comment',
        })
        return {
            'name': _('Compose Email'),
            'type': 'ir.actions.act_window',
            'view_type': 'form',
            'view_mode': 'form',
            'res_model': 'mail.compose.message',
            'views': [(compose_form_id, 'form')],
            'view_id': compose_form_id,
            'target': 'new',
            'context': ctx,
        }

    def print_quotation(self, cr, uid, ids, context=None):
        '''
        This function prints the request for quotation and mark it as sent, so that we can see more easily the next step of the workflow
        '''
        assert len(ids) == 1, 'This option should only be used for a single id at a time'
        self.signal_workflow(cr, uid, ids, 'send_rfq')
        return self.pool['report'].get_action(cr, uid, ids, 'purchase.report_purchasequotation', context=context)

    def wkf_confirm_order(self, cr, uid, ids, context=None):
        todo = []
        for po in self.browse(cr, uid, ids, context=context):
            if not po.order_line:
                raise UserError(_('You cannot confirm a purchase order without any purchase order line.'))
            for line in po.order_line:
                if line.state=='draft':
                    todo.append(line.id)        
        self.pool.get('purchase.order.line').action_confirm(cr, uid, todo, context)
        for id in ids:
            self.write(cr, uid, [id], {'state' : 'confirmed', 'validator' : uid})
        return True

    def _choose_account_from_po_line(self, cr, uid, po_line, context=None):
        fiscal_obj = self.pool.get('account.fiscal.position')
        property_obj = self.pool.get('ir.property')
        if po_line.product_id:
            acc_id = po_line.product_id.property_account_expense.id
            if not acc_id:
                acc_id = po_line.product_id.categ_id.property_account_expense_categ.id
            if not acc_id:
                raise UserError(_('Define an expense account for this product: "%s" (id:%d).') % (po_line.product_id.name, po_line.product_id.id,))
        else:
            acc_id = property_obj.get(cr, uid, 'property_account_expense_categ', 'product.category', context=context).id
        fpos = po_line.order_id.fiscal_position or False
        return fiscal_obj.map_account(cr, uid, fpos, acc_id)

    def _prepare_inv_line(self, cr, uid, account_id, order_line, context=None):
        """Collects require data from purchase order line that is used to create invoice line
        for that purchase order line
        :param account_id: Expense account of the product of PO line if any.
        :param browse_record order_line: Purchase order line browse record
        :return: Value for fields of invoice lines.
        :rtype: dict
        """
        return {
            'name': order_line.name,
            'account_id': account_id,
            'price_unit': order_line.price_unit or 0.0,
            'quantity': order_line.product_qty,
            'product_id': order_line.product_id.id or False,
            'uos_id': order_line.product_uom.id or False,
            'invoice_line_tax_id': [(6, 0, [x.id for x in order_line.taxes_id])],
            'account_analytic_id': order_line.account_analytic_id.id or False,
            'purchase_line_id': order_line.id,
        }

    def _prepare_invoice(self, cr, uid, order, line_ids, context=None):
        """Prepare the dict of values to create the new invoice for a
           purchase order. This method may be overridden to implement custom
           invoice generation (making sure to call super() to establish
           a clean extension chain).

           :param browse_record order: purchase.order record to invoice
           :param list(int) line_ids: list of invoice line IDs that must be
                                      attached to the invoice
           :return: dict of value to create() the invoice
        """
        journal_ids = self.pool['account.journal'].search(
                            cr, uid, [('type', '=', 'purchase'),
                                      ('company_id', '=', order.company_id.id)],
                            limit=1)
        if not journal_ids:
            raise UserError(_('Define purchase journal for this company: "%s" (id:%d).') % (order.company_id.name, order.company_id.id))
        return {
            'name': order.partner_ref or order.name,
            'reference': order.partner_ref or order.name,
            'account_id': order.partner_id.property_account_payable.id,
            'type': 'in_invoice',
            'partner_id': order.partner_id.id,
            'currency_id': order.currency_id.id,
            'journal_id': len(journal_ids) and journal_ids[0] or False,
            'invoice_line': [(6, 0, line_ids)],
            'origin': order.name,
            'fiscal_position': order.fiscal_position.id or False,
            'payment_term': order.payment_term_id.id or False,
            'company_id': order.company_id.id,
        }

    def action_cancel_draft(self, cr, uid, ids, context=None):
        if not len(ids):
            return False
        self.write(cr, uid, ids, {'state':'draft','shipped':0})
        self.set_order_line_status(cr, uid, ids, 'draft', context=context)
        for p_id in ids:
            # Deleting the existing instance of workflow for PO
            self.delete_workflow(cr, uid, [p_id]) # TODO is it necessary to interleave the calls?
            self.create_workflow(cr, uid, [p_id])
        return True

    def wkf_po_done(self, cr, uid, ids, context=None):
        self.write(cr, uid, ids, {'state': 'done'}, context=context)
        self.set_order_line_status(cr, uid, ids, 'done', context=context)

    def action_invoice_create(self, cr, uid, ids, context=None):
        """Generates invoice for given ids of purchase orders and links that invoice ID to purchase order.
        :param ids: list of ids of purchase orders.
        :return: ID of created invoice.
        :rtype: int
        """
        context = dict(context or {})
        
        inv_obj = self.pool.get('account.invoice')
        inv_line_obj = self.pool.get('account.invoice.line')

        res = False
        uid_company_id = self.pool.get('res.users').browse(cr, uid, uid, context=context).company_id.id
        for order in self.browse(cr, uid, ids, context=context):
            context.pop('force_company', None)
            if order.company_id.id != uid_company_id:
                #if the company of the document is different than the current user company, force the company in the context
                #then re-do a browse to read the property fields for the good company.
                context['force_company'] = order.company_id.id
                order = self.browse(cr, uid, order.id, context=context)
            
            # generate invoice line correspond to PO line and link that to created invoice (inv_id) and PO line
            inv_lines = []
            for po_line in order.order_line:
                acc_id = self._choose_account_from_po_line(cr, uid, po_line, context=context)
                inv_line_data = self._prepare_inv_line(cr, uid, acc_id, po_line, context=context)
                inv_line_id = inv_line_obj.create(cr, uid, inv_line_data, context=context)
                inv_lines.append(inv_line_id)
                po_line.write({'invoice_lines': [(4, inv_line_id)]})

            # get invoice data and create invoice
            inv_data = self._prepare_invoice(cr, uid, order, inv_lines, context=context)
            inv_id = inv_obj.create(cr, uid, inv_data, context=context)

            # compute the invoice
            inv_obj.button_compute(cr, uid, [inv_id], context=context, set_total=True)

            # Link this new invoice to related purchase order
            order.write({'invoice_ids': [(4, inv_id)]})
            res = inv_id
        return res

    def invoice_done(self, cr, uid, ids, context=None):
        self.write(cr, uid, ids, {'state': 'approved'}, context=context)
        return True

    def has_stockable_product(self, cr, uid, ids, *args):
        for order in self.browse(cr, uid, ids):
            for order_line in order.order_line:
                if order_line.product_id and order_line.product_id.type in ('product', 'consu'):
                    return True
        return False

    def wkf_action_cancel(self, cr, uid, ids, context=None):
        self.write(cr, uid, ids, {'state': 'cancel'}, context=context)
        self.set_order_line_status(cr, uid, ids, 'cancel', context=context)

    def action_cancel(self, cr, uid, ids, context=None):
        for purchase in self.browse(cr, uid, ids, context=context):
            for pick in purchase.picking_ids:
                for move in pick.move_lines:
                    if pick.state == 'done':
                        raise UserError(_('Unable to cancel the purchase order %s.') % (purchase.name) + _('You have already received some goods for it.  '))
            self.pool.get('stock.picking').action_cancel(cr, uid, [x.id for x in purchase.picking_ids if x.state != 'cancel'], context=context)
            for inv in purchase.invoice_ids:
                if inv and inv.state not in ('cancel', 'draft'):
                    raise UserError(_("Unable to cancel this purchase order.") + " " + _("You must first cancel all invoices related to this purchase order."))
            self.pool.get('account.invoice') \
                .signal_workflow(cr, uid, map(attrgetter('id'), purchase.invoice_ids), 'invoice_cancel')
        self.signal_workflow(cr, uid, ids, 'purchase_cancel')
        return True

    def _prepare_order_line_move(self, cr, uid, order, order_line, picking_id, group_id, context=None):
        ''' prepare the stock move data from the PO line. This function returns a list of dictionary ready to be used in stock.move's create()'''
        product_uom = self.pool.get('product.uom')
        price_unit = order_line.price_unit
        if order_line.product_uom.id != order_line.product_id.uom_id.id:
            price_unit *= order_line.product_uom.factor / order_line.product_id.uom_id.factor
        if order.currency_id.id != order.company_id.currency_id.id:
            #we don't round the price_unit, as we may want to store the standard price with more digits than allowed by the currency
            price_unit = self.pool.get('res.currency').compute(cr, uid, order.currency_id.id, order.company_id.currency_id.id, price_unit, round=False, context=context)
        res = []
        move_template = {
            'name': order_line.name or '',
            'product_id': order_line.product_id.id,
            'product_uom': order_line.product_uom.id,
            'product_uos': order_line.product_uom.id,
            'date': order.date_order,
            'date_expected': order_line.date_planned,
            'location_id': order.partner_id.property_stock_supplier.id,
            'location_dest_id': order.location_id.id,
            'picking_id': picking_id,
            'partner_id': order.dest_address_id.id,
            'move_dest_id': False,
            'state': 'draft',
            'purchase_line_id': order_line.id,
            'company_id': order.company_id.id,
            'price_unit': price_unit,
            'picking_type_id': order.picking_type_id.id,
            'group_id': group_id,
            'procurement_id': False,
            'origin': order.name,
            'route_ids': order.picking_type_id.warehouse_id and [(6, 0, [x.id for x in order.picking_type_id.warehouse_id.route_ids])] or [],
            'warehouse_id':order.picking_type_id.warehouse_id.id,
            'invoice_state': order.invoice_method == 'picking' and '2binvoiced' or 'none',
        }

        diff_quantity = order_line.product_qty
        for procurement in order_line.procurement_ids:
            procurement_qty = product_uom._compute_qty(cr, uid, procurement.product_uom.id, procurement.product_qty, to_uom_id=order_line.product_uom.id)
            tmp = move_template.copy()
            tmp.update({
                'product_uom_qty': min(procurement_qty, diff_quantity),
                'product_uos_qty': min(procurement_qty, diff_quantity),
                'move_dest_id': procurement.move_dest_id.id,  #move destination is same as procurement destination
                'procurement_id': procurement.id,
                'invoice_state': procurement.rule_id.invoice_state or (procurement.location_id and procurement.location_id.usage == 'customer' and procurement.invoice_state=='2binvoiced' and '2binvoiced') or (order.invoice_method == 'picking' and '2binvoiced') or 'none', #dropship case takes from sale
                'propagate': procurement.rule_id.propagate,
            })
            diff_quantity -= min(procurement_qty, diff_quantity)
            res.append(tmp)
        #if the order line has a bigger quantity than the procurement it was for (manually changed or minimal quantity), then
        #split the future stock move in two because the route followed may be different.
        if float_compare(diff_quantity, 0.0, precision_rounding=order_line.product_uom.rounding) > 0:
            move_template['product_uom_qty'] = diff_quantity
            move_template['product_uos_qty'] = diff_quantity
            res.append(move_template)
        return res

    def _create_stock_moves(self, cr, uid, order, order_lines, picking_id=False, context=None):
        """Creates appropriate stock moves for given order lines, whose can optionally create a
        picking if none is given or no suitable is found, then confirms the moves, makes them
        available, and confirms the pickings.

        If ``picking_id`` is provided, the stock moves will be added to it, otherwise a standard
        incoming picking will be created to wrap the stock moves (default behavior of the stock.move)

        Modules that wish to customize the procurements or partition the stock moves over
        multiple stock pickings may override this method and call ``super()`` with
        different subsets of ``order_lines`` and/or preset ``picking_id`` values.

        :param browse_record order: purchase order to which the order lines belong
        :param list(browse_record) order_lines: purchase order line records for which picking
                                                and moves should be created.
        :param int picking_id: optional ID of a stock picking to which the created stock moves
                               will be added. A new picking will be created if omitted.
        :return: None
        """
        stock_move = self.pool.get('stock.move')
        todo_moves = []
        if order.group_id:
            new_group = order.group_id.id
        else:
            new_group = self.pool.get("procurement.group").create(cr, uid, {'name': order.name, 'partner_id': order.partner_id.id}, context=context)

        for order_line in order_lines:
            if not order_line.product_id:
                continue

            if order_line.product_id.type in ('product', 'consu'):
                for vals in self._prepare_order_line_move(cr, uid, order, order_line, picking_id, new_group, context=context):
                    move = stock_move.create(cr, uid, vals, context=context)
                    todo_moves.append(move)

        todo_moves = stock_move.action_confirm(cr, uid, todo_moves)
        stock_move.force_assign(cr, uid, todo_moves)

    def test_moves_done(self, cr, uid, ids, context=None):
        '''PO is done at the delivery side if all the incoming shipments are done'''
        for purchase in self.browse(cr, uid, ids, context=context):
            for picking in purchase.picking_ids:
                if picking.state != 'done':
                    return False
        return True

    def test_moves_except(self, cr, uid, ids, context=None):
        ''' PO is in exception at the delivery side if one of the picking is canceled
            and the other pickings are completed (done or canceled)
        '''
        at_least_one_canceled = False
        alldoneorcancel = True
        for purchase in self.browse(cr, uid, ids, context=context):
            for picking in purchase.picking_ids:
                if picking.state == 'cancel':
                    at_least_one_canceled = True
                if picking.state not in ['done', 'cancel']:
                    alldoneorcancel = False
        return at_least_one_canceled and alldoneorcancel

    def move_lines_get(self, cr, uid, ids, *args):
        res = []
        for order in self.browse(cr, uid, ids, context={}):
            for line in order.order_line:
                res += [x.id for x in line.move_ids]
        return res

    def action_picking_create(self, cr, uid, ids, context=None):
        for order in self.browse(cr, uid, ids):
            picking_vals = {
                'picking_type_id': order.picking_type_id.id,
                'partner_id': order.partner_id.id,
                'date': max([l.date_planned for l in order.order_line]),
                'origin': order.name
            }
            picking_id = self.pool.get('stock.picking').create(cr, uid, picking_vals, context=context)
            self._create_stock_moves(cr, uid, order, order.order_line, picking_id, context=context)

    def picking_done(self, cr, uid, ids, context=None):
        self.write(cr, uid, ids, {'shipped':1,'state':'approved'}, context=context)
        # Do check on related procurements:
        proc_obj = self.pool.get("procurement.order")
        po_lines = []
        for po in self.browse(cr, uid, ids, context=context):
            po_lines += [x.id for x in po.order_line]
        if po_lines:
            procs = proc_obj.search(cr, uid, [('purchase_line_id', 'in', po_lines)], context=context)
            if procs:
                proc_obj.check(cr, uid, procs, context=context)
        for id in ids:
            self.message_post(cr, uid, id, body=_("Products received"), context=context)
        return True

    def do_merge(self, cr, uid, ids, context=None):
        """
        To merge similar type of purchase orders.
        Orders will only be merged if:
        * Purchase Orders are in draft
        * Purchase Orders belong to the same partner
        * Purchase Orders are have same stock location, same pricelist
        Lines will only be merged if:
        * Order lines are exactly the same except for the quantity and unit

         @param self: The object pointer.
         @param cr: A database cursor
         @param uid: ID of the user currently logged in
         @param ids: the ID or list of IDs
         @param context: A standard dictionary

         @return: new purchase order id

        """
        #TOFIX: merged order line should be unlink
        def make_key(br, fields):
            list_key = []
            for field in fields:
                field_val = getattr(br, field)
                if field in ('product_id', 'account_analytic_id'):
                    if not field_val:
                        field_val = False
                if isinstance(field_val, browse_record):
                    field_val = field_val.id
                elif isinstance(field_val, browse_null):
                    field_val = False
                elif isinstance(field_val, browse_record_list):
                    field_val = ((6, 0, tuple([v.id for v in field_val])),)
                list_key.append((field, field_val))
            list_key.sort()
            return tuple(list_key)

        context = dict(context or {})

        # Compute what the new orders should contain
        new_orders = {}

        order_lines_to_move = []
        for porder in [order for order in self.browse(cr, uid, ids, context=context) if order.state == 'draft']:
            order_key = make_key(porder, ('partner_id', 'location_id', 'pricelist_id'))
            new_order = new_orders.setdefault(order_key, ({}, []))
            new_order[1].append(porder.id)
            order_infos = new_order[0]

            if not order_infos:
                order_infos.update({
                    'origin': porder.origin,
                    'date_order': porder.date_order,
                    'partner_id': porder.partner_id.id,
                    'dest_address_id': porder.dest_address_id.id,
                    'picking_type_id': porder.picking_type_id.id,
                    'location_id': porder.location_id.id,
                    'pricelist_id': porder.pricelist_id.id,
                    'state': 'draft',
                    'order_line': {},
                    'notes': '%s' % (porder.notes or '',),
                    'fiscal_position': porder.fiscal_position and porder.fiscal_position.id or False,
                })
            else:
                if porder.date_order < order_infos['date_order']:
                    order_infos['date_order'] = porder.date_order
                if porder.notes:
                    order_infos['notes'] = (order_infos['notes'] or '') + ('\n%s' % (porder.notes,))
                if porder.origin:
                    order_infos['origin'] = (order_infos['origin'] or '') + ' ' + porder.origin

            for order_line in porder.order_line:
                order_lines_to_move += [order_line.id]

        allorders = []
        orders_info = {}
        for order_key, (order_data, old_ids) in new_orders.iteritems():
            # skip merges with only one order
            if len(old_ids) < 2:
                allorders += (old_ids or [])
                continue

            # cleanup order line data
            for key, value in order_data['order_line'].iteritems():
                del value['uom_factor']
                value.update(dict(key))
            order_data['order_line'] = [(6, 0, order_lines_to_move)]

            # create the new order
            context.update({'mail_create_nolog': True})
            neworder_id = self.create(cr, uid, order_data)
            self.message_post(cr, uid, [neworder_id], body=_("RFQ created"), context=context)
            orders_info.update({neworder_id: old_ids})
            allorders.append(neworder_id)

            # make triggers pointing to the old orders point to the new order
            for old_id in old_ids:
                self.redirect_workflow(cr, uid, [(old_id, neworder_id)])
                self.signal_workflow(cr, uid, [old_id], 'purchase_cancel')

        return orders_info


class purchase_order_line(osv.osv):
    def _amount_line(self, cr, uid, ids, prop, arg, context=None):
        res = {}
        cur_obj=self.pool.get('res.currency')
        tax_obj = self.pool.get('account.tax')
        for line in self.browse(cr, uid, ids, context=context):
            taxes = tax_obj.compute_all(cr, uid, line.taxes_id, line.price_unit, line.product_qty, line.product_id, line.order_id.partner_id)
            cur = line.order_id.pricelist_id.currency_id
            res[line.id] = cur_obj.round(cr, uid, cur, taxes['total'])
        return res

    def _get_uom_id(self, cr, uid, context=None):
        try:
            proxy = self.pool.get('ir.model.data')
            result = proxy.get_object_reference(cr, uid, 'product', 'product_uom_unit')
            return result[1]
        except Exception, ex:
            return False

    _columns = {
        'name': fields.text('Description', required=True),
        'product_qty': fields.float('Quantity', digits_compute=dp.get_precision('Product Unit of Measure'), required=True),
        'date_planned': fields.datetime('Scheduled Date', required=True, select=True),
        'taxes_id': fields.many2many('account.tax', 'purchase_order_taxe', 'ord_id', 'tax_id', 'Taxes'),
        'product_uom': fields.many2one('product.uom', 'Product Unit of Measure', required=True),
        'product_id': fields.many2one('product.product', 'Product', domain=[('purchase_ok','=',True)], change_default=True),
        'move_ids': fields.one2many('stock.move', 'purchase_line_id', 'Reservation', readonly=True, ondelete='set null'),
        'price_unit': fields.float('Unit Price', required=True, digits_compute= dp.get_precision('Product Price')),
        'price_subtotal': fields.function(_amount_line, string='Subtotal', digits_compute= dp.get_precision('Account')),
        'order_id': fields.many2one('purchase.order', 'Order Reference', select=True, required=True, ondelete='cascade'),
        'account_analytic_id':fields.many2one('account.analytic.account', 'Analytic Account',),
        'company_id': fields.related('order_id','company_id',type='many2one',relation='res.company',string='Company', store=True, readonly=True),
        'state': fields.selection([('draft', 'Draft'), ('confirmed', 'Confirmed'), ('done', 'Done'), ('cancel', 'Cancelled')],
                                  'Status', required=True, readonly=True, copy=False,
                                  help=' * The \'Draft\' status is set automatically when purchase order in draft status. \
                                       \n* The \'Confirmed\' status is set automatically as confirm when purchase order in confirm status. \
                                       \n* The \'Done\' status is set automatically when purchase order is set as done. \
                                       \n* The \'Cancelled\' status is set automatically when user cancel purchase order.'),
        'invoice_lines': fields.many2many('account.invoice.line', 'purchase_order_line_invoice_rel',
                                          'order_line_id', 'invoice_id', 'Invoice Lines',
                                          readonly=True, copy=False),
        'invoiced': fields.boolean('Invoiced', readonly=True, copy=False),
        'partner_id': fields.related('order_id', 'partner_id', string='Partner', readonly=True, type="many2one", relation="res.partner", store=True),
        'date_order': fields.related('order_id', 'date_order', string='Order Date', readonly=True, type="datetime"),
        'procurement_ids': fields.one2many('procurement.order', 'purchase_line_id', string='Associated procurements'),
    }
    _defaults = {
        'product_uom' : _get_uom_id,
        'product_qty': lambda *a: 1.0,
        'state': lambda *args: 'draft',
        'invoiced': lambda *a: 0,
    }
    _table = 'purchase_order_line'
    _name = 'purchase.order.line'
    _description = 'Purchase Order Line'

    def unlink(self, cr, uid, ids, context=None):
        for line in self.browse(cr, uid, ids, context=context):
            if line.state not in ['draft', 'cancel']:
                raise UserError(_('Cannot delete a purchase order line which is in state \'%s\'.') %(line.state,))
        procurement_obj = self.pool.get('procurement.order')
        procurement_ids_to_cancel = procurement_obj.search(cr, uid, [('purchase_line_id', 'in', ids)], context=context)
        if procurement_ids_to_cancel:
            self.pool['procurement.order'].cancel(cr, uid, procurement_ids_to_cancel)
        return super(purchase_order_line, self).unlink(cr, uid, ids, context=context)

    def onchange_product_uom(self, cr, uid, ids, pricelist_id, product_id, qty, uom_id,
            partner_id, date_order=False, fiscal_position_id=False, date_planned=False,
            name=False, price_unit=False, state='draft', context=None):
        """
        onchange handler of product_uom.
        """
        if context is None:
            context = {}
        if not uom_id:
            return {'value': {'price_unit': price_unit or 0.0, 'name': name or '', 'product_uom' : uom_id or False}}
        context = dict(context, purchase_uom_check=True)
        return self.onchange_product_id(cr, uid, ids, pricelist_id, product_id, qty, uom_id,
            partner_id, date_order=date_order, fiscal_position_id=fiscal_position_id, date_planned=date_planned,
            name=name, price_unit=price_unit, state=state, replace=False, context=context)

    def _get_date_planned(self, cr, uid, supplier_info, date_order_str, context=None):
        """Return the datetime value to use as Schedule Date (``date_planned``) for
           PO Lines that correspond to the given product.supplierinfo,
           when ordered at `date_order_str`.

           :param browse_record | False supplier_info: product.supplierinfo, used to
               determine delivery delay (if False, default delay = 0)
           :param str date_order_str: date of order field, as a string in
               DEFAULT_SERVER_DATETIME_FORMAT
           :rtype: datetime
           :return: desired Schedule Date for the PO line
        """
        supplier_delay = int(supplier_info.delay) if supplier_info else 0
        return datetime.strptime(date_order_str, DEFAULT_SERVER_DATETIME_FORMAT) + relativedelta(days=supplier_delay)

    def action_cancel(self, cr, uid, ids, context=None):
        self.write(cr, uid, ids, {'state': 'cancel'}, context=context)
        # We will group by PO first, so we do the check only once for each PO
        purchase_orders = list(set([x.order_id for x in self.browse(cr, uid, ids, context=context)]))
        for purchase in purchase_orders:
            if all([l.state == 'cancel' for l in purchase.order_line]):
                self.pool.get('purchase.order').action_cancel(cr, uid, [purchase.id], context=context)

    def _check_product_uom_group(self, cr, uid, context=None):
        group_uom = self.pool.get('ir.model.data').get_object(cr, uid, 'product', 'group_uom')
        res = [user for user in group_uom.users if user.id == uid]
        return len(res) and True or False

    def onchange_product_id(self, cr, uid, ids, pricelist_id, product_id, qty, uom_id,
            partner_id, date_order=False, fiscal_position_id=False, date_planned=False,
            name=False, price_unit=False, state='draft', replace=True, context=None):
        """
        onchange handler of product_id.
        """
        if context is None:
            context = {}

        res = {'value': {'price_unit': price_unit or 0.0, 'name': name or '', 'product_uom' : uom_id or False}}
        if not product_id:
            return res

        product_product = self.pool.get('product.product')
        product_uom = self.pool.get('product.uom')
        res_partner = self.pool.get('res.partner')
        product_pricelist = self.pool.get('product.pricelist')
        account_fiscal_position = self.pool.get('account.fiscal.position')
        account_tax = self.pool.get('account.tax')

        # - check for the presence of partner_id and pricelist_id
        #if not partner_id:
        #    raise UserError(_('Select a partner in purchase order to choose a product.'))
        #if not pricelist_id:
        #    raise UserError(_('Select a price list in the purchase order form before choosing a product.'))

        # - determine name and notes based on product in partner lang.
        context_partner = context.copy()
        if partner_id:
            lang = res_partner.browse(cr, uid, partner_id).lang
            context_partner.update( {'lang': lang, 'partner_id': partner_id} )
        product = product_product.browse(cr, uid, product_id, context=context_partner)
<<<<<<< HEAD
        if replace:
            #call name_get() with partner in the context to eventually match name and description in the seller_ids field
=======
        #call name_get() with partner in the context to eventually match name and description in the seller_ids field
        if not name or not uom_id:
            # The 'or not uom_id' part of the above condition can be removed in master. See commit message of the rev. introducing this line.
>>>>>>> 222b2d33
            dummy, name = product_product.name_get(cr, uid, product_id, context=context_partner)[0]
            if product.description_purchase:
                name += '\n' + product.description_purchase
            res['value'].update({'name': name})

        # - set a domain on product_uom
        res['domain'] = {'product_uom': [('category_id','=',product.uom_id.category_id.id)]}

        # - check that uom and product uom belong to the same category
        product_uom_po_id = product.uom_po_id.id
        if not uom_id:
            uom_id = product_uom_po_id

        if product.uom_id.category_id.id != product_uom.browse(cr, uid, uom_id, context=context).category_id.id:
            if context.get('purchase_uom_check') and self._check_product_uom_group(cr, uid, context=context):
                res['warning'] = {'title': _('Warning!'), 'message': _('Selected Unit of Measure does not belong to the same category as the product Unit of Measure.')}
            uom_id = product_uom_po_id

        res['value'].update({'product_uom': uom_id})

        # - determine product_qty and date_planned based on seller info
        if not date_order:
            date_order = fields.datetime.now()


        supplierinfo = False
        precision = self.pool.get('decimal.precision').precision_get(cr, uid, 'Product Unit of Measure')
        for supplier in product.seller_ids:
            if partner_id and (supplier.name.id == partner_id):
                supplierinfo = supplier
                if supplierinfo.product_uom.id != uom_id:
                    res['warning'] = {'title': _('Warning!'), 'message': _('The selected supplier only sells this product by %s') % supplierinfo.product_uom.name }
                min_qty = product_uom._compute_qty(cr, uid, supplierinfo.product_uom.id, supplierinfo.min_qty, to_uom_id=uom_id)
                if float_compare(min_qty , qty, precision_digits=precision) == 1: # If the supplier quantity is greater than entered from user, set minimal.
                    if qty:
                        res['warning'] = {'title': _('Warning!'), 'message': _('The selected supplier has a minimal quantity set to %s %s, you should not purchase less.') % (supplierinfo.min_qty, supplierinfo.product_uom.name)}
                    qty = min_qty
        dt = self._get_date_planned(cr, uid, supplierinfo, date_order, context=context).strftime(DEFAULT_SERVER_DATETIME_FORMAT)
        qty = qty or 1.0
        res['value'].update({'date_planned': date_planned or dt})
        if qty:
            res['value'].update({'product_qty': qty})

        price = price_unit
        if price_unit is False or price_unit is None:
            # - determine price_unit and taxes_id
            if pricelist_id:
                date_order_str = datetime.strptime(date_order, DEFAULT_SERVER_DATETIME_FORMAT).strftime(DEFAULT_SERVER_DATE_FORMAT)
                price = product_pricelist.price_get(cr, uid, [pricelist_id],
                        product.id, qty or 1.0, partner_id or False, {'uom': uom_id, 'date': date_order_str})[pricelist_id]
            else:
                price = product.standard_price

        taxes = account_tax.browse(cr, uid, map(lambda x: x.id, product.supplier_taxes_id))
        fpos = fiscal_position_id and account_fiscal_position.browse(cr, uid, fiscal_position_id, context=context) or False
        taxes_ids = account_fiscal_position.map_tax(cr, uid, fpos, taxes)
        res['value'].update({'price_unit': price, 'taxes_id': taxes_ids})

        return res

    product_id_change = onchange_product_id
    product_uom_change = onchange_product_uom 

    def action_confirm(self, cr, uid, ids, context=None):
        self.write(cr, uid, ids, {'state': 'confirmed'}, context=context)
        return True


class procurement_rule(osv.osv):
    _inherit = 'procurement.rule'

    def _get_action(self, cr, uid, context=None):
        return [('buy', _('Buy'))] + super(procurement_rule, self)._get_action(cr, uid, context=context)


class procurement_order(osv.osv):
    _inherit = 'procurement.order'
    _columns = {
        'purchase_line_id': fields.many2one('purchase.order.line', 'Purchase Order Line'),
        'purchase_id': fields.related('purchase_line_id', 'order_id', type='many2one', relation='purchase.order', string='Purchase Order'),
    }

    def propagate_cancels(self, cr, uid, ids, context=None):
        purchase_line_obj = self.pool.get('purchase.order.line')
        lines_to_cancel = []
        uom_obj = self.pool.get("product.uom")
        for procurement in self.browse(cr, uid, ids, context=context):
            if procurement.rule_id.action == 'buy' and procurement.purchase_line_id:
                uom = procurement.purchase_line_id.product_uom
                product_qty = uom_obj._compute_qty_obj(cr, uid, procurement.product_uom, procurement.product_qty, uom, context=context)
                if procurement.purchase_line_id.state not in ('draft', 'cancel'):
                    raise UserError(
                        _('Can not cancel this procurement like this as the related purchase order has been confirmed already.  Please cancel the purchase order first. '))
                if float_compare(procurement.purchase_line_id.product_qty, product_qty, 0, precision_rounding=uom.rounding) > 0:
                    purchase_line_obj.write(cr, uid, [procurement.purchase_line_id.id], {'product_qty': procurement.purchase_line_id.product_qty - product_qty}, context=context)
                else:
                    if procurement.purchase_line_id.id not in lines_to_cancel:
                        lines_to_cancel += [procurement.purchase_line_id.id]
        if lines_to_cancel:
            purchase_line_obj.action_cancel(cr, uid, lines_to_cancel, context=context)
        return super(procurement_order, self).propagate_cancels(cr, uid, ids, context=context)

    def _run(self, cr, uid, procurement, context=None):
        if procurement.rule_id and procurement.rule_id.action == 'buy':
            #make a purchase order for the procurement
            return self.make_po(cr, uid, [procurement.id], context=context)[procurement.id]
        return super(procurement_order, self)._run(cr, uid, procurement, context=context)

    #TODO: Autocommit needed?
    def run(self, cr, uid, ids, autocommit=False, context=None):
        procs = self.browse(cr, uid, ids, context=context)
        to_assign = [x for x in procs if x.state not in ('running', 'done')]
        self._assign_multi(cr, uid, to_assign, context=context)
        buy_ids = [x.id for x in to_assign if x.rule_id and x.rule_id.action == 'buy']
        if buy_ids:
            result_dict = self.make_po(cr, uid, buy_ids, context=context)
            runnings = []
            exceptions = []
            for proc in result_dict.keys():
                if result_dict[proc]:
                    runnings += [proc]
                else:
                    exceptions += [proc]
            if runnings:
                self.write(cr, uid, runnings, {'state': 'running'}, context=context)
            if exceptions:
                self.write(cr, uid, exceptions, {'state': 'exception'}, context=context)
        set_others = set(ids) - set(buy_ids)
        return super(procurement_order, self).run(cr, uid, list(set_others), context=context)

    def _check(self, cr, uid, procurement, context=None):
        if procurement.purchase_line_id and procurement.purchase_line_id.order_id.shipped:  # TOCHECK: does it work for several deliveries?
            return True
        return super(procurement_order, self)._check(cr, uid, procurement, context=context)

    def _check_supplier_info(self, cr, uid, ids, context=None):
        ''' Check the supplier info field of a product and write an error message on the procurement if needed.
        Returns True if all needed information is there, False if some configuration mistake is detected.
        '''
        partner_obj = self.pool.get('res.partner')
        user = self.pool.get('res.users').browse(cr, uid, uid, context=context)
        for procurement in self.browse(cr, uid, ids, context=context):
            message = ''
            partner = procurement.product_id.seller_id #Taken Main Supplier of Product of Procurement.

            if not procurement.product_id.seller_ids:
                message = _('No supplier defined for this product !')
            elif not partner:
                message = _('No default supplier defined for this product')
            elif not partner_obj.address_get(cr, uid, [partner.id], ['delivery'])['delivery']:
                message = _('No address defined for the supplier')

            if message:
                if procurement.message != message:
                    cr.execute('update procurement_order set message=%s where id=%s', (message, procurement.id))
                return False

            if user.company_id and user.company_id.partner_id:
                if partner.id == user.company_id.partner_id.id:
                    raise UserError(_('The product "%s" has been defined with your company as reseller which seems to be a configuration error!' % procurement.product_id.name))

        return True

    def create_procurement_purchase_order(self, cr, uid, procurement, po_vals, line_vals, context=None):
        """Create the purchase order from the procurement, using
           the provided field values, after adding the given purchase
           order line in the purchase order.

           :params procurement: the procurement object generating the purchase order
           :params dict po_vals: field values for the new purchase order (the
                                 ``order_line`` field will be overwritten with one
                                 single line, as passed in ``line_vals``).
           :params dict line_vals: field values of the single purchase order line that
                                   the purchase order will contain.
           :return: id of the newly created purchase order
           :rtype: int
        """
        po_vals.update({'order_line': [(0,0,line_vals)]})
        return self.pool.get('purchase.order').create(cr, uid, po_vals, context=context)

    def _get_purchase_schedule_date(self, cr, uid, procurement, company, context=None):
        """Return the datetime value to use as Schedule Date (``date_planned``) for the
           Purchase Order Lines created to satisfy the given procurement.

           :param browse_record procurement: the procurement for which a PO will be created.
           :param browse_report company: the company to which the new PO will belong to.
           :rtype: datetime
           :return: the desired Schedule Date for the PO lines
        """
        procurement_date_planned = datetime.strptime(procurement.date_planned, DEFAULT_SERVER_DATETIME_FORMAT)
        schedule_date = (procurement_date_planned - relativedelta(days=company.po_lead))
        return schedule_date

    def _get_purchase_order_date(self, cr, uid, procurement, company, schedule_date, context=None):
        """Return the datetime value to use as Order Date (``date_order``) for the
           Purchase Order created to satisfy the given procurement.

           :param browse_record procurement: the procurement for which a PO will be created.
           :param browse_report company: the company to which the new PO will belong to.
           :param datetime schedule_date: desired Scheduled Date for the Purchase Order lines.
           :rtype: datetime
           :return: the desired Order Date for the PO
        """
        seller_delay = int(procurement.product_id.seller_delay)
        return schedule_date - relativedelta(days=seller_delay)

    def _get_product_supplier(self, cr, uid, procurement, context=None):
        ''' returns the main supplier of the procurement's product given as argument'''
        supplierinfo = self.pool['product.supplierinfo']
        company_supplier = supplierinfo.search(cr, uid,
            [('product_tmpl_id', '=', procurement.product_id.product_tmpl_id.id), ('company_id', '=', procurement.company_id.id)], limit=1, context=context)
        if company_supplier:
            return supplierinfo.browse(cr, uid, company_supplier[0], context=context).name
        return procurement.product_id.seller_id

    def _get_po_line_values_from_procs(self, cr, uid, procurements, partner, schedule_date, context=None):
        res = {}
        if context is None:
            context = {}
        uom_obj = self.pool.get('product.uom')
        pricelist_obj = self.pool.get('product.pricelist')
        prod_obj = self.pool.get('product.product')
        acc_pos_obj = self.pool.get('account.fiscal.position')

        pricelist_id = partner.property_product_pricelist_purchase.id
        prices_qty = []
        for procurement in procurements:
            seller_qty = procurement.product_id.seller_qty
            uom_id = procurement.product_id.uom_po_id.id
            qty = uom_obj._compute_qty(cr, uid, procurement.product_uom.id, procurement.product_qty, uom_id)
            if seller_qty:
                qty = max(qty, seller_qty)
            prices_qty += [(procurement.product_id, qty, partner)]
        prices = pricelist_obj.price_get_multi(cr, uid, [pricelist_id], prices_qty)

        #Passing partner_id to context for purchase order line integrity of Line name
        new_context = context.copy()
        new_context.update({'lang': partner.lang, 'partner_id': partner.id})
        names = prod_obj.name_get(cr, uid, [x.product_id.id for x in procurements], context=context)
        names_dict = {}
        for id, name in names:
            names_dict[id] = name
        for procurement in procurements:
            taxes_ids = procurement.product_id.supplier_taxes_id
            taxes = acc_pos_obj.map_tax(cr, uid, partner.property_account_position, taxes_ids)
            name = names_dict[procurement.product_id.id]
            if procurement.product_id.description_purchase:
                name += '\n' + procurement.product_id.description_purchase
            price = prices[procurement.product_id.id][pricelist_id]

            values = {
                'name': name,
                'product_qty': qty,
                'product_id': procurement.product_id.id,
                'product_uom': procurement.product_id.uom_po_id.id,
                'price_unit': price or 0.0,
                'date_planned': schedule_date.strftime(DEFAULT_SERVER_DATETIME_FORMAT),
                'taxes_id': [(6, 0, taxes)],
                'procurement_ids': [(4, procurement.id)]
                }
            res[procurement.id] = values
        return res

    def _get_grouping_dicts(self, cr, uid, ids, context=None):
        """
        It will group the procurements according to the pos they should go into.  That way, lines going to the same
        po, can be processed at once.
        Returns two dictionaries:
        add_purchase_dicts: key: po value: procs to add to the po
        create_purchase_dicts: key: values for proc to create (not that necessary as they are in procurement => TODO),
                                values: procs to add
        """
        po_obj = self.pool.get('purchase.order')
        # Regroup POs
        cr.execute("""
            SELECT psi.name, p.id, pr.id, pr.picking_type_id, p.location_id, p.partner_dest_id, p.company_id, p.group_id,
            pr.group_propagation_option, pr.group_id, psi.qty
             FROM procurement_order AS p
                LEFT JOIN procurement_rule AS pr ON pr.id = p.rule_id
                LEFT JOIN procurement_group AS pg ON p.group_id = pg.id,
            product_supplierinfo AS psi, product_product AS pp
            WHERE
             p.product_id = pp.id AND p.id in %s AND psi.product_tmpl_id = pp.product_tmpl_id
             AND (psi.company_id = p.company_id or psi.company_id IS NULL)
             ORDER BY psi.sequence,
                psi.name, p.rule_id, p.location_id, p.company_id, p.partner_dest_id, p.group_id
        """, (tuple(ids), ))
        res = cr.fetchall()
        old = False
        # A giant dict for grouping lines, ... to do at once
        create_purchase_procs = {} # Lines to add to a newly to create po
        add_purchase_procs = {} # Lines to add/adjust in an existing po
        proc_seller = {} # To check we only process one po
        for partner, proc, rule, pick_type, location, partner_dest, company, group, group_propagation, fixed_group, qty in res:
            if not proc_seller.get(proc):
                proc_seller[proc] = partner
                new = partner, rule, pick_type, location, company, group, group_propagation, fixed_group
                if new != old:
                    old = new
                    dom = [
                        ('partner_id', '=', partner), ('state', '=', 'draft'), ('picking_type_id', '=', pick_type),
                        ('location_id', '=', location), ('company_id', '=', company), ('dest_address_id', '=', partner_dest)]
                    if group_propagation == 'propagate':
                        dom += [('group_id', '=', group)]
                    elif group_propagation == 'fixed':
                        dom += [('group_id', '=', fixed_group)]
                    available_draft_po_ids = po_obj.search(cr, uid, dom, context=context)
                    available_draft_po = available_draft_po_ids and available_draft_po_ids[0] or False
                # Add to dictionary
                if available_draft_po:
                    if add_purchase_procs.get(available_draft_po):
                        add_purchase_procs[available_draft_po] += [proc]
                    else:
                        add_purchase_procs[available_draft_po] = [proc]
                else:
                    if create_purchase_procs.get(new):
                        create_purchase_procs[new] += [proc]
                    else:
                        create_purchase_procs[new] = [proc]
        return add_purchase_procs, create_purchase_procs

    def make_po(self, cr, uid, ids, context=None):
        res = {}
        po_obj = self.pool.get('purchase.order')
        po_line_obj = self.pool.get('purchase.order.line')
        seq_obj = self.pool.get('ir.sequence')
        uom_obj = self.pool.get('product.uom')
        add_purchase_procs, create_purchase_procs = self._get_grouping_dicts(cr, uid, ids, context=context)
        procs_done = []

        # Let us check existing purchase orders and add/adjust lines on them
        for add_purchase in add_purchase_procs.keys():
            procs_done += add_purchase_procs[add_purchase]
            po = po_obj.browse(cr, uid, add_purchase, context=context)
            lines_to_update = {}
            line_values = []
            procurements = self.browse(cr, uid, add_purchase_procs[add_purchase], context=context)
            po_line_ids = po_line_obj.search(cr, uid, [('order_id', '=', add_purchase), ('product_id', 'in', [x.product_id.id for x in procurements])], context=context)
            po_lines = po_line_obj.browse(cr, uid, po_line_ids, context=context)
            po_prod_dict = {}
            for po in po_lines:
                po_prod_dict[po.product_id.id] = po
            procs_to_create = []
            #Check which procurements need a new line and which need to be added to an existing one
            for proc in procurements:
                if po_prod_dict.get(proc.product_id.id):
                    po_line = po_prod_dict[proc.product_id.id]
                    uom_id = po_line.product_uom #Convert to UoM of existing line
                    qty = uom_obj._compute_qty_obj(cr, uid, proc.product_uom, proc.product_qty, uom_id)
                    if lines_to_update.get(po_line):
                        lines_to_update[po_line] += [(proc.id, qty)]
                    else:
                        lines_to_update[po_line] = [(proc.id, qty)]
                else:
                    procs_to_create.append(proc)

            procs = []
            # Update the quantities of the lines that need to
            for line in lines_to_update.keys():
                tot_qty = 0
                for proc, qty in lines_to_update[line]:
                    tot_qty += qty
                    self.message_post(cr, uid, proc, body=_("Quantity added in existing Purchase Order Line"), context=context)
                line_values += [(1, line.id, {'product_qty': line.product_qty + tot_qty, 'procurement_ids': [(4, x[0]) for x in lines_to_update[line]]})]

            # Create lines for which no line exists yet
            if procs_to_create:
                partner = po.partner_id
                schedule_date = datetime.strptime(po.minimum_planned_date, DEFAULT_SERVER_DATETIME_FORMAT)
                value_lines = self._get_po_line_values_from_procs(cr, uid, procs_to_create, partner, schedule_date, context=context)
                line_values += [(0, 0, value_lines[x]) for x in value_lines.keys()]
                for proc in procs_to_create:
                    self.message_post(cr, uid, [proc.id], body=_("Purchase line created and linked to an existing Purchase Order"), context=context)
            po_obj.write(cr, uid, [add_purchase], {'order_line': line_values},context=context)


        # Create new purchase orders
        partner_obj = self.pool.get("res.partner")
        new_pos = []
        for create_purchase in create_purchase_procs.keys():
            procs_done += create_purchase_procs[create_purchase]
            line_values = []
            procurements = self.browse(cr, uid, create_purchase_procs[create_purchase], context=context)
            partner = partner_obj.browse(cr, uid, create_purchase[0], context=context)

            #Create purchase order itself:
            procurement = procurements[0]
            schedule_date = self._get_purchase_schedule_date(cr, uid, procurement, procurement.company_id, context=context)
            purchase_date = self._get_purchase_order_date(cr, uid, procurement, procurement.company_id, schedule_date, context=context)

            value_lines = self._get_po_line_values_from_procs(cr, uid, procurements, partner, schedule_date, context=context)
            line_values += [(0, 0, value_lines[x]) for x in value_lines.keys()]
            name = seq_obj.next_by_code(cr, uid, 'purchase.order') or _('PO: %s') % procurement.name
            gpo = procurement.rule_id.group_propagation_option
            group = (gpo == 'fixed' and procurement.rule_id.group_id.id) or (gpo == 'propagate' and procurement.group_id.id) or False
            po_vals = {
                'name': name,
                'origin': procurement.origin,
                'partner_id': create_purchase[0],
                'location_id': procurement.location_id.id,
                'picking_type_id': procurement.rule_id.picking_type_id.id,
                'pricelist_id': partner.property_product_pricelist_purchase.id,
                'date_order': purchase_date.strftime(DEFAULT_SERVER_DATETIME_FORMAT),
                'company_id': procurement.company_id.id,
                'fiscal_position': partner.property_account_position.id,
                'payment_term_id': partner.property_supplier_payment_term.id,
                'dest_address_id': procurement.partner_dest_id.id,
                'group_id': group,
                'order_line': line_values,
                }
            new_po = po_obj.create(cr, uid, po_vals, context=context)
            new_pos.append(new_po)
            for proc in create_purchase_procs[create_purchase]:
                self.message_post(cr, uid, proc, body=_("Draft Purchase Order created"), context=context)

        other_proc_ids = list(set(ids) - set(procs_done))
        res = dict.fromkeys(ids, True)
        if other_proc_ids:
            other_procs = self.browse(cr, uid, other_proc_ids, context=context)
            for procurement in other_procs:
                res[procurement.id] = False
                self.message_post(cr, uid, [procurement.id], _('There is no supplier associated to product %s') % (procurement.product_id.name))
        return res


class mail_mail(osv.Model):
    _name = 'mail.mail'
    _inherit = 'mail.mail'

    def _postprocess_sent_message(self, cr, uid, mail, context=None, mail_sent=True):
        if mail_sent and mail.model == 'purchase.order':
            obj = self.pool.get('purchase.order').browse(cr, uid, mail.res_id, context=context)
            if obj.state == 'draft':
                self.pool.get('purchase.order').signal_workflow(cr, uid, [mail.res_id], 'send_rfq')
        return super(mail_mail, self)._postprocess_sent_message(cr, uid, mail=mail, context=context, mail_sent=mail_sent)


class product_template(osv.Model):
    _name = 'product.template'
    _inherit = 'product.template'
    
    def _get_buy_route(self, cr, uid, context=None):
        
        buy_route = self.pool.get('ir.model.data').xmlid_to_res_id(cr, uid, 'purchase.route_warehouse0_buy')
        if buy_route:
            return [buy_route]
        return []

    def _purchase_count(self, cr, uid, ids, field_name, arg, context=None):
        res = dict.fromkeys(ids, 0)
        for template in self.browse(cr, uid, ids, context=context):
            res[template.id] = sum([p.purchase_count for p in template.product_variant_ids])
        return res

    _columns = {
        'purchase_ok': fields.boolean('Can be Purchased', help="Specify if the product can be selected in a purchase order line."),
        'purchase_count': fields.function(_purchase_count, string='# Purchases', type='integer'),
    }

    _defaults = {
        'purchase_ok': 1,
        'route_ids': _get_buy_route,
    }

    def action_view_purchases(self, cr, uid, ids, context=None):
        products = self._get_products(cr, uid, ids, context=context)
        result = self._get_act_window_dict(cr, uid, 'purchase.action_purchase_line_product_tree', context=context)
        result['domain'] = "[('product_id','in',[" + ','.join(map(str, products)) + "])]"
        return result

class product_product(osv.Model):
    _name = 'product.product'
    _inherit = 'product.product'
    
    def _purchase_count(self, cr, uid, ids, field_name, arg, context=None):
        Purchase = self.pool['purchase.order']
        return {
            product_id: Purchase.search_count(cr,uid, [('order_line.product_id', '=', product_id)], context=context) 
            for product_id in ids
        }

    def action_view_purchases(self, cr, uid, ids, context=None):
        if isinstance(ids, (int, long)):
            ids = [ids]
        result = self.pool['product.template']._get_act_window_dict(cr, uid, 'purchase.action_purchase_line_product_tree', context=context)
        result['domain'] = "[('product_id','in',[" + ','.join(map(str, ids)) + "])]"
        return result

    _columns = {
        'purchase_count': fields.function(_purchase_count, string='# Purchases', type='integer'),
    }



class mail_compose_message(osv.Model):
    _inherit = 'mail.compose.message'

    def send_mail(self, cr, uid, ids, auto_commit=False, context=None):
        context = context or {}
        if context.get('default_model') == 'purchase.order' and context.get('default_res_id'):
            context = dict(context, mail_post_autofollow=True)
            self.pool.get('purchase.order').signal_workflow(cr, uid, [context['default_res_id']], 'send_rfq')
        return super(mail_compose_message, self).send_mail(cr, uid, ids, context=context)


class account_invoice(osv.Model):
    """ Override account_invoice to add Chatter messages on the related purchase
        orders, logging the invoice receipt or payment. """
    _inherit = 'account.invoice'

    def invoice_validate(self, cr, uid, ids, context=None):
        res = super(account_invoice, self).invoice_validate(cr, uid, ids, context=context)
        purchase_order_obj = self.pool.get('purchase.order')
        # read access on purchase.order object is not required
        if not purchase_order_obj.check_access_rights(cr, uid, 'read', raise_exception=False):
            user_id = SUPERUSER_ID
        else:
            user_id = uid
        po_ids = purchase_order_obj.search(cr, user_id, [('invoice_ids', 'in', ids)], context=context)
        for order in purchase_order_obj.browse(cr, uid, po_ids, context=context):
            purchase_order_obj.message_post(cr, user_id, order.id, body=_("Invoice received"), context=context)
            invoiced = []
            for po_line in order.order_line:
                if any(line.invoice_id.state not in ['draft', 'cancel'] for line in po_line.invoice_lines):
                    invoiced.append(po_line.id)
            if invoiced:
                self.pool['purchase.order.line'].write(cr, uid, invoiced, {'invoiced': True})
            workflow.trg_write(uid, 'purchase.order', order.id, cr)
        return res

    def confirm_paid(self, cr, uid, ids, context=None):
        res = super(account_invoice, self).confirm_paid(cr, uid, ids, context=context)
        purchase_order_obj = self.pool.get('purchase.order')
        # read access on purchase.order object is not required
        if not purchase_order_obj.check_access_rights(cr, uid, 'read', raise_exception=False):
            user_id = SUPERUSER_ID
        else:
            user_id = uid
        po_ids = purchase_order_obj.search(cr, user_id, [('invoice_ids', 'in', ids)], context=context)
        for po_id in po_ids:
            purchase_order_obj.message_post(cr, user_id, po_id, body=_("Invoice paid"), context=context)
        return res

class account_invoice_line(osv.Model):
    """ Override account_invoice_line to add the link to the purchase order line it is related to"""
    _inherit = 'account.invoice.line'
    _columns = {
        'purchase_line_id': fields.many2one('purchase.order.line',
            'Purchase Order Line', ondelete='set null', select=True,
            readonly=True),
    }<|MERGE_RESOLUTION|>--- conflicted
+++ resolved
@@ -1087,14 +1087,8 @@
             lang = res_partner.browse(cr, uid, partner_id).lang
             context_partner.update( {'lang': lang, 'partner_id': partner_id} )
         product = product_product.browse(cr, uid, product_id, context=context_partner)
-<<<<<<< HEAD
         if replace:
             #call name_get() with partner in the context to eventually match name and description in the seller_ids field
-=======
-        #call name_get() with partner in the context to eventually match name and description in the seller_ids field
-        if not name or not uom_id:
-            # The 'or not uom_id' part of the above condition can be removed in master. See commit message of the rev. introducing this line.
->>>>>>> 222b2d33
             dummy, name = product_product.name_get(cr, uid, product_id, context=context_partner)[0]
             if product.description_purchase:
                 name += '\n' + product.description_purchase
