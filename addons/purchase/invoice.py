--- conflicted
+++ resolved
@@ -42,7 +42,7 @@
         invoice_line = self.env['account.invoice.line']
         data = {
             'purchase_line_id': line.id,
-            'name': line.name,
+            'name': self.purchase_id.name+': '+line.name,
             'origin': self.purchase_id.origin,
             'uom_id': line.product_uom.id,
             'product_id': line.product_id.id,
@@ -51,6 +51,7 @@
             'quantity': qty,
             'discount': 0.0,
             'account_analytic_id': line.account_analytic_id.id,
+            'analytic_tag_ids': line.analytic_tag_ids.ids,
             'invoice_line_tax_ids': invoice_line_tax_ids.ids
         }
         account = invoice_line.get_invoice_line_account('in_invoice', line.product_id, self.purchase_id.fiscal_position_id, self.env.user.company_id)
@@ -71,35 +72,7 @@
             # Load a PO line only once
             if line in self.invoice_line_ids.mapped('purchase_line_id'):
                 continue
-<<<<<<< HEAD
-            if line.product_id.purchase_method == 'purchase':
-                qty = line.product_qty - line.qty_invoiced
-            else:
-                qty = line.qty_received - line.qty_invoiced
-            if float_compare(qty, 0.0, precision_rounding=line.product_uom.rounding) <= 0:
-                qty = 0.0
-            taxes = line.taxes_id
-            invoice_line_tax_ids = self.purchase_id.fiscal_position_id.map_tax(taxes)
-            data = {
-                'purchase_line_id': line.id,
-                'name': self.purchase_id.name+': '+line.name,
-                'origin': self.purchase_id.origin,
-                'uom_id': line.product_uom.id,
-                'product_id': line.product_id.id,
-                'account_id': self.env['account.invoice.line'].with_context({'journal_id': self.journal_id.id, 'type': 'in_invoice'})._default_account(),
-                'price_unit': line.order_id.currency_id.compute(line.price_unit, self.currency_id, round=False),
-                'quantity': qty,
-                'discount': 0.0,
-                'account_analytic_id': line.account_analytic_id.id,
-                'analytic_tag_ids': line.analytic_tag_ids.ids,
-                'invoice_line_tax_ids': invoice_line_tax_ids.ids
-            }
-            account = new_lines.get_invoice_line_account('in_invoice', line.product_id, self.purchase_id.fiscal_position_id, self.env.user.company_id)
-            if account:
-                data['account_id'] = account.id
-=======
             data = self._prepare_invoice_line_from_po_line(line)
->>>>>>> b14c8b36
             new_line = new_lines.new(data)
             new_line._set_additional_fields(self)
             new_lines += new_line
