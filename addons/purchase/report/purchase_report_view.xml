<?xml version="1.0" encoding="utf-8"?>
<openerp>
    <data>
        <record model="ir.ui.view" id="view_purchase_order_graph">
            <field name="name">product.month.graph</field>
            <field name="model">purchase.report</field>
            <field name="type">graph</field>
            <field name="arch" type="xml">
                <graph string="Purchase Orders Statistics" type="bar">
                    <field name="product_id"/>
                    <field name="quantity" operator="+"/>
                    <field name="price_total" operator="+"/>
                </graph>
            </field>
        </record>

        <record id="view_purchase_order_tree" model="ir.ui.view">
            <field name="name">purchase.order.tree</field>
            <field name="model">purchase.report</field>
            <field name="type">tree</field>
            <field name="arch" type="xml">
                <tree string="Purchase Orders Statistics">
                	<field name="date" invisible = "1"/>
                	<field name="user_id" invisible = "1"/>
                	<field name="partner_id" invisible = "1"/>
                    <field name="product_id" invisible = "1"/>
                    <field name="quantity"/>
                    <field name="nbr" sum="# of Lines"/>
                    <field name="price_average" avg="Average Price"/>
                	<field name="price_total" sum="Total Price"/>
                    <field name="name" invisible="1"/>
                    <field name="month" invisible="1"/>
                    <field name="warehouse_id" invisible="1"/>
                    <field name="company_id" invisible="1"/>
                    <field name="state" invisible="1"/>
                    <field name="location_id" invisible="1"/>
                    <field name="fiscal_position" invisible="1"/>
                </tree>
            </field>
        </record>

        <record id="view_purchase_order_search" model="ir.ui.view">
        <field name="name">report.purchase.order.search</field>
        <field name="model">purchase.report</field>
        <field name="type">search</field>
        <field name="arch" type="xml">
            <search string="Purchase Orders">
<<<<<<< HEAD
            <group>
=======
                <group>
>>>>>>> b3a31c8c
                <filter icon="terp-purchase"
                    string="This Year" name="this_year"
                    domain="[('name','=',time.strftime('%%Y'))]"
                    help="Purchase orders of the year"/>
                <filter icon="terp-purchase"
                    string="This Month" name="this_month"
                    domain="[('month','=',time.strftime('%%m'))]"
                    help="Purchase orders of this month"/>
                <separator orientation="vertical"/>
                <filter icon="terp-purchase"
                    string="Quotations"
                    domain="[('state','=','draft')]"/>
                <filter icon="terp-purchase"
                    string="Purchase" name="purchase"
                    domain="[('state','&lt;&gt;','draft'),('state','&lt;&gt;','cancel')]"/>
                <separator orientation="vertical"/>
                <field name="user_id" widget="selection">
                    <filter icon="terp-purchase"
                        string="My Purchases"
                        domain="[('user_id','=',uid)]"/>
                </field>
                <field name="partner_id"/>
                <field name="product_id"/>
                <field name="company_id" groups="base.group_multi_company" widget="selection"/>
<<<<<<< HEAD
				</group>
				<newline/>
                <group expand="1" string="Extended options..." colspan="10" col="12">
                    <filter icon="terp-purchase" string="Manual" domain="[('invoice_method','=','manual')]"/>
                    <filter icon="terp-purchase" string="From Order" domain="[('invoice_method','=','order')]"/>
                    <filter icon="terp-purchase" string="From Picking" domain="[('invoice_method','=','picking')]"/>
                    <separator orientation="vertical"/>
                    <filter icon="terp-purchase" string="Waiting Schedule" domain="[('state','=','waiting_date')]"/>
                    <filter icon="terp-purchase" string="Manual in progress" domain="[('state','=','manual')]"/>
                    <filter icon="terp-purchase" string="In progress" domain="[('state','=','progress')]"/>
                    <filter icon="terp-purchase" string="Shipping Exception" domain="[('state','=','shipping_except')]"/>
                    <filter icon="terp-purchase" string="Invoice Exception" domain="[('state','=','invoice_except')]"/>
                    <filter icon="terp-purchase" string="Done" domain="[('state','=','done')]"/>
                    <filter icon="terp-purchase" string="Cancel" domain="[('state','=','cancel')]"/>
                </group>
                <newline/>
                <separator string="Group by" />
                <group expand="1" string="Group By..." colspan="10" col="12">
                    <filter string="Company" icon="terp-purchase" context="{'group_by':'company_id'}"/>
                    <filter string="Warehouse" icon="terp-purchase" context="{'group_by':'warehouse_id'}"/>
                    <filter string="Location" icon="terp-purchase" context="{'group_by':'location_id'}"/>
                    <filter string="Responsible" icon="terp-purchase" context="{'group_by':'user_id'}"/>
=======
                </group>
                <newline/>
                <group expand="1" string="Group By...">
                    <filter string="Company" icon="terp-purchase" context="{'group_by':'company_id'}"/>
                    <filter string="Warehouse" icon="terp-purchase" context="{'group_by':'warehouse_id'}"/>
                    <filter string="Responsible" name="by_user" icon="terp-purchase" context="{'group_by':'user_id'}"/>
>>>>>>> b3a31c8c
                    <separator orientation="vertical"/>
                    <filter string="Product" icon="terp-purchase" context="{'group_by':'product_id'}"/>
                    <filter string="Partner" icon="terp-purchase" context="{'group_by':'partner_id'}"/>
                    <filter string="State" icon="terp-purchase" context="{'group_by':'state'}"/>
                    <separator orientation="vertical"/>
                    <filter string="Fiscal Position" icon="terp-purchase" context="{'group_by':'fiscal_position'}"/>
                    <filter string="Month" icon="terp-purchase" context="{'group_by':'date'}"/>
                    <filter string="Year" icon="terp-purchase" context="{'group_by':'name'}"/>
                </group>
            </search>
        </field>
    </record>

    <record id="action_purchase_order_report_all" model="ir.actions.act_window">
        <field name="name">Purchase Orders</field>
        <field name="res_model">purchase.report</field>
        <field name="view_type">form</field>
        <field name="view_mode">tree,graph</field>
        <field name="context">{"search_default_this_year":1,"search_default_this_month":1,"search_default_purchase":1,"search_default_by_user":1}</field>
        <field name="search_view_id" ref="view_purchase_order_search"/>
        <field name="context">{'search_default_user_id':True}</field>
    </record>

    <menuitem id="base.next_id_73" name="Reporting" parent="base.menu_purchase_root" sequence="8"/>
    <menuitem action="action_purchase_order_report_all" id="menu_action_purchase_order_report_all" parent="base.next_id_73" sequence="3"/>

	<record model="ir.ui.view" id="view_purchase_order_qty_amount_graph">
            <field name="name">purchase.order.qty.amount.graph</field>
            <field name="model">purchase.order.qty.amount</field>
            <field name="type">graph</field>
            <field name="arch" type="xml">
                <graph string="Total Qty and Amount by month" type="bar">
                    <field name="month"/>
                    <field name="total_qty" operator="+"/>
                    <field name="total_amount" operator="+"/>
                </graph>
            </field>
        </record>

        <record model="ir.ui.view" id="view_purchase_order_qty_amount_tree">
            <field name="name">purchase.order.qty.amount.tree</field>
            <field name="model">purchase.order.qty.amount</field>
            <field name="type">tree</field>
            <field name="arch" type="xml">
                <tree string="Total Qty and Amount by month" >
                    <field name="month"/>
                    <field name="total_qty" />
                    <field name="total_amount"/>
                </tree>
            </field>
        </record>

	    <record id="action_purchase_order_qty_amount_all" model="ir.actions.act_window">
	        <field name="name">Total Qty and Amount by month</field>
	        <field name="res_model">purchase.order.qty.amount</field>
	        <field name="view_type">form</field>
	        <field name="view_mode">graph,tree</field>
	    </record>

	    <record model="ir.ui.view" id="view_purchase_order_by_user_graph">
            <field name="name">purchase.order.by.user.graph</field>
            <field name="model">purchase.order.by.user</field>
            <field name="type">graph</field>
            <field name="arch" type="xml">
                <graph string="Total Orders by User per month" type="bar">
                    <field name="name" />
                    <field name="month" group="True" />
                    <field name="nbr" operator="+"/>
                </graph>
            </field>
        </record>

        <record model="ir.ui.view" id="view_purchase_order_by_user_tree">
            <field name="name">purchase.order.by.user.tree</field>
            <field name="model">purchase.order.by.user</field>
            <field name="type">tree</field>
            <field name="arch" type="xml">
                <tree string="Total Orders by User per month" >
                	<field name="name"/>
                    <field name="month"/>
                    <field name="nbr" />
                </tree>
            </field>
        </record>

	    <record id="action_purchase_order_by_user_all" model="ir.actions.act_window">
	        <field name="name">Total Orders by User per month</field>
	        <field name="res_model">purchase.order.by.user</field>
	        <field name="view_type">form</field>
	        <field name="view_mode">graph,tree</field>
	    </record>
    </data>
</openerp><|MERGE_RESOLUTION|>--- conflicted
+++ resolved
@@ -45,11 +45,7 @@
         <field name="type">search</field>
         <field name="arch" type="xml">
             <search string="Purchase Orders">
-<<<<<<< HEAD
             <group>
-=======
-                <group>
->>>>>>> b3a31c8c
                 <filter icon="terp-purchase"
                     string="This Year" name="this_year"
                     domain="[('name','=',time.strftime('%%Y'))]"
@@ -74,7 +70,6 @@
                 <field name="partner_id"/>
                 <field name="product_id"/>
                 <field name="company_id" groups="base.group_multi_company" widget="selection"/>
-<<<<<<< HEAD
 				</group>
 				<newline/>
                 <group expand="1" string="Extended options..." colspan="10" col="12">
@@ -92,19 +87,10 @@
                 </group>
                 <newline/>
                 <separator string="Group by" />
-                <group expand="1" string="Group By..." colspan="10" col="12">
                     <filter string="Company" icon="terp-purchase" context="{'group_by':'company_id'}"/>
                     <filter string="Warehouse" icon="terp-purchase" context="{'group_by':'warehouse_id'}"/>
                     <filter string="Location" icon="terp-purchase" context="{'group_by':'location_id'}"/>
                     <filter string="Responsible" icon="terp-purchase" context="{'group_by':'user_id'}"/>
-=======
-                </group>
-                <newline/>
-                <group expand="1" string="Group By...">
-                    <filter string="Company" icon="terp-purchase" context="{'group_by':'company_id'}"/>
-                    <filter string="Warehouse" icon="terp-purchase" context="{'group_by':'warehouse_id'}"/>
-                    <filter string="Responsible" name="by_user" icon="terp-purchase" context="{'group_by':'user_id'}"/>
->>>>>>> b3a31c8c
                     <separator orientation="vertical"/>
                     <filter string="Product" icon="terp-purchase" context="{'group_by':'product_id'}"/>
                     <filter string="Partner" icon="terp-purchase" context="{'group_by':'partner_id'}"/>
