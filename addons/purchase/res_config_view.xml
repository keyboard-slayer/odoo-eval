<?xml version="1.0" encoding="utf-8"?>
<openerp>
    <data noupdate="1">
        <!-- After installation of the module, open the related menu -->
        <record id="action_client_purchase_menu" model="ir.actions.client">
            <field name="name">Open Purchase Menu</field>
            <field name="tag">reload</field>
            <field name="params" eval="{'menu_id': ref('base.menu_purchase_root')}"/>
        </record>
        <record id="todo_open_purchase_menu" model="ir.actions.todo">
            <field name="action_id" ref="action_client_purchase_menu"/>
            <field name="type">automatic</field>
            <field name="sequence">100</field>
        </record>
    </data>
    <data>
        <record id="view_purchase_configuration" model="ir.ui.view">
            <field name="name">purchase settings</field>
            <field name="model">purchase.config.settings</field>
            <field name="arch" type="xml">
                <form string="Configure Purchases" class="oe_form_configuration" version="7.0">
                    <header>
                        <button string="Apply" type="object" name="execute" class="oe_highlight"/>
                        or
                        <button string="Cancel" type="object" name="cancel" class="oe_link"/>
                    </header>
<<<<<<< HEAD
                    <separator string="Invoicing Process"/>
                    <group>
                        <label for="id" string="Invoicing Settings"/>
                        <div>
                            <div>
                                <label for="default_invoice_method"/>
                                <field name="default_invoice_method" class="oe_inline"/>
                            </div>
                            <div>
                                 <label for="decimal_precision"/>
                                 <field name="decimal_precision" class="oe_inline"/>
                            </div>
                        </div>
=======
                    <group string="Invoicing">
                        <field name="default_invoice_method"/>

>>>>>>> b18ed241
                    </group>
                    <separator string="Purchase Order"/>
                    <group>
                        <label for="id" string="Supplier Features"/>
                        <div>
                            <div>
                                <field name="group_purchase_pricelist" class="oe_inline"/>
                                <label for="group_purchase_pricelist"/>
                            </div>
                            <div>
                                <field name="module_warning" class="oe_inline"/>
                                <label for="module_warning"/>
                            </div>
                        </div>
                    </group>
                    <group>
                        <label for="id" string="Purchase Order"/>
                        <div>
                            <div>
                                <field name="group_uom" class="oe_inline"/>
                                <label for="group_uom"/>
                            </div>
                            <div>
                                <field name="group_purchase_delivery_address" class="oe_inline"/>
                                <label for="group_purchase_delivery_address"/>
                            </div>
                            <div name="module_purchase_double_validation">
                                <field name="module_purchase_double_validation" class="oe_inline"/>
                                <label for="module_purchase_double_validation"/>
                            </div>
                            <div>
                                <field name="module_purchase_requisition" class="oe_inline"/>
                                <label for="module_purchase_requisition"/>
                            </div>
                            <div>
                                <field name="module_purchase_analytic_plans" class="oe_inline"/>
                                <label for="module_purchase_analytic_plans"/>
                            </div>
                        </div>
                    </group>
                </form>
            </field>
        </record>

        <record id="action_purchase_configuration" model="ir.actions.act_window">
            <field name="name">Configure Purchases</field>
            <field name="type">ir.actions.act_window</field>
            <field name="res_model">purchase.config.settings</field>
            <field name="view_mode">form</field>
            <field name="target">inline</field>
        </record>

        <menuitem id="menu_purchase_config" name="Purchases" parent="base.menu_config"
            sequence="3" action="action_purchase_configuration"/>

        <record id="view_account_config" model="ir.ui.view">
            <field name="name">account settings</field>
            <field name="model">account.config.settings</field>
            <field name="inherit_id" ref="account.view_account_config_settings"/>
            <field name="priority" eval="18"/>
            <field name="arch" type="xml">
                <separator name="analytic_account" position="attributes">
                    <attribute name="invisible">0</attribute>
                </separator>
                <group name="analytic_account_purchase" position="attributes">
                    <attribute name="invisible">0</attribute>
                </group>
                <xpath expr="//group[@name='analytic_account_purchase']/div" position="inside">
                    <div>
                        <field name="group_analytic_account_for_purchases" class="oe_inline"/>
                        <label for="group_analytic_account_for_purchases"/>
                    </div>
                    <div>
                        <field name="module_purchase_analytic_plans" on_change="onchange_purchase_analytic_plans(module_purchase_analytic_plans)" class="oe_inline"/>
                        <label for="module_purchase_analytic_plans"/>
                    </div>
                </xpath>
            </field>
        </record>

    </data>
</openerp><|MERGE_RESOLUTION|>--- conflicted
+++ resolved
@@ -24,7 +24,6 @@
                         or
                         <button string="Cancel" type="object" name="cancel" class="oe_link"/>
                     </header>
-<<<<<<< HEAD
                     <separator string="Invoicing Process"/>
                     <group>
                         <label for="id" string="Invoicing Settings"/>
@@ -33,16 +32,7 @@
                                 <label for="default_invoice_method"/>
                                 <field name="default_invoice_method" class="oe_inline"/>
                             </div>
-                            <div>
-                                 <label for="decimal_precision"/>
-                                 <field name="decimal_precision" class="oe_inline"/>
-                            </div>
                         </div>
-=======
-                    <group string="Invoicing">
-                        <field name="default_invoice_method"/>
-
->>>>>>> b18ed241
                     </group>
                     <separator string="Purchase Order"/>
                     <group>
