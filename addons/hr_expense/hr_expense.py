# -*- coding: utf-8 -*-
##############################################################################
#
#    OpenERP, Open Source Management Solution
#    Copyright (C) 2004-2010 Tiny SPRL (<http://tiny.be>).
#
#    This program is free software: you can redistribute it and/or modify
#    it under the terms of the GNU Affero General Public License as
#    published by the Free Software Foundation, either version 3 of the
#    License, or (at your option) any later version.
#
#    This program is distributed in the hope that it will be useful,
#    but WITHOUT ANY WARRANTY; without even the implied warranty of
#    MERCHANTABILITY or FITNESS FOR A PARTICULAR PURPOSE.  See the
#    GNU Affero General Public License for more details.
#
#    You should have received a copy of the GNU Affero General Public License
#    along with this program.  If not, see <http://www.gnu.org/licenses/>.
#
##############################################################################

import time

from osv import fields, osv
from tools.translate import _
import decimal_precision as dp
import netsvc

def _employee_get(obj, cr, uid, context=None):
    if context is None:
        context = {}
    ids = obj.pool.get('hr.employee').search(cr, uid, [('user_id', '=', uid)], context=context)
    if ids:
        return ids[0]
    return False

class hr_expense_expense(osv.osv):

    def copy(self, cr, uid, id, default=None, context=None):
        if context is None:
            context = {}
        if not default: default = {}
        default.update({'invoice_id': False, 'date_confirm': False, 'date_valid': False, 'user_valid': False})
        return super(hr_expense_expense, self).copy(cr, uid, id, default, context=context)

    def _amount(self, cr, uid, ids, field_name, arg, context=None):
        cr.execute("SELECT s.id,COALESCE(SUM(l.unit_amount*l.unit_quantity),0) AS amount FROM hr_expense_expense s LEFT OUTER JOIN hr_expense_line l ON (s.id=l.expense_id) WHERE s.id IN %s GROUP BY s.id ", (tuple(ids),))
        res = dict(cr.fetchall())
        return res

    def _get_currency(self, cr, uid, context=None):
        user = self.pool.get('res.users').browse(cr, uid, [uid], context=context)[0]
        if user.company_id:
            return user.company_id.currency_id.id
        else:
            return self.pool.get('res.currency').search(cr, uid, [('rate','=',1.0)], context=context)[0]

    _name = "hr.expense.expense"
    _inherit = ['mail.thread']
    _description = "Expense"
    _order = "id desc"
    _columns = {
        'name': fields.char('Description', size=128, required=True),
        'id': fields.integer('Sheet ID', readonly=True),
        'date': fields.date('Date', select=True),
        'journal_id': fields.many2one('account.journal', 'Force Journal', help = "The journal used when the expense is invoiced"),
        'employee_id': fields.many2one('hr.employee', "Employee", required=True),
        'user_id': fields.many2one('res.users', 'User', required=True),
        'date_confirm': fields.date('Confirmation Date', select=True, help = "Date of the confirmation of the sheet expense. It's filled when the button Confirm is pressed."),
        'date_valid': fields.date('Validation Date', select=True, help = "Date of the acceptation of the sheet expense. It's filled when the button Accept is pressed."),
        'user_valid': fields.many2one('res.users', 'Validation User'),
        'account_move_id': fields.many2one('account.move', 'Ledger Posting'),
        'line_ids': fields.one2many('hr.expense.line', 'expense_id', 'Expense Lines', readonly=True, states={'draft':[('readonly',False)]} ),
        'note': fields.text('Note'),
        'amount': fields.function(_amount, string='Total Amount', digits_compute= dp.get_precision('Account')),
        'invoice_id': fields.many2one('account.invoice', "Employee's Invoice"),
        'currency_id': fields.many2one('res.currency', 'Currency', required=True),
        'department_id':fields.many2one('hr.department','Department'),
        'company_id': fields.many2one('res.company', 'Company', required=True),
        'state': fields.selection([
            ('draft', 'New'),
            ('cancelled', 'Refused'),
            ('confirm', 'Waiting Approval'),
            ('accepted', 'Approved'),
            ('invoiced', 'Invoiced'),
            ('paid', 'Reimbursed')
            ],
            'Status', readonly=True, help='When the expense request is created the status is \'Draft\'.\n It is confirmed by the user and request is sent to admin, the status is \'Waiting Confirmation\'.\
            \nIf the admin accepts it, the status is \'Accepted\'.\n If an invoice is made for the expense request, the status is \'Invoiced\'.\n If the expense is paid to user, the status is \'Reimbursed\'.'),
    }
    _defaults = {
        'company_id': lambda s, cr, uid, c: s.pool.get('res.company')._company_default_get(cr, uid, 'hr.employee', context=c),
        'date': fields.date.context_today,
        'state': 'draft',
        'employee_id': _employee_get,
        'user_id': lambda cr, uid, id, c={}: id,
        'currency_id': _get_currency,
    }

    def onchange_employee_id(self, cr, uid, ids, employee_id, context=None):
        emp_obj = self.pool.get('hr.employee')
        department_id = False
        company_id = False
        if employee_id:
            employee = emp_obj.browse(cr, uid, employee_id, context=context)
            department_id = employee.department_id.id
            company_id = employee.company_id.id
        return {'value': {'department_id': department_id, 'company_id': company_id}}

    def expense_confirm(self, cr, uid, ids, *args):
        self.write(cr, uid, ids, {
            'state':'confirm',
            'date_confirm': time.strftime('%Y-%m-%d')
        })
        return True

    def expense_accept(self, cr, uid, ids, *args):
        self.write(cr, uid, ids, {
            'state':'accepted',
            'date_valid':time.strftime('%Y-%m-%d'),
            'user_valid': uid,
            })
        return True

    def expense_canceled(self, cr, uid, ids, *args):
        self.write(cr, uid, ids, {'state':'cancelled'})
        return True

    def expense_paid(self, cr, uid, ids, *args):
        self.write(cr, uid, ids, {'state':'paid'})
        return True

    def invoice(self, cr, uid, ids, context=None):
        wf_service = netsvc.LocalService("workflow")
        mod_obj = self.pool.get('ir.model.data')
        res = mod_obj.get_object_reference(cr, uid, 'account', 'invoice_supplier_form')
        inv_ids = []
        for id in ids:
            wf_service.trg_validate(uid, 'hr.expense.expense', id, 'invoice', cr)
            inv_ids.append(self.browse(cr, uid, id).invoice_id.id)
        return {
            'name': _('Supplier Invoices'),
            'view_type': 'form',
            'view_mode': 'form',
            'view_id': [res and res[1] or False],
            'res_model': 'account.invoice',
            'context': "{'type':'out_invoice', 'journal_type': 'purchase'}",
            'type': 'ir.actions.act_window',
            'nodestroy': True,
            'target': 'current',
            'res_id': inv_ids and inv_ids[0] or False,
        }

    def action_invoice_create(self, cr, uid, ids):
        res = False
        invoice_obj = self.pool.get('account.invoice')
        property_obj = self.pool.get('ir.property')
        sequence_obj = self.pool.get('ir.sequence')
        analytic_journal_obj = self.pool.get('account.analytic.journal')
        account_journal = self.pool.get('account.journal')
        for exp in self.browse(cr, uid, ids):
            company_id = exp.company_id.id
            lines = []
            for l in exp.line_ids:
                tax_id = []
                if l.product_id:
                    acc = l.product_id.product_tmpl_id.property_account_expense
                    if not acc:
                        acc = l.product_id.categ_id.property_account_expense_categ
                    tax_id = [x.id for x in l.product_id.supplier_taxes_id]
                else:
                    acc = property_obj.get(cr, uid, 'property_account_expense_categ', 'product.category', context={'force_company': company_id})
                    if not acc:
                        raise osv.except_osv(_('Error!'), _('Please configure Default Expense account for Product purchase: `property_account_expense_categ`.'))
                lines.append((0, False, {
                    'name': l.name,
                    'account_id': acc.id,
                    'price_unit': l.unit_amount,
                    'quantity': l.unit_quantity,
                    'uos_id': l.uom_id.id,
                    'product_id': l.product_id and l.product_id.id or False,
                    'invoice_line_tax_id': tax_id and [(6, 0, tax_id)] or False,
                    'account_analytic_id': l.analytic_account.id,
                }))
            if not exp.employee_id.address_home_id:
                raise osv.except_osv(_('Error!'), _('The employee must have a home address.'))
            acc = exp.employee_id.address_home_id.property_account_payable.id
            payment_term_id = exp.employee_id.address_home_id.property_payment_term.id
            inv = {
                'name': exp.name,
                'reference': sequence_obj.get(cr, uid, 'hr.expense.invoice'),
                'account_id': acc,
                'type': 'in_invoice',
                'partner_id': exp.employee_id.address_home_id.id,
                'company_id': company_id,
                'origin': exp.name,
                'invoice_line': lines,
                'currency_id': exp.currency_id.id,
                'payment_term': payment_term_id,
                'fiscal_position': exp.employee_id.address_home_id.property_account_position.id
            }
            if payment_term_id:
                to_update = invoice_obj.onchange_payment_term_date_invoice(cr, uid, [], payment_term_id, None)
                if to_update:
                    inv.update(to_update['value'])
            journal = False
            if exp.journal_id:
                inv['journal_id']=exp.journal_id.id
                journal = exp.journal_id
            else:
                journal_id = invoice_obj._get_journal(cr, uid, context={'type': 'in_invoice', 'company_id': company_id})
                if journal_id:
                    inv['journal_id'] = journal_id
                    journal = account_journal.browse(cr, uid, journal_id)
            if journal and not journal.analytic_journal_id:
                analytic_journal_ids = analytic_journal_obj.search(cr, uid, [('type','=','purchase')])
                if analytic_journal_ids:
                    account_journal.write(cr, uid, [journal.id],{'analytic_journal_id':analytic_journal_ids[0]})
            inv_id = invoice_obj.create(cr, uid, inv, {'type': 'in_invoice'})
            invoice_obj.button_compute(cr, uid, [inv_id], {'type': 'in_invoice'}, set_total=True)
            self.write(cr, uid, [exp.id], {'invoice_id': inv_id, 'state': 'invoiced'})
            res = inv_id
        return res

hr_expense_expense()

class product_product(osv.osv):
    _inherit = "product.product"
    _columns = {
        'hr_expense_ok': fields.boolean('Can Constitute an Expense', help="Determines if the product can be visible in the list of product within a selection from an HR expense sheet line."),
    }

    def on_change_hr_expense_ok(self, cr, uid, id, hr_expense_ok):

        if not hr_expense_ok:
            return {}
        data_obj = self.pool.get('ir.model.data')
        cat_id = data_obj._get_id(cr, uid, 'hr_expense', 'cat_expense')
        categ_id = data_obj.browse(cr, uid, cat_id).res_id
        res = {'value' : {'type':'service','procure_method':'make_to_stock','supply_method':'buy','purchase_ok':True,'sale_ok' :False,'categ_id':categ_id }}
        return res

product_product()

class hr_expense_line(osv.osv):
    _name = "hr.expense.line"
    _description = "Expense Line"

    def _amount(self, cr, uid, ids, field_name, arg, context=None):
        if not ids:
            return {}
        cr.execute("SELECT l.id,COALESCE(SUM(l.unit_amount*l.unit_quantity),0) AS amount FROM hr_expense_line l WHERE id IN %s GROUP BY l.id ",(tuple(ids),))
        res = dict(cr.fetchall())
        return res

    def _get_uom_id(self, cr, uid, context=None):
        try:
            proxy = self.pool.get('ir.model.data')
            result = proxy.get_object_reference(cr, uid, 'product', 'product_uom_unit')
            return result[1]
        except Exception, ex:
            return False

    _columns = {
        'name': fields.char('Expense Note', size=128, required=True),
        'date_value': fields.date('Date', required=True),
        'expense_id': fields.many2one('hr.expense.expense', 'Expense', ondelete='cascade', select=True),
        'total_amount': fields.function(_amount, string='Total', digits_compute=dp.get_precision('Account')),
<<<<<<< HEAD
        'unit_amount': fields.float('Unit Price', digits_compute=dp.get_precision('Account')),
        'unit_quantity': fields.float('Quantities'),
=======
        'unit_amount': fields.float('Unit Price', digits_compute=dp.get_precision('Product Price')),
        'unit_quantity': fields.float('Quantities', digits_compute= dp.get_precision('Product Unit of Measure')),
>>>>>>> f4f7de13
        'product_id': fields.many2one('product.product', 'Product', domain=[('hr_expense_ok','=',True)]),
        'uom_id': fields.many2one('product.uom', 'Unit of Measure', required=True),
        'description': fields.text('Description'),
        'analytic_account': fields.many2one('account.analytic.account','Analytic account'),
        'ref': fields.char('Reference', size=32),
        'sequence': fields.integer('Sequence', select=True, help="Gives the sequence order when displaying a list of expense lines."),
        }
    _defaults = {
        'unit_quantity': 1,
        'date_value': lambda *a: time.strftime('%Y-%m-%d'),
        'uom_id': _get_uom_id,
    }
    _order = "sequence, date_value desc"

    def onchange_product_id(self, cr, uid, ids, product_id, context=None):
        res = {}
        if product_id:
            product = self.pool.get('product.product').browse(cr, uid, product_id, context=context)
            res['name'] = product.name
            amount_unit = product.price_get('standard_price')[product.id]
            res['unit_amount'] = amount_unit
            res['uom_id'] = product.uom_id.id
        return {'value': res}

    def onchange_uom(self, cr, uid, ids, product_id, uom_id, context=None):
        res = {'value':{}}
        if uom_id:
            if product_id:
                product = self.pool.get('product.product').browse(cr, uid, product_id, context=context)
                uom = self.pool.get('product.uom').browse(cr, uid, uom_id, context=context)
                if uom.category_id.id != product.uom_id.category_id.id:
                    res['warning'] = {'title': _('Warning'), 'message': _('Selected Unit of Measure does not belong to the same category as the product Unit of Measure')}
                    uom_id = product.uom_id.id
            res['value'].update({'uom_id': uom_id})
        return res

hr_expense_line()

# vim:expandtab:smartindent:tabstop=4:softtabstop=4:shiftwidth=4:<|MERGE_RESOLUTION|>--- conflicted
+++ resolved
@@ -266,13 +266,8 @@
         'date_value': fields.date('Date', required=True),
         'expense_id': fields.many2one('hr.expense.expense', 'Expense', ondelete='cascade', select=True),
         'total_amount': fields.function(_amount, string='Total', digits_compute=dp.get_precision('Account')),
-<<<<<<< HEAD
-        'unit_amount': fields.float('Unit Price', digits_compute=dp.get_precision('Account')),
-        'unit_quantity': fields.float('Quantities'),
-=======
         'unit_amount': fields.float('Unit Price', digits_compute=dp.get_precision('Product Price')),
         'unit_quantity': fields.float('Quantities', digits_compute= dp.get_precision('Product Unit of Measure')),
->>>>>>> f4f7de13
         'product_id': fields.many2one('product.product', 'Product', domain=[('hr_expense_ok','=',True)]),
         'uom_id': fields.many2one('product.uom', 'Unit of Measure', required=True),
         'description': fields.text('Description'),
