--- conflicted
+++ resolved
@@ -1,44 +1,149 @@
-# Translation of OpenERP Server.
+# Translation of Odoo Server.
 # This file contains the translation of the following modules:
-#	* hr_expense
-#
-msgid ""
-msgstr ""
-<<<<<<< HEAD
-"Project-Id-Version: OpenERP Server 6.0dev\n"
-"Report-Msgid-Bugs-To: support@openerp.com\n"
-"POT-Creation-Date: 2011-01-11 11:15+0000\n"
-"PO-Revision-Date: 2011-01-13 03:37+0000\n"
-"Last-Translator: Borja López Soilán (NeoPolus) <borjalopezsoilan@gmail.com>\n"
-"Language-Team: \n"
-=======
+# * hr_expense
+# 
+# Translators:
+msgid ""
+msgstr ""
 "Project-Id-Version: Odoo 8.0\n"
 "Report-Msgid-Bugs-To: \n"
 "POT-Creation-Date: 2015-01-21 14:07+0000\n"
 "PO-Revision-Date: 2016-05-15 18:49+0000\n"
 "Last-Translator: Martin Trigaux\n"
 "Language-Team: Spanish (Venezuela) (http://www.transifex.com/odoo/odoo-8/language/es_VE/)\n"
->>>>>>> 0af32f3f
 "MIME-Version: 1.0\n"
 "Content-Type: text/plain; charset=UTF-8\n"
-"Content-Transfer-Encoding: 8bit\n"
-"X-Launchpad-Export-Date: 2011-09-05 05:32+0000\n"
-"X-Generator: Launchpad (build 13830)\n"
-
-#. module: hr_expense
-#: model:process.node,name:hr_expense.process_node_confirmedexpenses0
-msgid "Confirmed Expenses"
-msgstr "Gastos confirmados"
-
-#. module: hr_expense
-#: model:ir.model,name:hr_expense.model_hr_expense_line
-msgid "Expense Line"
-msgstr "Línea de gasto"
-
-#. module: hr_expense
-#: model:process.node,note:hr_expense.process_node_reimbursement0
-msgid "The accoutant reimburse the expenses"
-msgstr "﻿El contable reembolsa los gastos"
+"Content-Transfer-Encoding: \n"
+"Language: es_VE\n"
+"Plural-Forms: nplurals=2; plural=(n != 1);\n"
+
+#. module: hr_expense
+#: field:hr.expense.report,no_of_account:0
+msgid "# of Accounts"
+msgstr "Nº de cuentas"
+
+#. module: hr_expense
+#: field:hr.expense.report,nbr:0
+msgid "# of Lines"
+msgstr "Nº de líneas"
+
+#. module: hr_expense
+#: field:hr.expense.report,no_of_products:0
+msgid "# of Products"
+msgstr "Nº de productos"
+
+#. module: hr_expense
+#: view:website:hr_expense.report_expense
+msgid "(Date and signature)."
+msgstr ""
+
+#. module: hr_expense
+#: model:ir.actions.act_window,help:hr_expense.hr_expense_product
+msgid ""
+"<p class=\"oe_view_nocontent_create\">\n"
+"                Click to create a new expense category. \n"
+"             </p>\n"
+"            "
+msgstr ""
+
+#. module: hr_expense
+#: model:ir.actions.act_window,help:hr_expense.expense_all
+msgid ""
+"<p class=\"oe_view_nocontent_create\">\n"
+"                Click to register new expenses. \n"
+"              </p><p>\n"
+"                Odoo will ensure the whole process is followed; the expense\n"
+"                sheet is validated by manager(s), the employee is reimbursed\n"
+"                from his expenses, some expenses must be re-invoiced to the\n"
+"                customers.\n"
+"              </p>\n"
+"            "
+msgstr ""
+
+#. module: hr_expense
+#: selection:hr.expense.report,state:0
+msgid "Accepted"
+msgstr "Aceptado"
+
+#. module: hr_expense
+#: view:hr.expense.expense:hr_expense.view_expenses_form
+msgid "Accounting"
+msgstr "Contabilidad"
+
+#. module: hr_expense
+#: view:hr.expense.expense:hr_expense.view_expenses_form
+msgid "Accounting Data"
+msgstr "Datos contabilidad"
+
+#. module: hr_expense
+#: model:product.template,name:hr_expense.air_ticket_product_template
+msgid "Air Ticket"
+msgstr "Billete de avión"
+
+#. module: hr_expense
+#: field:hr.expense.line,analytic_account:0
+#: field:hr.expense.report,analytic_account:0
+msgid "Analytic account"
+msgstr "Cuenta analítica"
+
+#. module: hr_expense
+#: view:hr.expense.expense:hr_expense.view_expenses_form
+msgid "Approve"
+msgstr "Aprobar"
+
+#. module: hr_expense
+#: selection:hr.expense.expense,state:0
+#: view:hr.expense.report:hr_expense.view_hr_expense_report_search
+#: model:mail.message.subtype,name:hr_expense.mt_expense_approved
+msgid "Approved"
+msgstr "Aprobado"
+
+#. module: hr_expense
+#: view:hr.expense.report:hr_expense.view_hr_expense_report_search
+msgid "Approved Expenses"
+msgstr ""
+
+#. module: hr_expense
+#: field:hr.expense.report,price_average:0
+msgid "Average Price"
+msgstr "Precio promedio"
+
+#. module: hr_expense
+#: field:product.template,hr_expense_ok:0
+msgid "Can be Expensed"
+msgstr ""
+
+#. module: hr_expense
+#: selection:hr.expense.report,state:0
+msgid "Cancelled"
+msgstr "Cancelado"
+
+#. module: hr_expense
+#: model:product.template,name:hr_expense.car_travel_product_template
+msgid "Car Travel Expenses"
+msgstr ""
+
+#. module: hr_expense
+#: view:website:hr_expense.report_expense
+msgid "Certified honest and conform,"
+msgstr "Certifica que los datos son ciertos,"
+
+#. module: hr_expense
+#: field:hr.expense.expense,company_id:0
+#: view:hr.expense.report:hr_expense.view_hr_expense_report_search
+#: field:hr.expense.report,company_id:0
+msgid "Company"
+msgstr "Compañía"
+
+#. module: hr_expense
+#: view:hr.expense.expense:hr_expense.view_editable_expenses_tree
+msgid "Confirm"
+msgstr "Confirmar"
+
+#. module: hr_expense
+#: view:hr.expense.report:hr_expense.view_hr_expense_report_search
+msgid "Confirm Expenses"
+msgstr ""
 
 #. module: hr_expense
 #: field:hr.expense.expense,date_confirm:0
@@ -47,407 +152,628 @@
 msgstr "Fecha confirmación"
 
 #. module: hr_expense
-#: view:hr.expense.expense:0
-#: view:hr.expense.report:0
-msgid "Group By..."
-msgstr "Agrupar por..."
-
-#. module: hr_expense
-#: model:product.template,name:hr_expense.product_product_expense_air_product_template
-msgid "Air Ticket"
-msgstr "Billete de avión"
-
-#. module: hr_expense
-#: view:hr.expense.expense:0
+#: view:hr.expense.expense:hr_expense.view_hr_expense_filter
+msgid "Confirmed Expenses"
+msgstr "Gastos confirmados"
+
+#. module: hr_expense
+#: view:hr.expense.report:hr_expense.view_hr_expense_report_search
+msgid "Create Month"
+msgstr ""
+
+#. module: hr_expense
+#: field:hr.expense.expense,create_uid:0 field:hr.expense.line,create_uid:0
+msgid "Created by"
+msgstr "Creado por"
+
+#. module: hr_expense
+#: field:hr.expense.expense,create_date:0 field:hr.expense.line,create_date:0
+msgid "Created on"
+msgstr "Creado en"
+
+#. module: hr_expense
+#: view:hr.expense.report:hr_expense.view_hr_expense_report_search
+#: field:hr.expense.report,create_date:0
+msgid "Creation Date"
+msgstr "Fecha creación"
+
+#. module: hr_expense
+#: field:hr.expense.expense,currency_id:0
+#: field:hr.expense.report,currency_id:0
+msgid "Currency"
+msgstr "Moneda"
+
+#. module: hr_expense
+#: field:hr.expense.expense,date:0 field:hr.expense.line,date_value:0
+#: view:website:hr_expense.report_expense
+msgid "Date"
+msgstr "Fecha"
+
+#. module: hr_expense
+#: field:hr.expense.report,date:0
+msgid "Date "
+msgstr "Fecha "
+
+#. module: hr_expense
+#: help:hr.expense.expense,date_valid:0
+msgid ""
+"Date of the acceptation of the sheet expense. It's filled when the button "
+"Accept is pressed."
+msgstr "Fecha de aceptación de la hoja de gastos. Se rellena cuando pulsamos el botón aceptar."
+
+#. module: hr_expense
+#: help:hr.expense.expense,date_confirm:0
+msgid ""
+"Date of the confirmation of the sheet expense. It's filled when the button "
+"Confirm is pressed."
+msgstr "Fecha de confirmación de la hoja de gastos. Se rellena cuando pulsamos el botón confirmar."
+
+#. module: hr_expense
+#: help:hr.expense.expense,message_last_post:0
+msgid "Date of the last message posted on the record."
+msgstr ""
+
+#. module: hr_expense
+#: view:website:hr_expense.report_expense
+msgid "Date:"
+msgstr ""
+
+#. module: hr_expense
+#: model:ir.actions.act_window,help:hr_expense.product_normal_form_view_installer
+msgid ""
+"Define one product for each expense type allowed for an employee (travel by "
+"car, hostel, restaurant, etc). If you reimburse the employees at a fixed "
+"rate, set a cost and a unit of measure on the product. If you reimburse "
+"based on real costs, set the cost at 0.00. The user will set the real price "
+"when recording his expense sheet."
+msgstr ""
+
+#. module: hr_expense
+#: field:hr.expense.report,delay_confirm:0
+msgid "Delay to Confirm"
+msgstr "Tiempo hasta confirmar"
+
+#. module: hr_expense
+#: field:hr.expense.report,delay_valid:0
+msgid "Delay to Valid"
+msgstr "Tiempo hasta validar"
+
+#. module: hr_expense
+#: view:hr.expense.expense:hr_expense.view_hr_expense_filter
 #: field:hr.expense.expense,department_id:0
-#: view:hr.expense.report:0
+#: view:hr.expense.report:hr_expense.view_hr_expense_report_search
 #: field:hr.expense.report,department_id:0
 msgid "Department"
 msgstr "Departamento"
 
 #. module: hr_expense
-#: selection:hr.expense.report,month:0
-msgid "March"
-msgstr "Marzo"
-
-#. module: hr_expense
-#: field:hr.expense.report,invoiced:0
-msgid "# of Invoiced Lines"
-msgstr "Nº de líneas facturadas"
-
-#. module: hr_expense
-#: field:hr.expense.expense,company_id:0
-#: view:hr.expense.report:0
-#: field:hr.expense.report,company_id:0
-msgid "Company"
-msgstr "Compañía"
-
-#. module: hr_expense
-#: view:hr.expense.expense:0
-msgid "Set to Draft"
-msgstr "Cambiar a borrador"
-
-#. module: hr_expense
-#: view:hr.expense.expense:0
-msgid "To Pay"
-msgstr "A pagar"
-
-#. module: hr_expense
-#: model:ir.model,name:hr_expense.model_hr_expense_report
-msgid "Expenses Statistics"
-msgstr "Estadísticas de gastos"
-
-#. module: hr_expense
-#: selection:hr.expense.expense,state:0
-#: view:hr.expense.report:0
-#: model:process.node,name:hr_expense.process_node_approved0
-msgid "Approved"
-msgstr "Aprobado"
-
-#. module: hr_expense
-#: field:hr.expense.line,uom_id:0
-msgid "UoM"
-msgstr "UdM"
-
-#. module: hr_expense
-#: help:hr.expense.expense,date_valid:0
-msgid ""
-"Date of the acceptation of the sheet expense. It's filled when the button "
-"Accept is pressed."
-msgstr ""
-"Fecha de aceptación de la hoja de gastos. Se rellena cuando pulsamos el "
-"botón aceptar."
-
-#. module: hr_expense
-#: view:hr.expense.expense:0
-msgid "Notes"
-msgstr "Notas"
-
-#. module: hr_expense
-#: field:hr.expense.expense,invoice_id:0
-msgid "Employee's Invoice"
-msgstr "Factura de empleado"
-
-#. module: hr_expense
-#: model:ir.module.module,description:hr_expense.module_meta_information
-msgid ""
-"\n"
-"    This module aims to manage employee's expenses.\n"
-"\n"
-"    The whole workflow is implemented:\n"
-"    * Draft expense\n"
-"    * Confirmation of the sheet by the employee\n"
-"    * Validation by his manager\n"
-"    * Validation by the accountant and invoice creation\n"
-"    * Payment of the invoice to the employee\n"
-"\n"
-"    This module also uses the analytic accounting and is compatible with\n"
-"    the invoice on timesheet module so that you will be able to "
-"automatically\n"
-"    re-invoice your customer's expenses if your work by project.\n"
-"    "
-msgstr ""
-"\n"
-"    Este módulo permite gestionar los gastos de los empleados.\n"
-"\n"
-"    Se ha implementado el flujo completo:\n"
-"    * Gasto en borrador\n"
-"    * Confirmación de la hoja de gastos por el empleado\n"
-"    * Validación por su responsable\n"
-"    * Validación por el contable y creación de la factura\n"
-"    * Pago de la factura al empleado\n"
-"\n"
-"    Este módulo también usa la contabilidad analítica y es compatible con\n"
-"    el módulo de facturación de hojas de servicios de forma que pueda\n"
-"     re-facturar automáticamente sus gastos de clientes si trabaja por "
-"proyectos.\n"
-"    "
-
-#. module: hr_expense
+#: view:hr.expense.expense:hr_expense.view_expenses_form
+#: field:hr.expense.expense,name:0 field:hr.expense.line,description:0
+msgid "Description"
+msgstr "Descripción"
+
+#. module: hr_expense
+#: view:website:hr_expense.report_expense
+msgid "Description:"
+msgstr ""
+
+#. module: hr_expense
+#: view:hr.expense.report:hr_expense.view_hr_expense_report_search
 #: selection:hr.expense.report,state:0
-msgid "Cancelled"
-msgstr "Cancelado"
-
-#. module: hr_expense
-#: view:hr.expense.expense:0
-msgid "Validation"
-msgstr "Validación"
+msgid "Done"
+msgstr "Realizado"
+
+#. module: hr_expense
+#: view:hr.expense.report:hr_expense.view_hr_expense_report_search
+msgid "Done Expenses"
+msgstr ""
 
 #. module: hr_expense
 #: selection:hr.expense.report,state:0
-msgid "Waiting confirmation"
-msgstr "Esperando confirmación"
-
-#. module: hr_expense
-#: selection:hr.expense.report,state:0
-msgid "Accepted"
-msgstr "Aceptado"
-
-#. module: hr_expense
-#: view:hr.expense.report:0
-msgid "   Month   "
-msgstr "   Mes   "
-
-#. module: hr_expense
-#: report:hr.expense:0
-#: field:hr.expense.expense,ref:0
-#: field:hr.expense.line,ref:0
-msgid "Reference"
-msgstr "Referencia"
-
-#. module: hr_expense
-#: report:hr.expense:0
-msgid "Certified honest and conform,"
-msgstr "Certifica que los datos son ciertos,"
-
-#. module: hr_expense
-#: help:hr.expense.expense,date_confirm:0
-msgid ""
-"Date of the confirmation of the sheet expense. It's filled when the button "
-"Confirm is pressed."
-msgstr ""
-"Fecha de confirmación de la hoja de gastos. Se rellena cuando pulsamos el "
-"botón confirmar."
-
-#. module: hr_expense
-#: view:hr.expense.report:0
-#: field:hr.expense.report,nbr:0
-msgid "# of Lines"
-msgstr "Nº de líneas"
-
-#. module: hr_expense
-#: model:process.transition,name:hr_expense.process_transition_refuseexpense0
-msgid "Refuse expense"
-msgstr "Rechazar gasto"
-
-#. module: hr_expense
-#: model:product.template,name:hr_expense.product_product_expense_car_product_template
-msgid "Car Travel"
-msgstr "Viaje en coche"
-
-#. module: hr_expense
-#: field:hr.expense.report,price_average:0
-msgid "Average Price"
-msgstr "Precio promedio"
-
-#. module: hr_expense
-#: view:hr.expense.report:0
-msgid "Total Invoiced Lines"
-msgstr "Total líneas facturadas"
-
-#. module: hr_expense
-<<<<<<< HEAD
-#: view:hr.expense.expense:0
-#: model:process.transition.action,name:hr_expense.process_transition_action_confirm0
-msgid "Confirm"
-msgstr "Confirmar"
-
-#. module: hr_expense
-#: model:process.node,note:hr_expense.process_node_supplierinvoice0
-msgid "The accoutant validates the sheet"
-msgstr "El contable valida la hoja"
-=======
-#: field:hr.expense.expense,create_uid:0 field:hr.expense.line,create_uid:0
-msgid "Created by"
-msgstr "Creado por"
-
-#. module: hr_expense
-#: field:hr.expense.expense,create_date:0 field:hr.expense.line,create_date:0
-msgid "Created on"
-msgstr "Creado en"
->>>>>>> 0af32f3f
-
-#. module: hr_expense
-#: field:hr.expense.report,delay_valid:0
-msgid "Delay to Valid"
-msgstr "Tiempo hasta validar"
-
-#. module: hr_expense
-#: help:hr.expense.line,sequence:0
-msgid "Gives the sequence order when displaying a list of expense lines."
-msgstr "Da el orden de secuencia al mostrar una lista de líneas de gastos."
-
-#. module: hr_expense
-#: field:hr.expense.line,analytic_account:0
-#: view:hr.expense.report:0
-#: field:hr.expense.report,analytic_account:0
-msgid "Analytic account"
-msgstr "Cuenta analítica"
-
-#. module: hr_expense
-#: field:hr.expense.report,date:0
-msgid "Date "
-msgstr "Fecha "
-
-#. module: hr_expense
-#: field:hr.expense.expense,state:0
-#: view:hr.expense.report:0
-#: field:hr.expense.report,state:0
-msgid "State"
-msgstr "Estado"
-
-#. module: hr_expense
-#: code:addons/hr_expense/hr_expense.py:144
-#, python-format
-msgid ""
-"Please configure Default Expense account for Product purchase, "
-"`property_account_expense_categ`"
-msgstr ""
-"Por favor, configure la cuenta de gastos por defecto para compras de "
-"productos, `property_account_expense_categ`"
-
-#. module: hr_expense
-#: report:hr.expense:0
-#: view:hr.expense.expense:0
+msgid "Draft"
+msgstr "Borrador"
+
+#. module: hr_expense
+#: view:hr.expense.expense:hr_expense.view_hr_expense_filter
 #: field:hr.expense.expense,employee_id:0
-#: view:hr.expense.report:0
 msgid "Employee"
 msgstr "Empleado"
 
 #. module: hr_expense
-#: report:hr.expense:0
-#: field:hr.expense.report,product_qty:0
-msgid "Qty"
-msgstr "Ctd."
-
-#. module: hr_expense
-#: view:hr.expense.report:0
-#: field:hr.expense.report,price_total:0
-msgid "Total Price"
-msgstr "Precio total"
-
-#. module: hr_expense
-#: model:process.node,note:hr_expense.process_node_reinvoicing0
-msgid "Some costs may be reinvoices to the customer"
-msgstr "Algunos costes pueden ser refacturados al cliente"
-
-#. module: hr_expense
-#: code:addons/hr_expense/hr_expense.py:144
-#: code:addons/hr_expense/hr_expense.py:157
-#: code:addons/hr_expense/hr_expense.py:159
-#, python-format
-msgid "Error !"
+#: field:hr.expense.report,employee_id:0
+msgid "Employee's Name"
+msgstr "Nombre del empleado"
+
+#. module: hr_expense
+#: view:website:hr_expense.report_expense
+msgid "Employee:"
+msgstr ""
+
+#. module: hr_expense
+#: code:addons/hr_expense/hr_expense.py:167
+#: code:addons/hr_expense/hr_expense.py:230
+#: code:addons/hr_expense/hr_expense.py:232
+#: code:addons/hr_expense/hr_expense.py:344
+#: code:addons/hr_expense/hr_expense.py:348
+#, python-format
+msgid "Error!"
 msgstr "¡Error!"
 
 #. module: hr_expense
-#: view:board.board:0
-#: model:ir.actions.act_window,name:hr_expense.action_my_expense
-msgid "My Expenses"
-msgstr "Mis gastos"
-
-#. module: hr_expense
-#: view:hr.expense.report:0
-msgid "Creation Date"
-msgstr "Fecha creación"
-
-#. module: hr_expense
-#: model:ir.actions.report.xml,name:hr_expense.hr_expenses
-msgid "HR expenses"
-msgstr "Gastos RRHH"
-
-#. module: hr_expense
-#: field:hr.expense.expense,id:0
-msgid "Sheet ID"
-msgstr "ID hoja"
-
-#. module: hr_expense
-#: model:process.transition,name:hr_expense.process_transition_reimburseexpense0
-msgid "Reimburse expense"
-msgstr "Reembolsar gasto"
-
-#. module: hr_expense
-#: field:hr.expense.expense,journal_id:0
-#: field:hr.expense.report,journal_id:0
-msgid "Force Journal"
-msgstr "Diario forzado"
-
-#. module: hr_expense
-#: view:hr.expense.report:0
-#: field:hr.expense.report,no_of_products:0
-msgid "# of Products"
-msgstr "Nº de productos"
-
-#. module: hr_expense
-#: selection:hr.expense.report,month:0
-msgid "July"
-msgstr "Julio"
-
-#. module: hr_expense
-#: model:process.transition,note:hr_expense.process_transition_reimburseexpense0
-msgid "After creating invoice, reimburse expenses"
-msgstr "Después de crear factura, reembolsar gastos"
-
-#. module: hr_expense
-#: model:process.node,name:hr_expense.process_node_reimbursement0
-msgid "Reimbursement"
-msgstr "Reemborso"
-
-#. module: hr_expense
-#: code:addons/hr_expense/hr_expense.py:158
-#, python-format
-msgid "The employee must have a Home address"
-msgstr "El empleado debe tener un domicilio"
-
-#. module: hr_expense
-#: view:hr.expense.report:0
-msgid "    Month-1    "
-msgstr "    Mes-1    "
-
-#. module: hr_expense
-#: field:hr.expense.expense,date_valid:0
-#: field:hr.expense.report,date_valid:0
-msgid "Validation Date"
-msgstr "Fecha de validación"
-
-#. module: hr_expense
-#: view:hr.expense.report:0
+#: view:hr.expense.expense:hr_expense.view_hr_expense_filter
+#: field:hr.expense.line,expense_id:0
+#: model:ir.model,name:hr_expense.model_hr_expense_expense
+msgid "Expense"
+msgstr "Gasto"
+
+#. module: hr_expense
+#: code:addons/hr_expense/hr_expense.py:373
+#, python-format
+msgid "Expense Account Move"
+msgstr ""
+
+#. module: hr_expense
+#: model:ir.actions.act_window,name:hr_expense.hr_expense_product
+#: model:ir.ui.menu,name:hr_expense.menu_hr_product
+msgid "Expense Categories"
+msgstr ""
+
+#. module: hr_expense
+#: view:hr.expense.expense:hr_expense.view_expenses_form
+msgid "Expense Date"
+msgstr ""
+
+#. module: hr_expense
+#: model:ir.model,name:hr_expense.model_hr_expense_line
+msgid "Expense Line"
+msgstr "Línea de gasto"
+
+#. module: hr_expense
+#: view:hr.expense.expense:hr_expense.view_expenses_form
+#: field:hr.expense.expense,line_ids:0
+#: view:hr.expense.line:hr_expense.view_expenses_line_tree
+msgid "Expense Lines"
+msgstr "Líneas de gastos"
+
+#. module: hr_expense
+#: field:hr.expense.line,name:0
+msgid "Expense Note"
+msgstr "Nota de gasto"
+
+#. module: hr_expense
+#: model:mail.message.subtype,description:hr_expense.mt_expense_approved
+msgid "Expense approved"
+msgstr ""
+
+#. module: hr_expense
+#: model:mail.message.subtype,description:hr_expense.mt_expense_confirmed
+msgid "Expense confirmed, waiting confirmation"
+msgstr ""
+
+#. module: hr_expense
+#: model:mail.message.subtype,description:hr_expense.mt_expense_refused
+msgid "Expense refused"
+msgstr ""
+
+#. module: hr_expense
+#: view:hr.expense.expense:hr_expense.view_editable_expenses_tree
+#: view:hr.expense.expense:hr_expense.view_expenses_tree
+#: view:hr.expense.expense:hr_expense.view_hr_expense_filter
+#: model:ir.actions.act_window,name:hr_expense.expense_all
+#: model:ir.ui.menu,name:hr_expense.menu_expense_all
+#: model:ir.ui.menu,name:hr_expense.next_id_49
+#: model:product.category,name:hr_expense.cat_expense
+msgid "Expenses"
+msgstr "Gastos"
+
+#. module: hr_expense
+#: view:hr.expense.report:hr_expense.view_hr_expense_report_graph
+#: view:hr.expense.report:hr_expense.view_hr_expense_report_search
 #: model:ir.actions.act_window,name:hr_expense.action_hr_expense_report_all
 #: model:ir.ui.menu,name:hr_expense.menu_hr_expense_report_all
 msgid "Expenses Analysis"
 msgstr "Análisis de gastos"
 
 #. module: hr_expense
-#: view:hr.expense.expense:0
-#: field:hr.expense.line,expense_id:0
-#: model:ir.model,name:hr_expense.model_hr_expense_expense
-#: model:process.process,name:hr_expense.process_process_expenseprocess0
-msgid "Expense"
-msgstr "Gasto"
-
-#. module: hr_expense
-#: view:hr.expense.expense:0
-#: field:hr.expense.expense,line_ids:0
-#: view:hr.expense.line:0
-msgid "Expense Lines"
-msgstr "Líneas de gastos"
-
-#. module: hr_expense
-#: field:hr.expense.report,delay_confirm:0
-msgid "Delay to Confirm"
-msgstr "Tiempo hasta confirmar"
-
-#. module: hr_expense
-#: selection:hr.expense.report,month:0
-msgid "September"
-msgstr "Septiembre"
-
-#. module: hr_expense
-#: selection:hr.expense.report,month:0
-msgid "December"
-msgstr "Diciembre"
-
-#. module: hr_expense
-#: view:hr.expense.expense:0
-#: view:hr.expense.report:0
-#: field:hr.expense.report,month:0
-msgid "Month"
-msgstr "Mes"
-
-#. module: hr_expense
-#: field:hr.expense.expense,currency_id:0
-#: field:hr.expense.report,currency_id:0
-msgid "Currency"
-msgstr "Moneda"
+#: view:hr.expense.expense:hr_expense.view_hr_expense_filter
+msgid "Expenses Month"
+msgstr ""
+
+#. module: hr_expense
+#: view:hr.expense.expense:hr_expense.view_expenses_form
+msgid "Expenses Sheet"
+msgstr "Hoja de gastos"
+
+#. module: hr_expense
+#: model:ir.model,name:hr_expense.model_hr_expense_report
+msgid "Expenses Statistics"
+msgstr "Estadísticas de gastos"
+
+#. module: hr_expense
+#: view:hr.expense.expense:hr_expense.view_hr_expense_filter
+msgid "Expenses by Month"
+msgstr ""
+
+#. module: hr_expense
+#: view:hr.expense.expense:hr_expense.view_hr_expense_filter
+msgid "Expenses to Invoice"
+msgstr ""
+
+#. module: hr_expense
+#: view:hr.expense.report:hr_expense.view_hr_expense_report_search
+msgid "Extended Filters..."
+msgstr "Filtros extendidos..."
+
+#. module: hr_expense
+#: field:hr.expense.expense,message_follower_ids:0
+msgid "Followers"
+msgstr ""
+
+#. module: hr_expense
+#: field:hr.expense.expense,journal_id:0 field:hr.expense.report,journal_id:0
+msgid "Force Journal"
+msgstr "Diario forzado"
+
+#. module: hr_expense
+#: view:hr.expense.expense:hr_expense.view_expenses_form
+msgid "Free Notes"
+msgstr ""
+
+#. module: hr_expense
+#: view:hr.expense.expense:hr_expense.view_expenses_form
+msgid "Generate Accounting Entries"
+msgstr ""
+
+#. module: hr_expense
+#: help:hr.expense.line,sequence:0
+msgid "Gives the sequence order when displaying a list of expense lines."
+msgstr "Da el orden de secuencia al mostrar una lista de líneas de gastos."
+
+#. module: hr_expense
+#: view:hr.expense.expense:hr_expense.view_hr_expense_filter
+#: view:hr.expense.report:hr_expense.view_hr_expense_report_search
+msgid "Group By"
+msgstr "Agrupar por"
+
+#. module: hr_expense
+#: model:ir.actions.report.xml,name:hr_expense.action_report_hr_expense
+msgid "HR Expense"
+msgstr ""
+
+#. module: hr_expense
+#: view:website:hr_expense.report_expense
+msgid "HR Expenses"
+msgstr "Gastos RRHH"
+
+#. module: hr_expense
+#: help:hr.expense.expense,message_summary:0
+msgid ""
+"Holds the Chatter summary (number of messages, ...). This summary is "
+"directly in html format in order to be inserted in kanban views."
+msgstr ""
+
+#. module: hr_expense
+#: model:product.template,name:hr_expense.hotel_rent_product_template
+msgid "Hotel Accommodation"
+msgstr "Alojamiento hotel"
+
+#. module: hr_expense
+#: field:hr.expense.expense,id:0 field:hr.expense.line,id:0
+#: field:hr.expense.report,id:0
+msgid "ID"
+msgstr "ID"
+
+#. module: hr_expense
+#: help:hr.expense.expense,message_unread:0
+msgid "If checked new messages require your attention."
+msgstr ""
+
+#. module: hr_expense
+#: field:hr.expense.expense,message_is_follower:0
+msgid "Is a Follower"
+msgstr ""
+
+#. module: hr_expense
+#: model:ir.model,name:hr_expense.model_account_move_line
+msgid "Journal Items"
+msgstr "Apuntes contables"
+
+#. module: hr_expense
+#: field:hr.expense.expense,message_last_post:0
+msgid "Last Message Date"
+msgstr ""
+
+#. module: hr_expense
+#: field:hr.expense.expense,write_uid:0 field:hr.expense.line,write_uid:0
+msgid "Last Updated by"
+msgstr "Última actualización realizada por"
+
+#. module: hr_expense
+#: field:hr.expense.expense,write_date:0 field:hr.expense.line,write_date:0
+msgid "Last Updated on"
+msgstr "Ultima actualizacion en"
+
+#. module: hr_expense
+#: field:hr.expense.expense,account_move_id:0
+msgid "Ledger Posting"
+msgstr "Fijado libro contable"
+
+#. module: hr_expense
+#: field:hr.expense.expense,message_ids:0
+msgid "Messages"
+msgstr "Mensajes"
+
+#. module: hr_expense
+#: help:hr.expense.expense,message_ids:0
+msgid "Messages and communication history"
+msgstr ""
+
+#. module: hr_expense
+#: view:hr.expense.expense:hr_expense.view_hr_expense_filter
+msgid "My Expenses"
+msgstr "Mis gastos"
+
+#. module: hr_expense
+#: view:website:hr_expense.report_expense
+msgid "Name"
+msgstr "Nombre"
+
+#. module: hr_expense
+#: view:hr.expense.expense:hr_expense.view_hr_expense_filter
+#: selection:hr.expense.expense,state:0
+msgid "New"
+msgstr "Nuevo"
+
+#. module: hr_expense
+#: view:hr.expense.expense:hr_expense.view_hr_expense_filter
+msgid "New Expense"
+msgstr ""
+
+#. module: hr_expense
+#: code:addons/hr_expense/hr_expense.py:167
+#, python-format
+msgid ""
+"No expense journal found. Please make sure you have a journal with type "
+"'purchase' configured."
+msgstr ""
+
+#. module: hr_expense
+#: code:addons/hr_expense/hr_expense.py:344
+#, python-format
+msgid ""
+"No purchase account found for the product %s (or for his category), please "
+"configure one."
+msgstr ""
+
+#. module: hr_expense
+#: field:hr.expense.expense,note:0
+msgid "Note"
+msgstr "Nota"
+
+#. module: hr_expense
+#: view:hr.expense.expense:hr_expense.view_expenses_form
+msgid "Notes"
+msgstr "Notas"
+
+#. module: hr_expense
+#: view:hr.expense.expense:hr_expense.view_expenses_form
+msgid "Open Accounting Entries"
+msgstr ""
+
+#. module: hr_expense
+#: selection:hr.expense.expense,state:0
+msgid "Paid"
+msgstr "Pagado"
+
+#. module: hr_expense
+#: code:addons/hr_expense/hr_expense.py:348
+#, python-format
+msgid ""
+"Please configure Default Expense account for Product purchase: "
+"`property_account_expense_categ`."
+msgstr ""
+
+#. module: hr_expense
+#: view:website:hr_expense.report_expense
+msgid "Price"
+msgstr "Precio"
+
+#. module: hr_expense
+#: field:hr.expense.line,product_id:0
+#: view:hr.expense.report:hr_expense.view_hr_expense_report_search
+#: field:hr.expense.report,product_id:0
+msgid "Product"
+msgstr "Producto"
+
+#. module: hr_expense
+#: field:hr.expense.report,product_qty:0
+msgid "Product Quantity"
+msgstr ""
+
+#. module: hr_expense
+#: model:ir.model,name:hr_expense.model_product_template
+msgid "Product Template"
+msgstr "Plantilla de producto"
+
+#. module: hr_expense
+#: view:product.product:hr_expense.product_expense_installer_tree_view
+msgid "Products"
+msgstr "Productos"
+
+#. module: hr_expense
+#: view:website:hr_expense.report_expense
+msgid "Qty"
+msgstr "Ctd."
+
+#. module: hr_expense
+#: field:hr.expense.line,unit_quantity:0
+msgid "Quantities"
+msgstr "Cantidades"
+
+#. module: hr_expense
+#: view:website:hr_expense.report_expense
+msgid "Ref."
+msgstr "Ref."
+
+#. module: hr_expense
+#: field:hr.expense.line,ref:0
+msgid "Reference"
+msgstr "Referencia"
+
+#. module: hr_expense
+#: view:hr.expense.expense:hr_expense.view_editable_expenses_tree
+#: view:hr.expense.expense:hr_expense.view_expenses_form
+msgid "Refuse"
+msgstr "Rechazar"
+
+#. module: hr_expense
+#: selection:hr.expense.expense,state:0
+#: model:mail.message.subtype,name:hr_expense.mt_expense_refused
+msgid "Refused"
+msgstr "Rechazado"
+
+#. module: hr_expense
+#: model:ir.actions.act_window,name:hr_expense.product_normal_form_view_installer
+msgid "Review Your Expenses Products"
+msgstr ""
+
+#. module: hr_expense
+#: code:addons/hr_expense/hr_expense.py:446
+#, python-format
+msgid ""
+"Selected Unit of Measure does not belong to the same category as the product"
+" Unit of Measure"
+msgstr ""
+
+#. module: hr_expense
+#: field:hr.expense.line,sequence:0
+msgid "Sequence"
+msgstr "Secuencia"
+
+#. module: hr_expense
+#: view:hr.expense.expense:hr_expense.view_expenses_form
+msgid "Set to Draft"
+msgstr "Cambiar a borrador"
+
+#. module: hr_expense
+#: help:product.template,hr_expense_ok:0
+msgid "Specify if the product can be selected in an HR expense line."
+msgstr ""
+
+#. module: hr_expense
+#: field:hr.expense.expense,state:0
+#: view:hr.expense.report:hr_expense.view_hr_expense_report_search
+#: field:hr.expense.report,state:0
+msgid "Status"
+msgstr "Estado"
+
+#. module: hr_expense
+#: view:hr.expense.expense:hr_expense.view_expenses_form
+msgid "Submit to Manager"
+msgstr ""
+
+#. module: hr_expense
+#: field:hr.expense.expense,message_summary:0
+msgid "Summary"
+msgstr "Resumen"
+
+#. module: hr_expense
+#: code:addons/hr_expense/hr_expense.py:230
+#, python-format
+msgid "The employee must have a home address."
+msgstr ""
+
+#. module: hr_expense
+#: code:addons/hr_expense/hr_expense.py:232
+#, python-format
+msgid "The employee must have a payable account set on his home address."
+msgstr ""
+
+#. module: hr_expense
+#: help:hr.expense.expense,journal_id:0
+msgid "The journal used when the expense is done."
+msgstr ""
+
+#. module: hr_expense
+#: view:website:hr_expense.report_expense
+msgid "This document must be dated and signed for reimbursement."
+msgstr ""
+
+#. module: hr_expense
+#: view:hr.expense.expense:hr_expense.view_hr_expense_filter
+#: model:mail.message.subtype,name:hr_expense.mt_expense_confirmed
+msgid "To Approve"
+msgstr "Para aprobar"
+
+#. module: hr_expense
+#: view:hr.expense.expense:hr_expense.view_hr_expense_filter
+msgid "To Pay"
+msgstr "A pagar"
+
+#. module: hr_expense
+#: view:hr.expense.expense:hr_expense.view_expenses_form
+#: view:hr.expense.line:hr_expense.view_expenses_line_tree
+#: field:hr.expense.line,total_amount:0 view:website:hr_expense.report_expense
+msgid "Total"
+msgstr "Total"
+
+#. module: hr_expense
+#: view:hr.expense.expense:hr_expense.view_expenses_tree
+#: field:hr.expense.expense,amount:0
+msgid "Total Amount"
+msgstr "Importe total"
+
+#. module: hr_expense
+#: field:hr.expense.report,price_total:0
+msgid "Total Price"
+msgstr "Precio total"
+
+#. module: hr_expense
+#: field:hr.expense.line,unit_amount:0 view:website:hr_expense.report_expense
+msgid "Unit Price"
+msgstr "Precio unidad"
+
+#. module: hr_expense
+#: field:hr.expense.line,uom_id:0
+#: view:product.product:hr_expense.product_expense_installer_tree_view
+msgid "Unit of Measure"
+msgstr "Unidad de medida"
+
+#. module: hr_expense
+#: field:hr.expense.expense,message_unread:0
+msgid "Unread Messages"
+msgstr ""
+
+#. module: hr_expense
+#: field:hr.expense.expense,user_id:0
+msgid "User"
+msgstr "Usuario"
+
+#. module: hr_expense
+#: view:website:hr_expense.report_expense
+msgid "Validated By:"
+msgstr ""
+
+#. module: hr_expense
+#: field:hr.expense.expense,user_valid:0
+msgid "Validation By"
+msgstr ""
+
+#. module: hr_expense
+#: field:hr.expense.expense,date_valid:0 field:hr.expense.report,date_valid:0
+msgid "Validation Date"
+msgstr "Fecha de validación"
+
+#. module: hr_expense
+#: view:hr.expense.report:hr_expense.view_hr_expense_report_search
+#: field:hr.expense.report,user_id:0
+msgid "Validation User"
+msgstr "Validación usuario"
+
+#. module: hr_expense
+#: view:hr.expense.report:hr_expense.view_hr_expense_report_search
+msgid "Waiting"
+msgstr "En espera"
 
 #. module: hr_expense
 #: selection:hr.expense.expense,state:0
@@ -455,530 +781,48 @@
 msgstr "Esperando aprobación"
 
 #. module: hr_expense
-#: model:process.node,note:hr_expense.process_node_draftexpenses0
-msgid "Employee encode all his expenses"
-msgstr "Empleado codifica todos sus gastos"
-
-#. module: hr_expense
 #: selection:hr.expense.expense,state:0
-#: view:hr.expense.report:0
+msgid "Waiting Payment"
+msgstr ""
+
+#. module: hr_expense
 #: selection:hr.expense.report,state:0
-msgid "Invoiced"
-msgstr "Facturado"
-
-#. module: hr_expense
-#: field:product.product,hr_expense_ok:0
-msgid "Can Constitute an Expense"
-msgstr "Puede ser un gasto"
-
-#. module: hr_expense
-#: view:hr.expense.report:0
-msgid "  Year  "
-msgstr "  Año  "
-
-#. module: hr_expense
-#: selection:hr.expense.expense,state:0
-#: selection:hr.expense.report,state:0
-msgid "Reimbursed"
-msgstr "Reintegrado"
-
-#. module: hr_expense
-#: field:hr.expense.expense,note:0
-msgid "Note"
-msgstr "Nota"
-
-#. module: hr_expense
-#: model:process.transition,note:hr_expense.process_transition_reimbursereinvoice0
-msgid "Create Customer invoice"
-msgstr "Crear factura de cliente"
-
-#. module: hr_expense
-#: view:hr.expense.expense:0
-#: selection:hr.expense.expense,state:0
-#: selection:hr.expense.report,state:0
-msgid "Draft"
-msgstr "Borrador"
-
-#. module: hr_expense
-#: view:hr.expense.expense:0
-msgid "Accounting Data"
-msgstr "Datos contabilidad"
-
-#. module: hr_expense
-#: model:process.transition,note:hr_expense.process_transition_approveexpense0
-msgid "Expense is approved."
-msgstr "Gasto está aprobado."
-
-#. module: hr_expense
-#: selection:hr.expense.report,month:0
-msgid "August"
-msgstr "Agosto"
-
-#. module: hr_expense
-#: model:process.node,note:hr_expense.process_node_approved0
-msgid "The direct manager approves the sheet"
-msgstr "El responsable inmediato aprueba la hoja."
-
-#. module: hr_expense
-#: field:hr.expense.expense,amount:0
-msgid "Total Amount"
-msgstr "Importe total"
-
-#. module: hr_expense
-#: selection:hr.expense.report,month:0
-msgid "June"
-msgstr "Junio"
-
-#. module: hr_expense
-#: model:process.node,name:hr_expense.process_node_draftexpenses0
-msgid "Draft Expenses"
-msgstr "Gastos borrador"
-
-#. module: hr_expense
-#: view:hr.expense.expense:0
-msgid "Customer Project"
-msgstr "Proyecto de cliente"
-
-#. module: hr_expense
-#: view:hr.expense.expense:0
-#: field:hr.expense.expense,user_id:0
-msgid "User"
-msgstr "Usuario"
-
-#. module: hr_expense
-#: report:hr.expense:0
-#: field:hr.expense.expense,date:0
-#: field:hr.expense.line,date_value:0
-msgid "Date"
-msgstr "Fecha"
-
-#. module: hr_expense
-#: selection:hr.expense.report,month:0
-msgid "November"
-msgstr "Noviembre"
-
-#. module: hr_expense
-#: view:hr.expense.report:0
-msgid "Extended Filters..."
-msgstr "Filtros extendidos..."
-
-#. module: hr_expense
-#: selection:hr.expense.report,month:0
-msgid "October"
-msgstr "Octubre"
-
-#. module: hr_expense
-#: report:hr.expense:0
-msgid "Total:"
-msgstr "Total:"
-
-#. module: hr_expense
-#: selection:hr.expense.report,month:0
-msgid "January"
-msgstr "Enero"
-
-#. module: hr_expense
-#: report:hr.expense:0
-msgid "HR Expenses"
-msgstr "Gastos RRHH"
-
-#. module: hr_expense
-#: model:process.node,note:hr_expense.process_node_confirmedexpenses0
-msgid "The employee validates his expense sheet"
-msgstr "El empleado valida su hoja de gastos"
-
-#. module: hr_expense
-<<<<<<< HEAD
-#: model:process.node,note:hr_expense.process_node_refused0
-msgid "The direct manager refuses the sheet.Reset as draft."
-msgstr ""
-"El responsable inmediato rechaza la hoja. Restablecida como borrador."
-
-#. module: hr_expense
-#: model:process.node,name:hr_expense.process_node_supplierinvoice0
-#: model:process.transition,name:hr_expense.process_transition_approveinvoice0
-msgid "Supplier Invoice"
-msgstr "Factura de proveedor"
-=======
-#: field:hr.expense.expense,write_uid:0 field:hr.expense.line,write_uid:0
-msgid "Last Updated by"
-msgstr "Última actualización realizada por"
-
-#. module: hr_expense
-#: field:hr.expense.expense,write_date:0 field:hr.expense.line,write_date:0
-msgid "Last Updated on"
-msgstr "Ultima actualizacion en"
->>>>>>> 0af32f3f
-
-#. module: hr_expense
-#: view:hr.expense.expense:0
-msgid "Expenses Sheet"
-msgstr "Hoja de gastos"
-
-#. module: hr_expense
-#: view:hr.expense.report:0
-msgid "Waiting"
-msgstr "En espera"
-
-#. module: hr_expense
-#: view:hr.expense.report:0
-#: field:hr.expense.report,day:0
-msgid "Day"
-msgstr "Día"
-
-#. module: hr_expense
-#: model:ir.module.module,shortdesc:hr_expense.module_meta_information
-msgid "Human Resources Expenses Tracking"
-msgstr "Seguimiento de los gastos de los recursos humanos"
-
-#. module: hr_expense
-#: view:hr.expense.expense:0
-msgid "References"
-msgstr "Referencias"
-
-#. module: hr_expense
-#: view:hr.expense.expense:0
-#: field:hr.expense.report,invoice_id:0
-#: model:process.transition.action,name:hr_expense.process_transition_action_supplierinvoice0
-msgid "Invoice"
-msgstr "Factura"
-
-#. module: hr_expense
-#: model:process.transition,name:hr_expense.process_transition_reimbursereinvoice0
-msgid "Reinvoice"
-msgstr "Refacturar"
-
-#. module: hr_expense
-#: view:board.board:0
-#: model:ir.actions.act_window,name:hr_expense.action_employee_expense
-msgid "All Employee Expenses"
-msgstr "Todos los gastos del empleado"
-
-#. module: hr_expense
-#: view:hr.expense.expense:0
-msgid "Other Info"
-msgstr "Otra información"
-
-#. module: hr_expense
-#: help:hr.expense.expense,journal_id:0
-msgid "The journal used when the expense is invoiced"
-msgstr "El diario usado cuando se factura el gasto"
-
-#. module: hr_expense
-#: view:hr.expense.expense:0
-#: model:process.transition.action,name:hr_expense.process_transition_action_refuse0
-msgid "Refuse"
-msgstr "Rechazar"
-
-#. module: hr_expense
-#: model:process.transition,name:hr_expense.process_transition_confirmexpense0
-msgid "Confirm expense"
-msgstr "Confirmar gasto"
-
-#. module: hr_expense
-#: model:process.transition,name:hr_expense.process_transition_approveexpense0
-msgid "Approve expense"
-msgstr "Aprobar gasto"
-
-#. module: hr_expense
-#: model:process.transition.action,name:hr_expense.process_transition_action_accept0
-msgid "Accept"
-msgstr "Acceptar"
-
-#. module: hr_expense
-#: report:hr.expense:0
-msgid "This document must be dated and signed for reimbursement"
-msgstr "Este documento debe estar fechado y firmado para su cobro"
-
-#. module: hr_expense
-#: model:process.transition,note:hr_expense.process_transition_refuseexpense0
-msgid "Expense is refused."
-msgstr "Gasto es rechazado."
-
-#. module: hr_expense
-#: report:hr.expense:0
-#: field:hr.expense.line,unit_amount:0
-msgid "Unit Price"
-msgstr "Precio unidad"
-
-#. module: hr_expense
-#: field:hr.expense.line,product_id:0
-#: view:hr.expense.report:0
-#: field:hr.expense.report,product_id:0
-#: model:ir.model,name:hr_expense.model_product_product
-msgid "Product"
-msgstr "Producto"
-
-#. module: hr_expense
-#: view:hr.expense.expense:0
-msgid "Expenses of My Department"
-msgstr "Gastos de mi departamento"
-
-#. module: hr_expense
-#: view:hr.expense.expense:0
-#: field:hr.expense.expense,name:0
-#: field:hr.expense.line,description:0
-msgid "Description"
-msgstr "Descripción"
-
-#. module: hr_expense
-#: selection:hr.expense.report,month:0
-msgid "May"
-msgstr "Mayo"
-
-#. module: hr_expense
-#: field:hr.expense.line,unit_quantity:0
-msgid "Quantities"
-msgstr "Cantidades"
-
-#. module: hr_expense
-#: report:hr.expense:0
-msgid "Price"
-msgstr "Precio"
-
-#. module: hr_expense
-#: field:hr.expense.report,no_of_account:0
-msgid "# of Accounts"
-msgstr "Nº de cuentas"
-
-#. module: hr_expense
-#: selection:hr.expense.expense,state:0
-#: model:process.node,name:hr_expense.process_node_refused0
-msgid "Refused"
-msgstr "Rechazado"
-
-#. module: hr_expense
-#: report:hr.expense:0
-msgid "Ref."
-msgstr "Ref."
-
-#. module: hr_expense
-#: field:hr.expense.report,employee_id:0
-msgid "Employee's Name"
-msgstr "Nombre del empleado"
-
-#. module: hr_expense
-#: model:ir.actions.act_window,help:hr_expense.expense_all
-msgid ""
-"The OpenERP expenses management module allows you to track the full flow. "
-"Every month, the employees record their expenses. At the end of the month, "
-"their managers validates the expenses sheets which creates costs on "
-"projects/analytic accounts. The accountant validates the proposed entries "
-"and the employee can be reimbursed. You can also reinvoice the customer at "
-"the end of the flow."
-msgstr ""
-"El módulo de gestión de gastos de OpenERP le permite hacer un seguimiento de "
-"todo el proceso. Cada mes, los empleados introducen sus gastos. Al final del "
-"mes, sus responsables validan las hojas de gastos las cuales crean costes en "
-"cuentas analíticas. El contable valida las entradas propuestas y se puede "
-"reembolsar al empleado. Puede refacturar al cliente al final del proceso."
-
-#. module: hr_expense
-#: view:hr.expense.expense:0
-msgid "This Month"
-msgstr "Este Mes"
-
-#. module: hr_expense
-#: field:hr.expense.expense,user_valid:0
-#: view:hr.expense.report:0
-#: field:hr.expense.report,user_id:0
-msgid "Validation User"
-msgstr "Validación usuario"
-
-#. module: hr_expense
-#: report:hr.expense:0
-msgid "(Date and signature)"
-msgstr "(Fecha y firma)"
-
-#. module: hr_expense
-#: selection:hr.expense.report,month:0
-msgid "February"
-msgstr "Febrero"
-
-#. module: hr_expense
-#: report:hr.expense:0
-msgid "Name"
-msgstr "Nombre"
-
-#. module: hr_expense
-#: field:hr.expense.expense,account_move_id:0
-msgid "Ledger Posting"
-msgstr "Fijado libro contable"
-
-#. module: hr_expense
-#: model:process.transition,note:hr_expense.process_transition_approveinvoice0
-msgid "Creates supplier invoice."
-msgstr "Crea factura de proveedor."
-
-#. module: hr_expense
-#: model:product.template,name:hr_expense.product_product_expense_hotel_product_template
-msgid "Hotel Accommodation"
-msgstr "Alojamiento hotel"
-
-#. module: hr_expense
-#: selection:hr.expense.report,month:0
-msgid "April"
-msgstr "Abril"
-
-#. module: hr_expense
-#: field:hr.expense.line,name:0
-msgid "Expense Note"
-msgstr "Nota de gasto"
+msgid "Waiting confirmation"
+msgstr "Esperando confirmación"
+
+#. module: hr_expense
+#: code:addons/hr_expense/hr_expense.py:446
+#, python-format
+msgid "Warning"
+msgstr "Aviso"
+
+#. module: hr_expense
+#: code:addons/hr_expense/hr_expense.py:116
+#, python-format
+msgid "Warning!"
+msgstr "¡Aviso!"
+
+#. module: hr_expense
+#: field:hr.expense.expense,website_message_ids:0
+msgid "Website Messages"
+msgstr ""
+
+#. module: hr_expense
+#: help:hr.expense.expense,website_message_ids:0
+msgid "Website communication history"
+msgstr ""
 
 #. module: hr_expense
 #: help:hr.expense.expense,state:0
 msgid ""
-"When the expense request is created the state is 'Draft'.\n"
-" It is confirmed by the user and request is sent to admin, the state is "
-"'Waiting Confirmation'.            \n"
-"If the admin accepts it, the state is 'Accepted'.\n"
-" If an invoice is made for the expense request, the state is 'Invoiced'.\n"
-" If the expense is paid to user, the state is 'Reimbursed'."
-msgstr ""
-"Cuando la solicitud de gasto es creada el estado es 'borrador'.\n"
-" Si el usuario la confirma y se envia al responsable, el estado es "
-"'esperando confirmación'.            \n"
-"Si el responsable la acepta, el estado es 'aceptada'.\n"
-" Si se factura, el estado es 'facturada'.\n"
-" Si se paga al usuario, el estado es 'reembolsada'"
-
-#. module: hr_expense
-#: view:hr.expense.expense:0
-msgid "Approve"
-msgstr "Aprobar"
-
-#. module: hr_expense
-#: view:hr.expense.line:0
-#: field:hr.expense.line,total_amount:0
-msgid "Total"
-msgstr "Total"
-
-#. module: hr_expense
-#: field:hr.expense.line,sequence:0
-msgid "Sequence"
-msgstr "Secuencia"
-
-#. module: hr_expense
-#: model:process.transition,note:hr_expense.process_transition_confirmexpense0
-msgid "Expense is confirmed."
-msgstr "El gasto es confirmado."
-
-#. module: hr_expense
-#: view:hr.expense.expense:0
-#: model:ir.actions.act_window,name:hr_expense.expense_all
-#: model:ir.ui.menu,name:hr_expense.menu_expense_all
-#: model:ir.ui.menu,name:hr_expense.next_id_49
-msgid "Expenses"
-msgstr "Gastos"
-
-#. module: hr_expense
-#: constraint:product.product:0
-msgid "Error: Invalid ean code"
-msgstr "Error: Código EAN no válido"
-
-#. module: hr_expense
-#: view:hr.expense.report:0
-#: field:hr.expense.report,year:0
-msgid "Year"
-msgstr "Año"
-
-#. module: hr_expense
-#: view:hr.expense.expense:0
-msgid "To Approve"
-msgstr "Para aprobar"
-
-#. module: hr_expense
-#: help:product.product,hr_expense_ok:0
-msgid ""
-"Determines if the product can be visible in the list of product within a "
-"selection from an HR expense sheet line."
-msgstr ""
-"Determina si el producto se puede visualizar en la lista de productos a "
-"seleccionar en una línea de la hoja de gastos."
-
-#. module: hr_expense
-#: model:process.node,name:hr_expense.process_node_reinvoicing0
-msgid "Reinvoicing"
-msgstr "Refacturació"
-
-#~ msgid "Expenses waiting validation"
-#~ msgstr "Gastos esperando validación"
-
-#~ msgid "Date Confirmed"
-#~ msgstr "Fecha confirmación"
-
-#~ msgid "My expenses waiting validation"
-#~ msgstr "Mis gastos esperando validación"
-
-#~ msgid "All expenses"
-#~ msgstr "Todos los gastos"
-
-#~ msgid "Print HR expenses"
-#~ msgstr "Imprimir gastos RRHH"
-
-#~ msgid "New Expenses Sheet"
-#~ msgstr "Nueva hoja de gastos"
-
-#~ msgid "Invalid XML for View Architecture!"
-#~ msgstr "¡XML inválido para la definición de la vista!"
-
-#, python-format
-#~ msgid "The employee must have a contact address"
-#~ msgstr "El empleado debe tener una dirección de contacto"
-
-#~ msgid ""
-#~ "The Object name must start with x_ and not contain any special character !"
-#~ msgstr ""
-#~ "¡El nombre del objeto debe empezar con x_ y no contener ningún carácter "
-#~ "especial!"
-
-#~ msgid "Account Move"
-#~ msgstr "Asiento"
-
-#~ msgid "Expenses waiting payment"
-#~ msgstr "Gastos esperando pago"
-
-#~ msgid "My Draft expenses"
-#~ msgstr "Mis gastos borrador"
-
-#~ msgid "Cancel"
-#~ msgstr "Cancelar"
-
-#~ msgid "Expense Process"
-#~ msgstr "Proceso de gastos"
-
-#~ msgid "Draft expenses"
-#~ msgstr "Gastos borrador"
-
-#~ msgid "Expenses waiting invoice"
-#~ msgstr "Gastos esperando factura"
-
-#~ msgid "Expense Sheet"
-#~ msgstr "Hoja de gastos"
-
-#~ msgid "Short Description"
-#~ msgstr "Descripción breve"
-
-#~ msgid "Date Validated"
-#~ msgstr "Fecha validación"
-
-#~ msgid "Can be Expensed"
-#~ msgstr "Puede ser un gasto"
-
-#~ msgid ""
-#~ "Determine if the product can be visible in the list of product within a "
-#~ "selection from an HR expense sheet line."
-#~ msgstr ""
-#~ "Indica si el producto puede ser visible en la lista de productos "
-#~ "seleccionables dentro de una línea de hoja de gastos de recursos humanos."
-
-#, python-format
-#~ msgid ""
-#~ "Please configure Default Expanse account for Product purchase, "
-#~ "`property_account_expense_categ`"
-#~ msgstr ""
-#~ "Por favor, configure la cuenta de gastos por defecto para la compra de "
-#~ "productos, `property_account_expense_categ`"
-
-#~ msgid "Invalid model name in the action definition."
-#~ msgstr "Nombre de modelo no válido en la definición de acción."+"When the expense request is created the status is 'Draft'.\n"
+" It is confirmed by the user and request is sent to admin, the status is 'Waiting Confirmation'.            \n"
+"If the admin accepts it, the status is 'Accepted'.\n"
+" If the accounting entries are made for the expense request, the status is 'Waiting Payment'."
+msgstr ""
+
+#. module: hr_expense
+#: code:addons/hr_expense/hr_expense.py:116
+#, python-format
+msgid "You can only delete draft expenses!"
+msgstr ""