--- conflicted
+++ resolved
@@ -43,18 +43,5 @@
             </field>
         </record>
 
-<<<<<<< HEAD
-        <record id="sale.action_order_form" model="ir.actions.act_window">
-            <field name="name">Sales Orders</field>
-            <field name="type">ir.actions.act_window</field>
-            <field name="res_model">sale.order</field>
-            <field name="view_type">form</field>
-            <field name="view_mode">tree,form,calendar,graph</field>
-            <field name="context">{'search_default_section_id':section_id}</field>
-            <field name="search_view_id" ref="sale.view_sales_order_filter"/>
-        </record>
-	</data>
-=======
     </data>
->>>>>>> da285ce3
 </openerp>