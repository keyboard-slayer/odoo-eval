--- conflicted
+++ resolved
@@ -39,14 +39,8 @@
         if partner and not partner.user_ids:
             contex_signup = dict(context, signup_valid=True)
             signup_url = partner_obj._get_signup_url_for_action(cr, SUPERUSER_ID, [partner.id],
-<<<<<<< HEAD
-                                                                    model=mail.model, res_id=mail.res_id,
-                                                                    context=contex_signup)[partner.id]
-            return _("""<span class='oe_mail_footer_access'><small>Access your messages and documents through <a style='color:inherit' href="%s">our Customer Portal</a></small></span>""") % signup_url
-=======
-                                                                action='login', model=mail.model, res_id=mail.res_id,
+                                                                model=mail.model, res_id=mail.res_id,
                                                                 context=contex_signup)[partner.id]
-            return _("""<span class='oe_mail_footer_access'><small>access %s %s through <a style='color:inherit' href="%s">our Customer Portal</a></small></span>""") % (context.get('model_name', ''), mail.record_name, signup_url)
->>>>>>> 0d3d0e95
+            return _(""", <span class='oe_mail_footer_access'><small>access %s %s through <a style='color:inherit' href="%s">our Customer Portal</a></small></span>""") % (context.get('model_name', ''), mail.record_name, signup_url)
         else:
             return super(mail_mail, self)._get_partner_access_link(cr, uid, mail, partner=partner, context=context)