--- conflicted
+++ resolved
@@ -222,12 +222,7 @@
         if move_id:
             move =  self.pool.get('stock.move').browse(cr, uid, move_id)
             product = self.pool.get('product.product').browse(cr, uid, prod_id)
-<<<<<<< HEAD
-            date = move.date
-            limit = mx.DateTime.strptime(date, '%Y-%m-%d %H:%M:%S') + RelativeDateTime(months=product.warranty)
-=======
             limit = datetime.strptime(move.date_planned, '%Y-%m-%d %H:%M:%S') + relativedelta(months=product.warranty)
->>>>>>> 97546e5b
             data['value']['guarantee_limit'] = limit.strftime('%Y-%m-%d')
             data['value']['location_id'] = move.location_dest_id.id
             data['value']['location_dest_id'] = move.location_dest_id.id
