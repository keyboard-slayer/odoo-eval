--- conflicted
+++ resolved
@@ -17,13 +17,8 @@
                 'name': new_company.name,
                 'currency_id': new_company.currency_id.id,
             })
-<<<<<<< HEAD
         field = self.env['ir.model.fields']._get('res.partner', 'property_product_pricelist')
-        self.env['ir.property'].create({
-=======
-        field = self.env['ir.model.fields'].search([('model', '=', 'res.partner'), ('name', '=', 'property_product_pricelist')])
         product_property = self.env['ir.property'].create({
->>>>>>> 1545995b
             'name': 'property_product_pricelist',
             'value_reference': 'product.pricelist,%s' % pricelist.id,
             'fields_id': field.id
