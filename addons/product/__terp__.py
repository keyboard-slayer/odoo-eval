--- conflicted
+++ resolved
@@ -22,7 +22,6 @@
 
 
 {
-<<<<<<< HEAD
     "name" : "Products & Pricelists",
     "version" : "1.1",
     "author" : "Tiny",
@@ -31,12 +30,6 @@
     "init_xml" : [],
     "demo_xml" : ["product_demo.xml"],
     "description": """
-=======
-    'name': 'Products & Pricelists',
-    'version': '1.0',
-    'category': 'Generic Modules/Inventory Control',
-    'description': """
->>>>>>> 74a6e400
     This is the base module to manage products and pricelists in Open ERP.
 
     Products support variants, different pricing methods, suppliers
