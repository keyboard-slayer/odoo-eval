--- conflicted
+++ resolved
@@ -1,18 +1,3 @@
-<<<<<<< HEAD
-# Chinese (Simplified) translation for openobject-addons
-# Copyright (c) 2014 Rosetta Contributors and Canonical Ltd 2014
-# This file is distributed under the same license as the openobject-addons package.
-# FIRST AUTHOR <EMAIL@ADDRESS>, 2014.
-#
-msgid ""
-msgstr ""
-"Project-Id-Version: openobject-addons\n"
-"Report-Msgid-Bugs-To: FULL NAME <EMAIL@ADDRESS>\n"
-"POT-Creation-Date: 2014-09-23 16:27+0000\n"
-"PO-Revision-Date: 2014-08-14 16:10+0000\n"
-"Last-Translator: FULL NAME <EMAIL@ADDRESS>\n"
-"Language-Team: Chinese (Simplified) <zh_CN@li.org>\n"
-=======
 # Translation of Odoo Server.
 # This file contains the translation of the following modules:
 # * board
@@ -30,19 +15,18 @@
 "PO-Revision-Date: 2016-03-12 01:56+0000\n"
 "Last-Translator: jeffery chen fan <jeffery9@gmail.com>\n"
 "Language-Team: Chinese (China) (http://www.transifex.com/odoo/odoo-8/language/zh_CN/)\n"
->>>>>>> 7b7f3fa7
 "MIME-Version: 1.0\n"
 "Content-Type: text/plain; charset=UTF-8\n"
-"Content-Transfer-Encoding: 8bit\n"
-"X-Launchpad-Export-Date: 2014-09-24 08:58+0000\n"
-"X-Generator: Launchpad (build 17196)\n"
+"Content-Transfer-Encoding: \n"
+"Language: zh_CN\n"
+"Plural-Forms: nplurals=1; plural=0;\n"
 
 #. module: board
 #. openerp-web
 #: code:addons/board/static/src/xml/board.xml:28
 #, python-format
 msgid "&nbsp;"
-msgstr "不能有空格"
+msgstr "&nbsp;"
 
 #. module: board
 #: model:ir.actions.act_window,help:board.open_board_my_dash_action
@@ -52,8 +36,7 @@
 "                    <b>Your personal dashboard is empty.</b>\n"
 "                  </p><p>\n"
 "                    To add your first report into this dashboard, go to any\n"
-"                    menu, switch to list or graph view, and click <i>'Add "
-"to\n"
+"                    menu, switch to list or graph view, and click <i>'Add to\n"
 "                    Dashboard'</i> in the extended search options.\n"
 "                  </p><p>\n"
 "                    You can filter and group data before inserting into the\n"
@@ -61,20 +44,7 @@
 "                  </p>\n"
 "              </div>\n"
 "            "
-msgstr ""
-"<div class=\"oe_empty_custom_dashboard\">\n"
-"                  <p>\n"
-"                    "
-"<b>控制面板是展示企业度量信息和关键业务指标（KPI）现状的数据虚拟化工具。目前您还没有添加报表到您的个人控制面板（personal "
-"dashboard）。</b>\n"
-"                  </p><p>\n"
-"                   要添加一个报表到控制面板，请进入任意菜单，切换到列表视图或图表视图，在搜索栏下拉菜单中点击<i> "
-"“添加到控制面板”</i>。\n"
-"                  </p><p>\n"
-"                   添加之前，你需要根据自己的要求，使用过滤器来充分过滤数据。\n"
-"                  </p>\n"
-"              </div>\n"
-"            "
+msgstr "<div class=\"oe_empty_custom_dashboard\">\n                  <p>\n                    <b>控制面板是展示企业度量信息和关键业务指标（KPI）现状的数据虚拟化工具。目前您还没有添加报表到您的个人控制面板（personal dashboard）。</b>\n                  </p><p>\n                   要添加一个报表到控制面板，请进入任意菜单，切换到列表视图或图表视图，在搜索栏下拉菜单中点击<i> “添加到控制面板”</i>。\n                  </p><p>\n                   添加之前，你需要根据自己的要求，使用过滤器来充分过滤数据。\n                  </p>\n              </div>\n            "
 
 #. module: board
 #. openerp-web
@@ -117,7 +87,7 @@
 #: code:addons/board/static/src/js/dashboard.js:374
 #, python-format
 msgid "Can't find dashboard action"
-msgstr ""
+msgstr "未找到仪表板动作"
 
 #. module: board
 #: view:board.create:board.view_board_create
@@ -143,14 +113,14 @@
 #: code:addons/board/static/src/xml/board.xml:40
 #, python-format
 msgid "Choose dashboard layout"
-msgstr "选择控制面板布局"
+msgstr "选择仪表板布局"
 
 #. module: board
 #. openerp-web
 #: code:addons/board/static/src/js/dashboard.js:406
 #, python-format
 msgid "Could not add filter to dashboard"
-msgstr ""
+msgstr "无法增加过滤器到仪表板"
 
 #. module: board
 #: view:board.create:board.view_board_create
@@ -166,21 +136,17 @@
 #. module: board
 #: view:board.create:board.view_board_create
 msgid "Create New Dashboard"
-msgstr "创建新的控制面板"
+msgstr "创建新的仪表板"
 
 #. module: board
 #: field:board.create,create_uid:0
 msgid "Created by"
-msgstr ""
+msgstr "创建人"
 
 #. module: board
 #: field:board.create,create_date:0
 msgid "Created on"
-<<<<<<< HEAD
-msgstr ""
-=======
 msgstr "创建时间"
->>>>>>> 7b7f3fa7
 
 #. module: board
 #. openerp-web
@@ -194,38 +160,29 @@
 #: code:addons/board/static/src/js/dashboard.js:409
 #, python-format
 msgid "Filter added to dashboard"
-msgstr ""
-
-#. module: board
-#: field:board.board,id:0
-#: field:board.create,id:0
+msgstr "过滤器已添加到仪表板"
+
+#. module: board
+#: field:board.board,id:0 field:board.create,id:0
 msgid "ID"
-msgstr ""
+msgstr "ID"
 
 #. module: board
 #: field:board.create,write_uid:0
 msgid "Last Updated by"
-<<<<<<< HEAD
-msgstr ""
-=======
 msgstr "最近更新人"
->>>>>>> 7b7f3fa7
 
 #. module: board
 #: field:board.create,write_date:0
 msgid "Last Updated on"
-<<<<<<< HEAD
-msgstr ""
-=======
 msgstr "最近更新时间"
->>>>>>> 7b7f3fa7
 
 #. module: board
 #: view:board.board:board.board_my_dash_view
 #: model:ir.actions.act_window,name:board.open_board_my_dash_action
 #: model:ir.ui.menu,name:board.menu_board_my_dash
 msgid "My Dashboard"
-msgstr "我的控制面板"
+msgstr "我的仪表板"
 
 #. module: board
 #: field:board.create,menu_parent_id:0
@@ -251,4 +208,9 @@
 #: code:addons/board/static/src/xml/board.xml:69
 #, python-format
 msgid "Title of new dashboard item"
-msgstr "控制面板部件标题"+msgstr "新仪表板项目的标题"
+
+#. module: board
+#: view:board.create:board.view_board_create
+msgid "or"
+msgstr "or"