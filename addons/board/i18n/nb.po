--- conflicted
+++ resolved
@@ -9,11 +9,7 @@
 msgstr ""
 "Project-Id-Version: Odoo 9.0\n"
 "Report-Msgid-Bugs-To: \n"
-<<<<<<< HEAD
-"POT-Creation-Date: 2016-08-19 10:24+0000\n"
-=======
 "POT-Creation-Date: 2016-08-18 14:07+0000\n"
->>>>>>> bc1a0a32
 "PO-Revision-Date: 2016-04-30 18:51+0000\n"
 "Last-Translator: Mari Løken <mari@tinderbox.no>\n"
 "Language-Team: Norwegian Bokmål (http://www.transifex.com/odoo/odoo-9/"
@@ -33,11 +29,7 @@
 
 #. module: board
 #. openerp-web
-<<<<<<< HEAD
-#: code:addons/board/static/src/js/dashboard.js:409
-=======
 #: code:addons/board/static/src/js/dashboard.js:407
->>>>>>> bc1a0a32
 #, python-format
 msgid "'%s' added to dashboard"
 msgstr "'%s' legg til i kontrollpanel"
@@ -63,7 +55,7 @@
 
 #. module: board
 #. openerp-web
-#: code:addons/board/static/src/js/dashboard.js:141
+#: code:addons/board/static/src/js/dashboard.js:139
 #, python-format
 msgid "Are you sure you want to remove this item ?"
 msgstr "Er du sikker på at du vil fjerne dette elementet ?"
@@ -72,6 +64,21 @@
 #: model:ir.model,name:board.model_board_board
 msgid "Board"
 msgstr "Brett"
+
+#. module: board
+#: model:ir.model,name:board.model_board_create
+msgid "Board Creation"
+msgstr "Styret opprettelse."
+
+#. module: board
+#: model:ir.model.fields,field_description:board.field_board_create_name
+msgid "Board Name"
+msgstr "Styre navn."
+
+#. module: board
+#: model:ir.ui.view,arch_db:board.view_board_create
+msgid "Cancel"
+msgstr "Avbryt"
 
 #. module: board
 #. openerp-web
@@ -96,46 +103,83 @@
 
 #. module: board
 #. openerp-web
-<<<<<<< HEAD
-#: code:addons/board/static/src/js/dashboard.js:411
-=======
 #: code:addons/board/static/src/js/dashboard.js:409
->>>>>>> bc1a0a32
 #, python-format
 msgid "Could not add filter to dashboard"
 msgstr "Ikke mulig å legge til filter i kontrollpanel"
 
 #. module: board
+#: model:ir.ui.view,arch_db:board.view_board_create
+msgid "Create"
+msgstr "Opprett."
+
+#. module: board
+#: model:ir.actions.act_window,name:board.action_board_create
+#: model:ir.ui.menu,name:board.menu_board_create
+msgid "Create Board"
+msgstr "Opprett styret."
+
+#. module: board
+#: model:ir.ui.view,arch_db:board.view_board_create
+msgid "Create New Dashboard"
+msgstr "Opprett nytt kontrollpanel."
+
+#. module: board
+#: model:ir.model.fields,field_description:board.field_board_create_create_uid
+msgid "Created by"
+msgstr "Opprettet av"
+
+#. module: board
+#: model:ir.model.fields,field_description:board.field_board_create_create_date
+msgid "Created on"
+msgstr "Opprettet den"
+
+#. module: board
 #: model:ir.model.fields,field_description:board.field_board_board_display_name
+#: model:ir.model.fields,field_description:board.field_board_create_display_name
 msgid "Display Name"
 msgstr "Visnings navn"
 
 #. module: board
 #. openerp-web
-#: code:addons/board/static/src/js/dashboard.js:96
+#: code:addons/board/static/src/js/dashboard.js:94
 #, python-format
 msgid "Edit Layout"
 msgstr "Rediger oppsett."
 
 #. module: board
 #: model:ir.model.fields,field_description:board.field_board_board_id
+#: model:ir.model.fields,field_description:board.field_board_create_id
 msgid "ID"
 msgstr "ID"
 
 #. module: board
 #: model:ir.model.fields,field_description:board.field_board_board___last_update
+#: model:ir.model.fields,field_description:board.field_board_create___last_update
 msgid "Last Modified on"
 msgstr "Sist oppdatert "
 
 #. module: board
-#. openerp-web
-#: code:addons/board/static/src/js/dashboard.js:32
+#: model:ir.model.fields,field_description:board.field_board_create_write_uid
+msgid "Last Updated by"
+msgstr "Sist oppdatert av"
+
+#. module: board
+#: model:ir.model.fields,field_description:board.field_board_create_write_date
+msgid "Last Updated on"
+msgstr "Sist oppdatert"
+
+#. module: board
 #: model:ir.actions.act_window,name:board.open_board_my_dash_action
 #: model:ir.ui.menu,name:board.menu_board_my_dash
 #: model:ir.ui.view,arch_db:board.board_my_dash_view
-#, python-format
 msgid "My Dashboard"
 msgstr "Mitt dashboard."
+
+#. module: board
+#: model:ir.model.fields,field_description:board.field_board_create_menu_parent_id
+msgid "Parent Menu"
+msgstr "Overordnet meny"
 
 #. module: board
 #: model:ir.actions.act_window,help:board.open_board_my_dash_action
@@ -151,37 +195,4 @@
 msgid ""
 "You can filter and group data before inserting into the\n"
 "                    dashboard using the search options."
-msgstr ""
-
-#~ msgid "Board Creation"
-#~ msgstr "Styret opprettelse."
-
-#~ msgid "Board Name"
-#~ msgstr "Styre navn."
-
-#~ msgid "Cancel"
-#~ msgstr "Avbryt"
-
-#~ msgid "Create"
-#~ msgstr "Opprett."
-
-#~ msgid "Create Board"
-#~ msgstr "Opprett styret."
-
-#~ msgid "Create New Dashboard"
-#~ msgstr "Opprett nytt kontrollpanel."
-
-#~ msgid "Created by"
-#~ msgstr "Opprettet av"
-
-#~ msgid "Created on"
-#~ msgstr "Opprettet den"
-
-#~ msgid "Last Updated by"
-#~ msgstr "Sist oppdatert av"
-
-#~ msgid "Last Updated on"
-#~ msgstr "Sist oppdatert"
-
-#~ msgid "Parent Menu"
-#~ msgstr "Overordnet meny"+msgstr ""