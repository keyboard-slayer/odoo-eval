
.openerp .oe_kanban_view .ui-sortable-placeholder {
    border: 1px dotted black;
    visibility: visible !important;
    height: 60px !important;
}
.openerp .oe_kanban_group_header {
    position: relative;
}
.openerp .oe_kanban_group_folded {
    padding: 0 5px 0 5px;
}
.openerp .oe_kanban_group_folded .oe_kanban_group_title,
.openerp .oe_kanban_group_folded .oe_kanban_aggregates {
    display: none;
}
.openerp .oe_kanban_group_folded .oe_kanban_group_title_vertical {
    display: block;
}

.openerp .oe_kanban_group_title {
    font-size: 100%;
    font-weight: bold;
	padding-left:2px;
	color: #666666;
}
.openerp .oe_kanban_group_title_undefined {
    color: #666666;
}
.openerp .oe_kanban_group_title_vertical {
    writing-mode: tb-rl;
    -webkit-transform: rotate(90deg);
    -moz-transform: rotate(90deg);
    -o-transform: rotate(90deg);
    -ms-transform: rotate(90deg);
    transform: rotate(90deg);
    width: 30px;
    height: 20px;
    font-size: 24px;
    white-space: nowrap;
    display: none;
    position: absolute;
    top: 10px;
}

.openerp .oe_kanban_fold_icon {
    cursor: pointer;
    float: left;
    padding: 4px 2px 0 2px;
    width: 16px;
    height: 16px;
    background: url(/web_kanban/static/src/img/minus-icon.png) no-repeat center center;
}
.openerp .oe_kanban_group_folded .oe_kanban_fold_icon {
    background: url(/web_kanban/static/src/img/plus-icon.png) no-repeat;
}

.openerp ul.oe_kanban_aggregates {
    padding: 0;
    margin: 0 0 0 22px;
}
.openerp ul.oe_kanban_aggregates li {
    list-style: circle;
    font-style: italic;
}
.openerp ul.oe_kanban_aggregates span {
    text-decoration: underline;
    font-size:90%;
}

.openerp .oe_kanban_action_button {
    height: 22px;
    margin: 0;
}
.openerp .oe_kanban_action_a {
    text-decoration: none;
}

.openerp .oe_kanban_box {
    background: #FFF;
    border: 2px solid #CCC;
    border-radius: 4px;
    -moz-border-radius: 4px;
    -webkit-border-radius: 4px;
    margin-bottom: 5px;
}
.openerp .oe_kanban_box_header {
    background: #EEE;
    border-bottom: 1px solid #CCC;
}
.openerp .oe_kanban_title1 {
    font-size: 120%;
    font-weight: bold;
    padding: 0 4px 0 4px;
}
.openerp .oe_kanban_title2 {
    font-size: 100%;
    font-weight: bold;
	color:#3A3A3A;
    padding: 0 4px 0 4px;
}
.openerp .oe_kanban_title3 {
<<<<<<< HEAD
    font-size: 95%;
    font-weight: normal;
=======
    font-size: 100%;
    font-weight: bold;
>>>>>>> b379d95f
    padding: 0 4px 0 4px;
	line-height:16px;
}
.openerp .oe_kanban_title3 img{ 
}
.openerp .oe_kanban_small {
    font-size: 80%;
    font-weight: normal;
}
.openerp .oe_kanban_table {
    width: 100%;
	font-size:95%;
    border: none;
    border-collapse: collapse;
    margin: 0;
    padding: 0;
}
.openerp .oe_kanban_table tr td {
    padding: 0;
}
.openerp .oe_kanban_table tr td.oe_kanban_title3 {
    padding: 2px;
}
.openerp .oe_kanban_gravatar {
     display: block;
}
.openerp .oe_kanban_box_content {
    padding: 4px;
	font-size:90%;
}
.openerp .oe_kanban_box_content div:last-child {
	padding-top:4px;
	color:#555;
}
<<<<<<< HEAD

=======
.openerp .oe_kanban_button {
    border: 1px solid #8ec1da;
    background-color: #ddeef6;
    border-radius: 3px;
    -moz-border-radius: 3px;
    -webkit-border-radius: 3px;
    color: #000000;
    text-shadow: 0 1px #fff;
    padding: 0 4px;
    font-size: 85%;
    margin: 1px;
}
.openerp a.oe_kanban_button:hover,
.openerp button.oe_kanban_button:hover {
    background-color: #eeddf6;
}
>>>>>>> b379d95f
.openerp .oe_kanban_buttons_set {
    border-top: 1px dotted;
    white-space: nowrap;
    padding-top: 2px;
    position: relative;
    clear: both;
}
.openerp .oe_kanban_buttons_set a {
    padding: 2px;
}
.oe_kanban_color_picker {
    position: absolute;
    top: -10px;
    border: 1px solid black;
    -moz-box-shadow: 2px 2px 5px #666;
    -webkit-box-shadow: 2px 2px 5px #666;
    box-shadow: 2px 2px 5px #666;
    z-index: 2;
}
.oe_kanban_color_picker a {
    display: block;
    width: 30px;
    height: 30px;
    border: 1px solid black;
    text-align: center;
    text-decoration: none;
}
.oe_kanban_color_picker a:hover {
    border-color: white;
}
.oe_kanban_color_picker span {
    border: none;
    font-size: 120%;
    font-weight: bold;
    color: black;
    line-height: 30px;
}
.openerp .oe_kanban_left {
    float: left;
}
.openerp .oe_kanban_right {
    float: right;
}
.openerp .oe_kanban_clear {
    clear: both;
}
.openerp .oe_kanban_box_show_onclick {
    display: none;
}
.openerp .oe_kanban_draghandle {
    cursor: move;
}
.openerp .oe_kanban_color_border {
    border-color: #CCCCCC;
}
.openerp .oe_kanban_color_border {
    border-color: #CCCCCC;
}
.openerp .oe_kanban_tooltip ul,
.openerp ul.oe_kanban_tooltip {
    padding: 0 0 4px 0;
    margin: 5px 0 0 15px;
    list-style: circle;
}

/* Custom colors are also present in kanban.js */
/* Custom color#0 */
.openerp .oe_kanban_color_0 .oe_kanban_color_bglight {
    background: #FFFFFF;
}
.openerp .oe_kanban_color_0 .oe_kanban_color_bgdark {
    background: #EEEEEE;
}
.openerp .oe_kanban_color_0 .oe_kanban_color_border {
    border-color: #CCCCCC;
}
.openerp .oe_kanban_color_0 .oe_kanban_button {
    background-color: #EEEEEE;
    border-color: #CCCCCC;
    text-shadow: 0 1px #FFFFFF;
}
.openerp .oe_kanban_color_0 .oe_kanban_button_active,
.openerp .oe_kanban_color_0 a.oe_kanban_button:hover,
.openerp .oe_kanban_color_0 button.oe_kanban_button:hover {
    background-color: #999999;
    color: #fff;
    text-shadow: 0 1px #000;
}

/* Custom color#1 */
.openerp .oe_kanban_color_1 .oe_kanban_color_bglight {
    background: #CCCCCC;
}
.openerp .oe_kanban_color_1 .oe_kanban_color_bgdark {
    background: #999999;
}
.openerp .oe_kanban_color_1 .oe_kanban_color_border {
    border-color: #666666;
}
.openerp .oe_kanban_color_1 .oe_kanban_button {
    background-color: #999999;
    border-color: #666666;
    text-shadow: 0 1px #CCCCCC;
}
.openerp .oe_kanban_color_1 .oe_kanban_button_active,
.openerp .oe_kanban_color_1 a.oe_kanban_button:hover,
.openerp .oe_kanban_color_1 button.oe_kanban_button:hover {
    background-color: #666666;
    color: #fff;
    text-shadow: 0 1px #000;
}

/* Custom color#2 */
.openerp .oe_kanban_color_2 .oe_kanban_color_bglight {
    background: #FFC7C7;
}
.openerp .oe_kanban_color_2 .oe_kanban_color_bgdark {
    background: #FF8F8F;
}
.openerp .oe_kanban_color_2 .oe_kanban_color_border {
    border-color: #D97979;
}
.openerp .oe_kanban_color_2 .oe_kanban_button {
    background-color: #FF8F8F;
    border-color: #D97979;
    text-shadow: 0 1px #FFC7C7;
}
.openerp .oe_kanban_color_2 .oe_kanban_button_active,
.openerp .oe_kanban_color_2 a.oe_kanban_button:hover,
.openerp .oe_kanban_color_2 button.oe_kanban_button:hover {
    background-color: #CC5C5C;
    color: #fff;
    text-shadow: 0 1px #000;
}

/* Custom color#3 */
.openerp .oe_kanban_color_3 .oe_kanban_color_bglight {
    background: #FFF1C7;
}
.openerp .oe_kanban_color_3 .oe_kanban_color_bgdark {
    background: #FFE38F;
}
.openerp .oe_kanban_color_3 .oe_kanban_color_border {
    border-color: #D9C179;
}
.openerp .oe_kanban_color_3 .oe_kanban_button {
    background-color: #FFE38F;
    border-color: #D9C179;
    text-shadow: 0 1px #FFF1C7;
}
.openerp .oe_kanban_color_3 .oe_kanban_button_active,
.openerp .oe_kanban_color_3 a.oe_kanban_button:hover,
.openerp .oe_kanban_color_3 button.oe_kanban_button:hover {
    background-color: #CCB05C;
    color: #fff;
    text-shadow: 0 1px #000;
}

/* Custom color#4 */
.openerp .oe_kanban_color_4 .oe_kanban_color_bglight {
    background: #E3FFC7;
}
.openerp .oe_kanban_color_4 .oe_kanban_color_bgdark {
    background: #C7FF8F;
}
.openerp .oe_kanban_color_4 .oe_kanban_color_border {
    border-color: #A9D979;
}
.openerp .oe_kanban_color_4 .oe_kanban_button {
    background-color: #C7FF8F;
    border-color: #A9D979;
    text-shadow: 0 1px #E3FFC7;
}
.openerp .oe_kanban_color_4 .oe_kanban_button_active,
.openerp .oe_kanban_color_4 a.oe_kanban_button:hover,
.openerp .oe_kanban_color_4 button.oe_kanban_button:hover {
    background-color: #94CC5C;
    color: #fff;
    text-shadow: 0 1px #000;
}

/* Custom color#5 */
.openerp .oe_kanban_color_5 .oe_kanban_color_bglight {
    background: #C7FFD5;
}
.openerp .oe_kanban_color_5 .oe_kanban_color_bgdark {
    background: #8FFFAB;
}
.openerp .oe_kanban_color_5 .oe_kanban_color_border {
    border-color: #79D991;
}
.openerp .oe_kanban_color_5 .oe_kanban_button {
    background-color: #8FFFAB;
    border-color: #79D991;
    text-shadow: 0 1px #C7FFD5;
}
.openerp .oe_kanban_color_5 .oe_kanban_button_active,
.openerp .oe_kanban_color_5 a.oe_kanban_button:hover,
.openerp .oe_kanban_color_5 button.oe_kanban_button:hover {
    background-color: #5CCC78;
    color: #fff;
    text-shadow: 0 1px #000;
}

/* Custom color#6 */
.openerp .oe_kanban_color_6 .oe_kanban_color_bglight {
    background: #C7FFFF;
}
.openerp .oe_kanban_color_6 .oe_kanban_color_bgdark {
    background: #8FFFFF;
}
.openerp .oe_kanban_color_6 .oe_kanban_color_border {
    border-color: #79D9D9;
}
.openerp .oe_kanban_color_6 .oe_kanban_button {
    background-color: #8FFFFF;
    border-color: #79D9D9;
    text-shadow: 0 1px #C7FFFF;
}
.openerp .oe_kanban_color_6 .oe_kanban_button_active,
.openerp .oe_kanban_color_6 a.oe_kanban_button:hover,
.openerp .oe_kanban_color_6 button.oe_kanban_button:hover {
    background-color: #5CCCCC;
    color: #fff;
    text-shadow: 0 1px #000;
}

/* Custom color#7 */
.openerp .oe_kanban_color_7 .oe_kanban_color_bglight {
    background: #C7D5FF;
}
.openerp .oe_kanban_color_7 .oe_kanban_color_bgdark {
    background: #8FABFF;
}
.openerp .oe_kanban_color_7 .oe_kanban_color_border {
    border-color: #8FABFF;
}
.openerp .oe_kanban_color_7 .oe_kanban_button {
    background-color: #8FABFF;
    border-color: #7995E9;
    text-shadow: 0 1px #C7D5FF;
}
.openerp .oe_kanban_color_7 .oe_kanban_button_active,
.openerp .oe_kanban_color_7 a.oe_kanban_button:hover,
.openerp .oe_kanban_color_7 button.oe_kanban_button:hover {
    background-color: #5C78CC;
    color: #fff;
    text-shadow: 0 1px #000;
}

/* Custom color#8 */
.openerp .oe_kanban_color_8 .oe_kanban_color_bglight {
    background: #E3C7FF;
}
.openerp .oe_kanban_color_8 .oe_kanban_color_bgdark {
    background: #C78FFF;
}
.openerp .oe_kanban_color_8 .oe_kanban_color_border {
    border-color: #A979D9;
}
.openerp .oe_kanban_color_8 .oe_kanban_button {
    background-color: #C78FFF;
    border-color: #A979D9;
    text-shadow: 0 1px #E3C7FF;
}
.openerp .oe_kanban_color_8 .oe_kanban_button_active,
.openerp .oe_kanban_color_8 a.oe_kanban_button:hover,
.openerp .oe_kanban_color_8 button.oe_kanban_button:hover {
    background-color: #945CCC;
    color: #fff;
    text-shadow: 0 1px #000;
}

/* Custom color#9 */
.openerp .oe_kanban_color_9 .oe_kanban_color_bglight {
    background: #FFC7F1;
}
.openerp .oe_kanban_color_9 .oe_kanban_color_bgdark {
    background: #FF8FE3;
}
.openerp .oe_kanban_color_9 .oe_kanban_color_border {
    border-color: #D979C1;
}
.openerp .oe_kanban_color_9 .oe_kanban_button {
    background-color: #FF8FE3;
    border-color: #D979C1;
    text-shadow: 0 1px #FFC7F1;
}
.openerp .oe_kanban_color_9 .oe_kanban_button_active,
.openerp .oe_kanban_color_9 a.oe_kanban_button:hover,
.openerp .oe_kanban_color_9 button.oe_kanban_button:hover {
    background-color: #CC5CB0;
    color: #fff;
    text-shadow: 0 1px #000;
}

/* Red border */
.openerp .oe_kanban_color_alert .oe_kanban_color_border,
.openerp .oe_kanban_color_red .oe_kanban_color_border {
    border-color: #c00 !important;
}

/* Green border */
.openerp .oe_kanban_color_green .oe_kanban_color_border {
    border-color: #0c0 !important;
}

/* Blue border */
.openerp .oe_kanban_color_blue .oe_kanban_color_border {
    border-color: #00c !important;
}<|MERGE_RESOLUTION|>--- conflicted
+++ resolved
@@ -100,13 +100,8 @@
     padding: 0 4px 0 4px;
 }
 .openerp .oe_kanban_title3 {
-<<<<<<< HEAD
     font-size: 95%;
     font-weight: normal;
-=======
-    font-size: 100%;
-    font-weight: bold;
->>>>>>> b379d95f
     padding: 0 4px 0 4px;
 	line-height:16px;
 }
@@ -141,9 +136,8 @@
 	padding-top:4px;
 	color:#555;
 }
-<<<<<<< HEAD
-
-=======
+
+}
 .openerp .oe_kanban_button {
     border: 1px solid #8ec1da;
     background-color: #ddeef6;
@@ -160,7 +154,6 @@
 .openerp button.oe_kanban_button:hover {
     background-color: #eeddf6;
 }
->>>>>>> b379d95f
 .openerp .oe_kanban_buttons_set {
     border-top: 1px dotted;
     white-space: nowrap;
