--- conflicted
+++ resolved
@@ -247,80 +247,16 @@
         'state': 'draft',
         'user_id': lambda self, cr, uid, ctx: uid,
     }
-    _order = 'name, create_date desc'
-
-
-<<<<<<< HEAD
-    def copy(self, cr, uid, id, default=None, context=None):
-        """ Copy record of Given id
-        @param id: Id of Registration record.
-        @param context: A standard dictionary for contextual values
-        """
-        if not default:
-            default = {}
-        default.update({
-            'invoice_id': False,
-        })
-        return super(event_registration, self).copy(cr, uid, id, default=default, context=context)
-
-    def action_invoice_create(self, cr, uid, ids, grouped=False, date_inv = False, context=None):
-        """ Action of Create Invoice """
-        res = False
-        invoices = {}
-        tax_ids=[]
-        new_invoice_ids = []
-        inv_lines_pool = self.pool.get('account.invoice.line')
-        inv_pool = self.pool.get('account.invoice')
-        product_pool = self.pool.get('product.product')
-        contact_pool = self.pool.get('res.partner.address')
-        if context is None:
-            context = {}
-        # If date was specified, use it as date invoiced, usefull when invoices are generated this month and put the
-        # last day of the last month as invoice date
-        if date_inv:
-            context['date_inv'] = date_inv
-
-        for reg in self.browse(cr, uid, ids, context=context):
-            val_invoice = inv_pool.onchange_partner_id(cr, uid, [], 'out_invoice', reg.partner_invoice_id.id, False, False)
-            val_invoice['value'].update({'partner_id': reg.partner_invoice_id.id})
-            if not partner_address_id:
-               raise osv.except_osv(_('Error !'),
-                        _("Registered partner doesn't have an address to make the invoice."))
-
-            value = inv_lines_pool.product_id_change(cr, uid, [], reg.event_id.product_id.id, uom =False, partner_id=reg.partner_invoice_id.id, fposition_id=reg.partner_invoice_id.property_account_position.id)
-            product = product_pool.browse(cr, uid, reg.event_id.product_id.id, context=context)
-            for tax in product.taxes_id:
-                tax_ids.append(tax.id)
-            vals = value['value']
-            c_name = reg.contact_id and ('-' + contact_pool.name_get(cr, uid, [reg.contact_id.id])[0][1]) or ''
-            vals.update({
-                'name': reg.event_product + '-' + c_name,
-                'price_unit': reg.unit_price,
-                'quantity': reg.nb_register,
-                'product_id':reg.event_id.product_id.id,
-                'invoice_line_tax_id': [(6, 0, tax_ids)],
-            })
-            inv_line_ids = self._create_invoice_lines(cr, uid, [reg.id], vals)
-            invoices.setdefault(reg.partner_id.id, []).append((reg, inv_line_ids))
-        for val in invoices.values():
-            res = False
-            if grouped:
-                res = self._make_invoice(cr, uid, val[0][0], [v for k, v in val], context=context)
-
-                for k, v in val:
-                    self.do_close(cr, uid, [k.id], context={'invoice_id': res})
-=======
+
     def do_draft(self, cr, uid, ids, context=None):
         return self.write(cr, uid, ids, {'state': 'draft'}, context=context)
 
     def confirm_registration(self, cr, uid, ids, context=None):
         self.message_append(cr, uid, ids,_('State set to open'),body_text= _('Open'))
         return self.write(cr, uid, ids, {'state': 'open'}, context=context)
->>>>>>> 5704fcca
 
 
     def registration_open(self, cr, uid, ids, context=None):
-        """ Open Registration
         """
         res = self.confirm_registration(cr, uid, ids, context=context)
         self.mail_user(cr, uid, ids, context=context)
