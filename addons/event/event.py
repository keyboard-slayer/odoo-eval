# -*- coding: utf-8 -*-
##############################################################################
#
#    OpenERP, Open Source Management Solution
#    Copyright (C) 2004-2010 Tiny SPRL (<http://tiny.be>).
#
#    This program is free software: you can redistribute it and/or modify
#    it under the terms of the GNU Affero General Public License as
#    published by the Free Software Foundation, either version 3 of the
#    License, or (at your option) any later version.
#
#    This program is distributed in the hope that it will be useful,
#    but WITHOUT ANY WARRANTY; without even the implied warranty of
#    MERCHANTABILITY or FITNESS FOR A PARTICULAR PURPOSE.  See the
#    GNU Affero General Public License for more details.
#
#    You should have received a copy of the GNU Affero General Public License
#    along with this program.  If not, see <http://www.gnu.org/licenses/>.
#
##############################################################################

from osv import fields, osv
from tools.translate import _
from openerp import SUPERUSER_ID

class event_type(osv.osv):
    """ Event Type """
    _name = 'event.type'
    _description = __doc__
    _columns = {
        'name': fields.char('Event Type', size=64, required=True),
        'default_reply_to': fields.char('Default Reply-To', size=64,help="The email address of the organizer which is put in the 'Reply-To' of all emails sent automatically at event or registrations confirmation. You can also put your email address of your mail gateway if you use one." ),
        'default_email_event': fields.many2one('email.template','Event Confirmation Email', help="It will select this default confirmation event mail value when you choose this event"),
        'default_email_registration': fields.many2one('email.template','Registration Confirmation Email', help="It will select this default confirmation registration mail value when you choose this event"),
        'default_registration_min': fields.integer('Default Minimum Registration', help="It will select this default minimum value when you choose this event"),
        'default_registration_max': fields.integer('Default Maximum Registration', help="It will select this default maximum value when you choose this event"),
    }
    _defaults = {
        'default_registration_min': 0,
        'default_registration_max': 0,
    }

event_type()

class event_event(osv.osv):
    """Event"""
    _name = 'event.event'
    _description = __doc__
    _order = 'date_begin'
    _inherit = ['mail.thread','ir.needaction_mixin']

    def name_get(self, cr, uid, ids, context=None):
        if not ids:
            return []

        if isinstance(ids, (long, int)):
            ids = [ids]

        res = []
        for record in self.browse(cr, uid, ids, context=context):
            date = record.date_begin.split(" ")[0]
            date_end = record.date_end.split(" ")[0]
            if date != date_end:
                date += ' - ' + date_end
            display_name = record.name + ' (' + date + ')'
            res.append((record['id'], display_name))
        return res

<<<<<<< HEAD
    def _name_get_fnc(self, cr, uid, ids, prop, unknow, context=None):
        res = self.name_get(cr, uid, ids, context=context)
        return dict(res)
=======
    def create(self, cr, uid, vals, context=None):
        obj_id = super(event_event, self).create(cr, uid, vals, context)
        self.create_send_note(cr, uid, [obj_id], context=context)
        return obj_id
>>>>>>> f285c0e4

    def copy(self, cr, uid, id, default=None, context=None):
        """ Reset the state and the registrations while copying an event
        """
        if not default:
            default = {}
        default.update({
            'state': 'draft',
            'registration_ids': False,
        })
        return super(event_event, self).copy(cr, uid, id, default=default, context=context)

    def button_draft(self, cr, uid, ids, context=None):
        self.button_draft_send_note(cr, uid, ids, context=context)
        return self.write(cr, uid, ids, {'state': 'draft'}, context=context)

    def button_cancel(self, cr, uid, ids, context=None):
        registration = self.pool.get('event.registration')
        reg_ids = registration.search(cr, uid, [('event_id','in',ids)], context=context)
        for event_reg in registration.browse(cr,uid,reg_ids,context=context):
            if event_reg.state == 'done':
                raise osv.except_osv(_('Error!'),_("You have already set a registration for this event as 'Attended'. Please reset it to draft if you want to cancel this event.") )
        registration.write(cr, uid, reg_ids, {'state': 'cancel'}, context=context)
        self.button_cancel_send_note(cr, uid, ids, context=context)
        return self.write(cr, uid, ids, {'state': 'cancel'}, context=context)

    def button_done(self, cr, uid, ids, context=None):
        self.button_done_send_note(cr, uid, ids, context=context)
        return self.write(cr, uid, ids, {'state': 'done'}, context=context)

    def check_registration_limits(self, cr, uid, ids, context=None):
        for self.event in self.browse(cr, uid, ids, context=context):
            total_confirmed = self.event.register_current
            if total_confirmed < self.event.register_min or total_confirmed > self.event.register_max and self.event.register_max!=0:
                raise osv.except_osv(_('Error!'),_("The total of confirmed registration for the event '%s' does not meet the expected minimum/maximum. Please reconsider those limits before going further.") % (self.event.name))

    def check_registration_limits_before(self, cr, uid, ids, no_of_registration, context=None):
        for event in self.browse(cr, uid, ids, context=context):
            available_seats = event.register_avail
            if available_seats and no_of_registration > available_seats:
                raise osv.except_osv(_('Warning!'),_("Only %d Seats are Available!") % (available_seats))
            elif available_seats == 0:
                raise osv.except_osv(_('Warning!'),_("No Tickets Available!"))

    def confirm_event(self, cr, uid, ids, context=None):
        register_pool = self.pool.get('event.registration')
        if self.event.email_confirmation_id:
        #send reminder that will confirm the event for all the people that were already confirmed
            reg_ids = register_pool.search(cr, uid, [
                               ('event_id', '=', self.event.id),
                               ('state', 'not in', ['draft', 'cancel'])], context=context)
            register_pool.mail_user_confirm(cr, uid, reg_ids)
        return self.write(cr, uid, ids, {'state': 'confirm'}, context=context)

    def button_confirm(self, cr, uid, ids, context=None):
        """ Confirm Event and send confirmation email to all register peoples
        """
        if isinstance(ids, (int, long)):
            ids = [ids]
        self.check_registration_limits(cr, uid, ids, context=context)
        self.button_confirm_send_note(cr, uid, ids, context=context)
        return self.confirm_event(cr, uid, ids, context=context)

    def _get_register(self, cr, uid, ids, fields, args, context=None):
        """Get Confirm or uncofirm register value.
        @param ids: List of Event registration type's id
        @param fields: List of function fields(register_current and register_prospect).
        @param context: A standard dictionary for contextual values
        @return: Dictionary of function fields value.
        """
        res = {}
        for event in self.browse(cr, uid, ids, context=context):
            res[event.id] = {}
            reg_open = reg_done = reg_draft =0
            for registration in event.registration_ids:
                if registration.state == 'open':
                    reg_open += registration.nb_register
                elif registration.state == 'done':
                    reg_done += registration.nb_register
                elif registration.state == 'draft':
                    reg_draft += registration.nb_register
            for field in fields:
                number = 0
                if field == 'register_current':
                    number = reg_open
                elif field == 'register_attended':
                    number = reg_done
                elif field == 'register_prospect':
                    number = reg_draft
                elif field == 'register_avail':
                    #the number of ticket is unlimited if the event.register_max field is not set.
                    #In that cas we arbitrary set it to 9999, it is used in the kanban view to special case the display of the 'subscribe' button
                    number = event.register_max - reg_open if event.register_max != 0 else 9999
                res[event.id][field] = number
        return res

    def _subscribe_fnc(self, cr, uid, ids, fields, args, context=None):
        """This functional fields compute if the current user (uid) is already subscribed or not to the event passed in parameter (ids)
        """
        register_pool = self.pool.get('event.registration')
        res = {}
        for event in self.browse(cr, uid, ids, context=context):
            res[event.id] = False
            curr_reg_id = register_pool.search(cr, uid, [('user_id', '=', uid), ('event_id', '=' ,event.id)])
            if curr_reg_id:
                for reg in register_pool.browse(cr, uid, curr_reg_id, context=context):
                    if reg.state in ('open','done'):
                        res[event.id]= True
                        continue
        return res

    _columns = {
        'name': fields.char('Name', size=64, required=True, translate=True, readonly=False, states={'done': [('readonly', True)]}),
        'user_id': fields.many2one('res.users', 'Responsible User', readonly=False, states={'done': [('readonly', True)]}),
        'type': fields.many2one('event.type', 'Type of Event', readonly=False, states={'done': [('readonly', True)]}),
        'register_max': fields.integer('Maximum Registrations', help="You can for each event define a maximum registration level. If you have too much registrations you are not able to confirm your event. (put 0 to ignore this rule )", readonly=True, states={'draft': [('readonly', False)]}),
        'register_min': fields.integer('Minimum Registrations', help="You can for each event define a minimum registration level. If you do not enough registrations you are not able to confirm your event. (put 0 to ignore this rule )", readonly=True, states={'draft': [('readonly', False)]}),
        'register_current': fields.function(_get_register, string='Confirmed Registrations', multi='register_numbers'),
        'register_avail': fields.function(_get_register, string='Available Registrations', multi='register_numbers',type='integer'),
        'register_prospect': fields.function(_get_register, string='Unconfirmed Registrations', multi='register_numbers'),
        'register_attended': fields.function(_get_register, string='# of Participations', multi='register_numbers'),
        'registration_ids': fields.one2many('event.registration', 'event_id', 'Registrations', readonly=False, states={'done': [('readonly', True)]}),
        'date_begin': fields.datetime('Start Date', required=True, readonly=True, states={'draft': [('readonly', False)]}),
        'date_end': fields.datetime('End Date', required=True, readonly=True, states={'draft': [('readonly', False)]}),
        'state': fields.selection([
            ('draft', 'Unconfirmed'),
            ('cancel', 'Cancelled'),
            ('confirm', 'Confirmed'),
            ('done', 'Done')],
            'Status', readonly=True, required=True,
            help='If event is created, the state is \'Draft\'.If event is confirmed for the particular dates the state is set to \'Confirmed\'. If the event is over, the state is set to \'Done\'.If event is cancelled the state is set to \'Cancelled\'.'),
        'email_registration_id' : fields.many2one('email.template','Registration Confirmation Email', help='This field contains the template of the mail that will be automatically sent each time a registration for this event is confirmed.'),
        'email_confirmation_id' : fields.many2one('email.template','Event Confirmation Email', help="If you set an email template, each participant will receive this email announcing the confirmation of the event."),
        'reply_to': fields.char('Reply-To Email', size=64, readonly=False, states={'done': [('readonly', True)]}, help="The email address of the organizer is likely to be put here, with the effect to be in the 'Reply-To' of the mails sent automatically at event or registrations confirmation. You can also put the email address of your mail gateway if you use one."),
        'main_speaker_id': fields.many2one('res.partner','Main Speaker', readonly=False, states={'done': [('readonly', True)]}, help="Speaker who will be giving speech at the event."),
        'address_id': fields.many2one('res.partner','Location Address', readonly=False, states={'done': [('readonly', True)]}),
        'street': fields.related('address_id','street',type='char',string='Street'),
        'street2': fields.related('address_id','street2',type='char',string='Street2'),
        'state_id': fields.related('address_id','state_id',type='many2one', relation="res.country.state", string='State'),
        'zip': fields.related('address_id','zip',type='char',string='zip'),
        'city': fields.related('address_id','city',type='char',string='city'),
        'speaker_confirmed': fields.boolean('Speaker Confirmed', readonly=False, states={'done': [('readonly', True)]}),
        'country_id': fields.related('address_id', 'country_id',
                    type='many2one', relation='res.country', string='Country', readonly=False, states={'done': [('readonly', True)]}),
        'note': fields.text('Description', readonly=False, states={'done': [('readonly', True)]}),
        'company_id': fields.many2one('res.company', 'Company', required=False, change_default=True, readonly=False, states={'done': [('readonly', True)]}),
        'is_subscribed' : fields.function(_subscribe_fnc, type="boolean", string='Subscribed'),
    }
    _defaults = {
        'state': 'draft',
        'company_id': lambda self,cr,uid,c: self.pool.get('res.company')._company_default_get(cr, uid, 'event.event', context=c),
        'user_id': lambda obj, cr, uid, context: uid,
    }
    def subscribe_to_event(self, cr, uid, ids, context=None):
        register_pool = self.pool.get('event.registration')
        user_pool = self.pool.get('res.users')
        num_of_seats = int(context.get('ticket', 1))
        self.check_registration_limits_before(cr, uid, ids, num_of_seats, context=context)
        user = user_pool.browse(cr, uid, uid, context=context)
        curr_reg_ids = register_pool.search(cr, uid, [('user_id', '=', user.id), ('event_id', '=' , ids[0])])
        #the subscription is done with SUPERUSER_ID because in case we share the kanban view, we want anyone to be able to subscribe
        if not curr_reg_ids:
            curr_reg_ids = [register_pool.create(cr, SUPERUSER_ID, {'event_id': ids[0] ,'email': user.email, 'name':user.name, 'user_id': user.id, 'nb_register': num_of_seats})]
        else:
            register_pool.write(cr, uid, curr_reg_ids, {'nb_register': num_of_seats}, context=context)
        return register_pool.confirm_registration(cr, SUPERUSER_ID, curr_reg_ids, context=context)

    def unsubscribe_to_event(self, cr, uid, ids, context=None):
        register_pool = self.pool.get('event.registration')
        #the unsubscription is done with SUPERUSER_ID because in case we share the kanban view, we want anyone to be able to unsubscribe
        curr_reg_ids = register_pool.search(cr, SUPERUSER_ID, [('user_id', '=', uid), ('event_id', '=', ids[0])])
        return register_pool.button_reg_cancel(cr, SUPERUSER_ID, curr_reg_ids, context=context)

    def _check_closing_date(self, cr, uid, ids, context=None):
        for event in self.browse(cr, uid, ids, context=context):
            if event.date_end < event.date_begin:
                return False
        return True

    _constraints = [
        (_check_closing_date, 'Error ! Closing Date cannot be set before Beginning Date.', ['date_end']),
    ]
    def onchange_event_type(self, cr, uid, ids, type_event, context=None):
        if type_event:
            type_info =  self.pool.get('event.type').browse(cr,uid,type_event,context)
            dic ={
              'reply_to': type_info.default_reply_to,
              'email_registration_id': type_info.default_email_registration.id,
              'email_confirmation_id': type_info.default_email_event.id,
              'register_min': type_info.default_registration_min,
              'register_max': type_info.default_registration_max,
            }
            return {'value': dic}

    def on_change_address_id(self, cr, uid, ids, address_id, context=None):
        values = {
            'street' : False,
            'street2' : False,
            'city' : False,
            'zip' : False,
            'country_id' : False,
            'state_id' : False,
        }
        if isinstance(address_id, (long, int)):
            address = self.pool.get('res.partner').browse(cr, uid, address_id, context=context)
            values.update({
                'street' : address.street,
                'street2' : address.street2,
                'city' : address.city,
                'country_id' : address.country_id and address.country_id.id,
                'state_id' : address.state_id and address.state_id.id,
                'zip' : address.zip,
            })

        return {'value' : values}


    # ----------------------------------------
    # OpenChatter methods and notifications
    # ----------------------------------------

    def create_send_note(self, cr, uid, ids, context=None):
        message = _("Event has been <b>created</b>.")
        self.message_post(cr, uid, ids, body=message, context=context)
        return True

    def button_cancel_send_note(self, cr, uid, ids, context=None):
        message = _("Event has been <b>cancelled</b>.")
        self.message_post(cr, uid, ids, body=message, context=context)
        return True

    def button_draft_send_note(self, cr, uid, ids, context=None):
        message = _("Event has been set to <b>draft</b>.")
        self.message_post(cr, uid, ids, body=message, context=context)
        return True

    def button_done_send_note(self, cr, uid, ids, context=None):
        message = _("Event has been <b>done</b>.")
        self.message_post(cr, uid, ids, body=message, context=context)
        return True

    def button_confirm_send_note(self, cr, uid, ids, context=None):
        message = _("Event has been <b>confirmed</b>.")
        self.message_post(cr, uid, ids, body=message, context=context)
        return True

event_event()

class event_registration(osv.osv):
    """Event Registration"""
    _name= 'event.registration'
    _description = __doc__
    _inherit = ['ir.needaction_mixin','mail.thread']
    _columns = {
        'id': fields.integer('ID'),
        'origin': fields.char('Source', size=124,readonly=True,help="Name of the sale order which create the registration"),
        'nb_register': fields.integer('Number of Participants', required=True, readonly=True, states={'draft': [('readonly', False)]}),
        'event_id': fields.many2one('event.event', 'Event', required=True, readonly=True, states={'draft': [('readonly', False)]}),
        'partner_id': fields.many2one('res.partner', 'Partner', states={'done': [('readonly', True)]}),
        'create_date': fields.datetime('Creation Date' , readonly=True),
        'date_closed': fields.datetime('Attended Date', readonly=True),
        'date_open': fields.datetime('Registration Date', readonly=True),
        'reply_to': fields.related('event_id','reply_to',string='Reply-to Email', type='char', size=128, readonly=True,),
        'log_ids': fields.one2many('mail.message', 'res_id', 'Logs', domain=[('email_from', '=', False),('model','=',_name)]),
        'event_end_date': fields.related('event_id','date_end', type='datetime', string="Event End Date", readonly=True),
        'event_begin_date': fields.related('event_id', 'date_begin', type='datetime', string="Event Start Date", readonly=True),
        'user_id': fields.many2one('res.users', 'User', states={'done': [('readonly', True)]}),
        'company_id': fields.related('event_id', 'company_id', type='many2one', relation='res.company', string='Company', store=True, readonly=True, states={'draft':[('readonly',False)]}),
        'state': fields.selection([('draft', 'Unconfirmed'),
                                    ('cancel', 'Cancelled'),
                                    ('open', 'Confirmed'),
                                    ('done', 'Attended')], 'Status',
                                    size=16, readonly=True),
        'email': fields.char('Email', size=64),
        'phone': fields.char('Phone', size=64),
        'name': fields.char('Name', size=128, select=True),
    }

    _defaults = {
        'nb_register': 1,
        'state': 'draft',
    }
    _order = 'name, create_date desc'

    def do_draft(self, cr, uid, ids, context=None):
        self.do_draft_send_note(cr, uid, ids, context=context)
        return self.write(cr, uid, ids, {'state': 'draft'}, context=context)

    def confirm_registration(self, cr, uid, ids, context=None):
        self.message_post(cr, uid, ids, body=_('State set to open'), context=context)
        return self.write(cr, uid, ids, {'state': 'open'}, context=context)

    def create(self, cr, uid, vals, context=None):
        obj_id = super(event_registration, self).create(cr, uid, vals, context)
        self.create_send_note(cr, uid, [obj_id], context=context)
        return obj_id

    def registration_open(self, cr, uid, ids, context=None):
        """ Open Registration
        """
        event_obj = self.pool.get('event.event')
        for register in  self.browse(cr, uid, ids, context=context):
            event_id = register.event_id.id
            no_of_registration = register.nb_register
            event_obj.check_registration_limits_before(cr, uid, [event_id], no_of_registration, context=context)
        res = self.confirm_registration(cr, uid, ids, context=context)
        self.mail_user(cr, uid, ids, context=context)
        return res

    def button_reg_close(self, cr, uid, ids, context=None):
        """ Close Registration
        """
        if context is None:
            context = {}
        today = fields.datetime.now()
        for registration in self.browse(cr, uid, ids, context=context):
            if today >= registration.event_id.date_begin:
                values = {'state': 'done', 'date_closed': today}
                self.write(cr, uid, ids, values)
                self.message_post(cr, uid, ids, body=_('State set to Done'), context=context)
            else:
                raise osv.except_osv(_('Error!'),_("You must wait for the starting day of the event to do this action.") )
        return True

    def button_reg_cancel(self, cr, uid, ids, context=None, *args):
        self.message_post(cr, uid, ids, body=_('State set to Cancel'), context=context)
        return self.write(cr, uid, ids, {'state': 'cancel'})

    def mail_user(self, cr, uid, ids, context=None):
        """
        Send email to user with email_template when registration is done
        """
        for registration in self.browse(cr, uid, ids, context=context):
            if registration.event_id.state == 'confirm' and registration.event_id.email_confirmation_id.id:
                self.mail_user_confirm(cr, uid, ids, context=context)
            else:
                template_id = registration.event_id.email_registration_id.id
                if template_id:
                    mail_message = self.pool.get('email.template').send_mail(cr,uid,template_id,registration.id)
        return True

    def mail_user_confirm(self, cr, uid, ids, context=None):
        """
        Send email to user when the event is confirmed
        """
        for registration in self.browse(cr, uid, ids, context=context):
            template_id = registration.event_id.email_confirmation_id.id
            if template_id:
                mail_message = self.pool.get('email.template').send_mail(cr,uid,template_id,registration.id)
        return True

    def onchange_contact_id(self, cr, uid, ids, contact, partner, context=None):
        if not contact:
            return {}
        addr_obj = self.pool.get('res.partner')
        contact_id =  addr_obj.browse(cr, uid, contact, context=context)
        return {'value': {
            'email':contact_id.email,
            'name':contact_id.name,
            'phone':contact_id.phone,
            }}

    def onchange_event(self, cr, uid, ids, event_id, context=None):
        """This function returns value of Product Name, Unit Price based on Event.
        """
        if context is None:
            context = {}
        if not event_id:
            return {}
        event_obj = self.pool.get('event.event')
        data_event =  event_obj.browse(cr, uid, event_id, context=context)
        return {'value':
                    {'event_begin_date': data_event.date_begin,
                     'event_end_date': data_event.date_end,
                     'company_id': data_event.company_id and data_event.company_id.id or False,
                    }
               }

    def onchange_partner_id(self, cr, uid, ids, part, context=None):
        res_obj = self.pool.get('res.partner')
        data = {}
        if not part:
            return {'value': data}
        addr = res_obj.address_get(cr, uid, [part]).get('default', False)
        if addr:
            d = self.onchange_contact_id(cr, uid, ids, addr, part, context)
            data.update(d['value'])
        return {'value': data}

    # ----------------------------------------
    # OpenChatter methods and notifications
    # ----------------------------------------

    def create_send_note(self, cr, uid, ids, context=None):
        message = _("Registration has been <b>created</b>.")
        self.message_post(cr, uid, ids, body=message, context=context)
        return True

    def do_draft_send_note(self, cr, uid, ids, context=None):
        message = _("Registration has been set as <b>draft</b>.")
        self.message_post(cr, uid, ids, body=message, context=context)
        return True

event_registration()

# vim:expandtab:smartindent:tabstop=4:softtabstop=4:shiftwidth=4:<|MERGE_RESOLUTION|>--- conflicted
+++ resolved
@@ -66,16 +66,10 @@
             res.append((record['id'], display_name))
         return res
 
-<<<<<<< HEAD
-    def _name_get_fnc(self, cr, uid, ids, prop, unknow, context=None):
-        res = self.name_get(cr, uid, ids, context=context)
-        return dict(res)
-=======
     def create(self, cr, uid, vals, context=None):
         obj_id = super(event_event, self).create(cr, uid, vals, context)
         self.create_send_note(cr, uid, [obj_id], context=context)
         return obj_id
->>>>>>> f285c0e4
 
     def copy(self, cr, uid, id, default=None, context=None):
         """ Reset the state and the registrations while copying an event
@@ -229,6 +223,7 @@
         'company_id': lambda self,cr,uid,c: self.pool.get('res.company')._company_default_get(cr, uid, 'event.event', context=c),
         'user_id': lambda obj, cr, uid, context: uid,
     }
+
     def subscribe_to_event(self, cr, uid, ids, context=None):
         register_pool = self.pool.get('event.registration')
         user_pool = self.pool.get('res.users')
@@ -258,6 +253,7 @@
     _constraints = [
         (_check_closing_date, 'Error ! Closing Date cannot be set before Beginning Date.', ['date_end']),
     ]
+
     def onchange_event_type(self, cr, uid, ids, type_event, context=None):
         if type_event:
             type_info =  self.pool.get('event.type').browse(cr,uid,type_event,context)
@@ -353,7 +349,6 @@
         'phone': fields.char('Phone', size=64),
         'name': fields.char('Name', size=128, select=True),
     }
-
     _defaults = {
         'nb_register': 1,
         'state': 'draft',
