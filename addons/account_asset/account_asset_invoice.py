--- conflicted
+++ resolved
@@ -16,14 +16,10 @@
     def action_move_create(self):
         result = super(AccountInvoice, self).action_move_create()
         for inv in self:
-<<<<<<< HEAD
-            inv.invoice_line_ids.asset_create()
-=======
             if inv.number:
                 if self.env['account.asset.asset'].sudo().search([('code', '=', inv.number)]):
                     raise Warning(_('You already have assets with the reference %s.\nPlease delete these assets before creating new ones for this invoice.') % (inv.number,))
-            inv.invoice_line.asset_create()
->>>>>>> ff3a7319
+            inv.invoice_line_ids.asset_create()
         return result
 
 
