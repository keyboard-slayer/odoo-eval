# -*- coding: utf-8 -*-
# Part of Odoo. See LICENSE file for full copyright and licensing details.

import calendar
from datetime import date, datetime
from dateutil.relativedelta import relativedelta

from odoo import api, fields, models, _
from odoo.exceptions import UserError, ValidationError
from odoo.tools import DEFAULT_SERVER_DATE_FORMAT as DF
from odoo.tools import float_compare, float_is_zero


class AccountAssetCategory(models.Model):
    _name = 'account.asset.category'
    _description = 'Asset category'

    active = fields.Boolean(default=True)
    name = fields.Char(required=True, index=True, string="Asset Type")
    account_analytic_id = fields.Many2one('account.analytic.account', string='Analytic Account')
    account_asset_id = fields.Many2one('account.account', string='Asset Account', required=True, domain=[('internal_type','=','other'), ('deprecated', '=', False)], help="Account used to record the purchase of the asset at its original price.")
    account_depreciation_id = fields.Many2one('account.account', string='Depreciation Entries: Asset Account', required=True, domain=[('internal_type','=','other'), ('deprecated', '=', False)], help="Account used in the depreciation entries, to decrease the asset value.")
    account_depreciation_expense_id = fields.Many2one('account.account', string='Depreciation Entries: Expense Account', required=True, domain=[('internal_type','=','other'), ('deprecated', '=', False)], oldname='account_income_recognition_id', help="Account used in the periodical entries, to record a part of the asset as expense.")
    journal_id = fields.Many2one('account.journal', string='Journal', required=True)
    company_id = fields.Many2one('res.company', string='Company', required=True, default=lambda self: self.env['res.company']._company_default_get('account.asset.category'))
    method = fields.Selection([('linear', 'Linear'), ('degressive', 'Degressive')], string='Computation Method', required=True, default='linear',
        help="Choose the method to use to compute the amount of depreciation lines.\n"
            "  * Linear: Calculated on basis of: Gross Value / Number of Depreciations\n"
            "  * Degressive: Calculated on basis of: Residual Value * Degressive Factor")
    method_number = fields.Integer(string='Number of Depreciations', default=5, help="The number of depreciations needed to depreciate your asset")
    method_period = fields.Integer(string='Period Length', default=1, help="State here the time between 2 depreciations, in months", required=True)
    method_progress_factor = fields.Float('Degressive Factor', default=0.3)
    method_time = fields.Selection([('number', 'Number of Entries'), ('end', 'Ending Date')], string='Time Method', required=True, default='number',
        help="Choose the method to use to compute the dates and number of entries.\n"
           "  * Number of Entries: Fix the number of entries and the time between 2 depreciations.\n"
           "  * Ending Date: Choose the time between 2 depreciations and the date the depreciations won't go beyond.")
    method_end = fields.Date('Ending date')
    prorata = fields.Boolean(string='Prorata Temporis', help='Indicates that the first depreciation entry for this asset have to be done from the purchase date instead of the first of January')
    open_asset = fields.Boolean(string='Auto-Confirm Assets', help="Check this if you want to automatically confirm the assets of this category when created by invoices.")
    group_entries = fields.Boolean(string='Group Journal Entries', help="Check this if you want to group the generated entries by categories.")
    type = fields.Selection([('sale', 'Sale: Revenue Recognition'), ('purchase', 'Purchase: Asset')], required=True, index=True, default='purchase')
    date_first_depreciation = fields.Selection([
        ('last_day_period', 'Based on Last Day of Purchase Period'),
        ('manual', 'Manual (Defaulted on Purchase Date)')],
        string='Depreciation Dates', default='manual', required=True,
        help='The way to compute the date of the first depreciation.\n'
             '  * Based on last day of purchase period: The depreciation dates will be based on the last day of the purchase month or the purchase year (depending on the periodicity of the depreciations).\n'
             '  * Based on purchase date: The depreciation dates will be based on the purchase date.')

    @api.onchange('account_asset_id')
    def onchange_account_asset(self):
        if self.type == "purchase":
            self.account_depreciation_id = self.account_asset_id
        elif self.type == "sale":
            self.account_depreciation_expense_id = self.account_asset_id

    @api.onchange('type')
    def onchange_type(self):
        if self.type == 'sale':
            self.prorata = True
            self.method_period = 1
        else:
            self.method_period = 12

    @api.onchange('method_time')
    def _onchange_method_time(self):
        if self.method_time != 'number':
            self.prorata = False


class AccountAssetAsset(models.Model):
    _name = 'account.asset.asset'
    _description = 'Asset/Revenue Recognition'
    _inherit = ['mail.thread']

    entry_count = fields.Integer(compute='_entry_count', string='# Asset Entries')
    name = fields.Char(string='Asset Name', required=True, readonly=True, states={'draft': [('readonly', False)]})
    code = fields.Char(string='Reference', size=32, readonly=True, states={'draft': [('readonly', False)]})
    value = fields.Float(string='Gross Value', required=True, readonly=True, digits=0, states={'draft': [('readonly', False)]}, oldname='purchase_value')
    currency_id = fields.Many2one('res.currency', string='Currency', required=True, readonly=True, states={'draft': [('readonly', False)]},
        default=lambda self: self.env.user.company_id.currency_id.id)
    company_id = fields.Many2one('res.company', string='Company', required=True, readonly=True, states={'draft': [('readonly', False)]},
        default=lambda self: self.env['res.company']._company_default_get('account.asset.asset'))
    note = fields.Text()
    category_id = fields.Many2one('account.asset.category', string='Category', required=True, change_default=True, readonly=True, states={'draft': [('readonly', False)]})
    date = fields.Date(string='Date', required=True, readonly=True, states={'draft': [('readonly', False)]}, default=fields.Date.context_today, oldname="purchase_date")
    state = fields.Selection([('draft', 'Draft'), ('open', 'Running'), ('close', 'Close')], 'Status', required=True, copy=False, default='draft',
        help="When an asset is created, the status is 'Draft'.\n"
            "If the asset is confirmed, the status goes in 'Running' and the depreciation lines can be posted in the accounting.\n"
            "You can manually close an asset when the depreciation is over. If the last line of depreciation is posted, the asset automatically goes in that status.")
    active = fields.Boolean(default=True)
    partner_id = fields.Many2one('res.partner', string='Partner', readonly=True, states={'draft': [('readonly', False)]})
    method = fields.Selection([('linear', 'Linear'), ('degressive', 'Degressive')], string='Computation Method', required=True, readonly=True, states={'draft': [('readonly', False)]}, default='linear',
        help="Choose the method to use to compute the amount of depreciation lines.\n  * Linear: Calculated on basis of: Gross Value / Number of Depreciations\n"
            "  * Degressive: Calculated on basis of: Residual Value * Degressive Factor")
    method_number = fields.Integer(string='Number of Depreciations', readonly=True, states={'draft': [('readonly', False)]}, default=5, help="The number of depreciations needed to depreciate your asset")
    method_period = fields.Integer(string='Number of Months in a Period', required=True, readonly=True, default=12, states={'draft': [('readonly', False)]},
        help="The amount of time between two depreciations, in months")
    method_end = fields.Date(string='Ending Date', readonly=True, states={'draft': [('readonly', False)]})
    method_progress_factor = fields.Float(string='Degressive Factor', readonly=True, default=0.3, states={'draft': [('readonly', False)]})
    value_residual = fields.Float(compute='_amount_residual', method=True, digits=0, string='Residual Value')
    method_time = fields.Selection([('number', 'Number of Entries'), ('end', 'Ending Date')], string='Time Method', required=True, readonly=True, default='number', states={'draft': [('readonly', False)]},
        help="Choose the method to use to compute the dates and number of entries.\n"
             "  * Number of Entries: Fix the number of entries and the time between 2 depreciations.\n"
             "  * Ending Date: Choose the time between 2 depreciations and the date the depreciations won't go beyond.")
    prorata = fields.Boolean(string='Prorata Temporis', readonly=True, states={'draft': [('readonly', False)]},
        help='Indicates that the first depreciation entry for this asset have to be done from the asset date (purchase date) instead of the first January / Start date of fiscal year')
    depreciation_line_ids = fields.One2many('account.asset.depreciation.line', 'asset_id', string='Depreciation Lines', readonly=True, states={'draft': [('readonly', False)], 'open': [('readonly', False)]})
    salvage_value = fields.Float(string='Salvage Value', digits=0, readonly=True, states={'draft': [('readonly', False)]},
        help="It is the amount you plan to have that you cannot depreciate.")
    invoice_id = fields.Many2one('account.invoice', string='Invoice', states={'draft': [('readonly', False)]}, copy=False)
    type = fields.Selection(related="category_id.type", string='Type', required=True)
    date_first_depreciation = fields.Selection([
        ('last_day_period', 'Based on Last Day of Purchase Period'),
        ('manual', 'Manual')],
        string='Depreciation Dates', default='manual',
        readonly=True, states={'draft': [('readonly', False)]}, required=True,
        help='The way to compute the date of the first depreciation.\n'
             '  * Based on last day of purchase period: The depreciation dates will be based on the last day of the purchase month or the purchase year (depending on the periodicity of the depreciations).\n'
             '  * Based on purchase date: The depreciation dates will be based on the purchase date.\n')
    first_depreciation_manual_date = fields.Date(
        string='First Depreciation Date',
        readonly=True, states={'draft': [('readonly', False)]},
        help='Note that this date does not alter the computation of the first journal entry in case of prorata temporis assets. It simply changes its accounting date'
    )

    @api.multi
    def unlink(self):
        for asset in self:
            if asset.state in ['open', 'close']:
                raise UserError(_('You cannot delete a document is in %s state.') % (asset.state,))
            for depreciation_line in asset.depreciation_line_ids:
                if depreciation_line.move_id:
                    raise UserError(_('You cannot delete a document that contains posted entries.'))
        return super(AccountAssetAsset, self).unlink()

    @api.model
    def _cron_generate_entries(self):
        self.compute_generated_entries(datetime.today())

    @api.model
    def compute_generated_entries(self, date, asset_type=None):
        # Entries generated : one by grouped category and one by asset from ungrouped category
        created_move_ids = []
        type_domain = []
        if asset_type:
            type_domain = [('type', '=', asset_type)]

        ungrouped_assets = self.env['account.asset.asset'].search(type_domain + [('state', '=', 'open'), ('category_id.group_entries', '=', False)])
        created_move_ids += ungrouped_assets._compute_entries(date, group_entries=False)

        for grouped_category in self.env['account.asset.category'].search(type_domain + [('group_entries', '=', True)]):
            assets = self.env['account.asset.asset'].search([('state', '=', 'open'), ('category_id', '=', grouped_category.id)])
            created_move_ids += assets._compute_entries(date, group_entries=True)
        return created_move_ids

    def _compute_board_amount(self, sequence, residual_amount, amount_to_depr, undone_dotation_number, posted_depreciation_line_ids, total_days, depreciation_date):
        amount = 0
        if sequence == undone_dotation_number:
            amount = residual_amount
        else:
            if self.method == 'linear':
                amount = amount_to_depr / (undone_dotation_number - len(posted_depreciation_line_ids))
                if self.prorata:
                    amount = amount_to_depr / self.method_number
                    if sequence == 1:
                        date = datetime.strptime(self.date, DF)
                        if self.method_period % 12 != 0:
                            month_days = calendar.monthrange(date.year, date.month)[1]
                            days = month_days - date.day + 1
                            amount = (amount_to_depr / self.method_number) / month_days * days
                        else:
                            days = (self.company_id.compute_fiscalyear_dates(date)['date_to'] - date).days + 1
                            amount = (amount_to_depr / self.method_number) / total_days * days
            elif self.method == 'degressive':
                amount = residual_amount * self.method_progress_factor
                if self.prorata:
                    if sequence == 1:
                        date = datetime.strptime(self.date, DF)
                        if self.method_period % 12 != 0:
                            month_days = calendar.monthrange(date.year, date.month)[1]
                            days = month_days - date.day + 1
                            amount = (residual_amount * self.method_progress_factor) / month_days * days
                        else:
                            days = (self.company_id.compute_fiscalyear_dates(date)['date_to'] - date).days + 1
                            amount = (residual_amount * self.method_progress_factor) / total_days * days
        return amount

    def _compute_board_undone_dotation_nb(self, depreciation_date, total_days):
        undone_dotation_number = self.method_number
        if self.method_time == 'end':
            end_date = datetime.strptime(self.method_end, DF).date()
            undone_dotation_number = 0
            while depreciation_date <= end_date:
                depreciation_date = date(depreciation_date.year, depreciation_date.month, depreciation_date.day) + relativedelta(months=+self.method_period)
                undone_dotation_number += 1
        if self.prorata:
            undone_dotation_number += 1
        return undone_dotation_number

    @api.multi
    def compute_depreciation_board(self):
        self.ensure_one()

        posted_depreciation_line_ids = self.depreciation_line_ids.filtered(lambda x: x.move_check).sorted(key=lambda l: l.depreciation_date)
        unposted_depreciation_line_ids = self.depreciation_line_ids.filtered(lambda x: not x.move_check)

        # Remove old unposted depreciation lines. We cannot use unlink() with One2many field
        commands = [(2, line_id.id, False) for line_id in unposted_depreciation_line_ids]

        if self.value_residual != 0.0:
            amount_to_depr = residual_amount = self.value_residual

            # if we already have some previous validated entries, starting date is last entry + method period
            if posted_depreciation_line_ids and posted_depreciation_line_ids[-1].depreciation_date:
                last_depreciation_date = datetime.strptime(posted_depreciation_line_ids[-1].depreciation_date, DF).date()
                depreciation_date = last_depreciation_date + relativedelta(months=+self.method_period)
            else:
                # depreciation_date computed from the purchase date
                depreciation_date = self.date
                depreciation_date = datetime.strptime(depreciation_date, DF)
                if self.date_first_depreciation == 'last_day_period':
                    # depreciation_date = the last day of the month
                    depreciation_date = depreciation_date + relativedelta(day=31)
                    # ... or fiscalyear depending the number of period
                    if self.method_period == 12:
                        depreciation_date = depreciation_date + relativedelta(month=self.company_id.fiscalyear_last_month)
                        depreciation_date = depreciation_date + relativedelta(day=self.company_id.fiscalyear_last_day)
                        if datetime.strftime(depreciation_date, DF) < self.date:
                            depreciation_date = depreciation_date + relativedelta(years=1)
                elif self.first_depreciation_manual_date and self.first_depreciation_manual_date != self.date:
                    # depreciation_date set manually from the 'first_depreciation_manual_date' field
                    depreciation_date = self.first_depreciation_manual_date
                    depreciation_date = datetime.strptime(depreciation_date, DF)

            depreciation_date = depreciation_date.date()
            total_days = (depreciation_date.year % 4) and 365 or 366
            month_day = depreciation_date.day
            undone_dotation_number = self._compute_board_undone_dotation_nb(depreciation_date, total_days)

            for x in range(len(posted_depreciation_line_ids), undone_dotation_number):
                sequence = x + 1
                amount = self._compute_board_amount(sequence, residual_amount, amount_to_depr, undone_dotation_number, posted_depreciation_line_ids, total_days, depreciation_date)
                amount = self.currency_id.round(amount)
                if float_is_zero(amount, precision_rounding=self.currency_id.rounding):
                    continue
                residual_amount -= amount
                vals = {
                    'amount': amount,
                    'asset_id': self.id,
                    'sequence': sequence,
                    'name': (self.code or '') + '/' + str(sequence),
                    'remaining_value': residual_amount,
                    'depreciated_value': self.value - (self.salvage_value + residual_amount),
                    'depreciation_date': depreciation_date.strftime(DF),
                }
                commands.append((0, False, vals))

                depreciation_date = depreciation_date + relativedelta(months=+self.method_period)

                if month_day > 28 and self.date_first_depreciation == 'manual':
                    max_day_in_month = calendar.monthrange(depreciation_date.year, depreciation_date.month)[1]
                    depreciation_date = depreciation_date.replace(day=min(max_day_in_month, month_day))

                # datetime doesn't take into account that the number of days is not the same for each month
                if not self.prorata and self.method_period % 12 != 0 and self.date_first_depreciation == 'last_day_period':
                    max_day_in_month = calendar.monthrange(depreciation_date.year, depreciation_date.month)[1]
                    depreciation_date = depreciation_date.replace(day=max_day_in_month)

        self.write({'depreciation_line_ids': commands})

        return True

    @api.multi
    def validate(self):
        self.write({'state': 'open'})
        fields = [
            'method',
            'method_number',
            'method_period',
            'method_end',
            'method_progress_factor',
            'method_time',
            'salvage_value',
            'invoice_id',
        ]
        ref_tracked_fields = self.env['account.asset.asset'].fields_get(fields)
        for asset in self:
            tracked_fields = ref_tracked_fields.copy()
            if asset.method == 'linear':
                del(tracked_fields['method_progress_factor'])
            if asset.method_time != 'end':
                del(tracked_fields['method_end'])
            else:
                del(tracked_fields['method_number'])
            dummy, tracking_value_ids = asset._message_track(tracked_fields, dict.fromkeys(fields))
            asset.message_post(subject=_('Asset created'), tracking_value_ids=tracking_value_ids)

    def _return_disposal_view(self, move_ids):
        name = _('Disposal Move')
        view_mode = 'form'
        if len(move_ids) > 1:
            name = _('Disposal Moves')
            view_mode = 'tree,form'
        return {
            'name': name,
            'view_type': 'form',
            'view_mode': view_mode,
            'res_model': 'account.move',
            'type': 'ir.actions.act_window',
            'target': 'current',
            'res_id': move_ids[0],
        }

    def _get_disposal_moves(self):
        move_ids = []
        for asset in self:
            unposted_depreciation_line_ids = asset.depreciation_line_ids.filtered(lambda x: not x.move_check)
            if unposted_depreciation_line_ids:
                old_values = {
                    'method_end': asset.method_end,
                    'method_number': asset.method_number,
                }

                # Remove all unposted depr. lines
                commands = [(2, line_id.id, False) for line_id in unposted_depreciation_line_ids]

                # Create a new depr. line with the residual amount and post it
                sequence = len(asset.depreciation_line_ids) - len(unposted_depreciation_line_ids) + 1
                today = datetime.today().strftime(DF)
                vals = {
                    'amount': asset.value_residual,
                    'asset_id': asset.id,
                    'sequence': sequence,
                    'name': (asset.code or '') + '/' + str(sequence),
                    'remaining_value': 0,
                    'depreciated_value': asset.value - asset.salvage_value,  # the asset is completely depreciated
                    'depreciation_date': today,
                }
                commands.append((0, False, vals))
                asset.write({'depreciation_line_ids': commands, 'method_end': today, 'method_number': sequence})
                tracked_fields = self.env['account.asset.asset'].fields_get(['method_number', 'method_end'])
                changes, tracking_value_ids = asset._message_track(tracked_fields, old_values)
                if changes:
                    asset.message_post(subject=_('Asset sold or disposed. Accounting entry awaiting for validation.'), tracking_value_ids=tracking_value_ids)
                move_ids += asset.depreciation_line_ids[-1].create_move(post_move=False)

        return move_ids

    @api.multi
    def set_to_close(self):
        move_ids = self._get_disposal_moves()
        if move_ids:
            return self._return_disposal_view(move_ids)
        # Fallback, as if we just clicked on the smartbutton
        return self.open_entries()

    @api.multi
    def set_to_draft(self):
        self.write({'state': 'draft'})

    @api.one
    @api.depends('value', 'salvage_value', 'depreciation_line_ids.move_check', 'depreciation_line_ids.amount')
    def _amount_residual(self):
        total_amount = 0.0
        for line in self.depreciation_line_ids:
            if line.move_check:
                total_amount += line.amount
        self.value_residual = self.value - total_amount - self.salvage_value

    @api.onchange('company_id')
    def onchange_company_id(self):
        self.currency_id = self.company_id.currency_id.id

    @api.multi
    @api.onchange('date_first_depreciation')
    def onchange_date_first_depreciation(self):
        for record in self:
            if record.date_first_depreciation == 'manual':
                record.first_depreciation_manual_date = record.date

    @api.multi
    @api.depends('depreciation_line_ids.move_id')
    def _entry_count(self):
        for asset in self:
            res = self.env['account.asset.depreciation.line'].search_count([('asset_id', '=', asset.id), ('move_id', '!=', False)])
            asset.entry_count = res or 0

    @api.one
    @api.constrains('prorata', 'method_time')
    def _check_prorata(self):
        if self.prorata and self.method_time != 'number':
            raise ValidationError(_('Prorata temporis can be applied only for time method "number of depreciations".'))

    @api.onchange('category_id')
    def onchange_category_id(self):
        vals = self.onchange_category_id_values(self.category_id.id)
        # We cannot use 'write' on an object that doesn't exist yet
        if vals:
            for k, v in vals['value'].items():
                setattr(self, k, v)

    def onchange_category_id_values(self, category_id):
        if category_id:
            category = self.env['account.asset.category'].browse(category_id)
            return {
                'value': {
                    'method': category.method,
                    'method_number': category.method_number,
                    'method_time': category.method_time,
                    'method_period': category.method_period,
                    'method_progress_factor': category.method_progress_factor,
                    'method_end': category.method_end,
                    'prorata': category.prorata,
                    'date_first_depreciation': category.date_first_depreciation,
                }
            }

    @api.onchange('method_time')
    def onchange_method_time(self):
        if self.method_time != 'number':
            self.prorata = False

    @api.multi
    def copy_data(self, default=None):
        if default is None:
            default = {}
        default['name'] = self.name + _(' (copy)')
        return super(AccountAssetAsset, self).copy_data(default)

    @api.multi
    def _compute_entries(self, date, group_entries=False):
        depreciation_ids = self.env['account.asset.depreciation.line'].search([
            ('asset_id', 'in', self.ids), ('depreciation_date', '<=', date),
            ('move_check', '=', False)])
        if group_entries:
            return depreciation_ids.create_grouped_move()
        return depreciation_ids.create_move()

    @api.model
    def create(self, vals):
        asset = super(AccountAssetAsset, self.with_context(mail_create_nolog=True)).create(vals)
        asset.sudo().compute_depreciation_board()
        return asset

    @api.multi
    def write(self, vals):
        res = super(AccountAssetAsset, self).write(vals)
        if 'depreciation_line_ids' not in vals and 'state' not in vals:
            for rec in self:
                rec.compute_depreciation_board()
        return res

    @api.multi
    def open_entries(self):
        move_ids = []
        for asset in self:
            for depreciation_line in asset.depreciation_line_ids:
                if depreciation_line.move_id:
                    move_ids.append(depreciation_line.move_id.id)
        return {
            'name': _('Journal Entries'),
            'view_type': 'form',
            'view_mode': 'tree,form',
            'res_model': 'account.move',
            'view_id': False,
            'type': 'ir.actions.act_window',
            'domain': [('id', 'in', move_ids)],
        }


class AccountAssetDepreciationLine(models.Model):
    _name = 'account.asset.depreciation.line'
    _description = 'Asset depreciation line'

    name = fields.Char(string='Depreciation Name', required=True, index=True)
    sequence = fields.Integer(required=True)
    asset_id = fields.Many2one('account.asset.asset', string='Asset', required=True, ondelete='cascade')
    parent_state = fields.Selection(related='asset_id.state', string='State of Asset')
    amount = fields.Float(string='Current Depreciation', digits=0, required=True)
    remaining_value = fields.Float(string='Next Period Depreciation', digits=0, required=True)
    depreciated_value = fields.Float(string='Cumulative Depreciation', required=True)
    depreciation_date = fields.Date('Depreciation Date', index=True)
    move_id = fields.Many2one('account.move', string='Depreciation Entry')
    move_check = fields.Boolean(compute='_get_move_check', string='Linked', track_visibility='always', store=True)
    move_posted_check = fields.Boolean(compute='_get_move_posted_check', string='Posted', track_visibility='always', store=True)

    @api.multi
    @api.depends('move_id')
    def _get_move_check(self):
        for line in self:
            line.move_check = bool(line.move_id)

    @api.multi
    @api.depends('move_id.state')
    def _get_move_posted_check(self):
        for line in self:
            line.move_posted_check = True if line.move_id and line.move_id.state == 'posted' else False

    @api.multi
    def create_move(self, post_move=True):
        created_moves = self.env['account.move']
<<<<<<< HEAD
=======
        prec = self.env['decimal.precision'].precision_get('Account')
        # `line.move_id` was invalidated from the cache at each iteration
        # To prevent to refetch `move_id` of all lines at each iteration just to check a UserError,
        # we use an intermediar dict which stores the information the UserError check requires.
        line_moves = {line: line.move_id for line in self}
>>>>>>> 7e33b547
        for line in self:
            if line_moves[line]:
                raise UserError(_('This depreciation is already linked to a journal entry! Please post or delete it.'))
            move_vals = self._prepare_move(line)
            move = self.env['account.move'].create(move_vals)
            line.write({'move_id': move.id, 'move_check': True})
            line_moves[line] = move
            created_moves |= move

        if post_move and created_moves:
            created_moves.filtered(lambda m: any(m.asset_depreciation_ids.mapped('asset_id.category_id.open_asset'))).post()
        return [x.id for x in created_moves]

    def _prepare_move(self, line):
        category_id = line.asset_id.category_id
        depreciation_date = self.env.context.get('depreciation_date') or line.depreciation_date or fields.Date.context_today(self)
        company_currency = line.asset_id.company_id.currency_id
        current_currency = line.asset_id.currency_id
        prec = company_currency.decimal_places
        amount = current_currency.with_context(date=depreciation_date).compute(line.amount, company_currency)
        asset_name = line.asset_id.name + ' (%s/%s)' % (line.sequence, len(line.asset_id.depreciation_line_ids))
        move_line_1 = {
            'name': asset_name,
            'account_id': category_id.account_depreciation_id.id,
            'debit': 0.0 if float_compare(amount, 0.0, precision_digits=prec) > 0 else -amount,
            'credit': amount if float_compare(amount, 0.0, precision_digits=prec) > 0 else 0.0,
            'partner_id': line.asset_id.partner_id.id,
            'analytic_account_id': category_id.account_analytic_id.id if category_id.type == 'sale' else False,
            'currency_id': company_currency != current_currency and current_currency.id or False,
            'amount_currency': company_currency != current_currency and - 1.0 * line.amount or 0.0,
        }
        move_line_2 = {
            'name': asset_name,
            'account_id': category_id.account_depreciation_expense_id.id,
            'credit': 0.0 if float_compare(amount, 0.0, precision_digits=prec) > 0 else -amount,
            'debit': amount if float_compare(amount, 0.0, precision_digits=prec) > 0 else 0.0,
            'partner_id': line.asset_id.partner_id.id,
            'analytic_account_id': category_id.account_analytic_id.id if category_id.type == 'purchase' else False,
            'currency_id': company_currency != current_currency and current_currency.id or False,
            'amount_currency': company_currency != current_currency and line.amount or 0.0,
        }
        move_vals = {
            'ref': line.asset_id.code,
            'date': depreciation_date or False,
            'journal_id': category_id.journal_id.id,
            'line_ids': [(0, 0, move_line_1), (0, 0, move_line_2)],
        }
        return move_vals

    def _prepare_move_grouped(self):
        category_id = self[0].asset_id.category_id  # we can suppose that all lines have the same category
        depreciation_date = self.env.context.get('depreciation_date') or fields.Date.context_today(self)
        amount = 0.0
        for line in self:
            # Sum amount of all depreciation lines
            company_currency = line.asset_id.company_id.currency_id
            current_currency = line.asset_id.currency_id
            amount += current_currency.compute(line.amount, company_currency)

        name = category_id.name + _(' (grouped)')
        move_line_1 = {
            'name': name,
            'account_id': category_id.account_depreciation_id.id,
            'debit': 0.0,
            'credit': amount,
            'journal_id': category_id.journal_id.id,
            'analytic_account_id': category_id.account_analytic_id.id if category_id.type == 'sale' else False,
        }
        move_line_2 = {
            'name': name,
            'account_id': category_id.account_depreciation_expense_id.id,
            'credit': 0.0,
            'debit': amount,
            'journal_id': category_id.journal_id.id,
            'analytic_account_id': category_id.account_analytic_id.id if category_id.type == 'purchase' else False,
        }
        move_vals = {
            'ref': category_id.name,
            'date': depreciation_date or False,
            'journal_id': category_id.journal_id.id,
            'line_ids': [(0, 0, move_line_1), (0, 0, move_line_2)],
        }

        return move_vals

    @api.multi
    def create_grouped_move(self, post_move=True):
        if not self.exists():
            return []

        created_moves = self.env['account.move']
        move = self.env['account.move'].create(self._prepare_move_grouped())
        self.write({'move_id': move.id, 'move_check': True})
        created_moves |= move

        if post_move and created_moves:
            self.post_lines_and_close_asset()
            created_moves.post()
        return [x.id for x in created_moves]

    @api.multi
    def post_lines_and_close_asset(self):
        # we re-evaluate the assets to determine whether we can close them
        # `message_post` invalidates the (whole) cache
        # preprocess the assets and lines in which a message should be posted,
        # and then post in batch will prevent the re-fetch of the same data over and over.
        assets_to_close = self.env['account.asset.asset']
        for line in self:
            asset = line.asset_id
            if asset.currency_id.is_zero(asset.value_residual):
                assets_to_close |= asset
        self.log_message_when_posted()
        assets_to_close.write({'state': 'close'})
        for asset in assets_to_close:
            asset.message_post(body=_("Document closed."))


    @api.multi
    def log_message_when_posted(self):
        def _format_message(message_description, tracked_values):
            message = ''
            if message_description:
                message = '<span>%s</span>' % message_description
            for name, values in tracked_values.items():
                message += '<div> &nbsp; &nbsp; &bull; <b>%s</b>: ' % name
                message += '%s</div>' % values
            return message

        # `message_post` invalidates the (whole) cache
        # preprocess the assets in which messages should be posted,
        # and then post in batch will prevent the re-fetch of the same data over and over.
        assets_to_post = {}
        for line in self:
            if line.move_id and line.move_id.state == 'draft':
                partner_name = line.asset_id.partner_id.name
                currency_name = line.asset_id.currency_id.name
                msg_values = {_('Currency'): currency_name, _('Amount'): line.amount}
                if partner_name:
                    msg_values[_('Partner')] = partner_name
                msg = _format_message(_('Depreciation line posted.'), msg_values)
                assets_to_post.setdefault(line.asset_id, []).append(msg)
        for asset, messages in assets_to_post.items():
            for msg in messages:
                asset.message_post(body=msg)

    @api.multi
    def unlink(self):
        for record in self:
            if record.move_check:
                if record.asset_id.category_id.type == 'purchase':
                    msg = _("You cannot delete posted depreciation lines.")
                else:
                    msg = _("You cannot delete posted installment lines.")
                raise UserError(msg)
        return super(AccountAssetDepreciationLine, self).unlink()<|MERGE_RESOLUTION|>--- conflicted
+++ resolved
@@ -500,21 +500,16 @@
     @api.multi
     def create_move(self, post_move=True):
         created_moves = self.env['account.move']
-<<<<<<< HEAD
-=======
-        prec = self.env['decimal.precision'].precision_get('Account')
         # `line.move_id` was invalidated from the cache at each iteration
         # To prevent to refetch `move_id` of all lines at each iteration just to check a UserError,
         # we use an intermediar dict which stores the information the UserError check requires.
         line_moves = {line: line.move_id for line in self}
->>>>>>> 7e33b547
         for line in self:
             if line_moves[line]:
                 raise UserError(_('This depreciation is already linked to a journal entry! Please post or delete it.'))
             move_vals = self._prepare_move(line)
             move = self.env['account.move'].create(move_vals)
             line.write({'move_id': move.id, 'move_check': True})
-            line_moves[line] = move
             created_moves |= move
 
         if post_move and created_moves:
@@ -556,6 +551,7 @@
             'line_ids': [(0, 0, move_line_1), (0, 0, move_line_2)],
         }
         return move_vals
+            line_moves[line] = move
 
     def _prepare_move_grouped(self):
         category_id = self[0].asset_id.category_id  # we can suppose that all lines have the same category
