<?xml version="1.0"?>
<openerp>
<data>

    <record model="ir.ui.view" id="view_account_asset_category_form">
        <field name="name">account.asset.category.form</field>
        <field name="model">account.asset.category</field>
        <field name="type">form</field>
        <field name="arch" type="xml">
            <form string="Asset category">
<<<<<<< HEAD
           <group col="6" colspan="4">
                <field name="name" select="1" colspan="4"/>
                <field name="company_id" widget="selection" groups="base.group_multi_company"/>
                <newline/>
=======
                <field name="name" select="1"/>
                <field name="company_id" groups="base.group_multi_company"/>
                <separator string="Accounting information" colspan="4" />
>>>>>>> 00a6908e
                <field name="journal_id"/>
                <field name="account_asset_id"/>
                <field name="account_depreciation_id"/>
                <field name="account_expense_depreciation_id"/>
        	<group col="4" colspan="4" groups="analytic.group_analytic_accounting">
        	    <separator string="Analytic information" colspan="4" />
        	    <newline/>
        	    <field name="account_analytic_id" />
        	    <field name="journal_analytic_id" />
        	</group>
                <separator string="Notes" colspan="4"/>
                <field name="note" colspan="4" nolabel="1"/>
            </form>
        </field>
    </record>

    <record model="ir.ui.view" id="view_account_asset_category_tree">
        <field name="name">account.asset.category.tree</field>
        <field name="model">account.asset.category</field>
        <field name="type">tree</field>
        <field name="arch" type="xml">
            <tree string="Asset category">
                <field name="name"/>
                <field name="journal_id"/>
                <field name="account_asset_id"/>
                <field name="account_depreciation_id"/>
                <field name="company_id" groups="base.group_multi_company"/>
            </tree>
        </field>
    </record>

    <record model="ir.ui.view" id="view_account_asset_asset_form">
        <field name="name">account.asset.asset.form</field>
        <field name="model">account.asset.asset</field>
        <field name="type">form</field>
        <field name="arch" type="xml">
           <form string="Asset">
              <group col="6" colspan="4">
                 <field name="name" select="1"/>
                 <field name="category_id" select="1"/>
                 <field name="code" select="1"/>
                 <field name="purchase_value" select="1"/>
                 <field name="currency_id" select="1"/>
                 <field name="company_id" select="1" widget="selection" groups="base.group_multi_company"/>
                 <field name="value_residual"/>
              </group>
              <notebook colspan="4">
                 <page string="Depreciation">
                    <separator string="Other information" colspan="4"/>
                    <field name="partner_id"/>
                    <field name="purchase_date"/>
                    <separator string="Depreciation duration" colspan="4"/>
                    <button 
                         name="%(wizard_asset_modify)d" 
                         states="open" 
                         string="Change duration" 
                         type="action" 
                         colspan="2"/>
                    <newline/>
                    <field name="method"/>
                    <field name="method_progress_factor" attrs="{'invisible':[('method','=','linear')]}"/>
                    <newline/>
                    <field name="method_time"/>
                    <field name="method_period" attrs="{'invisible':[('method_time','=','end')]}"/>
                    <field name="prorata" colspan="1"/>
                    <field name="method_delay"/>
                    <newline/>
                 </page>
                 <page string="Depreciation board">
                    <field name="depreciation_line_ids" colspan="4" nolabel="1" mode="tree,graph">
                       <tree>
                          <field name="depreciation_date"/>
                          <field name="sequence" invisible="1"/>
                          <field name="amount"/>
                          <field name="depreciated_value"/>
                          <field name="remaining_value"/>
                          <field name="move_check"/>
	 		  <button name="create_move" attrs="{'invisible':[('move_check','!=',False)]}" icon="gtk-execute" string="Create Move" type="object"/>
                       </tree>
                       <graph type="bar">
                          <field name="name"/>
                          <field name="amount"/>
                          <field name="depreciated_value"/>
                       </graph>
                    </field>
                    <button type="object" name="compute_depreciation_board" string="Compute" icon="terp-stock_format-scientific" colspan="2"/>
                 </page>
                 <page string="History">
                    <field name="account_move_line_ids" colspan="4" nolabel="1" readonly="1"/>
                    <field name="history_ids" colspan="4" nolabel="1" readonly="1"/>
                 </page>
                 <page string="Notes">
                    <field name="note" nolabel="1"/>
                 </page>    
              </notebook>
              <field name="state" readonly="1"/>
              <group colspan="2" col="2">
                 <button name="validate" states="draft" string="Confirm asset" type="object"/>
              </group>
           </form>
       </field>
    </record>

    <record model="ir.ui.view" id="view_account_asset_history_form">
        <field name="name">account.asset.history.form</field>
        <field name="model">account.asset.history</field>
        <field name="type">form</field>
        <field name="arch" type="xml">
            <form string="Asset history">
                <field name="name" select="1"/>
                <field name="date" select="1"/>
                <field name="user_id" select="1"/>
                <field name="method_delay" select="2"/>
                <field name="method_period"/>
                <field name="method_end"/>
                <separator string="Notes" colspan="4"/>
                <field name="note" colspan="4" nolabel="1"/>
            </form>
        </field>
    </record>

    <record model="ir.ui.view" id="view_account_asset_history_tree">
        <field name="name">account.asset.history.tree</field>
        <field name="model">account.asset.history</field>
        <field name="type">tree</field>
        <field name="arch" type="xml">
            <tree string="Asset history">
                <field name="date" select="1"/>
                <field name="name" select="1"/>
                <field name="user_id" select="1"/>
                <field name="method_delay" select="2"/>
                <field name="method_period"/>
                <field name="method_end"/>
            </tree>
        </field>
    </record>

    <record model="ir.ui.view" id="view_account_asset_board_form">
        <field name="name">account.asset.board.form</field>
        <field name="model">account.asset.board</field>
        <field name="type">form</field>
        <field name="arch" type="xml">
            <form string="Asset board">
                <field name="name" select="1"/>
                <field name="asset_id" select="1"/>
                   <field name="value_gross" select="2"/>
                <field name="value_asset"/>
                <field name="value_asset_cumul"/>
                <field name="value_net"/>
        <field name="test"/>
            </form>
        </field>
    </record>

    <record model="ir.ui.view" id="view_account_asset_board_tree">
        <field name="name">account.asset.board.tree</field>
        <field name="model">account.asset.board</field>
        <field name="type">tree</field>
        <field name="arch" type="xml">
            <tree string="Asset board">
                <field name="name"/>
                <field name="asset_id"/>
                <field name="value_gross"/>
                <field name="value_asset"/>
                <field name="value_asset_cumul"/>
                <field name="value_net"/>
        <field name="test"/>
            </tree>
        </field>
    </record>

    <record model="ir.ui.view" id="view_account_asset_asset_tree">
        <field name="name">account.asset.asset.tree</field>
        <field name="model">account.asset.asset</field>
        <field name="type">tree</field>
        <field name="field_parent">child_ids</field>
        <field name="arch" type="xml">
            <tree string="Assets">
                <field name="name"/>
                <field name="code"/>
                <field name="value_total"/>
                <field name="purchase_date"/>
                <field name="company_id" groups="base.group_multi_company"/>
                <field name="state"/>
            </tree>
        </field>
    </record>

    <record model="ir.actions.act_window" id="action_account_asset_asset_tree">
        <field name="name">Asset Hierarchy</field>
        <field name="res_model">account.asset.asset</field>
        <field name="view_type">tree</field>
        <field name="domain">[('parent_id','=',False)]</field>
        <field name="view_id" ref="view_account_asset_asset_tree"/>
    </record>

    <menuitem id="menu_finance_assets" name="Assets" parent="account.menu_finance"/>
    <menuitem
        parent="menu_finance_assets"
        id="menu_action_account_asset_asset_tree"
        action="action_account_asset_asset_tree"/>
      <record model="ir.actions.act_window" id="action_account_asset_asset_form">
        <field name="name">Assets</field>
        <field name="res_model">account.asset.asset</field>
        <field name="view_type">form</field>
    </record>

    <menuitem
        parent="menu_finance_assets"
        id="menu_action_account_asset_asset_form"
        action="action_account_asset_asset_form"/>

    <menuitem id="menu_finance_config_assets" name="Assets" parent="account.menu_finance_accounting"/>
    <record model="ir.actions.act_window" id="action_account_asset_asset_list_normal">
        <field name="name">Asset Categories</field>
        <field name="res_model">account.asset.category</field>
        <field name="view_type">form</field>
        <field name="view_mode">tree,form</field>
    </record>

    <menuitem
        parent="menu_finance_config_assets"
        id="menu_action_account_asset_asset_list_normal"
        action="action_account_asset_asset_list_normal"/>
</data>
</openerp>
<|MERGE_RESOLUTION|>--- conflicted
+++ resolved
@@ -8,16 +8,9 @@
         <field name="type">form</field>
         <field name="arch" type="xml">
             <form string="Asset category">
-<<<<<<< HEAD
-           <group col="6" colspan="4">
-                <field name="name" select="1" colspan="4"/>
+                <field name="name" select="1"/>
                 <field name="company_id" widget="selection" groups="base.group_multi_company"/>
-                <newline/>
-=======
-                <field name="name" select="1"/>
-                <field name="company_id" groups="base.group_multi_company"/>
                 <separator string="Accounting information" colspan="4" />
->>>>>>> 00a6908e
                 <field name="journal_id"/>
                 <field name="account_asset_id"/>
                 <field name="account_depreciation_id"/>
