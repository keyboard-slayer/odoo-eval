# -*- coding: utf-8 -*-
# Part of Odoo. See LICENSE file for full copyright and licensing details.

import logging
import serial
import subprocess
from os.path import isfile
from os import listdir
from threading import Thread, Lock

from odoo import http

from odoo.addons.hw_proxy.controllers import main as hw_proxy

_logger = logging.getLogger(__name__)

DRIVER_NAME = 'fiscal_data_module'

class Blackbox(Thread):
    def __init__(self):
        Thread.__init__(self)
        self.blackbox_lock = Lock()
        self.set_status('connecting')
        self.device_path = self._find_device_path_by_probing()

    def set_status(self, status, messages=[]):
        self.status = {
            'status': status,
            'messages': messages
        }

    def get_status(self):
        return self.status

    # There is no real way to find a serial device, all you can really
    # find is the name of the serial to usb interface, which in the
    # case of the blackbox is not defined because it doesn't always
    # come with it's own interface (eg. Retail Cleancash SC-B). So, in
    # order to differentiate between other devices like this, what
    # we'll do is probe every serial device with an FDM status
    # request. The first device to give an answer that makes sense
    # wins.
    def _find_device_path_by_probing(self):
        with hw_proxy.rs232_lock:
            path = "/dev/serial/by-path/"
            probe_message = self._wrap_low_level_message_around("S000")

            try:
                devices = listdir(path)
            except OSError:
                _logger.warning(path + " doesn't exist")
                self.set_status("disconnected", ["No RS-232 device (or emulated ones) found"])
            else:
                for device in devices:
                    if device in hw_proxy.rs232_devices:
                        continue
                    path_to_device = path + device
                    _logger.debug("Probing " + device)

                    if self._send_to_blackbox(probe_message, 21, path_to_device, just_wait_for_ack=True):
                        _logger.info(device + " will be used as the blackbox")
                        self.set_status("connected", [device])
                        hw_proxy.rs232_devices[device] = DRIVER_NAME
                        return path_to_device

                _logger.warning("Blackbox could not be found")
                self.set_status("disconnected", ["Couldn't find the Fiscal Data Module"])
                return ""

    def _lrc(self, msg):
        lrc = 0

        for character in msg:
            byte = ord(character)
            lrc = (lrc + byte) & 0xFF

        lrc = ((lrc ^ 0xFF) + 1) & 0xFF

        return lrc

    def _wrap_low_level_message_around(self, high_level_message):
        bcc = self._lrc(high_level_message)
        high_level_message_bytes = (ord(b) for b in high_level_message)

        low_level_message = bytearray()
        low_level_message.append(0x02)
        low_level_message.extend(high_level_message_bytes)
        low_level_message.append(0x03)
        low_level_message.append(bcc)

        return low_level_message

    def _send_and_wait_for_ack(self, packet, serial):
        ack = 0
        MAX_RETRIES = 1 # no more than 9

        while ack != 0x06 and int(chr(packet[4])) < MAX_RETRIES:
            serial.write(packet)
            ack = serial.read(1)

            # This violates the principle that we do high level
            # client-side and low level posbox-side but the retry
            # counter is always in a fixed position in the high level
            # message so it's safe to do it. Also it would be a pain
            # to have to throw this all the way back to js just so it
            # can increment the retry counter and then try again.
            packet[4] += 1

            if ack:
                ack = ord(ack)
            else:
                _logger.warning("did not get ACK, retrying...")
                ack = 0

        if ack == 0x06:
            return True
        else:
            _logger.error("retried " + str(MAX_RETRIES) + " times without receiving ACK, is blackbox properly connected?")
            return False

    def _send_to_blackbox(self, packet, response_size, device_path, just_wait_for_ack=False):
        if not device_path:
            return ""

        ser = serial.Serial(port=device_path,
                            baudrate=19200,
                            timeout=3)
        MAX_NACKS = 1
        got_response = False
        sent_nacks = 0

        if self._send_and_wait_for_ack(packet, ser):
            if just_wait_for_ack:
                return True

            while not got_response and sent_nacks < MAX_NACKS:
                stx = ser.read(1)
                response = ser.read(response_size)
                etx = ser.read(1)
                bcc = ser.read(1)

                if stx == chr(0x02) and etx == chr(0x03) and bcc and self._lrc(response) == ord(bcc):
                    got_response = True
                    ser.write(chr(0x06).encode())
                else:
                    _logger.warning("received ACK but not a valid response, sending NACK...")
                    sent_nacks += 1
                    ser.write(chr(0x15).encode())

            if not got_response:
                _logger.error("sent " + str(MAX_NACKS) + " NACKS without receiving response, giving up.")
                return ""

            ser.close()
            return response
        else:
            ser.close()
            return ""

if isfile("/home/pi/registered_blackbox_be"):
    blackbox_thread = Blackbox()
    hw_proxy.drivers[DRIVER_NAME] = blackbox_thread

    class BlackboxDriver(hw_proxy.Proxy):
        @http.route('/hw_proxy/request_blackbox/', type='json', auth='none', cors='*')
        def request_blackbox(self, high_level_message, response_size):
            to_send = blackbox_thread._wrap_low_level_message_around(high_level_message)

            with blackbox_thread.blackbox_lock:
                response = blackbox_thread._send_to_blackbox(to_send, response_size, blackbox_thread.device_path)

            return response

        @http.route('/hw_proxy/request_serial/', type='json', auth='none', cors='*')
        def request_serial(self):
<<<<<<< HEAD
            return subprocess.check_output("ifconfig eth0 | grep 'ether.*' | sed 's/://g' | awk '{print $2}'", shell=True).rstrip()[-7:]
=======
            try:
                with open('/sys/class/net/eth0/address', 'rb') as f:
                    return f.read().rstrip().replace(b':', b'')[-7:]
            except IOError as e:
                _logger.warning("eth0 network interface MAC address could not be found")
                return b''
>>>>>>> 825fee26
<|MERGE_RESOLUTION|>--- conflicted
+++ resolved
@@ -173,13 +173,9 @@
 
         @http.route('/hw_proxy/request_serial/', type='json', auth='none', cors='*')
         def request_serial(self):
-<<<<<<< HEAD
-            return subprocess.check_output("ifconfig eth0 | grep 'ether.*' | sed 's/://g' | awk '{print $2}'", shell=True).rstrip()[-7:]
-=======
             try:
                 with open('/sys/class/net/eth0/address', 'rb') as f:
                     return f.read().rstrip().replace(b':', b'')[-7:]
             except IOError as e:
                 _logger.warning("eth0 network interface MAC address could not be found")
-                return b''
->>>>>>> 825fee26
+                return b''