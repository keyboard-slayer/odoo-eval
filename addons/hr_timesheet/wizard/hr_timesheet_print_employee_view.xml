--- conflicted
+++ resolved
@@ -2,47 +2,7 @@
 <openerp>
     <data>
 
-<<<<<<< HEAD
-		<!-- Print My Timesheet -->
-=======
-        <!-- Print Employee Timesheet -->
-        <record id="view_hr_timesheet_employee" model="ir.ui.view">
-            <field name="name">hr.analytical.timesheet.employee.form</field>
-            <field name="model">hr.analytical.timesheet.employee</field>
-            <field name="type">form</field>
-            <field name="arch" type="xml">
-                <form string="Monthly Employee Timesheet" version="7.0">
-                    <header>
-                        <button string="Print" name="print_report" type="object" class="oe_highlight"/>
-                        or
-                        <button string="Cancel" class="oe_link" special="cancel" />
-                    </header>
-                    <group colspan="4">
-                        <field name="month"/>
-                        <field name="year"/>
-                        <field name="employee_id" colspan="3"/>
-                    </group>
-                </form>
-            </field>
-        </record>
-
-        <record id="action_hr_timesheet_employee" model="ir.actions.act_window">
-            <field name="name">Employee Timesheet</field>
-            <field name="res_model">hr.analytical.timesheet.employee</field>
-            <field name="view_type">form</field>
-            <field name="view_mode">tree,form</field>
-           <field name="view_id" ref="view_hr_timesheet_employee"/>
-           <field name="target">new</field>
-        </record>
-
-        <menuitem action="action_hr_timesheet_employee"
-            id="menu_hr_timesheet_employee"
-            parent="menu_hr_reporting_timesheet"
-            sequence="2" icon="STOCK_PRINT"/>
-
-
-      <!-- Print My Timesheet -->
->>>>>>> 9c9141cc
+	    <!-- Print My Timesheet -->
       <record id="view_hr_timesheet_my" model="ir.ui.view">
             <field name="name">hr.analytical.timesheet.my.form</field>
             <field name="model">hr.analytical.timesheet.employee</field>
