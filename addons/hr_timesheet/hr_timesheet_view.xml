--- conflicted
+++ resolved
@@ -59,14 +59,11 @@
                     </group>
                 </search>
             </field>
+
         </record>
 
       <!-- <menuitem id="menu_act_hr_timesheet_line_today_form" parent="hr.menu_hr_root" name="Working Hours" />-->
 
-<<<<<<< HEAD
-        <menuitem id="menu_act_hr_timesheet_line_today_form" parent="hr.menu_hr_time" name="Working Hours" />
-        
-=======
         <record id="act_hr_timesheet_line_me_all_form" model="ir.actions.act_window">
             <field name="name">My Working Hours</field>
             <field name="type">ir.actions.act_window</field>
@@ -78,7 +75,6 @@
             <field name="search_view_id" ref="hr_timesheet_line_search"/>
         </record>
 
->>>>>>> a811b854
         <record id="act_hr_timesheet_line_evry1_all_form" model="ir.actions.act_window">
             <field name="name">Working Hours</field>
             <field name="type">ir.actions.act_window</field>
