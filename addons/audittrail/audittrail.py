--- conflicted
+++ resolved
@@ -34,7 +34,6 @@
     _name = 'audittrail.rule'
     _description = "Audittrail Rule"
     _columns = {
-<<<<<<< HEAD
         "name": fields.char("Rule Name", size=32, required=True),
         "object_id": fields.many2one('ir.model', 'Object', required=True),
         "user_id": fields.many2many('res.users', 'audittail_rules_users',
@@ -49,20 +48,7 @@
                                    ("subscribed", "Subscribed")),
                                    "State", required=True),
         "action_id": fields.many2one('ir.actions.act_window', "Action ID"),
-=======
-        "name": fields.char("Rule Name", size=32, required=True), 
-        "object_id": fields.many2one('ir.model', 'Object', required=True), 
-        "user_id": fields.many2many('res.users', 'audittail_rules_users', 
-                                            'user_id', 'rule_id', 'Users'), 
-        "log_read": fields.boolean("Log reads"), 
-        "log_write": fields.boolean("Log writes"), 
-        "log_unlink": fields.boolean("Log deletes"), 
-        "log_create": fields.boolean("Log creates"), 
-        "state": fields.selection((("draft", "Draft"), 
-                                   ("subscribed", "Subscribed")), 
-                                   "State", required=True), 
-        "action_id": fields.many2one('ir.actions.act_window', "Action ID"), 
->>>>>>> bd50a157
+
     }
 
     _defaults = {
