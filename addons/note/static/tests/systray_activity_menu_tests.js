odoo.define('note.systray.ActivityMenuTests', function (require) {
"use strict";

var ActivityMenu = require('mail.systray.ActivityMenu');
var mailTestUtils = require('mail.testUtils');

var testUtils = require('web.test_utils');

QUnit.module('note', {}, function () {

QUnit.module("ActivityMenu", {
    beforeEach: function () {
        this.services = mailTestUtils.getMailServices();
        this.data = {
            'mail.activity.menu': {
                fields: {
                    name: { type: "char" },
                    model: { type: "char" },
                    type: { type: "char" },
                    planned_count: { type: "integer"},
                    today_count: { type: "integer"},
                    overdue_count: { type: "integer"},
                    total_count: { type: "integer"}
                },
                records: [],
            },
            'note.note': {
                fields: {
                    memo: { type: 'char' },
                },
                records: [],
            }
        };
    }
});

QUnit.test('note activity menu widget: create note from activity menu', function (assert) {
    assert.expect(15);
    var self = this;
    var activityMenu = new ActivityMenu();
    testUtils.mock.addMockEnvironment(activityMenu, {
        services: this.services,
        mockRPC: function (route, args) {
            if (args.method === 'systray_get_activities') {
                return $.when(self.data['mail.activity.menu'].records);
            }
            if (route === '/note/new') {
                if (args.date_deadline) {
                    var note = {
                        id: 1,
                        memo: args.note,
                        date_deadline: args.date_deadline
                    };
                    self.data['note.note'].records.push(note);
                    if (_.isEmpty(self.data['mail.activity.menu'].records)) {
                        self.data['mail.activity.menu'].records.push({
                            name: "Note",
                            model: "note.note",
                            type: "activity",
                            planned_count: 0,
                            today_count: 0,
                            overdue_count: 0,
                            total_count: 0,
                        });
                    }
                    self.data['mail.activity.menu'].records[0].today_count++;
                    self.data['mail.activity.menu'].records[0].total_count++;
                }
                return $.when();
            }
            return this._super(route, args);
        },
    });
    activityMenu.appendTo($('#qunit-fixture'));
    assert.hasClass(activityMenu.$el,'o_mail_systray_item',
        'should be the instance of widget');
    assert.strictEqual(activityMenu.$('.o_notification_counter').text(), '0',
        "should not have any activity notification initially");

    // toggle quick create for note
    testUtils.dom.click(activityMenu.$('.dropdown-toggle'));
    assert.containsOnce(activityMenu, '.o_no_activity',
        "should not have any activity preview");
    assert.doesNotHaveClass(activityMenu.$('.o_note_show'), 'd-none',
        'ActivityMenu should have Add new note CTA');
    testUtils.dom.click(activityMenu.$('.o_note_show'));
    assert.hasClass(activityMenu.$('.o_note_show'), 'd-none',
        'ActivityMenu should hide CTA when entering a new note');
    assert.doesNotHaveClass(activityMenu.$('.o_note'), 'd-none',
        'ActivityMenu should display input for new note');

    // creating quick note without date
    activityMenu.$("input.o_note_input").val("New Note");
    testUtils.dom.click(activityMenu.$(".o_note_save"));
    assert.strictEqual(activityMenu.$('.o_notification_counter').text(), '1',
        "should increment activity notification counter after creating a note");
    assert.containsOnce(activityMenu, '.o_mail_preview[data-res_model="note.note"]',
        "should have an activity preview that is a note");
    assert.strictEqual(activityMenu.$('.o_activity_filter_button[data-filter="today"]').text().trim(),
        "1 Today",
        "should display one note for today");

    assert.doesNotHaveClass(activityMenu.$('.o_note_show'), 'd-none',
        'ActivityMenu add note button should be displayed');
    assert.hasClass(activityMenu.$('.o_note'), 'd-none',
        'ActivityMenu add note input should be hidden');

    // creating quick note with date
    testUtils.dom.click(activityMenu.$('.o_note_show'));
    activityMenu.$('input.o_note_input').val("New Note");
<<<<<<< HEAD
    testUtils.dom.click(activityMenu.$('.o_note_set_datetime'));
    testUtils.dom.click(activityMenu.$(".o_note_save"));
=======
    activityMenu.$(".o_note_save").click();
>>>>>>> 84143a34
    assert.strictEqual(activityMenu.$('.o_notification_counter').text(), '2',
        "should increment activity notification counter after creating a second note");
    assert.strictEqual(activityMenu.$('.o_activity_filter_button[data-filter="today"]').text().trim(),
        "2 Today",
        "should display 2 notes for today");
    assert.doesNotHaveClass(activityMenu.$('.o_note_show'), 'd-none',
        'ActivityMenu add note button should be displayed');
    assert.hasClass(activityMenu.$('.o_note'), 'd-none',
        'ActivityMenu add note input should be hidden');
    activityMenu.destroy();
});
});
});<|MERGE_RESOLUTION|>--- conflicted
+++ resolved
@@ -108,12 +108,7 @@
     // creating quick note with date
     testUtils.dom.click(activityMenu.$('.o_note_show'));
     activityMenu.$('input.o_note_input').val("New Note");
-<<<<<<< HEAD
-    testUtils.dom.click(activityMenu.$('.o_note_set_datetime'));
     testUtils.dom.click(activityMenu.$(".o_note_save"));
-=======
-    activityMenu.$(".o_note_save").click();
->>>>>>> 84143a34
     assert.strictEqual(activityMenu.$('.o_notification_counter').text(), '2',
         "should increment activity notification counter after creating a second note");
     assert.strictEqual(activityMenu.$('.o_activity_filter_button[data-filter="today"]').text().trim(),
