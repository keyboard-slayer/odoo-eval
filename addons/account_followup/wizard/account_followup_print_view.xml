--- conflicted
+++ resolved
@@ -7,18 +7,8 @@
             <field name="model">account.followup.print</field>
             <field name="type">form</field>
             <field name="arch" type="xml">
-<<<<<<< HEAD
-            <form string="Send Follow-Ups" version="7.0">
-
-                <header>
-                    <button name="do_continue" string="Continue" type="object" class="oe_highlight"/>
-                    or
-                    <button string="Cancel" class="oe_link" special="cancel"/>
-                </header>
-=======
             <form string="Send follow-ups" version="7.0">
                 <separator string="Send Follow-ups"/>
->>>>>>> 88c70c43
                 <label string ="This feature allows you to send reminders to partners with pending invoices. You can send them the default message for unpaid invoices or manually enter a message should you need to remind them of a specific information."/>
                 <group col="4">
                     <field name="followup_id"/>
