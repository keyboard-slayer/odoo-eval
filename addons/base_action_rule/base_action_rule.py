# -*- coding: utf-8 -*-
##############################################################################
#
#    OpenERP, Open Source Management Solution
#    Copyright (C) 2004-2010 Tiny SPRL (<http://tiny.be>).
#
#    This program is free software: you can redistribute it and/or modify
#    it under the terms of the GNU Affero General Public License as
#    published by the Free Software Foundation, either version 3 of the
#    License, or (at your option) any later version.
#
#    This program is distributed in the hope that it will be useful,
#    but WITHOUT ANY WARRANTY; without even the implied warranty of
#    MERCHANTABILITY or FITNESS FOR A PARTICULAR PURPOSE.  See the
#    GNU Affero General Public License for more details.
#
#    You should have received a copy of the GNU Affero General Public License
#    along with this program.  If not, see <http://www.gnu.org/licenses/>.
#
##############################################################################

from osv import fields, osv, orm
from tools.translate import _
from datetime import datetime
from datetime import timedelta
from tools.safe_eval import safe_eval
import pooler
import re
import time
import tools


def get_datetime(date_field):
    return datetime.strptime(date_field[:19], '%Y-%m-%d %H:%M:%S')


class base_action_rule(osv.osv):
    """ Base Action Rules """

    _name = 'base.action.rule'
    _description = 'Action Rules'

    def _state_get(self, cr, uid, context=None):
        """ Get State
            @param self: The object pointer
            @param cr: the current row, from the database cursor,
            @param uid: the current user’s ID for security checks,
            @param context: A standard dictionary for contextual values """
        return self.state_get(cr, uid, context=context)

    def state_get(self, cr, uid, context=None):
        """ Get State
            @param self: The object pointer
            @param cr: the current row, from the database cursor,
            @param uid: the current user’s ID for security checks,
            @param context: A standard dictionary for contextual values """
        return [('', '')]

    def priority_get(self, cr, uid, context=None):
        """ Get Priority
            @param self: The object pointer
            @param cr: the current row, from the database cursor,
            @param uid: the current user’s ID for security checks,
            @param context: A standard dictionary for contextual values """
        return [('', '')]

    _columns = {
        'name':  fields.char('Rule Name', size=64, required=True),
        'model_id': fields.many2one('ir.model', 'Object', required=True),
        'create_date': fields.datetime('Create Date', readonly=1),
        'active': fields.boolean('Active', help="If the active field is set to False,\
 it will allow you to hide the rule without removing it."),
        'sequence': fields.integer('Sequence', help="Gives the sequence order \
when displaying a list of rules."),
        'trg_date_type':  fields.selection([
            ('none', 'None'),
            ('create', 'Creation Date'),
            ('action_last', 'Last Action Date'),
            ('date', 'Date'),
            ('deadline', 'Deadline'),
            ], 'Trigger Date', size=16),
        'trg_date_range': fields.integer('Delay after trigger date', \
                                         help="Delay After Trigger Date,\
specifies you can put a negative number. If you need a delay before the \
trigger date, like sending a reminder 15 minutes before a meeting."),
        'trg_date_range_type': fields.selection([('minutes', 'Minutes'), ('hour', 'Hours'), \
                                ('day', 'Days'), ('month', 'Months')], 'Delay type'),
        'trg_user_id':  fields.many2one('res.users', 'Responsible'),
        'trg_partner_id': fields.many2one('res.partner', 'Partner'),
        'trg_partner_categ_id': fields.many2one('res.partner.category', 'Partner Category'),
        'trg_state_from': fields.selection(_state_get, 'State', size=16),
        'trg_state_to': fields.selection(_state_get, 'Button Pressed', size=16),

        'act_method': fields.char('Call Object Method', size=64),
        'act_user_id': fields.many2one('res.users', 'Set Responsible to'),
        'act_state': fields.selection(_state_get, 'Set State to', size=16),
        'act_email_cc': fields.char('Add Watchers (Cc)', size=250, help="\
These people will receive a copy of the future communication between partner \
and users by email"),
        'act_remind_partner': fields.boolean('Remind Partner', help="Check \
this if you want the rule to send a reminder by email to the partner."),
        'act_remind_user': fields.boolean('Remind Responsible', help="Check \
this if you want the rule to send a reminder by email to the user."),
        'act_reply_to': fields.char('Reply-To', size=64),
        'act_remind_attach': fields.boolean('Remind with Attachment', help="Check this if you want that all documents attached to the object be attached to the reminder email sent."),
        'act_mail_to_user': fields.boolean('Mail to Responsible', help="Check\
 this if you want the rule to send an email to the responsible person."),
        'act_mail_to_watchers': fields.boolean('Mail to Watchers (CC)',
                                                help="Check this if you want \
the rule to mark CC(mail to any other person defined in actions)."),
        'act_mail_to_email': fields.char('Mail to these Emails', size=128, \
        help="Email-id of the persons whom mail is to be sent"),
        'act_mail_body': fields.text('Mail body', help="Content of mail"),
        'regex_name': fields.char('Regex on Resource Name', size=128, help="Regular expression for matching name of the resource\
\ne.g.: 'urgent.*' will search for records having name starting with the string 'urgent'\
\nNote: This is case sensitive search."),
        'server_action_id': fields.many2one('ir.actions.server', 'Server Action', help="Describes the action name.\neg:on which object which action to be taken on basis of which condition"),
        'filter_id':fields.many2one('ir.filters', 'Filter', required=False),
        'act_email_from' : fields.char('Email From', size=64, required=False,
                help="Use a python expression to specify the right field on which one than we will use for the 'From' field of the header"),
        'act_email_to' : fields.char('Email To', size=64, required=False,
                                     help="Use a python expression to specify the right field on which one than we will use for the 'To' field of the header"),
        'last_run': fields.datetime('Last Run', readonly=1),
    }

    _defaults = {
        'active': lambda *a: True,
        'trg_date_type': lambda *a: 'none',
        'trg_date_range_type': lambda *a: 'day',
        'act_mail_to_user': lambda *a: 0,
        'act_remind_partner': lambda *a: 0,
        'act_remind_user': lambda *a: 0,
        'act_mail_to_watchers': lambda *a: 0,
    }

    _order = 'sequence'

    def onchange_model_id(self, cr, uid, ids, name):
        #This is not a good solution as it will affect the domain only on onchange
        res = {'domain':{'filter_id':[]}}
        if name:
            model_name = self.pool.get('ir.model').read(cr, uid, [name], ['model'])
            if model_name:
                mod_name = model_name[0]['model']
                res['domain'] = {'filter_id': [('model_id','=',mod_name)]}
        else:
            res['value'] = {'filter_id':False}
        return res

    def pre_action(self, cr, uid, ids, model, context=None):
        # Searching for action rules
        cr.execute("SELECT model.model, rule.id  FROM base_action_rule rule \
                        LEFT JOIN ir_model model on (model.id = rule.model_id) \
                        WHERE active")
        res = cr.fetchall()
        # Check if any rule matching with current object
        for obj_name, rule_id in res:
            if not (model == obj_name):
                continue
            else:
                obj = self.pool.get(obj_name)
                # If the rule doesn't involve a time condition, run it immediately
                # Otherwise we let the scheduler run the action
                if self.browse(cr, uid, rule_id, context=context).trg_date_type == 'none':
                    self._action(cr, uid, [rule_id], obj.browse(cr, uid, ids, context=context), context=context)
        return True

    def _create(self, old_create, model, context=None):
        if context is None:
            context  = {}
        def make_call_old(cr, uid, vals, context=context):
            new_id = old_create(cr, uid, vals, context=context)
            if not context.get('action'):
                self.pre_action(cr, uid, [new_id], model, context=context)
            return new_id
        return make_call_old

    def _write(self, old_write, model, context=None):
        if context is None:
            context  = {}
        def make_call_old(cr, uid, ids, vals, context=context):
            if context is None:
               context = {}
            if isinstance(ids, (str, int, long)):
                ids = [ids]
            if not context.get('action'):
                self.pre_action(cr, uid, ids, model, context=context)
            return old_write(cr, uid, ids, vals, context=context)
        return make_call_old

    def _register_hook(self, cr, uid, ids, context=None):
        if context is None:
            context = {}
        for action_rule in self.browse(cr, uid, ids, context=context):
            model = action_rule.model_id.model
            obj_pool = self.pool.get(model)
            if not hasattr(obj_pool, 'base_action_ruled'):
                obj_pool.create = self._create(obj_pool.create, model, context=context)
                obj_pool.write = self._write(obj_pool.write, model, context=context)
                obj_pool.base_action_ruled = True

        return True
    def create(self, cr, uid, vals, context=None):
        res_id = super(base_action_rule, self).create(cr, uid, vals, context=context)
        self._register_hook(cr, uid, [res_id], context=context)
        return res_id

    def write(self, cr, uid, ids, vals, context=None):
        res = super(base_action_rule, self).write(cr, uid, ids, vals, context=context)
        self._register_hook(cr, uid, ids, context=context)
        return res

    def _check(self, cr, uid, automatic=False, use_new_cursor=False, \
                       context=None):
        """
        This Function is call by scheduler.
        """
        rule_pool = self.pool.get('base.action.rule')
        rule_ids = rule_pool.search(cr, uid, [], context=context)
        self._register_hook(cr, uid, rule_ids, context=context)

        rules = self.browse(cr, uid, rule_ids, context=context)
        for rule in rules:
            model = rule.model_id.model
            model_pool = self.pool.get(model)
            last_run = False
            if rule.last_run:
                last_run = get_datetime(rule.last_run)
            now = datetime.now()
            for obj_id in model_pool.search(cr, uid, [], context=context):
                obj = model_pool.browse(cr, uid, obj_id, context=context)
                # Calculate when this action should next occur for this object
                base = False
                if rule.trg_date_type=='create' and hasattr(obj, 'create_date'):
                    base = obj.create_date
                elif (rule.trg_date_type=='action_last'
                        and hasattr(obj, 'create_date')):
                    if hasattr(obj, 'date_action_last') and obj.date_action_last:
                        base = obj.date_action_last
                    else:
                        base = obj.create_date
                elif (rule.trg_date_type=='deadline'
                        and hasattr(obj, 'date_deadline')
                        and obj.date_deadline):
                    base = obj.date_deadline
                elif (rule.trg_date_type=='date'
                        and hasattr(obj, 'date')
                        and obj.date):
                    base = obj.date
                if base:
                    fnct = {
                        'minutes': lambda interval: timedelta(minutes=interval),
                        'day': lambda interval: timedelta(days=interval),
                        'hour': lambda interval: timedelta(hours=interval),
                        'month': lambda interval: timedelta(months=interval),
                    }
                    base = get_datetime(base)
                    delay = fnct[rule.trg_date_range_type](rule.trg_date_range)
                    action_date = base + delay
                    if (not last_run or (last_run <= action_date < now)):
                        self._action(cr, uid, [rule.id], [obj], context=context)
            rule_pool.write(cr, uid, [rule.id], {'last_run': now},
                            context=context)

    def format_body(self, body):
        """ Foramat Action rule's body
            @param self: The object pointer """
        return body and tools.ustr(body) or ''

    def format_mail(self, obj, body):
        """ Foramat Mail
            @param self: The object pointer """

        data = {
            'object_id': obj.id,
            'object_subject': hasattr(obj, 'name') and obj.name or False,
            'object_date': hasattr(obj, 'date') and obj.date or False,
            'object_description': hasattr(obj, 'description') and obj.description or False,
            'object_user': hasattr(obj, 'user_id') and (obj.user_id and obj.user_id.name) or '/',
            'object_user_email': hasattr(obj, 'user_id') and (obj.user_id and \
<<<<<<< HEAD
                                    obj.user_id.address_id and obj.user_id.address_id.email) or '/',
            'object_user_phone': hasattr(obj, 'user_id') and (obj.user_id and\
                                     obj.user_id.address_id and obj.user_id.address_id.phone) or '/',
            'partner': hasattr(obj, 'partner_id') and (obj.partner_id and obj.partner_id.name) or '/',
=======
                                     obj.user_id.user_email) or '/',
            'object_user_phone': hasattr(obj, 'partner_address_id') and (obj.partner_address_id and \
                                     obj.partner_address_id.phone) or '/',
            'partner': hasattr(obj, 'partner_id') and (obj.partner_id and obj.partner_id.name) or '/', 
>>>>>>> 097b76d3
            'partner_email': hasattr(obj, 'partner_address_id') and (obj.partner_address_id and\
                                         obj.partner_address_id.email) or '/',
        }
        return self.format_body(body % data)

    def email_send(self, cr, uid, obj, emails, body, emailfrom=None, context=None):
        """ send email
            @param self: The object pointer
            @param cr: the current row, from the database cursor,
            @param uid: the current user’s ID for security checks,
            @param email: pass the emails
            @param emailfrom: Pass name the email From else False
            @param context: A standard dictionary for contextual values """

        if not emailfrom:
            emailfrom = tools.config.get('email_from', False)

        if context is None:
            context = {}

        email_message_obj = self.pool.get('email.message')
        body = self.format_mail(obj, body)
        if not emailfrom:
            if hasattr(obj, 'user_id') and obj.user_id and obj.user_id.user_email:
                emailfrom = obj.user_id.user_email

        name = '[%d] %s' % (obj.id, tools.ustr(obj.name))
        emailfrom = tools.ustr(emailfrom)
        reply_to = emailfrom
        if not emailfrom:
            raise osv.except_osv(_('Error!'),
                    _("No E-Mail ID Found for your Company address!"))
        return email_message_obj.schedule_with_attach(cr, uid, emailfrom, emails, name, body, model='base.action.rule', reply_to=reply_to, openobject_id=str(obj.id))


    def do_check(self, cr, uid, action, obj, context=None):
        """ check Action
            @param self: The object pointer
            @param cr: the current row, from the database cursor,
            @param uid: the current user’s ID for security checks,
            @param context: A standard dictionary for contextual values """
        if context is None:
            context = {}
        ok = True
        if action.filter_id:
            if action.model_id.model == action.filter_id.model_id:
                context.update(eval(action.filter_id.context))
                obj_ids = obj._table.search(cr, uid, eval(action.filter_id.domain), context=context)
                if not obj.id in obj_ids:
                    ok = False
            else:
                ok = False
        if getattr(obj, 'user_id', False):
            ok = ok and (not action.trg_user_id.id or action.trg_user_id.id==obj.user_id.id)
        if getattr(obj, 'partner_id', False):
            ok = ok and (not action.trg_partner_id.id or action.trg_partner_id.id==obj.partner_id.id)
            ok = ok and (
                not action.trg_partner_categ_id.id or
                (
                    obj.partner_id.id and
                    (action.trg_partner_categ_id.id in map(lambda x: x.id, obj.partner_id.category_id or []))
                )
            )
        state_to = context.get('state_to', False)
        state = getattr(obj, 'state', False)
        if state:
            ok = ok and (not action.trg_state_from or action.trg_state_from==state)
        if state_to:
            ok = ok and (not action.trg_state_to or action.trg_state_to==state_to)
        elif action.trg_state_to:
            ok = False
        reg_name = action.regex_name
        result_name = True
        if reg_name:
            ptrn = re.compile(str(reg_name))
            _result = ptrn.search(str(obj.name))
            if not _result:
                result_name = False
        regex_n = not reg_name or result_name
        ok = ok and regex_n
        return ok

    def do_action(self, cr, uid, action, model_obj, obj, context=None):
        """ Do Action
            @param self: The object pointer
            @param cr: the current row, from the database cursor,
            @param uid: the current user’s ID for security checks,
            @param action: pass action
            @param model_obj: pass Model object
            @param context: A standard dictionary for contextual values """
        if context is None:
            context = {}

        if action.server_action_id:
            context.update({'active_id':obj.id, 'active_ids':[obj.id]})
            self.pool.get('ir.actions.server').run(cr, uid, [action.server_action_id.id], context)
        write = {}

        if hasattr(obj, 'user_id') and action.act_user_id:
            obj.user_id = action.act_user_id
            write['user_id'] = action.act_user_id.id
        if hasattr(obj, 'date_action_last'):
            write['date_action_last'] = time.strftime('%Y-%m-%d %H:%M:%S')
        if hasattr(obj, 'state') and action.act_state:
            obj.state = action.act_state
            write['state'] = action.act_state

        if hasattr(obj, 'categ_id') and action.act_categ_id:
            obj.categ_id = action.act_categ_id
            write['categ_id'] = action.act_categ_id.id

        model_obj.write(cr, uid, [obj.id], write, context)

        if hasattr(model_obj, 'remind_user') and action.act_remind_user:
            model_obj.remind_user(cr, uid, [obj.id], context, attach=action.act_remind_attach)
        if hasattr(model_obj, 'remind_partner') and action.act_remind_partner:
            model_obj.remind_partner(cr, uid, [obj.id], context, attach=action.act_remind_attach)
        if action.act_method:
            getattr(model_obj, 'act_method')(cr, uid, [obj.id], action, context)

        emails = []
        if hasattr(obj, 'user_id') and action.act_mail_to_user:
            if obj.user_id:
                emails.append(obj.user_id.user_email)

        if action.act_mail_to_watchers:
            emails += (action.act_email_cc or '').split(',')
        if action.act_mail_to_email:
            emails += (action.act_mail_to_email or '').split(',')

        locals_for_emails = {
            'user' : self.pool.get('res.users').browse(cr, uid, uid, context=context),
            'obj' : obj,
        }

        if action.act_email_to:
            emails.append(safe_eval(action.act_email_to, {}, locals_for_emails))

        emails = filter(None, emails)
        if len(emails) and action.act_mail_body:
            emails = list(set(emails))
            email_from = safe_eval(action.act_email_from, {}, locals_for_emails)

            def to_email(text):
                return re.findall(r'([^ ,<@]+@[^> ,]+)', text or '')
            emails = to_email(','.join(filter(None, emails)))
            email_froms = to_email(email_from)
            if email_froms:
                self.email_send(cr, uid, obj, emails, action.act_mail_body, emailfrom=email_froms[0])
        return True

    def _action(self, cr, uid, ids, objects, scrit=None, context=None):
        """ Do Action
            @param self: The object pointer
            @param cr: the current row, from the database cursor,
            @param uid: the current user’s ID for security checks,
            @param ids: List of Basic Action Rule’s IDs,
            @param objects: pass objects
            @param context: A standard dictionary for contextual values """
        if context is None:
            context = {}

        context.update({'action': True})
        if not scrit:
            scrit = []

        for action in self.browse(cr, uid, ids, context=context):
            model_obj = self.pool.get(action.model_id.model)
            for obj in objects:
                ok = self.do_check(cr, uid, action, obj, context=context)
                if not ok:
                    continue

                if ok:
                    self.do_action(cr, uid, action, model_obj, obj, context)
                    break
        context.update({'action': False})
        return True

    def _check_mail(self, cr, uid, ids, context=None):
        """ Check Mail
            @param self: The object pointer
            @param cr: the current row, from the database cursor,
            @param uid: the current user’s ID for security checks,
            @param ids: List of Action Rule’s IDs
            @param context: A standard dictionary for contextual values """

        empty = orm.browse_null()
        rule_obj = self.pool.get('base.action.rule')
        for rule in self.browse(cr, uid, ids, context=context):
            if rule.act_mail_body:
                try:
                    rule_obj.format_mail(empty, rule.act_mail_body)
                except (ValueError, KeyError, TypeError):
                    return False
        return True

    _constraints = [
        (_check_mail, 'Error: The mail is not well formated', ['act_mail_body']),
    ]

base_action_rule()


class ir_cron(osv.osv):
    _inherit = 'ir.cron'
<<<<<<< HEAD
=======
    _init_done = False
>>>>>>> 097b76d3

    def _poolJobs(self, db_name, check=False):
        if not self._init_done:
            self._init_done = True
            try:
                db = pooler.get_db(db_name)
            except:
                return False
            cr = db.cursor()
            try:
                next = datetime.now().strftime('%Y-%m-%d %H:00:00')
                # Putting nextcall always less than current time in order to call it every time
                cr.execute('UPDATE ir_cron set nextcall = \'%s\' where numbercall<>0 and active and model=\'base.action.rule\' ' % (next))
            finally:
                cr.commit()
                cr.close()

        super(ir_cron, self)._poolJobs(db_name, check=check)

ir_cron()


# vim:expandtab:smartindent:tabstop=4:softtabstop=4:shiftwidth=4:<|MERGE_RESOLUTION|>--- conflicted
+++ resolved
@@ -268,9 +268,6 @@
         return body and tools.ustr(body) or ''
 
     def format_mail(self, obj, body):
-        """ Foramat Mail
-            @param self: The object pointer """
-
         data = {
             'object_id': obj.id,
             'object_subject': hasattr(obj, 'name') and obj.name or False,
@@ -278,17 +275,10 @@
             'object_description': hasattr(obj, 'description') and obj.description or False,
             'object_user': hasattr(obj, 'user_id') and (obj.user_id and obj.user_id.name) or '/',
             'object_user_email': hasattr(obj, 'user_id') and (obj.user_id and \
-<<<<<<< HEAD
-                                    obj.user_id.address_id and obj.user_id.address_id.email) or '/',
-            'object_user_phone': hasattr(obj, 'user_id') and (obj.user_id and\
-                                     obj.user_id.address_id and obj.user_id.address_id.phone) or '/',
-            'partner': hasattr(obj, 'partner_id') and (obj.partner_id and obj.partner_id.name) or '/',
-=======
                                      obj.user_id.user_email) or '/',
             'object_user_phone': hasattr(obj, 'partner_address_id') and (obj.partner_address_id and \
                                      obj.partner_address_id.phone) or '/',
-            'partner': hasattr(obj, 'partner_id') and (obj.partner_id and obj.partner_id.name) or '/', 
->>>>>>> 097b76d3
+            'partner': hasattr(obj, 'partner_id') and (obj.partner_id and obj.partner_id.name) or '/',
             'partner_email': hasattr(obj, 'partner_address_id') and (obj.partner_address_id and\
                                          obj.partner_address_id.email) or '/',
         }
@@ -495,10 +485,7 @@
 
 class ir_cron(osv.osv):
     _inherit = 'ir.cron'
-<<<<<<< HEAD
-=======
     _init_done = False
->>>>>>> 097b76d3
 
     def _poolJobs(self, db_name, check=False):
         if not self._init_done:
