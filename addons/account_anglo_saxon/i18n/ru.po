--- conflicted
+++ resolved
@@ -1,18 +1,3 @@
-<<<<<<< HEAD
-# Russian translation for openobject-addons
-# Copyright (c) 2014 Rosetta Contributors and Canonical Ltd 2014
-# This file is distributed under the same license as the openobject-addons package.
-# FIRST AUTHOR <EMAIL@ADDRESS>, 2014.
-#
-msgid ""
-msgstr ""
-"Project-Id-Version: openobject-addons\n"
-"Report-Msgid-Bugs-To: FULL NAME <EMAIL@ADDRESS>\n"
-"POT-Creation-Date: 2014-08-14 13:08+0000\n"
-"PO-Revision-Date: 2014-08-14 16:10+0000\n"
-"Last-Translator: FULL NAME <EMAIL@ADDRESS>\n"
-"Language-Team: Russian <ru@li.org>\n"
-=======
 # Translation of Odoo Server.
 # This file contains the translation of the following modules:
 # * account_anglo_saxon
@@ -28,12 +13,11 @@
 "PO-Revision-Date: 2015-12-19 19:52+0000\n"
 "Last-Translator: Alexey Bilkevich <mmmbrsk@gmail.com>\n"
 "Language-Team: Russian (http://www.transifex.com/odoo/odoo-8/language/ru/)\n"
->>>>>>> 6efc3712
 "MIME-Version: 1.0\n"
 "Content-Type: text/plain; charset=UTF-8\n"
-"Content-Transfer-Encoding: 8bit\n"
-"X-Launchpad-Export-Date: 2014-08-15 06:49+0000\n"
-"X-Generator: Launchpad (build 17156)\n"
+"Content-Transfer-Encoding: \n"
+"Language: ru\n"
+"Plural-Forms: nplurals=4; plural=(n%10==1 && n%100!=11 ? 0 : n%10>=2 && n%10<=4 && (n%100<12 || n%100>14) ? 1 : n%10==0 || (n%10>=5 && n%10<=9) || (n%100>=11 && n%100<=14)? 2 : 3);\n"
 
 #. module: account_anglo_saxon
 #: help:account.invoice.line,move_id:0
@@ -45,12 +29,12 @@
 #. module: account_anglo_saxon
 #: model:ir.model,name:account_anglo_saxon.model_account_invoice
 msgid "Invoice"
-msgstr "Счет"
+msgstr "Инвойс"
 
 #. module: account_anglo_saxon
 #: model:ir.model,name:account_anglo_saxon.model_account_invoice_line
 msgid "Invoice Line"
-msgstr "Позиция счета"
+msgstr "Строка счета на оплату"
 
 #. module: account_anglo_saxon
 #: field:account.invoice.line,move_id:0
@@ -71,12 +55,12 @@
 #. module: account_anglo_saxon
 #: model:ir.model,name:account_anglo_saxon.model_product_category
 msgid "Product Category"
-msgstr "Категория ТМЦ"
+msgstr "Категория товара"
 
 #. module: account_anglo_saxon
 #: model:ir.model,name:account_anglo_saxon.model_product_template
 msgid "Product Template"
-msgstr "Шаблон ТМЦ"
+msgstr "Шаблон продукта"
 
 #. module: account_anglo_saxon
 #: model:ir.model,name:account_anglo_saxon.model_purchase_order
@@ -84,11 +68,14 @@
 msgstr "Заказ на закупку"
 
 #. module: account_anglo_saxon
+#: model:ir.model,name:account_anglo_saxon.model_stock_move
+msgid "Stock Move"
+msgstr "Движение запаса"
+
+#. module: account_anglo_saxon
 #: help:product.category,property_account_creditor_price_difference_categ:0
 #: help:product.template,property_account_creditor_price_difference:0
 msgid ""
 "This account will be used to value price difference between purchase price "
 "and cost price."
-msgstr ""
-"Этот счёт будет использован для оценки разницы между ценой покупки и ценой "
-"продажи."+msgstr "Этот счёт будет использован для оценки разницы между ценой покупки и ценой продажи."