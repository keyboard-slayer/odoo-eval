 #-*- coding: utf-8 -*-
##############################################################################
#
#    OpenERP, Open Source Management Solution
#    Copyright (C) 2004-2010 Tiny SPRL (<http://tiny.be>).
#
#    This program is free software: you can redistribute it and/or modify
#    it under the terms of the GNU Affero General Public License as
#    published by the Free Software Foundation, either version 3 of the
#    License, or (at your option) any later version.
#
#    This program is distributed in the hope that it will be useful,
#    but WITHOUT ANY WARRANTY; without even the implied warranty of
#    MERCHANTABILITY or FITNESS FOR A PARTICULAR PURPOSE.  See the
#    GNU Affero General Public License for more details.
#
#    You should have received a copy of the GNU Affero General Public License
#    along with this program.  If not, see <http://www.gnu.org/licenses/>.
#
##############################################################################

from openerp import SUPERUSER_ID
from openerp.addons.crm import crm
from datetime import datetime
from openerp.osv import fields, osv, orm
from openerp.tools.translate import _
import time
from openerp import tools
from openerp.tools import html2plaintext

class project_issue_version(osv.Model):
    _name = "project.issue.version"
    _order = "name desc"
    _columns = {
        'name': fields.char('Version Number', size=32, required=True),
        'active': fields.boolean('Active', required=False),
    }
    _defaults = {
        'active': 1,
    }

class project_issue(osv.Model):
    _name = "project.issue"
    _description = "Project Issue"
    _order = "priority, create_date desc"
    _inherit = ['mail.thread', 'ir.needaction_mixin']

    _track = {
<<<<<<< HEAD
        'stage_id': {
            'project_issue.mt_issue_new': lambda self, cr, uid, obj, ctx=None: obj.stage_id and obj.stage_id.sequence == 1,
            'project_issue.mt_issue_stage': lambda self, cr, uid, obj, ctx=None: obj.stage_id and obj.stage_id.sequence != 1,
=======
        'state': {
            'project_issue.mt_issue_new': lambda self, cr, uid, obj, ctx=None: obj.state in ['new', 'draft'],
            'project_issue.mt_issue_closed': lambda self, cr, uid, obj, ctx=None:  obj.state == 'done',
            'project_issue.mt_issue_started': lambda self, cr, uid, obj, ctx=None: obj.state == 'open',
        },
        'stage_id': {
            'project_issue.mt_issue_stage': lambda self, cr, uid, obj, ctx=None: obj.state not in ['new', 'draft', 'done', 'open'],
>>>>>>> 9e2c0821
        },
        # 'user_id': {
        #     'project_issue.mt_issue_assigned': lambda self, cr, uid, obj, ctx=None: obj.user_id and obj.user_id.id,
        # },
        'kanban_state': {
            'project_issue.mt_issue_blocked': lambda self, cr, uid, obj, ctx=None: obj.kanban_state == 'blocked',
        },
    }

    def create(self, cr, uid, vals, context=None):
        if context is None:
            context = {}
        if vals.get('project_id') and not context.get('default_project_id'):
            context['default_project_id'] = vals.get('project_id')

        # context: no_log, because subtype already handle this
        create_context = dict(context, mail_create_nolog=True)
        return super(project_issue, self).create(cr, uid, vals, context=create_context)

    def _get_default_partner(self, cr, uid, context=None):
        """ Override of base_stage to add project specific behavior """
        project_id = self._get_default_project_id(cr, uid, context)
        if project_id:
            project = self.pool.get('project.project').browse(cr, uid, project_id, context=context)
            if project and project.partner_id:
                return project.partner_id.id
        return super(project_issue, self)._get_default_partner(cr, uid, context=context)

    def _get_default_project_id(self, cr, uid, context=None):
        """ Gives default project by checking if present in the context """
        return self._resolve_project_id_from_context(cr, uid, context=context)

    def _get_default_stage_id(self, cr, uid, context=None):
        """ Gives default stage_id """
        project_id = self._get_default_project_id(cr, uid, context=context)
        return self.stage_find(cr, uid, [], project_id, [('sequence', '=', 1)], context=context)

    def _resolve_project_id_from_context(self, cr, uid, context=None):
        """ Returns ID of project based on the value of 'default_project_id'
            context key, or None if it cannot be resolved to a single
            project.
        """
        if context is None:
            context = {}
        if type(context.get('default_project_id')) in (int, long):
            return context.get('default_project_id')
        if isinstance(context.get('default_project_id'), basestring):
            project_name = context['default_project_id']
            project_ids = self.pool.get('project.project').name_search(cr, uid, name=project_name, context=context)
            if len(project_ids) == 1:
                return int(project_ids[0][0])
        return None

    def _read_group_stage_ids(self, cr, uid, ids, domain, read_group_order=None, access_rights_uid=None, context=None):
        access_rights_uid = access_rights_uid or uid
        stage_obj = self.pool.get('project.task.type')
        order = stage_obj._order
        # lame hack to allow reverting search, should just work in the trivial case
        if read_group_order == 'stage_id desc':
            order = "%s desc" % order
        # retrieve section_id from the context and write the domain
        # - ('id', 'in', 'ids'): add columns that should be present
        # - OR ('case_default', '=', True), ('fold', '=', False): add default columns that are not folded
        # - OR ('project_ids', 'in', project_id), ('fold', '=', False) if project_id: add project columns that are not folded
        search_domain = []
        project_id = self._resolve_project_id_from_context(cr, uid, context=context)
        if project_id:
            search_domain += ['|', ('project_ids', '=', project_id)]
        search_domain += [('id', 'in', ids)]
        # perform search
        stage_ids = stage_obj._search(cr, uid, search_domain, order=order, access_rights_uid=access_rights_uid, context=context)
        result = stage_obj.name_get(cr, access_rights_uid, stage_ids, context=context)
        # restore order of the search
        result.sort(lambda x,y: cmp(stage_ids.index(x[0]), stage_ids.index(y[0])))

        fold = {}
        for stage in stage_obj.browse(cr, access_rights_uid, stage_ids, context=context):
            fold[stage.id] = stage.fold or False
        return result, fold

    def _compute_day(self, cr, uid, ids, fields, args, context=None):
        """
        @param cr: the current row, from the database cursor,
        @param uid: the current user’s ID for security checks,
        @param ids: List of Openday’s IDs
        @return: difference between current date and log date
        @param context: A standard dictionary for contextual values
        """
        cal_obj = self.pool.get('resource.calendar')
        res_obj = self.pool.get('resource.resource')

        res = {}
        for issue in self.browse(cr, uid, ids, context=context):

            # if the working hours on the project are not defined, use default ones (8 -> 12 and 13 -> 17 * 5), represented by None
            if not issue.project_id or not issue.project_id.resource_calendar_id:
                working_hours = None
            else:
                working_hours = issue.project_id.resource_calendar_id.id

            res[issue.id] = {}
            for field in fields:
                duration = 0
                ans = False
                hours = 0

                date_create = datetime.strptime(issue.create_date, "%Y-%m-%d %H:%M:%S")
                if field in ['working_hours_open','day_open']:
                    if issue.date_open:
                        date_open = datetime.strptime(issue.date_open, "%Y-%m-%d %H:%M:%S")
                        ans = date_open - date_create
                        date_until = issue.date_open
                        #Calculating no. of working hours to open the issue
                        hours = cal_obj._interval_hours_get(cr, uid, working_hours,
                                                           date_create,
                                                           date_open,
                                                           timezone_from_uid=issue.user_id.id or uid,
                                                           exclude_leaves=False,
                                                           context=context)
                elif field in ['working_hours_close','day_close']:
                    if issue.date_closed:
                        date_close = datetime.strptime(issue.date_closed, "%Y-%m-%d %H:%M:%S")
                        date_until = issue.date_closed
                        ans = date_close - date_create
                        #Calculating no. of working hours to close the issue
                        hours = cal_obj._interval_hours_get(cr, uid, working_hours,
                                                           date_create,
                                                           date_close,
                                                           timezone_from_uid=issue.user_id.id or uid,
                                                           exclude_leaves=False,
                                                           context=context)
                elif field in ['days_since_creation']:
                    if issue.create_date:
                        days_since_creation = datetime.today() - datetime.strptime(issue.create_date, "%Y-%m-%d %H:%M:%S")
                        res[issue.id][field] = days_since_creation.days
                    continue

                elif field in ['inactivity_days']:
                    res[issue.id][field] = 0
                    if issue.date_action_last:
                        inactive_days = datetime.today() - datetime.strptime(issue.date_action_last, '%Y-%m-%d %H:%M:%S')
                        res[issue.id][field] = inactive_days.days
                    continue
                if ans:
                    resource_id = False
                    if issue.user_id:
                        resource_ids = res_obj.search(cr, uid, [('user_id','=',issue.user_id.id)])
                        if resource_ids and len(resource_ids):
                            resource_id = resource_ids[0]
                    duration = float(ans.days) + float(ans.seconds)/(24*3600)

                if field in ['working_hours_open','working_hours_close']:
                    res[issue.id][field] = hours
                elif field in ['day_open','day_close']:
                    res[issue.id][field] = duration

        return res

    def _hours_get(self, cr, uid, ids, field_names, args, context=None):
        task_pool = self.pool.get('project.task')
        res = {}
        for issue in self.browse(cr, uid, ids, context=context):
            progress = 0.0
            if issue.task_id:
                progress = task_pool._hours_get(cr, uid, [issue.task_id.id], field_names, args, context=context)[issue.task_id.id]['progress']
            res[issue.id] = {'progress' : progress}
        return res

    def on_change_project(self, cr, uid, ids, project_id, context=None):
        if project_id:
            project = self.pool.get('project.project').browse(cr, uid, project_id, context=context)
            if project and project.partner_id:
                return {'value': {'partner_id': project.partner_id.id}}
        return {}

    def _get_issue_task(self, cr, uid, ids, context=None):
        issues = []
        issue_pool = self.pool.get('project.issue')
        for task in self.pool.get('project.task').browse(cr, uid, ids, context=context):
            issues += issue_pool.search(cr, uid, [('task_id','=',task.id)])
        return issues

    def _get_issue_work(self, cr, uid, ids, context=None):
        issues = []
        issue_pool = self.pool.get('project.issue')
        for work in self.pool.get('project.task.work').browse(cr, uid, ids, context=context):
            if work.task_id:
                issues += issue_pool.search(cr, uid, [('task_id','=',work.task_id.id)])
        return issues

    _columns = {
        'id': fields.integer('ID', readonly=True),
        'name': fields.char('Issue', size=128, required=True),
        'active': fields.boolean('Active', required=False),
        'create_date': fields.datetime('Creation Date', readonly=True,select=True),
        'write_date': fields.datetime('Update Date', readonly=True),
        'days_since_creation': fields.function(_compute_day, string='Days since creation date', \
                                               multi='compute_day', type="integer", help="Difference in days between creation date and current date"),
        'date_deadline': fields.date('Deadline'),
        'section_id': fields.many2one('crm.case.section', 'Sales Team', \
                        select=True, help='Sales team to which Case belongs to.\
                             Define Responsible user and Email account for mail gateway.'),
        'partner_id': fields.many2one('res.partner', 'Contact', select=1),
        'company_id': fields.many2one('res.company', 'Company'),
        'description': fields.text('Private Note'),
        'kanban_state': fields.selection([('normal', 'Normal'),('blocked', 'Blocked'),('done', 'Ready for next stage')], 'Kanban State',
                                         track_visibility='onchange',
                                         help="A Issue's kanban state indicates special situations affecting it:\n"
                                              " * Normal is the default situation\n"
                                              " * Blocked indicates something is preventing the progress of this issue\n"
                                              " * Ready for next stage indicates the issue is ready to be pulled to the next stage",
                                         readonly=True, required=False),
        'email_from': fields.char('Email', size=128, help="These people will receive email.", select=1),
        'email_cc': fields.char('Watchers Emails', size=256, help="These email addresses will be added to the CC field of all inbound and outbound emails for this record before being sent. Separate multiple email addresses with a comma"),
        'date_open': fields.datetime('Opened', readonly=True,select=True),
        # Project Issue fields
        'date_closed': fields.datetime('Closed', readonly=True,select=True),
        'date': fields.datetime('Date'),
        'date_last_stage_update': fields.datetime('Last Stage Update', select=True),
        'channel_id': fields.many2one('crm.case.channel', 'Channel', help="Communication channel."),
        'categ_ids': fields.many2many('project.category', string='Tags'),
        'priority': fields.selection(crm.AVAILABLE_PRIORITIES, 'Priority', select=True),
        'version_id': fields.many2one('project.issue.version', 'Version'),
        'stage_id': fields.many2one ('project.task.type', 'Stage',
                        track_visibility='onchange',
                        domain="[('project_ids', '=', project_id)]"),
        'project_id':fields.many2one('project.project', 'Project', track_visibility='onchange'),
        'duration': fields.float('Duration'),
        'task_id': fields.many2one('project.task', 'Task', domain="[('project_id','=',project_id)]"),
        'day_open': fields.function(_compute_day, string='Days to Open', \
                                multi='compute_day', type="float", store=True),
        'day_close': fields.function(_compute_day, string='Days to Close', \
                                multi='compute_day', type="float", store=True),
        'user_id': fields.many2one('res.users', 'Assigned to', required=False, select=1, track_visibility='onchange'),
        'working_hours_open': fields.function(_compute_day, string='Working Hours to Open the Issue', \
                                multi='compute_day', type="float", store=True),
        'working_hours_close': fields.function(_compute_day, string='Working Hours to Close the Issue', \
                                multi='compute_day', type="float", store=True),
        'inactivity_days': fields.function(_compute_day, string='Days since last action', \
                                multi='compute_day', type="integer", help="Difference in days between last action and current date"),
        'color': fields.integer('Color Index'),
        'user_email': fields.related('user_id', 'email', type='char', string='User Email', readonly=True),
        'date_action_last': fields.datetime('Last Action', readonly=1),
        'date_action_next': fields.datetime('Next Action', readonly=1),
        'progress': fields.function(_hours_get, string='Progress (%)', multi='hours', group_operator="avg", help="Computed as: Time Spent / Total Time.",
            store = {
                'project.issue': (lambda self, cr, uid, ids, c={}: ids, ['task_id'], 10),
                'project.task': (_get_issue_task, ['progress'], 10),
                'project.task.work': (_get_issue_work, ['hours'], 10),
            }),
    }

    _defaults = {
        'active': 1,
        'stage_id': lambda s, cr, uid, c: s._get_default_stage_id(cr, uid, c),
        'company_id': lambda s, cr, uid, c: s.pool.get('res.company')._company_default_get(cr, uid, 'crm.helpdesk', context=c),
        'priority': crm.AVAILABLE_PRIORITIES[2][0],
        'kanban_state': 'normal',
<<<<<<< HEAD
        'date_last_stage_update': fields.datetime.now(),
=======
        'user_id': lambda obj, cr, uid, context: uid,
>>>>>>> 9e2c0821
    }

    _group_by_full = {
        'stage_id': _read_group_stage_ids
    }

    def set_priority(self, cr, uid, ids, priority, *args):
        """Set lead priority
        """
        return self.write(cr, uid, ids, {'priority' : priority})

    def set_high_priority(self, cr, uid, ids, *args):
        """Set lead priority to high
        """
        return self.set_priority(cr, uid, ids, '1')

    def set_normal_priority(self, cr, uid, ids, *args):
        """Set lead priority to normal
        """
        return self.set_priority(cr, uid, ids, '3')

    def convert_issue_task(self, cr, uid, ids, context=None):
        if context is None:
            context = {}

        case_obj = self.pool.get('project.issue')
        data_obj = self.pool.get('ir.model.data')
        task_obj = self.pool.get('project.task')

        result = data_obj._get_id(cr, uid, 'project', 'view_task_search_form')
        res = data_obj.read(cr, uid, result, ['res_id'])
        id2 = data_obj._get_id(cr, uid, 'project', 'view_task_form2')
        id3 = data_obj._get_id(cr, uid, 'project', 'view_task_tree2')
        if id2:
            id2 = data_obj.browse(cr, uid, id2, context=context).res_id
        if id3:
            id3 = data_obj.browse(cr, uid, id3, context=context).res_id

        for bug in case_obj.browse(cr, uid, ids, context=context):
            new_task_id = task_obj.create(cr, uid, {
                'name': bug.name,
                'partner_id': bug.partner_id.id,
                'description':bug.description,
                'date_deadline': bug.date,
                'project_id': bug.project_id.id,
                # priority must be in ['0','1','2','3','4'], while bug.priority is in ['1','2','3','4','5']
                'priority': str(int(bug.priority) - 1),
                'user_id': bug.user_id.id,
                'planned_hours': 0.0,
            })
            vals = {
                'task_id': new_task_id,
                'stage_id': self.stage_find(cr, uid, [bug], bug.project_id.id, [('sequence', '=', 1)], context=context),
            }
            message = _("Project issue <b>converted</b> to task.")
            self.message_post(cr, uid, [bug.id], body=message, context=context)
            case_obj.write(cr, uid, [bug.id], vals, context=context)

        return  {
            'name': _('Tasks'),
            'view_type': 'form',
            'view_mode': 'form,tree',
            'res_model': 'project.task',
            'res_id': int(new_task_id),
            'view_id': False,
            'views': [(id2,'form'),(id3,'tree'),(False,'calendar'),(False,'graph')],
            'type': 'ir.actions.act_window',
            'search_view_id': res['res_id'],
            'nodestroy': True
        }

    def copy(self, cr, uid, id, default=None, context=None):
        issue = self.read(cr, uid, id, ['name'], context=context)
        if not default:
            default = {}
        default = default.copy()
        default.update(name=_('%s (copy)') % (issue['name']))
        return super(project_issue, self).copy(cr, uid, id, default=default,
                context=context)

    def write(self, cr, uid, ids, vals, context=None):
        # stage change: update date_last_stage_update
        if 'stage_id' in vals:
            vals['date_last_stage_update'] = fields.datetime.now()
        # user_id change: update date_start
        if vals.get('user_id'):
            vals['date_start'] = fields.datetime.now()

        return super(project_issue, self).write(cr, uid, ids, vals, context)

    def onchange_task_id(self, cr, uid, ids, task_id, context=None):
        if not task_id:
            return {'value': {}}
        task = self.pool.get('project.task').browse(cr, uid, task_id, context=context)
        return {'value': {'user_id': task.user_id.id, }}

    def get_empty_list_help(self, cr, uid, help, context=None):
        context['empty_list_help_model'] = 'project.project'
        context['empty_list_help_id'] = context.get('default_project_id')
        context['empty_list_help_document_name'] = _("issues")
        return super(project_issue, self).get_empty_list_help(cr, uid, help, context=context)

    # -------------------------------------------------------
    # Stage management
    # -------------------------------------------------------

    def set_kanban_state_blocked(self, cr, uid, ids, context=None):
        return self.write(cr, uid, ids, {'kanban_state': 'blocked'}, context=context)

    def set_kanban_state_normal(self, cr, uid, ids, context=None):
        return self.write(cr, uid, ids, {'kanban_state': 'normal'}, context=context)

    def set_kanban_state_done(self, cr, uid, ids, context=None):
        return self.write(cr, uid, ids, {'kanban_state': 'done'}, context=context)

    def stage_find(self, cr, uid, cases, section_id, domain=[], order='sequence', context=None):
        """ Override of the base.stage method
            Parameter of the stage search taken from the issue:
            - type: stage type must be the same or 'both'
            - section_id: if set, stages must belong to this section or
              be a default case
        """
        if isinstance(cases, (int, long)):
            cases = self.browse(cr, uid, cases, context=context)
        # collect all section_ids
        section_ids = []
        if section_id:
            section_ids.append(section_id)
        for task in cases:
            if task.project_id:
                section_ids.append(task.project_id.id)
        # OR all section_ids and OR with case_default
        search_domain = []
        if section_ids:
            search_domain += [('|')] * (len(section_ids)-1)
            for section_id in section_ids:
                search_domain.append(('project_ids', '=', section_id))
        search_domain += list(domain)
        # perform search, return the first found
        stage_ids = self.pool.get('project.task.type').search(cr, uid, search_domain, order=order, context=context)
        if stage_ids:
            return stage_ids[0]
        return False

    def case_escalate(self, cr, uid, ids, context=None):
        cases = self.browse(cr, uid, ids)
        for case in cases:
            data = {}
            if case.project_id.project_escalation_id:
                data['project_id'] = case.project_id.project_escalation_id.id
                if case.project_id.project_escalation_id.user_id:
                    data['user_id'] = case.project_id.project_escalation_id.user_id.id
                if case.task_id:
                    self.pool.get('project.task').write(cr, uid, [case.task_id.id], {'project_id': data['project_id'], 'user_id': False})
            else:
                raise osv.except_osv(_('Warning!'), _('You cannot escalate this issue.\nThe relevant Project has not configured the Escalation Project!'))
            self.case_set(cr, uid, ids, 'draft', data, context=context)
        return True

    # -------------------------------------------------------
    # Mail gateway
    # -------------------------------------------------------

    def message_get_reply_to(self, cr, uid, ids, context=None):
        """ Override to get the reply_to of the parent project. """
        return [issue.project_id.message_get_reply_to()[0] if issue.project_id else False
                    for issue in self.browse(cr, uid, ids, context=context)]

    def check_mail_message_access(self, cr, uid, mids, operation, model_obj=None, context=None):
        """ mail.message document permission rule: can post a new message if can read
            because of portal document. """
        if not model_obj:
            model_obj = self
        if operation == 'create':
            model_obj.check_access_rights(cr, uid, 'read')
            model_obj.check_access_rule(cr, uid, mids, 'read', context=context)
        else:
            return super(project_issue, self).check_mail_message_access(cr, uid, mids, operation, model_obj=model_obj, context=context)

    def message_get_suggested_recipients(self, cr, uid, ids, context=None):
        recipients = super(project_issue, self).message_get_suggested_recipients(cr, uid, ids, context=context)
        try:
            for issue in self.browse(cr, uid, ids, context=context):
                if issue.partner_id:
                    self._message_add_suggested_recipient(cr, uid, recipients, issue, partner=issue.partner_id, reason=_('Customer'))
                elif issue.email_from:
                    self._message_add_suggested_recipient(cr, uid, recipients, issue, email=issue.email_from, reason=_('Customer Email'))
        except (osv.except_osv, orm.except_orm):  # no read access rights -> just ignore suggested recipients because this imply modifying followers
            pass
        return recipients

    def message_new(self, cr, uid, msg, custom_values=None, context=None):
        """ Overrides mail_thread message_new that is called by the mailgateway
            through message_process.
            This override updates the document according to the email.
        """
        if custom_values is None: custom_values = {}
        if context is None: context = {}
        context['state_to'] = 'draft'

        desc = html2plaintext(msg.get('body')) if msg.get('body') else ''

        defaults = {
            'name':  msg.get('subject') or _("No Subject"),
            'description': desc,
            'email_from': msg.get('from'),
            'email_cc': msg.get('cc'),
            'partner_id': msg.get('author_id', False),
            'user_id': False,
        }
        if  msg.get('priority'):
            defaults['priority'] = msg.get('priority')

        defaults.update(custom_values)
        res_id = super(project_issue, self).message_new(cr, uid, msg, custom_values=defaults, context=context)
        return res_id

    def message_update(self, cr, uid, ids, msg, update_vals=None, context=None):
        """ Overrides mail_thread message_update that is called by the mailgateway
            through message_process.
            This method updates the document according to the email.
        """
        if isinstance(ids, (str, int, long)):
            ids = [ids]
        if update_vals is None: update_vals = {}

        # Update doc values according to the message
        if msg.get('priority'):
            update_vals['priority'] = msg.get('priority')
        # Parse 'body' to find values to update
        maps = {
            'cost': 'planned_cost',
            'revenue': 'planned_revenue',
            'probability': 'probability',
        }
        for line in msg.get('body', '').split('\n'):
            line = line.strip()
            res = tools.command_re.match(line)
            if res and maps.get(res.group(1).lower(), False):
                key = maps.get(res.group(1).lower())
                update_vals[key] = res.group(2).lower()

        return super(project_issue, self).message_update(cr, uid, ids, msg, update_vals=update_vals, context=context)

    def message_post(self, cr, uid, thread_id, body='', subject=None, type='notification', subtype=None, parent_id=False, attachments=None, context=None, content_subtype='html', **kwargs):
        """ Overrides mail_thread message_post so that we can set the date of last action field when
            a new message is posted on the issue.
        """
        if context is None:
            context = {}
        res = super(project_issue, self).message_post(cr, uid, thread_id, body=body, subject=subject, type=type, subtype=subtype, parent_id=parent_id, attachments=attachments, context=context, content_subtype=content_subtype, **kwargs)
        if thread_id and subtype:
<<<<<<< HEAD
            self.write(cr, SUPERUSER_ID, thread_id, {'date_action_last': fields.datetime.now()}, context=context)
=======
            self.write(cr, SUPERUSER_ID, thread_id, {'date_action_last': time.strftime(tools.DEFAULT_SERVER_DATETIME_FORMAT)}, context=context)
>>>>>>> 9e2c0821
        return res


class project(osv.Model):
    _inherit = "project.project"

    def _get_alias_models(self, cr, uid, context=None):
        return [('project.task', "Tasks"), ("project.issue", "Issues")]

    def _issue_count(self, cr, uid, ids, field_name, arg, context=None):
        res = dict.fromkeys(ids, 0)
        issue_ids = self.pool.get('project.issue').search(cr, uid, [('project_id', 'in', ids)])
        for issue in self.pool.get('project.issue').browse(cr, uid, issue_ids, context):
            # TDE CHECK: if issue.state not in ('done', 'cancelled'):
            if issue.stage_id and not issue.stage_id.fold:
                res[issue.project_id.id] += 1
        return res

    _columns = {
        'project_escalation_id': fields.many2one('project.project', 'Project Escalation',
            help='If any issue is escalated from the current Project, it will be listed under the project selected here.',
            states={'close': [('readonly', True)], 'cancelled': [('readonly', True)]}),
        'issue_count': fields.function(_issue_count, type='integer', string="Unclosed Issues"),
    }

    def _check_escalation(self, cr, uid, ids, context=None):
        project_obj = self.browse(cr, uid, ids[0], context=context)
        if project_obj.project_escalation_id:
            if project_obj.project_escalation_id.id == project_obj.id:
                return False
        return True

    _constraints = [
        (_check_escalation, 'Error! You cannot assign escalation to the same project!', ['project_escalation_id'])
    ]


class account_analytic_account(osv.Model):
    _inherit = 'account.analytic.account'
    _description = 'Analytic Account'

    _columns = {
        'use_issues': fields.boolean('Issues', help="Check this field if this project manages issues"),
    }

    def on_change_template(self, cr, uid, ids, template_id, context=None):
        res = super(account_analytic_account, self).on_change_template(cr, uid, ids, template_id, context=context)
        if template_id and 'value' in res:
            template = self.browse(cr, uid, template_id, context=context)
            res['value']['use_issues'] = template.use_issues
        return res

    def _trigger_project_creation(self, cr, uid, vals, context=None):
        if context is None:
            context = {}
        res = super(account_analytic_account, self)._trigger_project_creation(cr, uid, vals, context=context)
        return res or (vals.get('use_issues') and not 'project_creation_in_progress' in context)


class project_project(osv.Model):
    _inherit = 'project.project'

    _defaults = {
        'use_issues': True
    }

    def _check_create_write_values(self, cr, uid, vals, context=None):
        """ Perform some check on values given to create or write. """
        # Handle use_tasks / use_issues: if only one is checked, alias should take the same model
        if vals.get('use_tasks') and not vals.get('use_issues'):
            vals['alias_model'] = 'project.task'
        elif vals.get('use_issues') and not vals.get('use_tasks'):
            vals['alias_model'] = 'project.issue'

    def on_change_use_tasks_or_issues(self, cr, uid, ids, use_tasks, use_issues, context=None):
        values = {}
        if use_tasks and not use_issues:
            values['alias_model'] = 'project.task'
        elif not use_tasks and use_issues:
            values['alias_model'] = 'project.issues'
        return {'value': values}

    def create(self, cr, uid, vals, context=None):
        self._check_create_write_values(cr, uid, vals, context=context)
        return super(project_project, self).create(cr, uid, vals, context=context)

    def write(self, cr, uid, ids, vals, context=None):
        self._check_create_write_values(cr, uid, vals, context=context)
        return super(project_project, self).write(cr, uid, ids, vals, context=context)


# vim:expandtab:smartindent:tabstop=4:softtabstop=4:shiftwidth=4:<|MERGE_RESOLUTION|>--- conflicted
+++ resolved
@@ -46,19 +46,9 @@
     _inherit = ['mail.thread', 'ir.needaction_mixin']
 
     _track = {
-<<<<<<< HEAD
         'stage_id': {
             'project_issue.mt_issue_new': lambda self, cr, uid, obj, ctx=None: obj.stage_id and obj.stage_id.sequence == 1,
             'project_issue.mt_issue_stage': lambda self, cr, uid, obj, ctx=None: obj.stage_id and obj.stage_id.sequence != 1,
-=======
-        'state': {
-            'project_issue.mt_issue_new': lambda self, cr, uid, obj, ctx=None: obj.state in ['new', 'draft'],
-            'project_issue.mt_issue_closed': lambda self, cr, uid, obj, ctx=None:  obj.state == 'done',
-            'project_issue.mt_issue_started': lambda self, cr, uid, obj, ctx=None: obj.state == 'open',
-        },
-        'stage_id': {
-            'project_issue.mt_issue_stage': lambda self, cr, uid, obj, ctx=None: obj.state not in ['new', 'draft', 'done', 'open'],
->>>>>>> 9e2c0821
         },
         # 'user_id': {
         #     'project_issue.mt_issue_assigned': lambda self, cr, uid, obj, ctx=None: obj.user_id and obj.user_id.id,
@@ -317,11 +307,8 @@
         'company_id': lambda s, cr, uid, c: s.pool.get('res.company')._company_default_get(cr, uid, 'crm.helpdesk', context=c),
         'priority': crm.AVAILABLE_PRIORITIES[2][0],
         'kanban_state': 'normal',
-<<<<<<< HEAD
         'date_last_stage_update': fields.datetime.now(),
-=======
         'user_id': lambda obj, cr, uid, context: uid,
->>>>>>> 9e2c0821
     }
 
     _group_by_full = {
@@ -574,11 +561,7 @@
             context = {}
         res = super(project_issue, self).message_post(cr, uid, thread_id, body=body, subject=subject, type=type, subtype=subtype, parent_id=parent_id, attachments=attachments, context=context, content_subtype=content_subtype, **kwargs)
         if thread_id and subtype:
-<<<<<<< HEAD
             self.write(cr, SUPERUSER_ID, thread_id, {'date_action_last': fields.datetime.now()}, context=context)
-=======
-            self.write(cr, SUPERUSER_ID, thread_id, {'date_action_last': time.strftime(tools.DEFAULT_SERVER_DATETIME_FORMAT)}, context=context)
->>>>>>> 9e2c0821
         return res
 
 
