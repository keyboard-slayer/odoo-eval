--- conflicted
+++ resolved
@@ -1,30 +1,23 @@
-# Turkish translation for openobject-addons
-# Copyright (c) 2014 Rosetta Contributors and Canonical Ltd 2014
-# This file is distributed under the same license as the openobject-addons package.
-# FIRST AUTHOR <EMAIL@ADDRESS>, 2014.
-#
+# Translation of Odoo Server.
+# This file contains the translation of the following modules:
+# * project_issue
+# 
+# Translators:
+# FIRST AUTHOR <EMAIL@ADDRESS>, 2014
+# Murat Kaplan <muratk@projetgrup.com>, 2015
 msgid ""
 msgstr ""
-<<<<<<< HEAD
-"Project-Id-Version: openobject-addons\n"
-"Report-Msgid-Bugs-To: FULL NAME <EMAIL@ADDRESS>\n"
-"POT-Creation-Date: 2014-09-23 16:27+0000\n"
-"PO-Revision-Date: 2014-12-04 09:19+0000\n"
-"Last-Translator: Ediz Duman <neps1192@gmail.com>\n"
-"Language-Team: Turkish <tr@li.org>\n"
-=======
 "Project-Id-Version: Odoo 8.0\n"
 "Report-Msgid-Bugs-To: \n"
 "POT-Creation-Date: 2015-01-21 14:07+0000\n"
 "PO-Revision-Date: 2015-12-04 21:24+0000\n"
 "Last-Translator: Murat Kaplan <muratk@projetgrup.com>\n"
 "Language-Team: Turkish (http://www.transifex.com/odoo/odoo-8/language/tr/)\n"
->>>>>>> 83a4a582
 "MIME-Version: 1.0\n"
 "Content-Type: text/plain; charset=UTF-8\n"
-"Content-Transfer-Encoding: 8bit\n"
-"X-Launchpad-Export-Date: 2014-12-05 07:25+0000\n"
-"X-Generator: Launchpad (build 17274)\n"
+"Content-Transfer-Encoding: \n"
+"Language: tr\n"
+"Plural-Forms: nplurals=2; plural=(n > 1);\n"
 
 #. module: project_issue
 #: field:project.issue.report,email:0
@@ -53,45 +46,34 @@
 "<p class=\"oe_view_nocontent_create\">\n"
 "                Click to add a new version.\n"
 "              </p><p>\n"
-"                Define here the different versions of your products on "
-"which\n"
+"                Define here the different versions of your products on which\n"
 "                you can work on issues.\n"
 "              </p>\n"
 "            "
-msgstr ""
-"<p class=\"oe_view_nocontent_create\">\n"
-"                Yeni bir sürüm eklemek için tıklayın.\n"
-"              </p><p>\n"
-"                Burada, sorunlarınız üzerinde çalışacağınız ürünlerinize\n"
-"                farklı sürümler tanımlayın.\n"
-"              </p>\n"
-"            "
+msgstr "<p class=\"oe_view_nocontent_create\">\n                Yeni bir sürüm eklemek için tıklayın.\n              </p><p>\n                Burada, sorunlarınız üzerinde çalışacağınız ürünlerinize\n                farklı sürümler tanımlayın.\n              </p>\n            "
 
 #. module: project_issue
 #: model:ir.actions.act_window,help:project_issue.act_project_project_2_project_issue_all
 #: model:ir.actions.act_window,help:project_issue.action_view_issues
 msgid ""
 "<p>\n"
-"                    The Odoo issues tacker allows you to efficiantly manage "
-"things\n"
-"                    like internal requests, software development bugs, "
-"customer\n"
+"                    The Odoo issues tacker allows you to efficiantly manage things\n"
+"                    like internal requests, software development bugs, customer\n"
 "                    complaints, project troubles, material breakdowns, etc.\n"
 "                </p>\n"
 "            "
-msgstr ""
+msgstr "<p>\n            Odoo sorun izleyicisi, iç istekler, yazılım geliştirme hataları,\n            müşteri şikayetleri, proje zorlukları, malzeme hataları gibi\n            şeyleri etkili bir şeklide yönetmenizi sağlar.\n          </p>\n        "
 
 #. module: project_issue
 #: model:ir.actions.act_window,help:project_issue.project_issue_categ_act0
 msgid ""
 "<p>\n"
-"                The Odoo issues tacker allows you to efficiantly manage "
-"things\n"
+"                The Odoo issues tacker allows you to efficiantly manage things\n"
 "                like internal requests, software development bugs, customer\n"
 "                complaints, project troubles, material breakdowns, etc.\n"
 "            </p>\n"
 "        "
-msgstr ""
+msgstr "<p>\n            Odoo sorun izleyicisi, iç istekler, yazılım geliştirme hataları,\n            müşteri şikayetleri, proje zorlukları, malzeme hataları gibi\n            şeyleri etkili bir şeklide yönetmenizi sağlar.\n          </p>\n        "
 
 #. module: project_issue
 #: help:project.issue,kanban_state:0
@@ -99,18 +81,11 @@
 "A Issue's kanban state indicates special situations affecting it:\n"
 " * Normal is the default situation\n"
 " * Blocked indicates something is preventing the progress of this issue\n"
-" * Ready for next stage indicates the issue is ready to be pulled to the "
-"next stage"
-msgstr ""
-"Bir sorunun kanban durumu özel durumların sorunu etkilediğini belirtir:\n"
-" * Normal, varsayılan durumdur\n"
-" * Engelli, bir şeyin bu sorunla ilgili işlemleri engellediğini belirtir\n"
-" * Sonraki aşama için Hazır, sorunun bir sonraki aşamaya geçirilmeye hazır "
-"olduğunu belirtir"
-
-#. module: project_issue
-#: field:project.issue,active:0
-#: field:project.issue.version,active:0
+" * Ready for next stage indicates the issue is ready to be pulled to the next stage"
+msgstr "Bir sorunun kanban durumu özel durumların sorunu etkilediğini belirtir:\n * Normal, varsayılan durumdur\n * Engelli, bir şeyin bu sorunla ilgili işlemleri engellediğini belirtir\n * Sonraki aşama için Hazır, sorunun bir sonraki aşamaya geçirilmeye hazır olduğunu belirtir"
+
+#. module: project_issue
+#: field:project.issue,active:0 field:project.issue.version,active:0
 msgid "Active"
 msgstr "Etkin"
 
@@ -124,9 +99,7 @@
 msgid ""
 "Allows you to configure your incoming mail server, and create issues from "
 "incoming emails."
-msgstr ""
-"Gelen eposta sunucunuzu yapılandırmanızı ve gelen epostalardan sorunlar "
-"oluşturmanızı sağlar."
+msgstr "Gelen eposta sunucunuzu yapılandırmanızı ve gelen epostalardan sorunlar oluşturmanızı sağlar."
 
 #. module: project_issue
 #: model:ir.model,name:project_issue.model_account_analytic_account
@@ -182,8 +155,7 @@
 msgstr "Kategory:"
 
 #. module: project_issue
-#: field:project.issue,channel:0
-#: field:project.issue.report,channel:0
+#: field:project.issue,channel:0 field:project.issue.report,channel:0
 msgid "Channel"
 msgstr "Kanal"
 
@@ -231,8 +203,7 @@
 msgstr "Yapılandırma"
 
 #. module: project_issue
-#: field:project.issue,partner_id:0
-#: field:project.issue.report,partner_id:0
+#: field:project.issue,partner_id:0 field:project.issue.report,partner_id:0
 msgid "Contact"
 msgstr "Kontak"
 
@@ -255,8 +226,7 @@
 msgstr "Gelen bir e-posta hesabından  sorunları oluşturma "
 
 #. module: project_issue
-#: field:project.issue,create_uid:0
-#: field:project.issue.version,create_uid:0
+#: field:project.issue,create_uid:0 field:project.issue.version,create_uid:0
 msgid "Created by"
 msgstr "Oluşturan"
 
@@ -414,13 +384,10 @@
 msgid ""
 "Holds the Chatter summary (number of messages, ...). This summary is "
 "directly in html format in order to be inserted in kanban views."
-msgstr ""
-"Sohbetçi özetini (mesaj sayısı, ...) barındırır. Bu özet kanban "
-"görünümlerine eklenmek üzere doğrudan html biçimindedir."
-
-#. module: project_issue
-#: field:project.issue,id:0
-#: field:project.issue.report,id:0
+msgstr "Sohbetçi özetini (mesaj sayısı, ...) barındırır. Bu özet kanban görünümlerine eklenmek üzere doğrudan html biçimindedir."
+
+#. module: project_issue
+#: field:project.issue,id:0 field:project.issue.report,id:0
 #: field:project.issue.version,id:0
 msgid "ID"
 msgstr "ID"
@@ -430,9 +397,7 @@
 msgid ""
 "If any issue is escalated from the current Project, it will be listed under "
 "the project selected here."
-msgstr ""
-"Geçerli Projeden herhangi bir soru yükseltilirse, burada seçilen projelerde "
-"listelenecektir."
+msgstr "Geçerli Projeden herhangi bir soru yükseltilirse, burada seçilen projelerde listelenecektir."
 
 #. module: project_issue
 #: help:project.issue,message_unread:0
@@ -559,8 +524,7 @@
 msgstr "Son Aşama Güncellemesi"
 
 #. module: project_issue
-#: field:project.issue,write_uid:0
-#: field:project.issue.version,write_uid:0
+#: field:project.issue,write_uid:0 field:project.issue.version,write_uid:0
 msgid "Last Updated by"
 msgstr "Son Güncelleyen"
 
@@ -619,8 +583,7 @@
 msgstr "Konu Yok"
 
 #. module: project_issue
-#: selection:project.issue,kanban_state:0
-#: selection:project.issue,priority:0
+#: selection:project.issue,kanban_state:0 selection:project.issue,priority:0
 #: selection:project.issue.report,priority:0
 msgid "Normal"
 msgstr "Normal"
@@ -720,9 +683,7 @@
 msgid ""
 "Sales team to which Case belongs to.                             Define "
 "Responsible user and Email account for mail gateway."
-msgstr ""
-"Durumun ait olduğu satış takımı. Posta ağgeçidi için Sorumlu kullanıcı ve "
-"Eposta hesabı tanımlayın."
+msgstr "Durumun ait olduğu satış takımı. Posta ağgeçidi için Sorumlu kullanıcı ve Eposta hesabı tanımlayın."
 
 #. module: project_issue
 #: view:project.issue.report:project_issue.view_project_issue_report_filter
@@ -782,9 +743,7 @@
 "These email addresses will be added to the CC field of all inbound and "
 "outbound emails for this record before being sent. Separate multiple email "
 "addresses with a comma"
-msgstr ""
-"Bu eposta adresleri gönderilmeden önce bütün gelen ve giden epostaların CC "
-"satırına eklenecektir. Birden fazla eposta adresini virgül ile ayırınız."
+msgstr "Bu eposta adresleri gönderilmeden önce bütün gelen ve giden epostaların CC satırına eklenecektir. Birden fazla eposta adresini virgül ile ayırınız."
 
 #. module: project_issue
 #: help:project.issue,email_from:0
@@ -798,11 +757,7 @@
 "support or after-sales services. You can track the issues per age. You can "
 "analyse the time required to open or close an issue, the number of email to "
 "exchange and the time spent on average by issues."
-msgstr ""
-"Proje sorunlarındaki bu rapor destek ve satış sonrası hizmetlerinizin "
-"kalitesini incelemenizi sağlar.  Her aşamadaki sorunları izleyebilirsiniz. "
-"Bir sorunu açıp kapatmak için gerekli süreyi, karşılıklı gönderilecek eposta "
-"sayısını ve sorunların tükettiği süreyi inceleyebilirsiniz."
+msgstr "Proje sorunlarındaki bu rapor destek ve satış sonrası hizmetlerinizin kalitesini incelemenizi sağlar.  Her aşamadaki sorunları izleyebilirsiniz. Bir sorunu açıp kapatmak için gerekli süreyi, karşılıklı gönderilecek eposta sayısını ve sorunların tükettiği süreyi inceleyebilirsiniz."
 
 #. module: project_issue
 #: view:project.issue:project_issue.view_project_issue_filter
@@ -826,8 +781,7 @@
 msgstr "Kullanıcı Emaili"
 
 #. module: project_issue
-#: field:project.issue,version_id:0
-#: field:project.issue.report,version_id:0
+#: field:project.issue,version_id:0 field:project.issue.report,version_id:0
 msgid "Version"
 msgstr "Versiyon"
 
@@ -869,9 +823,7 @@
 msgid ""
 "You cannot escalate this issue.\n"
 "The relevant Project has not configured the Escalation Project!"
-msgstr ""
-"Bu sorunu yükseltemezsiniz.\n"
-"İlgili Proje Yükseltme Projesini henüz yapılandırılmamıştır!"
+msgstr "Bu sorunu yükseltemezsiniz.\nİlgili Proje Yükseltme Projesini henüz yapılandırılmamıştır!"
 
 #. module: project_issue
 #: code:addons/project_issue/project_issue.py:348
@@ -892,16 +844,9 @@
 #. module: project_issue
 #: view:project.project:project_issue.view_project_form_inherited
 msgid "{'on_change': 'on_change_use_tasks_or_issues(use_tasks, use_issues)'}"
-msgstr ""
-"{'on_change': 'on_change_use_tasks_or_issues(use_tasks, use_issues)'}"
+msgstr "{'on_change': 'on_change_use_tasks_or_issues(use_tasks, use_issues)'}"
 
 #. module: project_issue
 #: view:project.issue:project_issue.project_issue_form_view
 msgid "⇒ Escalate"
-msgstr "⇒ Yükselme"
-
-#~ msgid "Responsible"
-#~ msgstr "Sorumlu"
-
-#~ msgid "Creation Month"
-#~ msgstr "Oluşturma Ayı"+msgstr "⇒ Yükselme"