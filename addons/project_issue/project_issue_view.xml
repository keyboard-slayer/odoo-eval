--- conflicted
+++ resolved
@@ -32,6 +32,8 @@
                 <form string="Issue Tracker Form">
                     <group colspan="4" col="6">
                         <field name="name"/>
+                        <field name="project_id" required="True"/>
+                        <field name="categ_id" widget="selection" domain="[('object_id.model', '=', 'project.issue')]"/>
                         <field name="user_id"/>
                         <field name="assigned_to" />
                         <group colspan="2" col="4">
@@ -39,8 +41,6 @@
                             <button icon="gtk-go-back" string="" name="stage_previous" type="object"/>
                             <button icon="gtk-go-forward" string="" name="stage_next" type="object"/>
                         </group>
-                        <field name="project_id" required="True"/>
-                        <field name="categ_id" widget="selection" domain="[('object_id.model', '=', 'project.issue')]"/>
                     </group>
                     <notebook colspan="4">
                         <page string="General">
@@ -72,40 +72,6 @@
                                 <button name="case_escalate" string="Escalate" states="open,draft,pending" type="object" icon="gtk-go-up"/>
                                 <button name="case_reset" string="Reset to Draft" states="done,cancel" type="object" icon="gtk-convert"/>
                             </group>
-                        </page>
-                        <page string="History" groups="base.group_extended">
-                            <group col="2" colspan="2">
-                                <separator colspan="2" string="Date"/>
-                                <field name="create_date"/>
-                                <field name="write_date" />
-                                <field name="date_closed"/>
-                                <field name="date_open"/>
-                            </group>
-                            <group colspan="2" col="2">
-                        		<separator string="Statistics" colspan="2" col="2"/>
-                        		<field name="day_open"/>
-                        		<field name="day_close"/>
-                        		<field name="working_hours_open" widget="float_time"/>
-                        		<field name="working_hours_close" widget="float_time"/>
-                        	</group>
-                        	<group colspan="2" col="2">
-                                <separator string="References" colspan="2"/>
-                                <field name="id"/>
-                                <field name="active"/>
-                            </group>
-                            <field name="log_ids" nolabel="1" colspan="4">
-		                        <tree string="Logs">
-		                            <field name="name" colspan="4"/>
-		                            <field name="date"/>
-		                            <field name="user_id"/>
-		                        </tree>
-		                        <form string="Logs">
-		                            <separator string="Action Information" colspan="4"/>
-		                            <field name="name" colspan="4"/>
-		                            <field name="date"/>
-		                            <field name="user_id"/>
-		                        </form>
-		                    </field>
                         </page>
                         <page string="Emails" groups="base.group_extended">
                             <group colspan="4">
@@ -144,6 +110,40 @@
                                context="{'mail':'new', 'model': 'project.issue'}"
                                icon="gtk-go-forward" type="action" />
                         </page>
+                           <page string="History" groups="base.group_extended">
+                            <group col="2" colspan="2">
+                                <separator colspan="2" string="Date"/>
+                                <field name="create_date"/>
+                                <field name="write_date" />
+                                <field name="date_closed"/>
+                                <field name="date_open"/>
+                            </group>
+                            <group colspan="2" col="2">
+                                <separator string="Statistics" colspan="2" col="2"/>
+                                <field name="day_open"/>
+                                <field name="day_close"/>
+                                <field name="working_hours_open" widget="float_time"/>
+                                <field name="working_hours_close" widget="float_time"/>
+                            </group>
+                            <group colspan="2" col="2">
+                                <separator string="References" colspan="2"/>
+                                <field name="id"/>
+                                <field name="active"/>
+                            </group>
+                            <field name="log_ids" nolabel="1" colspan="4">
+                                <tree string="Logs">
+                                    <field name="name" colspan="4"/>
+                                    <field name="date"/>
+                                    <field name="user_id"/>
+                                </tree>
+                                <form string="Logs">
+                                    <separator string="Action Information" colspan="4"/>
+                                    <field name="name" colspan="4"/>
+                                    <field name="date"/>
+                                    <field name="user_id"/>
+                                </form>
+                            </field>
+                        </page>
                     </notebook>
                 </form>
             </field>
@@ -153,7 +153,7 @@
             <field name="model">project.issue</field>
             <field name="type">tree</field>
             <field name="arch" type="xml">
-                <tree string="Issue Tracker Tree"  colors="red:state=='open';black:state in ('draft', 'cancel','done','pending')">
+                <tree string="Issue Tracker Tree"  colors="red:state=='open';blue:state=='pending';grey:state in ('cancel', 'done')">
                     <field name="id"/>
                     <field name="create_date"/>
                     <field name="name"/>
@@ -186,21 +186,11 @@
             <field name="type">search</field>
             <field name="arch" type="xml">
                 <search string="Issue Tracker Search">
-<<<<<<< HEAD
-                    <group colspan="4" col="20">
-						<filter string="Current" domain="[('state','in',('open','draft'))]" help="Draft and Open Issues" icon="terp-check" default="1"/>
-                        <filter string="In Progress" domain="[('state','=','open')]" help="Open Issues" icon="terp-camera_test"/>
-                        <filter string="Pending" domain="[('state','=','pending')]"  help="Pending Issues" icon="terp-gtk-media-pause"/>
-
-						<separator orientation="vertical"/>
-
-=======
                     <group>
                         <filter string="Current" name="current" domain="[('state','in',('open','draft'))]" help="Draft and Open Issues" icon="terp-check" default="1"/>
                         <filter string="In Progress" domain="[('state','=','open')]" help="Open Issues" icon="terp-camera_test"/>
                         <filter string="Pending" domain="[('state','=','pending')]"  help="Pending Issues" icon="terp-gtk-media-pause"/>
                         <separator orientation="vertical"/>
->>>>>>> 68f8c1d5
                         <filter icon="terp-go-today" string="   Today   "
                             separator="1"
                             domain="[('date','=',time.strftime('%%Y-%%m-%%d'))]"
@@ -211,35 +201,6 @@
                             domain="[('date','&lt;', time.strftime('%%Y-%%m-%%d')), ('date','&gt;=',(datetime.date.today()-datetime.timedelta(days=7)).strftime('%%Y-%%m-%%d'))]"
                             help="Bugs during last 7 days"
                             />
-<<<<<<< HEAD
-                    	<separator orientation="vertical"/>
-                        <field name="name" select='1' string="Subject"/>
-                        <field name="user_id" select="1" widget="selection"/>
-                        <field name="state" select="1">
-                            <filter icon="terp-check" domain="[('state','in',('open','draft'))]" help="Current Bugs" name="current_bugs"/>
-                            <filter icon="terp-camera_test" domain="[('state','=','open')]" help="Open Bugs"/>
-                        </field>
-                        <field name="project_id" select="1" widget="selection" string="Project"/>
-                    </group>
-                    <newline/>
-                    <group expand="0" string="Group By..." colspan="4" col="20" groups="base.group_extended">
-	                    <filter string="Stage" icon="terp-stage" domain="[]"
-	                        context="{'group_by':'stage_id'}" />
-	                    <filter string="Priority" icon="terp-rating-rated" domain="[]"
-	                        context="{'group_by':'priority'}" />
-	                    <filter string="Campaign" icon="terp-gtk-jump-to-rtl"
-	                        domain="[]" context="{'group_by':'type_id'}" />
-	                    <separator orientation="vertical" />
-	                    <filter string="Partner" icon="terp-personal" domain="[]"
-	                        context="{'group_by':'partner_id'}" />
-	                    <filter string="Salesman" icon="terp-personal"
-	                        domain="[]" context="{'group_by':'user_id'}" />
-						<separator orientation="vertical" />
-						<filter string="Month" icon="terp-go-month"
-	                        domain="[]" context="{'group_by':'create_date'}" />
-	                    <separator orientation="vertical" />
-                	</group>
-=======
                         <separator orientation="vertical"/>
                         <field name="name" string="Name"/>
                         <field name="user_id"/>
@@ -265,7 +226,6 @@
                         <filter string="Month" icon="terp-go-month"
                             domain="[]" context="{'group_by':'create_date'}" />
                     </group>
->>>>>>> 68f8c1d5
                 </search>
             </field>
         </record>
