# -*- coding: utf-8 -*-
##############################################################################
#
#    OpenERP, Open Source Management Solution
#    Copyright (C) 2004-2010 Tiny SPRL (<http://tiny.be>).
#
#    This program is free software: you can redistribute it and/or modify
#    it under the terms of the GNU Affero General Public License as
#    published by the Free Software Foundation, either version 3 of the
#    License, or (at your option) any later version.
#
#    This program is distributed in the hope that it will be useful,
#    but WITHOUT ANY WARRANTY; without even the implied warranty of
#    MERCHANTABILITY or FITNESS FOR A PARTICULAR PURPOSE.  See the
#    GNU Affero General Public License for more details.
#
#    You should have received a copy of the GNU Affero General Public License
#    along with this program.  If not, see <http://www.gnu.org/licenses/>.
#
##############################################################################

from osv import osv, fields
from tools.translate import _
import netsvc
import time
import decimal_precision as dp

# Procurement
# ------------------------------------------------------------------
#
# Produce, Buy or Find products and place a move
#     then wizard for picking lists & move
#

class mrp_property_group(osv.osv):
    """
    Group of mrp properties.
    """
    _name = 'mrp.property.group'
    _description = 'Property Group'
    _columns = {
        'name': fields.char('Property Group', size=64, required=True),
        'description': fields.text('Description'),
    }
mrp_property_group()

class mrp_property(osv.osv):
    """
    Properties of mrp.
    """
    _name = 'mrp.property'
    _description = 'Property'
    _columns = {
        'name': fields.char('Name', size=64, required=True),
        'composition': fields.selection([('min','min'),('max','max'),('plus','plus')], 'Properties composition', required=True, help="Not used in computations, for information purpose only."),
        'group_id': fields.many2one('mrp.property.group', 'Property Group', required=True),
        'description': fields.text('Description'),
    }
    _defaults = {
        'composition': lambda *a: 'min',
    }
mrp_property()

class StockMove(osv.osv):
    _inherit = 'stock.move'
    _columns= {
        'procurements': fields.one2many('procurement.order', 'move_id', 'Procurements'),
    }

    def copy(self, cr, uid, id, default=None, context=None):
        default = default or {}
        default['procurements'] = []
        return super(StockMove, self).copy(cr, uid, id, default, context=context)

StockMove()

class procurement_order(osv.osv):
    """
    Procurement Orders
    """
    _name = "procurement.order"
    _description = "Procurement"
    _order = 'priority desc,date_planned'
    _inherit = ['mail.thread']
    _log_create = False
    _columns = {
        'name': fields.char('Reason', size=64, required=True, help='Procurement name.'),
        'origin': fields.char('Source Document', size=64,
            help="Reference of the document that created this Procurement.\n"
            "This is automatically completed by OpenERP."),
        'priority': fields.selection([('0','Not urgent'),('1','Normal'),('2','Urgent'),('3','Very Urgent')], 'Priority', required=True, select=True),
        'date_planned': fields.datetime('Scheduled date', required=True, select=True),
        'date_close': fields.datetime('Date Closed'),
        'product_id': fields.many2one('product.product', 'Product', required=True, states={'draft':[('readonly',False)]}, readonly=True),
        'product_qty': fields.float('Quantity', digits_compute=dp.get_precision('Product Unit of Measure'), required=True, states={'draft':[('readonly',False)]}, readonly=True),
        'product_uom': fields.many2one('product.uom', 'Product Unit of Measure', required=True, states={'draft':[('readonly',False)]}, readonly=True),
        'product_uos_qty': fields.float('UoS Quantity', states={'draft':[('readonly',False)]}, readonly=True),
        'product_uos': fields.many2one('product.uom', 'Product UoS', states={'draft':[('readonly',False)]}, readonly=True),
        'move_id': fields.many2one('stock.move', 'Reservation', ondelete='set null'),
        'close_move': fields.boolean('Close Move at end', required=True),
        'location_id': fields.many2one('stock.location', 'Location', required=True, states={'draft':[('readonly',False)]}, readonly=True),
        'procure_method': fields.selection([('make_to_stock','from stock'),('make_to_order','on order')], 'Procurement Method', states={'draft':[('readonly',False)], 'confirmed':[('readonly',False)]},
            readonly=True, required=True, help="If you encode manually a Procurement, you probably want to use" \
            " a make to order method."),

        'note': fields.text('Note'),
        'message': fields.char('Latest error', size=124, help="Exception occurred while computing procurement orders."),
        'state': fields.selection([
            ('draft','Draft'),
            ('cancel','Cancelled'),
            ('confirmed','Confirmed'),
            ('exception','Exception'),
            ('running','Running'),
            ('ready','Ready'),
            ('done','Done'),
            ('waiting','Waiting')], 'Status', required=True,
            help='When a procurement is created the state is set to \'Draft\'.\n If the procurement is confirmed, the state is set to \'Confirmed\'.\
            \nAfter confirming the state is set to \'Running\'.\n If any exception arises in the order then the state is set to \'Exception\'.\n Once the exception is removed the state becomes \'Ready\'.\n It is in \'Waiting\'. state when the procurement is waiting for another one to finish.'),
        'note': fields.text('Note'),
        'company_id': fields.many2one('res.company','Company',required=True),
    }
    _defaults = {
        'state': 'draft',
        'priority': '1',
        'date_planned': lambda *a: time.strftime('%Y-%m-%d %H:%M:%S'),
        'close_move': 0,
        'procure_method': 'make_to_order',
        'company_id': lambda self, cr, uid, c: self.pool.get('res.company')._company_default_get(cr, uid, 'procurement.order', context=c)
    }

    def unlink(self, cr, uid, ids, context=None):
        procurements = self.read(cr, uid, ids, ['state'], context=context)
        unlink_ids = []
        for s in procurements:
            if s['state'] in ['draft','cancel']:
                unlink_ids.append(s['id'])
            else:
                raise osv.except_osv(_('Invalid Action!'),
                        _('Cannot delete Procurement Order(s) which are in %s state.') % \
                        s['state'])
        return osv.osv.unlink(self, cr, uid, unlink_ids, context=context)

    def onchange_product_id(self, cr, uid, ids, product_id, context=None):
        """ Finds UoM and UoS of changed product.
        @param product_id: Changed id of product.
        @return: Dictionary of values.
        """
        if product_id:
            w = self.pool.get('product.product').browse(cr, uid, product_id, context=context)
            v = {
                'product_uom': w.uom_id.id,
                'product_uos': w.uos_id and w.uos_id.id or w.uom_id.id
            }
            return {'value': v}
        return {}

    def check_product(self, cr, uid, ids, context=None):
        """ Checks product type.
        @return: True or False
        """
        return all(proc.product_id.type in ('product', 'consu') for proc in self.browse(cr, uid, ids, context=context))

    def check_move_cancel(self, cr, uid, ids, context=None):
        """ Checks if move is cancelled or not.
        @return: True or False.
        """
        return all(procurement.move_id.state == 'cancel' for procurement in self.browse(cr, uid, ids, context=context))

    #This Function is create to avoid  a server side Error Like 'ERROR:tests.mrp:name 'check_move' is not defined'
    def check_move(self, cr, uid, ids, context=None):
        pass

    def check_move_done(self, cr, uid, ids, context=None):
        """ Checks if move is done or not.
        @return: True or False.
        """
        return all(proc.product_id.type == 'service' or (proc.move_id and proc.move_id.state == 'done') \
                    for proc in self.browse(cr, uid, ids, context=context))

    #
    # This method may be overrided by objects that override procurement.order
    # for computing their own purpose
    #
    def _quantity_compute_get(self, cr, uid, proc, context=None):
        """ Finds sold quantity of product.
        @param proc: Current procurement.
        @return: Quantity or False.
        """
        if proc.product_id.type == 'product' and proc.move_id:
            if proc.move_id.product_uos:
                return proc.move_id.product_uos_qty
        return False

    def _uom_compute_get(self, cr, uid, proc, context=None):
        """ Finds UoS if product is Stockable Product.
        @param proc: Current procurement.
        @return: UoS or False.
        """
        if proc.product_id.type == 'product' and proc.move_id:
            if proc.move_id.product_uos:
                return proc.move_id.product_uos.id
        return False

    #
    # Return the quantity of product shipped/produced/served, which may be
    # different from the planned quantity
    #
    def quantity_get(self, cr, uid, id, context=None):
        """ Finds quantity of product used in procurement.
        @return: Quantity of product.
        """
        proc = self.browse(cr, uid, id, context=context)
        result = self._quantity_compute_get(cr, uid, proc, context=context)
        if not result:
            result = proc.product_qty
        return result

    def uom_get(self, cr, uid, id, context=None):
        """ Finds UoM of product used in procurement.
        @return: UoM of product.
        """
        proc = self.browse(cr, uid, id, context=context)
        result = self._uom_compute_get(cr, uid, proc, context=context)
        if not result:
            result = proc.product_uom.id
        return result

    def check_waiting(self, cr, uid, ids, context=None):
        """ Checks state of move.
        @return: True or False
        """
        for procurement in self.browse(cr, uid, ids, context=context):
            if procurement.move_id and procurement.move_id.state == 'auto':
                return True
        return False

    def check_produce_service(self, cr, uid, procurement, context=None):
        return False

    def check_produce_product(self, cr, uid, procurement, context=None):
        """ Finds BoM of a product if not found writes exception message.
        @param procurement: Current procurement.
        @return: True or False.
        """
        return True

    def check_make_to_stock(self, cr, uid, ids, context=None):
        """ Checks product type.
        @return: True or False
        """
        ok = True
        for procurement in self.browse(cr, uid, ids, context=context):
            if procurement.product_id.type == 'service':
                ok = ok and self._check_make_to_stock_service(cr, uid, procurement, context)
            else:
                ok = ok and self._check_make_to_stock_product(cr, uid, procurement, context)
        return ok

    def check_produce(self, cr, uid, ids, context=None):
        """ Checks product type.
        @return: True or False
        """
        user = self.pool.get('res.users').browse(cr, uid, uid, context=context)
        for procurement in self.browse(cr, uid, ids, context=context):
            product = procurement.product_id
            #TOFIX: if product type is 'service' but supply_method is 'buy'.
            if product.supply_method <> 'produce':
                supplier = product.seller_id
                if supplier and user.company_id and user.company_id.partner_id:
                    if supplier.id == user.company_id.partner_id.id:
                        continue
                return False
            if product.type=='service':
                res = self.check_produce_service(cr, uid, procurement, context)
            else:
                res = self.check_produce_product(cr, uid, procurement, context)
            if not res:
                return False
        return True

    def check_buy(self, cr, uid, ids):
        """ Checks product type.
        @return: True or Product Id.
        """
        user = self.pool.get('res.users').browse(cr, uid, uid)
        partner_obj = self.pool.get('res.partner')
        for procurement in self.browse(cr, uid, ids):
            if procurement.product_id.product_tmpl_id.supply_method <> 'buy':
                return False
            if not procurement.product_id.seller_ids:
                message = _('No supplier defined for this product !')
                self.message_post(cr, uid, [procurement.id], body=message)
                cr.execute('update procurement_order set message=%s where id=%s', (message, procurement.id))
                return False
            partner = procurement.product_id.seller_id #Taken Main Supplier of Product of Procurement.

            if not partner:
                message = _('No default supplier defined for this product')
                self.message_post(cr, uid, [procurement.id], body=message)
                cr.execute('update procurement_order set message=%s where id=%s', (message, procurement.id))
                return False
            if user.company_id and user.company_id.partner_id:
                if partner.id == user.company_id.partner_id.id:
                    return False

            address_id = partner_obj.address_get(cr, uid, [partner.id], ['delivery'])['delivery']
            if not address_id:
                message = _('No address defined for the supplier')
                self.message_post(cr, uid, [procurement.id], body=message)
                cr.execute('update procurement_order set message=%s where id=%s', (message, procurement.id))
                return False
        return True

    def test_cancel(self, cr, uid, ids):
        """ Tests whether state of move is cancelled or not.
        @return: True or False
        """
        for record in self.browse(cr, uid, ids):
            if record.move_id and record.move_id.state == 'cancel':
                return True
        return False
    
    #Initialize get_phantom_bom_id method as it is raising an error from yml of mrp_jit
    #when one install first mrp and after that, mrp_jit. get_phantom_bom_id defined in mrp module
    #which is not dependent for mrp_jit.
    def get_phantom_bom_id(self, cr, uid, ids, context=None):
        return False
    
    def action_confirm(self, cr, uid, ids, context=None):
        """ Confirms procurement and writes exception message if any.
        @return: True
        """
        move_obj = self.pool.get('stock.move')
        for procurement in self.browse(cr, uid, ids, context=context):
            if procurement.product_qty <= 0.00:
                raise osv.except_osv(_('Insufficient Data!'),
                    _('Quantity in procurement order(s) must be greater than 0.'))
            if procurement.product_id.type in ('product', 'consu'):
                if not procurement.move_id:
                    source = procurement.location_id.id
                    if procurement.procure_method == 'make_to_order':
                        source = procurement.product_id.product_tmpl_id.property_stock_procurement.id
                    id = move_obj.create(cr, uid, {
                        'name': procurement.name,
                        'location_id': source,
                        'location_dest_id': procurement.location_id.id,
                        'product_id': procurement.product_id.id,
                        'product_qty': procurement.product_qty,
                        'product_uom': procurement.product_uom.id,
                        'date_expected': procurement.date_planned,
                        'state': 'draft',
                        'company_id': procurement.company_id.id,
                        'auto_validate': True,
                    })
                    move_obj.action_confirm(cr, uid, [id], context=context)
                    self.write(cr, uid, [procurement.id], {'move_id': id, 'close_move': 1})
        self.write(cr, uid, ids, {'state': 'confirmed', 'message': ''})
        self.confirm_send_note(cr, uid, ids, context)
        return True

    def action_move_assigned(self, cr, uid, ids, context=None):
        """ Changes procurement state to Running and writes message.
        @return: True
        """
        message = _('From stock: products assigned.')
        self.write(cr, uid, ids, {'state': 'running',
                'message': message}, context=context)
<<<<<<< HEAD
        self.message_append_note(cr, uid, ids, body=message, context=context)
=======
        self.message_post(cr, uid, ids, body=message, context=context)
>>>>>>> 6c8c793f
        self.running_send_note(cr, uid, ids, context=context)
        return True

    def _check_make_to_stock_service(self, cr, uid, procurement, context=None):
        """
           This method may be overrided by objects that override procurement.order
           for computing their own purpose
        @return: True"""
        return True

    def _check_make_to_stock_product(self, cr, uid, procurement, context=None):
        """ Checks procurement move state.
        @param procurement: Current procurement.
        @return: True or move id.
        """
        ok = True
        if procurement.move_id:
            message = False
            id = procurement.move_id.id
            if not (procurement.move_id.state in ('done','assigned','cancel')):
                ok = ok and self.pool.get('stock.move').action_assign(cr, uid, [id])
                order_point_id = self.pool.get('stock.warehouse.orderpoint').search(cr, uid, [('product_id', '=', procurement.product_id.id)], context=context)
                if not order_point_id and not ok:
                    message = _("Not enough stock and no minimum orderpoint rule defined.")
                elif not order_point_id:
                    message = _("No minimum orderpoint rule defined.")
                elif not ok:
                    message = _("Not enough stock.")

                if message:
                    message = _("Procurement '%s' is in exception: ") % (procurement.name) + message
                    cr.execute('update procurement_order set message=%s where id=%s', (message, procurement.id))
<<<<<<< HEAD
                    self.message_append_note(cr, uid, [procurement.id], body=message, context=context)
=======
                    self.message_post(cr, uid, [procurement.id], body=message, context=context)
>>>>>>> 6c8c793f
        return ok

    def action_produce_assign_service(self, cr, uid, ids, context=None):
        """ Changes procurement state to Running.
        @return: True
        """
        for procurement in self.browse(cr, uid, ids, context=context):
            self.write(cr, uid, [procurement.id], {'state': 'running'})
        self.running_send_note(cr, uid, ids, context=None)
        return True

    def action_produce_assign_product(self, cr, uid, ids, context=None):
        """ This is action which call from workflow to assign production order to procurements
        @return: True
        """
        return 0


    def action_po_assign(self, cr, uid, ids, context=None):
        """ This is action which call from workflow to assign purchase order to procurements
        @return: True
        """
        return 0

    def action_cancel(self, cr, uid, ids):
        """ Cancels procurement and writes move state to Assigned.
        @return: True
        """
        todo = []
        todo2 = []
        move_obj = self.pool.get('stock.move')
        for proc in self.browse(cr, uid, ids):
            if proc.close_move and proc.move_id:
                if proc.move_id.state not in ('done', 'cancel'):
                    todo2.append(proc.move_id.id)
            else:
                if proc.move_id and proc.move_id.state == 'waiting':
                    todo.append(proc.move_id.id)
        if len(todo2):
            move_obj.action_cancel(cr, uid, todo2)
        if len(todo):
            move_obj.write(cr, uid, todo, {'state': 'assigned'})
        self.write(cr, uid, ids, {'state': 'cancel'})
        self.cancel_send_note(cr, uid, ids, context=None)
        wf_service = netsvc.LocalService("workflow")
        for id in ids:
            wf_service.trg_trigger(uid, 'procurement.order', id, cr)
        return True

    def action_check_finished(self, cr, uid, ids):
        return self.check_move_done(cr, uid, ids)

    def action_check(self, cr, uid, ids):
        """ Checks procurement move state whether assigned or done.
        @return: True
        """
        ok = False
        for procurement in self.browse(cr, uid, ids):
            if procurement.move_id and procurement.move_id.state == 'assigned' or procurement.move_id.state == 'done':
                self.action_done(cr, uid, [procurement.id])
                ok = True
        return ok

    def action_ready(self, cr, uid, ids):
        """ Changes procurement state to Ready.
        @return: True
        """
        res = self.write(cr, uid, ids, {'state': 'ready'})
        self.ready_send_note(cr, uid, ids, context=None)
        return res

    def action_done(self, cr, uid, ids):
        """ Changes procurement state to Done and writes Closed date.
        @return: True
        """
        move_obj = self.pool.get('stock.move')
        for procurement in self.browse(cr, uid, ids):
            if procurement.move_id:
                if procurement.close_move and (procurement.move_id.state <> 'done'):
                    move_obj.action_done(cr, uid, [procurement.move_id.id])
        res = self.write(cr, uid, ids, {'state': 'done', 'date_close': time.strftime('%Y-%m-%d')})
        self.done_send_note(cr, uid, ids, context=None)
        wf_service = netsvc.LocalService("workflow")
        for id in ids:
            wf_service.trg_trigger(uid, 'procurement.order', id, cr)
        return res

    # ----------------------------------------
    # OpenChatter methods and notifications
    # ----------------------------------------

    def create(self, cr, uid, vals, context=None):
        obj_id = super(procurement_order, self).create(cr, uid, vals, context)
        self.create_send_note(cr, uid, [obj_id], context=context)
        return obj_id

    def create_send_note(self, cr, uid, ids, context=None):
        self.message_post(cr, uid, ids, body=_("Procurement has been <b>created</b>."), context=context)

    def confirm_send_note(self, cr, uid, ids, context=None):
        self.message_post(cr, uid, ids, body=_("Procurement has been <b>confirmed</b>."), context=context)

    def running_send_note(self, cr, uid, ids, context=None):
        self.message_post(cr, uid, ids, body=_("Procurement has been set to <b>running</b>."), context=context)

    def ready_send_note(self, cr, uid, ids, context=None):
        self.message_post(cr, uid, ids, body=_("Procurement has been set to <b>ready</b>."), context=context)

    def cancel_send_note(self, cr, uid, ids, context=None):
        self.message_post(cr, uid, ids, body=_("Procurement has been <b>cancelled</b>."), context=context)

    def done_send_note(self, cr, uid, ids, context=None):
        self.message_post(cr, uid, ids, body=_("Procurement has been <b>done</b>."), context=context)

procurement_order()

class StockPicking(osv.osv):
    _inherit = 'stock.picking'

    def test_finished(self, cursor, user, ids):
        wf_service = netsvc.LocalService("workflow")
        res = super(StockPicking, self).test_finished(cursor, user, ids)
        for picking in self.browse(cursor, user, ids):
            for move in picking.move_lines:
                if move.state == 'done' and move.procurements:
                    for procurement in move.procurements:
                        wf_service.trg_validate(user, 'procurement.order',
                            procurement.id, 'button_check', cursor)
        return res

StockPicking()

class stock_warehouse_orderpoint(osv.osv):
    """
    Defines Minimum stock rules.
    """
    _name = "stock.warehouse.orderpoint"
    _description = "Minimum Inventory Rule"

    def _get_draft_procurements(self, cr, uid, ids, field_name, arg, context=None):
        if context is None:
            context = {}
        result = {}
        procurement_obj = self.pool.get('procurement.order')
        for orderpoint in self.browse(cr, uid, ids, context=context):
            procurement_ids = procurement_obj.search(cr, uid , [('state', '=', 'draft'), ('product_id', '=', orderpoint.product_id.id), ('location_id', '=', orderpoint.location_id.id)])
            result[orderpoint.id] = procurement_ids
        return result

    _columns = {
        'name': fields.char('Name', size=32, required=True),
        'active': fields.boolean('Active', help="If the active field is set to False, it will allow you to hide the orderpoint without removing it."),
        'logic': fields.selection([('max','Order to Max'),('price','Best price (not yet active!)')], 'Reordering Mode', required=True),
        'warehouse_id': fields.many2one('stock.warehouse', 'Warehouse', required=True, ondelete="cascade"),
        'location_id': fields.many2one('stock.location', 'Location', required=True, ondelete="cascade"),
        'product_id': fields.many2one('product.product', 'Product', required=True, ondelete='cascade', domain=[('type','=','product')]),
        'product_uom': fields.many2one('product.uom', 'Product Unit of Measure', required=True),
        'product_min_qty': fields.float('Minimum Quantity', required=True,
            help="When the virtual stock goes below the Min Quantity specified for this field, OpenERP generates "\
            "a procurement to bring the virtual stock to the Max Quantity."),
        'product_max_qty': fields.float('Maximum Quantity', required=True,
            help="When the virtual stock goes below the Min Quantity, OpenERP generates "\
            "a procurement to bring the virtual stock to the Quantity specified as Max Quantity."),
        'qty_multiple': fields.integer('Qty Multiple', required=True,
            help="The procurement quantity will be rounded up to this multiple."),
        'procurement_id': fields.many2one('procurement.order', 'Latest procurement', ondelete="set null"),
        'company_id': fields.many2one('res.company','Company',required=True),
        'procurement_draft_ids': fields.function(_get_draft_procurements, type='many2many', relation="procurement.order", \
                                string="Related Procurement Orders",help="Draft procurement of the product and location of that orderpoint"),
    }
    _defaults = {
        'active': lambda *a: 1,
        'logic': lambda *a: 'max',
        'qty_multiple': lambda *a: 1,
        'name': lambda x,y,z,c: x.pool.get('ir.sequence').get(y,z,'stock.orderpoint') or '',
        'product_uom': lambda sel, cr, uid, context: context.get('product_uom', False),
        'company_id': lambda self, cr, uid, c: self.pool.get('res.company')._company_default_get(cr, uid, 'stock.warehouse.orderpoint', context=c)
    }
    _sql_constraints = [
        ('qty_multiple_check', 'CHECK( qty_multiple > 0 )', 'Qty Multiple must be greater than zero.'),
    ]

    def default_get(self, cr, uid, fields, context=None):
        res = super(stock_warehouse_orderpoint, self).default_get(cr, uid, fields, context)
        # default 'warehouse_id' and 'location_id'
        if 'warehouse_id' not in res:
            warehouse = self.pool.get('ir.model.data').get_object(cr, uid, 'stock', 'warehouse0', context)
            res['warehouse_id'] = warehouse.id
        if 'location_id' not in res:
            warehouse = self.pool.get('stock.warehouse').browse(cr, uid, res['warehouse_id'], context)
            res['location_id'] = warehouse.lot_stock_id.id
        return res

    def onchange_warehouse_id(self, cr, uid, ids, warehouse_id, context=None):
        """ Finds location id for changed warehouse.
        @param warehouse_id: Changed id of warehouse.
        @return: Dictionary of values.
        """
        if warehouse_id:
            w = self.pool.get('stock.warehouse').browse(cr, uid, warehouse_id, context=context)
            v = {'location_id': w.lot_stock_id.id}
            return {'value': v}
        return {}

    def onchange_product_id(self, cr, uid, ids, product_id, context=None):
        """ Finds UoM for changed product.
        @param product_id: Changed id of product.
        @return: Dictionary of values.
        """
        if product_id:
            prod = self.pool.get('product.product').browse(cr, uid, product_id, context=context)
            v = {'product_uom': prod.uom_id.id}
            return {'value': v}
        return {}

    def copy(self, cr, uid, id, default=None, context=None):
        if not default:
            default = {}
        default.update({
            'name': self.pool.get('ir.sequence').get(cr, uid, 'stock.orderpoint') or '',
        })
        return super(stock_warehouse_orderpoint, self).copy(cr, uid, id, default, context=context)

stock_warehouse_orderpoint()

class product_product(osv.osv):
    _inherit="product.product"
    _columns = {
        'orderpoint_ids': fields.one2many('stock.warehouse.orderpoint', 'product_id', 'Minimum Stock Rules'),
    }

product_product()

# vim:expandtab:smartindent:tabstop=4:softtabstop=4:shiftwidth=4:<|MERGE_RESOLUTION|>--- conflicted
+++ resolved
@@ -319,13 +319,13 @@
             if record.move_id and record.move_id.state == 'cancel':
                 return True
         return False
-    
+
     #Initialize get_phantom_bom_id method as it is raising an error from yml of mrp_jit
     #when one install first mrp and after that, mrp_jit. get_phantom_bom_id defined in mrp module
     #which is not dependent for mrp_jit.
     def get_phantom_bom_id(self, cr, uid, ids, context=None):
         return False
-    
+
     def action_confirm(self, cr, uid, ids, context=None):
         """ Confirms procurement and writes exception message if any.
         @return: True
@@ -365,11 +365,7 @@
         message = _('From stock: products assigned.')
         self.write(cr, uid, ids, {'state': 'running',
                 'message': message}, context=context)
-<<<<<<< HEAD
-        self.message_append_note(cr, uid, ids, body=message, context=context)
-=======
         self.message_post(cr, uid, ids, body=message, context=context)
->>>>>>> 6c8c793f
         self.running_send_note(cr, uid, ids, context=context)
         return True
 
@@ -402,11 +398,7 @@
                 if message:
                     message = _("Procurement '%s' is in exception: ") % (procurement.name) + message
                     cr.execute('update procurement_order set message=%s where id=%s', (message, procurement.id))
-<<<<<<< HEAD
-                    self.message_append_note(cr, uid, [procurement.id], body=message, context=context)
-=======
                     self.message_post(cr, uid, [procurement.id], body=message, context=context)
->>>>>>> 6c8c793f
         return ok
 
     def action_produce_assign_service(self, cr, uid, ids, context=None):
