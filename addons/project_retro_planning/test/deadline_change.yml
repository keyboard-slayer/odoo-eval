- 
  Create project 'Retro Planning'
- 
  !record {model: project.project, id: project_project_retroplanning0}:
    company_id: base.main_company
    date: !eval time.strftime('%Y-%m-%d')
    name: Retro Planning
    
- 
  Create task 'Plan all projects'
- 
  !record {model: project.task, id: project_task_planallprojects0}:
<<<<<<< HEAD
    date_deadline: !eval "'%s-%s-%s' %(datetime.now().year, datetime.now().month, datetime.now().day)"
    date_end: !eval "'%s-%s-%s %s:%s:%s' %(datetime.now().year, datetime.now().month, datetime.now().day, datetime.now().hour, datetime.now().minute, datetime.now().second)"
    date_start: !eval time.strftime('%Y-%m-%d %H:%M:%S')
=======
    date_deadline: !eval "'%s-%s-%s' %(datetime.now().year,datetime.now().month,6)"
    date_end: !eval "'%s-%s-%s %s:%s:%s' %(datetime.now().year,datetime.now().month,3,datetime.now().hour,datetime.now().minute,datetime.now().second)"
    date_start: !eval time.strftime('%Y-%m-02 %H:%M:%S')
>>>>>>> 57d87522
    name: Plan all projects
    planned_hours: 24.0
    project_id: project_project_retroplanning0
    remaining_hours: 24.0
    state: draft<|MERGE_RESOLUTION|>--- conflicted
+++ resolved
@@ -10,15 +10,9 @@
   Create task 'Plan all projects'
 - 
   !record {model: project.task, id: project_task_planallprojects0}:
-<<<<<<< HEAD
-    date_deadline: !eval "'%s-%s-%s' %(datetime.now().year, datetime.now().month, datetime.now().day)"
-    date_end: !eval "'%s-%s-%s %s:%s:%s' %(datetime.now().year, datetime.now().month, datetime.now().day, datetime.now().hour, datetime.now().minute, datetime.now().second)"
-    date_start: !eval time.strftime('%Y-%m-%d %H:%M:%S')
-=======
     date_deadline: !eval "'%s-%s-%s' %(datetime.now().year,datetime.now().month,6)"
     date_end: !eval "'%s-%s-%s %s:%s:%s' %(datetime.now().year,datetime.now().month,3,datetime.now().hour,datetime.now().minute,datetime.now().second)"
     date_start: !eval time.strftime('%Y-%m-02 %H:%M:%S')
->>>>>>> 57d87522
     name: Plan all projects
     planned_hours: 24.0
     project_id: project_project_retroplanning0
