--- conflicted
+++ resolved
@@ -111,19 +111,11 @@
                         </group>
                         <group>
                             <field name="date"/>
-<<<<<<< HEAD
                             <field name="company_id" groups="base.group_multi_company" options="{'no_create': True}"/>
-                            <field name="product_id" domain="[('type','=','product')]" attrs="{'invisible': [('filter', 'not in', ('product', 'product_owner'))]}"/>
-                            <field name="lot_id" attrs="{'invisible': [('filter', '!=', 'lot')]}" groups="stock.group_production_lot" />
-                            <field name="partner_id" attrs="{'invisible': [('filter', 'not in', ('owner', 'product_owner'))]}" groups="stock.group_tracking_owner"/>
-                            <field name="package_id" attrs="{'invisible': [('filter', '!=', 'pack')]}" groups="stock.group_tracking_lot"/>
-=======
-                            <field name="company_id" groups="base.group_multi_company" widget="selection"/>
                             <field name="product_id" domain="[('type','=','product')]" attrs="{'invisible': [('filter', 'not in', ('product', 'product_owner'))], 'required': [('filter', 'in', ('product', 'product_owner'))]}"/>
                             <field name="lot_id" attrs="{'invisible': [('filter', '!=', 'lot')], 'required': [('filter', '=', 'lot')]}" groups="stock.group_production_lot" />
                             <field name="partner_id" attrs="{'invisible': [('filter', 'not in', ('owner', 'product_owner'))], 'required': [('filter', 'in', ('owner', 'product_owner'))]}" groups="stock.group_tracking_owner"/>
                             <field name="package_id" attrs="{'invisible': [('filter', '!=', 'pack')], 'required': [('filter', '=', 'pack')]}" groups="stock.group_tracking_lot"/>
->>>>>>> dc41a9b6
                         </group>
                     </group>
                     <notebook attrs="{'invisible':[('state','=','draft')]}">
