<?xml version="1.0" encoding="utf-8"?>
<openerp>
    <data>

        <menuitem icon="terp-stock" id="menu_stock_root" name="Warehouse"
                  groups="group_stock_manager,group_stock_user" sequence="5"
                  web_icon="images/warehouse.png"
                  web_icon_hover="images/warehouse-hover.png"/>
        <menuitem id="menu_stock_warehouse_mgmt" name="Receive/Deliver By Orders" parent="menu_stock_root" sequence="1"/>
        <menuitem id="menu_stock_products_moves" name="Receive/Deliver Products" parent="menu_stock_root" sequence="2" groups="base.group_extended"/>
        <menuitem id="menu_stock_product" name="Products" parent="menu_stock_root" sequence="6"/>
        <menuitem name="Products by Category" id="menu_product_by_category_stock_form" action="product.product_category_action"
           parent="stock.menu_stock_product" sequence="0"/>
        <menuitem action="product.product_normal_action" id="menu_stock_products_menu" parent="menu_stock_product" sequence="1"/>
        <menuitem id="menu_stock_configuration" name="Configuration" parent="menu_stock_root" sequence="15" groups="group_stock_manager"/>
        <menuitem id="menu_warehouse_config" name="Warehouse Management" parent="menu_stock_configuration" sequence="40" groups="base.group_no_one"/>
        <menuitem id="menu_stock_inventory_control" name="Inventory Control" parent="menu_stock_root" sequence="4"/>
        <menuitem
            id="menu_product_in_config_stock" name="Products"
            parent="stock.menu_stock_configuration" sequence="45" groups="base.group_no_one"/>
        <menuitem
            action="product.product_category_action_form" id="menu_product_category_config_stock"
            parent="stock.menu_product_in_config_stock" sequence="0" />
        <menuitem
<<<<<<< HEAD
            action="product.product_ul_form_action" groups="product.group_stock_packaging"
            id="menu_product_packaging_stock_action" parent="stock.menu_product_in_config_stock" sequence="1"/>
         <menuitem
            id="menu_stock_unit_measure_stock" name="Units of Measure"
            parent="stock.menu_product_in_config_stock"  sequence="2" groups="product.group_uom"/>
=======
            action="product.product_ul_form_action"
            id="menu_product_packaging_stock_action" parent="stock.menu_product_in_config_stock" sequence="1"/>
         <menuitem
            id="menu_stock_unit_measure_stock" name="Units of Measure"
            parent="stock.menu_product_in_config_stock"  sequence="35"/>
>>>>>>> 1226730d
         <menuitem
             action="product.product_uom_categ_form_action" id="menu_stock_uom_categ_form_action"
             parent="menu_stock_configuration" sequence="30"/>
         <menuitem
              action="product.product_uom_form_action" id="menu_stock_uom_form_action"
              parent="menu_stock_configuration" sequence="35"/>

        <record id="stock_inventory_line_tree" model="ir.ui.view">
            <field name="name">stock.inventory.line.tree</field>
            <field name="model">stock.inventory.line</field>
            <field name="type">tree</field>
            <field name="arch" type="xml">
                <tree string="Stock Inventory Lines">
                    <field name="product_id"/>
                    <field name="product_qty"/>
                    <field name="product_uom" groups="product.group_uom"/>
                    <field name="prod_lot_id" groups="stock.group_production_lot"/>
                    <button name="%(stock.action_view_stock_inventory_line_split)d"
                            string="Split inventory lines" groups="stock.group_inventory_valuation"
                            type="action" icon="gtk-justify-fill"/>
                    <field name="location_id"/>
                </tree>
            </field>
        </record>
        <record id="view_inventory_line_form" model="ir.ui.view">
            <field name="name">stock.inventory.line.form</field>
            <field name="model">stock.inventory.line</field>
            <field name="type">form</field>
            <field name="arch" type="xml">
                <form string="Stock Inventory Lines">
                    <field context="{'location':location_id, 'uom':product_uom, 'to_date':parent.date}" name="product_id" on_change="on_change_product_id(location_id,product_id,product_uom,parent.date)" select="1" domain="[('type','&lt;&gt;','service')]"/>
                    <field name="product_qty"/>
                    <field name="product_uom" groups="product.group_uom"/>
                    <field name="prod_lot_id" groups="stock.group_production_lot"/>
                    <field colspan="4" domain="[('usage','=','internal')]" name="location_id" select="1"/>
                        <button name="%(stock.action_view_stock_inventory_line_split)d"
                            string="Split inventory lines" groups="stock.group_inventory_valuation"
                            type="action" icon="terp-stock_effects-object-colorize"/>
                </form>
            </field>
        </record>

         <record id="view_inventory_filter" model="ir.ui.view">
            <field name="name">stock.inventory.filter</field>
            <field name="model">stock.inventory</field>
            <field name="type">search</field>
            <field name="arch" type="xml">
                <search string="Search Inventory">
                    <group>
                        <field name="name"/>
                        <field name="date"/>
                        <field name="company_id" groups="base.group_multi_company" widget="selection"/>
                    </group>
                    <newline/>
                    <group expand="0" string="Group By..." groups="base.group_extended">
                        <filter string="State" icon="terp-stock_effects-object-colorize" domain="[]" context="{'group_by':'state'}"/>
                        <filter string="Date" icon="terp-go-month" domain="[]" context="{'group_by':'date'}"/>
                    </group>
                </search>

            </field>
        </record>

        <record id="view_inventory_tree" model="ir.ui.view">
            <field name="name">stock.inventory.tree</field>
            <field name="model">stock.inventory</field>
            <field name="type">tree</field>
            <field name="arch" type="xml">
                <tree string="Lot Inventory" colors="grey:state == 'cancel'">
                    <field name="name"/>
                    <field name="date"/>
                    <field name="state"/>
                </tree>
            </field>
        </record>

        <record id="view_inventory_form" model="ir.ui.view">
            <field name="name">stock.inventory.form</field>
            <field name="model">stock.inventory</field>
            <field name="type">form</field>
            <field name="arch" type="xml">
                <form string="Physical Inventory">
                    <field name="name"/>
                    <field name="date"/>
                    <field name="company_id" groups="base.group_multi_company" widget="selection"/>
                    <notebook colspan="4">
                    <page string="General Informations">
                        <field colspan="4" name="inventory_line_id" nolabel="1" widget="one2many_list">
                            <tree string="Products" editable="bottom">
                                <field domain="[('usage','=','internal')]" name="location_id"/>
                                <field context="{'location':location_id, 'uom':product_uom, 'to_date':parent.date}" name="product_id" on_change="on_change_product_id(location_id,product_id,product_uom,parent.date)"  domain="[('type','&lt;&gt;','service')]"/>
                                <field name="product_qty"/>
                                <field name="product_uom" groups="product.group_uom"/>
                                <field name="prod_lot_id" groups="stock.group_production_lot"/>
                                <button name="%(stock.action_view_stock_inventory_line_split)d"
                                    string="Split inventory lines" groups="stock.group_inventory_valuation"
                                    type="action" icon="terp-stock_effects-object-colorize" states="draft,confirm"/>
                                <field name="state" invisible="True"/>
                            </tree>
                            <form string="Products ">
                                <field domain="[('usage','=','internal')]" name="location_id"/>
                                <newline/>
                                <field context="{'location':location_id, 'uom':product_uom, 'to_date':parent.date}" name="product_id" on_change="on_change_product_id(location_id,product_id,product_uom,parent.date)"  domain="[('type','&lt;&gt;','service')]"/>
                                <field name="product_qty"/>
                                <field name="product_uom" groups="product.group_uom"/>
                                <group colspan="2" col="4">
                                <field name="prod_lot_id" groups="stock.group_production_lot"/>
                                    <button name="%(stock.action_view_stock_inventory_line_split)d"
                                        string="Split inventory lines" groups="stock.group_inventory_valuation"
                                        type="action" icon="terp-stock_effects-object-colorize"/>
                                </group>
                            </form>
                        </field>
                    </page><page string="Posted Inventory" groups="base.group_extended">
                             <field colspan="2" name="move_ids" nolabel="1" widget="one2many_list" context="{'inventory_id':active_id}" >
                                <tree string="Stock Moves">
                                    <field name="product_id"/>
                                    <field name="product_qty" on_change="onchange_quantity(product_id, product_qty, product_uom, product_uos)"/>
                                    <field name="product_uom" string="UoM" groups="product.group_uom"/>
                                    <field name="prodlot_id" groups="stock.group_production_lot"/>
                                     <button name="%(track_line)d" string="Split in production lots" type="action"
                                        icon="terp-stock_effects-object-colorize"
                                        attrs="{'invisible': [('prodlot_id','&lt;&gt;',False)]}"
                                        states="draft,done,cancel"
                                        context="{'inventory_id':parent.id}"
                                        groups="stock.group_production_lot"/>
                                     <field groups="stock.group_tracking_lot" name="tracking_id"/>
                                     <button name="%(split_into)d" string="Put in a new pack" type="action"
                                        groups="stock.group_tracking_lot"
                                        icon="terp-stock_effects-object-colorize"
                                        context="{'inventory_id':parent.id}"
                                        states="draft,done,cancel"/>
                                    <field name="location_id"/>
                                    <field name="location_dest_id"/>
                                    <field name="date" string="Date"/>
                                    <field name="state"  invisible="True"/>
                                </tree>
                             </field>
                    </page>
                    </notebook>
                    <group col="2" colspan="2">
                     <field name="state"/>
                    </group>
                    <group col="3" colspan="2">
                        <button name="action_cancel_inventory" states="draft,confirm,done" string="Cancel Inventory" type="object" icon="gtk-cancel"/>
                        <button name="action_confirm" states="draft" string="Confirm Inventory" type="object" icon="gtk-apply"/>
                        <button name="action_done" states="confirm" string="Validate Inventory" type="object" icon="gtk-jump-to"/>
                        <button name="action_cancel_draft" states="cancel" string="Set to Draft" type="object" icon="gtk-convert"/>
                    </group>
                </form>
            </field>
        </record>

        <record id="action_inventory_form" model="ir.actions.act_window">
            <field name="name">Physical Inventories</field>
            <field name="type">ir.actions.act_window</field>
            <field name="res_model">stock.inventory</field>
            <field name="view_type">form</field>
            <field name="view_id" ref="view_inventory_tree"/>
            <field name="search_view_id" ref="view_inventory_filter" />
            <field name="help">Periodical Inventories are used to count the number of products available per location. You can use it once a year when you do the general inventory or whenever you need it, to correct the current stock level of a product.</field>
        </record>
        <menuitem action="action_inventory_form" id="menu_action_inventory_form" parent="menu_stock_inventory_control" sequence="30"/>

        <record id="action_inventory_form_draft" model="ir.actions.act_window">
            <field name="name">Draft Physical Inventories</field>
            <field name="type">ir.actions.act_window</field>
            <field name="res_model">stock.inventory</field>
            <field name="view_type">form</field>
            <field name="domain">[('state','=','draft')]</field>
            <field name="filter" eval="True"/>
        </record>

        <record id="view_tracking_form" model="ir.ui.view">
            <field name="name">stock.tracking.form</field>
            <field name="model">stock.tracking</field>
            <field name="type">form</field>
            <field name="arch" type="xml">
                <form string="Packs">
                    <group col="2" colspan="2" groups="product.group_stock_packaging">
                        <separator string="Pack Identification" colspan="2"/>
                        <field name="name"/>
                        <field name="serial"/>
                        <field name="date"/>
                        <field name="active"/>
                    </group>
                    <group col="2" colspan="2" groups="stock.group_tracking_lot">
                        <separator string="Traceability" colspan="4"/>
                        <button name="action_traceability" icon="gtk-go-up" string="Upstream traceability" type="object"
                             colspan="2"/>
                        <button name="action_traceability" icon="gtk-go-down" string="Downstream traceability" type="object"
                            context="{'type': 'move_history_ids'}" colspan="2"/>
                    </group>
                    <notebook colspan="4">
                        <page string="Stock Moves">
                            <field colspan="2" name="move_ids" nolabel="1"/>
                        </page>
                    </notebook>
                </form>
            </field>
        </record>
        <record id="view_tracking_tree" model="ir.ui.view">
            <field name="name">stock.tracking.tree</field>
            <field name="model">stock.tracking</field>
            <field name="type">tree</field>
            <field name="arch" type="xml">
                <tree string="Packs">
                    <field name="name"/>
                    <field name="serial"/>
                    <field name="date"/>
                </tree>
            </field>
        </record>
        <record id="action_tracking_form" model="ir.actions.act_window">
            <field name="name">Packs</field>
            <field name="type">ir.actions.act_window</field>
            <field name="res_model">stock.tracking</field>
            <field name="view_type">form</field>
            <field name="view_id" ref="view_tracking_tree"/>
            <field name="help">This is the list of all your packs. When you select a Pack, you can get the upstream or downstream traceability of the products contained in the pack.</field>
        </record>
        <menuitem id="menu_traceability" name="Traceability" parent="menu_stock_root" sequence="3"/>
        <menuitem action="action_tracking_form" id="menu_action_tracking_form"
            groups="stock.group_tracking_lot"
            sequence="6"
            parent="menu_traceability"/>

        <record id="lot_line_tree" model="ir.ui.view">
            <field name="name">stock.tracking.tree</field>
            <field name="model">stock.tracking</field>
            <field name="type">tree</field>
            <field name="field_parent">child_ids</field>
            <field name="arch" type="xml">
                <tree colors="grey:not active" string="Packs">
                    <field name="name" />
                    <field name="serial" />
                    <field name="date" />
                </tree>
            </field>
        </record>

        <record model="ir.ui.view" id="search_stock_packs">
            <field name="name">Pack Search</field>
            <field name="model">stock.tracking</field>
            <field name="type">search</field>
            <field name="arch" type="xml">
                <search string="Pack Search">
                    <group>
                        <field name="name" />
                        <field name="serial" />
                        <field name="date" />
                        <field name="active" groups="base.group_extended"/>
                    </group>
                </search>
            </field>
        </record>

        <record id="view_production_lot_revision_form" model="ir.ui.view">
            <field name="name">stock.production.lot.revision.form</field>
            <field name="model">stock.production.lot.revision</field>
            <field name="type">form</field>
            <field name="arch" type="xml">
                <form string="Production Lot Revisions">
                    <field colspan="4" name="name"/>
                    <field colspan="2" name="indice"/>
                    <field colspan="2" name="date"/>
                    <newline/>
                    <field name="author_id" readonly="1"/>
                    <newline/>
                    <separator string="Description" colspan="4"/>
                    <field colspan="4" name="description" nolabel="1"/>
                </form>
            </field>
        </record>
        <record id="view_production_lot_revision_tree" model="ir.ui.view">
            <field name="name">stock.production.lot.revision.tree</field>
            <field name="model">stock.production.lot.revision</field>
            <field name="type">tree</field>
            <field name="arch" type="xml">
                <tree string="Production Lot Revisions">
                    <field name="indice"/>
                    <field name="author_id"/>
                    <field name="date"/>
                    <field name="name"/>
                </tree>
            </field>
        </record>
        <record id="view_production_lot_form" model="ir.ui.view">
            <field name="name">stock.production.lot.form</field>
            <field name="model">stock.production.lot</field>
            <field name="type">form</field>
            <field name="arch" type="xml">
                <form string="Production Lot">
                    <group col="4" colspan="2">
                        <separator string="Production Lot Identification" colspan="4"/>
                        <field name="product_id" colspan="4"/>
                        <field name="prefix" colspan="2"/>
                        <field name="name" colspan="2"/>
                        <field name="ref" colspan="4"/>
                        <field name="date" colspan="4"/>
                    </group>
                    <group col="2" colspan="2">
                        <separator string="Traceability" colspan="2"/>
                        <field name="stock_available" colspan="2"/>
                        <button name="action_traceability" string="Upstream Traceability" type="object" context="{'type': '', 'field': 'prodlot_id'}" icon="gtk-go-up" colspan="2"/>
                        <button name="action_traceability" string="Downstream Traceability" type="object" context="{'type': 'move_history_ids', 'field': 'prodlot_id'}" icon="gtk-go-down" colspan="2"/>
                    </group>
                    <notebook colspan="4">
                        <page string="Revisions">
                            <field colspan="2" name="revisions" nolabel="1"/>
                        </page>
                        <page string="Stock Moves">
                            <field colspan="2" name="move_ids" nolabel="1" widget="one2many_list">
                                <tree  string="Stock Moves">
                                    <field name="picking_id" string="Reference"/>
                                    <field name="origin"/>
                                    <field name="product_id"/>
                                    <field name="product_qty" on_change="onchange_quantity(product_id, product_qty, product_uom, product_uos)"/>
                                    <field name="product_uom" string="UoM" groups="product.group_uom"/>
                                    <field name="tracking_id" groups="stock.group_tracking_lot"/>
                                    <field name="date"/>
                                    <field name="prodlot_id"/>
                                    <field name="location_id"/>
                                    <field name="location_dest_id"/>
                                    <field name="state"/>
                                </tree>
                             </field>
                        </page>
                    </notebook>
                </form>
            </field>
        </record>
        <record id="view_production_lot_tree" model="ir.ui.view">
            <field name="name">stock.production.lot.tree</field>
            <field name="model">stock.production.lot</field>
            <field name="type">tree</field>
            <field name="arch" type="xml">
                <tree string="Production Lot">
                    <field name="prefix" />
                    <field name="name"/>
                    <field name="ref"/>
                    <field name="product_id"/>
                    <field name="stock_available"/>
                    <field name="date"/>
                </tree>
            </field>
        </record>

        <record model="ir.ui.view" id="search_product_lot_filter">
            <field name="name">Production Lots Filter</field>
            <field name="model">stock.production.lot</field>
            <field name="type">search</field>
            <field name="arch" type="xml">
                <search string="Product Lots Filter">
                    <group>
                        <filter icon="terp-check" name="available" string="Available" domain="[('stock_available', '&gt;', 0)]" help="Available Product Lots" />
                        <separator orientation="vertical"/>
                        <field name="prefix"/>
                        <field name="name"/>
                        <field name="ref"/>
                        <field name="product_id"/>
                        <field name="date"/>
                    </group>
                    <newline/>
                    <group expand="0" string="Group By...">
                        <filter string="Product" icon="terp-accessories-archiver" domain="[]" context="{'group_by':'product_id'}"/>
                    </group>
                </search>
            </field>
        </record>

        <record id="action_production_lot_form" model="ir.actions.act_window">
            <field name="name">Production Lots</field>
            <field name="type">ir.actions.act_window</field>
            <field name="res_model">stock.production.lot</field>
            <field name="view_type">form</field>
            <field name="view_id" ref="view_production_lot_tree"/>
            <field name="search_view_id" ref="search_product_lot_filter" />
            <field name="context">{}</field>
            <field name="help">This is the list of all the production lots (serial numbers) you recorded. When you select a lot, you can get the upstream or downstream traceability of the products contained in lot. By default, the list is filtred on the serial numbers that are available in your warehouse but you can uncheck the 'Available' button to get all the lots you produced, received or delivered to customers.</field>
        </record>
        <menuitem action="action_production_lot_form" id="menu_action_production_lot_form"
            parent="menu_traceability" groups="stock.group_production_lot"
            sequence="1"/>

        #
        # Lot composition (history)
        #
        <record id="stock_move_tree" model="ir.ui.view">
            <field name="name">Stock Moves</field>
            <field name="model">stock.move</field>
            <field name="type">tree</field>
            <field name="field_parent">move_history_ids</field>
            <field name="arch" type="xml">
                <tree colors="grey:state == 'cancel'" string="Moves">
                    <field name="product_id" />
                    <field name="product_qty" />
                    <field name="product_uom"  string="UOM" groups="product.group_uom"/>
                    <field name="prodlot_id"  groups="stock.group_production_lot"/>
                    <field name="tracking_id" groups="stock.group_tracking_lot"/>
                    <field name="product_packaging" domain="[('product_id','=',product_id)]" groups="product.group_stock_packaging"/>
                    <field name="picking_id"/>
                    <field name="location_id" />
                    <field name="location_dest_id" />
                    <field name="create_date" groups="base.group_no_one"/>
                    <field name="date" string="Date" groups="base.group_no_one"/>
                    <field name="date_expected" string="Date Expected"/>
                    <field name="state"/>
                </tree>
            </field>
        </record>

        <record id="stock_move_tree2" model="ir.ui.view">
            <field name="name">Stock Moves</field>
            <field name="model">stock.move</field>
            <field name="type">tree</field>
            <field name="field_parent">move_history_ids2</field>
            <field name="arch" type="xml">
                <tree colors="grey:state == 'cancel'" string="Moves">
                    <field name="product_id" />
                    <field name="product_qty" />
                    <field name="product_uom"  string="UOM" groups="product.group_uom"/>
                    <field name="prodlot_id"  groups="stock.group_production_lot"/>
                    <field name="tracking_id" groups="stock.group_tracking_lot"/>
                    <field name="product_packaging" domain="[('product_id','=',product_id)]" groups="product.group_stock_packaging"/>
                    <field name="picking_id"/>
                    <field name="location_id" />
                    <field name="location_dest_id" />
                    <field name="create_date" groups="base.group_no_one"/>
                    <field name="date" string="Date" groups="base.group_no_one"/>
                     <field name="date_expected" string="Date Expected"/>
                    <field name="state"/>
                </tree>
            </field>
        </record>

        <record id="action3" model="ir.actions.act_window">
            <field name="name">Downstream traceability</field>
            <field name="type">ir.actions.act_window</field>
            <field name="res_model">stock.move</field>
            <field name="domain">[('id','in',active_ids)]</field>
            <field name="view_type">tree</field>
            <field eval="stock_move_tree2" name="view_id"/>
        </record>

        <record id="ir_move_traceability_upstream" model="ir.values">
            <field name="key2">tree_but_action</field>
            <field name="model">stock.move</field>
            <field name="name">Downstream traceability</field>
            <field eval="'ir.actions.act_window,'+str(action3)" name="value"/>
        </record>

        <record id="action5" model="ir.actions.act_window">
            <field name="name">Upstream traceability</field>
            <field name="type">ir.actions.act_window</field>
            <field name="res_model">stock.move</field>
            <field name="domain">[('id','in',active_ids)]</field>
            <field name="view_type">tree</field>
            <field eval="stock_move_tree" name="view_id"/>
        </record>

        <record id="ir_move_traceability_downstream" model="ir.values">
            <field name="key2">tree_but_action</field>
            <field name="model">stock.move</field>
            <field name="name">Upstream traceability</field>
            <field eval="'ir.actions.act_window,'+str(action5)" name="value"/>
        </record>

        <record id="view_location_form" model="ir.ui.view">
            <field name="name">stock.location.form</field>
            <field name="model">stock.location</field>
            <field name="type">form</field>
            <field name="arch" type="xml">
                <form string="Stock Location">
                    <group col="2" colspan="2">
                        <separator string="Location" colspan="2"/>
                        <field name="name"/>
                        <field name="usage"/>
                        <field name="location_id"/>
                    </group>
                    <group col="4" colspan="2">
                        <separator string="Additional Information" colspan="4"/>
                        <field name="partner_id" colspan="4"/>
                        <field name="company_id" groups="base.group_multi_company" widget="selection" colspan="4"/>
                        <field name="icon" groups="base.group_extended" colspan="4"/>
                        <field name="scrap_location" groups="base.group_extended"/>
                        <field name="active" groups="base.group_extended"/>
                    </group>
                    <group col="2" colspan="2" groups="base.group_extended">
                        <separator string="Chained Locations" colspan="2"/>
                        <field name="chained_location_type"/>
                        <field name="chained_location_id"  attrs="{'required':[('chained_location_type','=','fixed')]}"/>
                        <field name="chained_auto_packing"/>
                        <field name="chained_delay"/>
                        <field name="chained_journal_id"/>
                        <field name="chained_picking_type"/>
                        <field name="chained_company_id" widget="selection"/>
                    </group>
                    <group col="2" colspan="2">
                        <separator string="Localization" colspan="2"/>
                        <field name="posx"/>
                        <field name="posy"/>
                        <field name="posz"/>
                        <separator string="Accounting Information" colspan="2" groups="base.group_extended"/>
                        <field name="valuation_in_account_id" attrs="{'readonly':[('usage','not in',('inventory','production'))]}" groups="base.group_extended"/>
                        <field name="valuation_out_account_id" attrs="{'readonly':[('usage','not in',('inventory','production'))]}" groups="base.group_extended"/>
                    </group>
                    <separator string="Additional Information" colspan="4"/>
                    <field colspan="4" name="comment" nolabel="1"/>
                </form>
            </field>
        </record>

        <record id="view_location_search" model="ir.ui.view">
            <field name="name">stock.location.search</field>
            <field name="model">stock.location</field>
            <field name="type">search</field>
            <field name="arch" type="xml">
                <search string="Stock Locations">
                    <filter icon="terp-go-home" name="in_location"
                        string="Internal" domain="[('usage', '=', 'internal')]" help="Internal Locations" />
                    <filter icon="terp-personal" name="customer"
                        string="Customer" domain="[('usage', '=', 'customer')]" help="Customer Locations" />
                    <filter icon="terp-personal" name="supplier"
                        string="Supplier" domain="[('usage', '=', 'supplier')]" help="Supplier Locations" />
                    <separator orientation="vertical"/>
                    <field name="name"/>
                    <field name="location_id" string="Parent Location"/>
                </search>
            </field>
        </record>


        <record id="view_location_tree2" model="ir.ui.view">
            <field name="name">stock.location.tree</field>
            <field name="model">stock.location</field>
            <field name="type">tree</field>
            <field name="priority" eval="2"/>
            <field name="arch" type="xml">
                <tree string="Stock Location" colors="blue:usage=='view';darkred:usage=='internal'">
                    <field name="complete_name"/>
                    <field name="usage"/>
                    <field name="stock_real" invisible="'product_id' not in context"/>
                    <field name="stock_virtual" invisible="'product_id' not in context"/>
                </tree>
            </field>
        </record>

        <record id="action_location_form" model="ir.actions.act_window">
            <field name="name">Locations</field>
            <field name="res_model">stock.location</field>
            <field name="type">ir.actions.act_window</field>
            <field name="view_type">form</field>
            <field name="view_id" ref="view_location_tree2"/>
            <field name="search_view_id" ref="view_location_search"/>
            <field name="context">{'search_default_in_location':1}</field>
            <field name="help">Define your locations to reflect your warehouse structure and organization. OpenERP is able to manage physical locations (warehouses, shelves, bin, etc), partner locations (customers, suppliers) and virtual locations which are the counterpart of the stock operations like the manufacturing orders consumptions, inventories, etc. Every stock operation in OpenERP moves the products from one location to another one. For instance, if you receive products from a supplier, OpenERP will move products from the Supplier location to the Stock location. Each report can be performed on physical, partner or virtual locations.</field>
        </record>
        <menuitem action="action_location_form" id="menu_action_location_form" parent="menu_stock_configuration" sequence="5"/>

        <record id="view_location_tree" model="ir.ui.view">
            <field name="name">stock.location.tree</field>
            <field name="model">stock.location</field>
            <field name="type">tree</field>
            <field name="field_parent">child_ids</field>
            <field name="arch" type="xml">
                <tree toolbar="1">
                    <field icon="icon" name="name"/>
                </tree>
            </field>
        </record>
        <record id="action_location_tree" model="ir.actions.act_window">
            <field name="name">Location Structure</field>
            <field name="res_model">stock.location</field>
            <field name="type">ir.actions.act_window</field>
            <field name="domain">[('location_id','=',False)]</field>
            <field name="view_type">tree</field>
            <field name="view_id" ref="view_location_tree"/>
            <field name="help">This is the structure of your company's warehouses and locations. You can click on a location to get the list of the products and their stock level in this particular location and all its children.</field>
        </record>
        <menuitem action="action_location_tree"
            id="menu_action_location_tree"
            parent="menu_stock_inventory_control"
            sequence="20"/>

        <record id="view_warehouse" model="ir.ui.view">
            <field name="name">stock.warehouse</field>
            <field name="model">stock.warehouse</field>
            <field name="type">form</field>
            <field name="arch" type="xml">
                <form string="Warehouse">
                    <field colspan="4" name="name" select="1"/>
                    <field name="lot_input_id"/>
                    <field name="lot_stock_id"/>
                    <field name="lot_output_id"/>
                    <field name="company_id" select="1" groups="base.group_multi_company" widget="selection"/>
                    <newline/>
                    <field name="partner_id"/>
                </form>
            </field>
        </record>
        <record id="view_warehouse_tree" model="ir.ui.view">
            <field name="name">stock.warehouse.tree</field>
            <field name="model">stock.warehouse</field>
            <field name="type">tree</field>
            <field name="arch" type="xml">
                <tree string="Warehouse">
                    <field name="name"/>
                    <field name="lot_input_id"/>
                    <field name="lot_stock_id"/>
                    <field name="lot_output_id"/>
                    <field name="partner_id"/>
                </tree>
            </field>
        </record>
        <record id="action_warehouse_form" model="ir.actions.act_window">
            <field name="name">Warehouses</field>
            <field name="res_model">stock.warehouse</field>
            <field name="type">ir.actions.act_window</field>
            <field name="view_type">form</field>
            <field name="view_id" ref="view_warehouse_tree"/>
            <field name="help">Create and manage your warehouses and assign them a location from here</field>
        </record>
        <menuitem action="action_warehouse_form" id="menu_action_warehouse_form" parent="menu_stock_configuration" sequence="1"/>

        <record model="ir.ui.view" id="stock_picking_calendar">
            <field name="name">stock.picking.calendar</field>
            <field name="model">stock.picking</field>
            <field name="type">calendar</field>
            <field name="priority" eval="2"/>
            <field name="arch" type="xml">
                <calendar string="Calendar View" date_start="min_date" date_stop="max_date" color="partner_id">
                    <field name="origin"/>
                    <field name="type"/>
                    <field name="partner_id"/>
                </calendar>
            </field>
        </record>
        <record id="vpicktree" model="ir.ui.view">
            <field name="name">stock.picking.tree</field>
            <field name="model">stock.picking</field>
            <field name="type">tree</field>
            <field name="arch" type="xml">
                <tree colors="blue:state == 'draft';grey:state == 'cancel';red:state not in ('cancel', 'done') and date &lt; current_date" string="Picking list">
                    <field name="name"/>
                    <field name="backorder_id" groups="base.group_extended"/>
                    <field name="origin"/>
                    <field name="date"/>
                    <field name="min_date"/>
                    <field name="invoice_state"/>
                    <field name="stock_journal_id" groups="base.group_extended" widget="selection"/>
                    <field name="state"/>
                    <button name="action_process" states="assigned" groups="stock.group_stock_user" string="Process" type="object" icon="gtk-go-forward"/>
                </tree>
            </field>
        </record>
        <record id="view_picking_form" model="ir.ui.view">
            <field name="name">stock.picking.form</field>
            <field name="model">stock.picking</field>
            <field name="type">form</field>
            <field eval="12" name="priority"/>
            <field name="arch" type="xml">
                <form string="Internal Picking List">
                    <group colspan="4" col="6">
                        <group colspan="4" col="4">
                            <field name="name" readonly="1"/>
                            <field name="origin"/>
                            <field name="partner_id" on_change="onchange_partner_in(partner_id)" colspan="4"/>
                            <field name="invoice_state" string="Invoice Control" groups="base.group_extended"/>
                            <field name="backorder_id" readonly="1" groups="base.group_extended"/>
                        </group>
                        <group colspan="2" col="2">
                            <field name="date"/>
                            <field name="min_date" readonly="1"/>
                            <field name="stock_journal_id" groups="base.group_extended" widget="selection"/>
                        </group>
                    </group>
                    <notebook colspan="4">
                        <page string="Products">
                            <field colspan="4" name="move_lines" nolabel="1" widget="one2many_list" context="{'address_in_id': partner_id}">
                                <tree colors="grey:scrapped == True" string="Stock Moves">
                                    <field name="product_id"/>
                                    <field name="product_qty" on_change="onchange_quantity(product_id, product_qty, product_uom, product_uos)"/>
                                    <field name="product_uom" string="UoM" groups="product.group_uom"/>
                                    <field name="product_uos" groups="product.group_uos"/>
                                    <button name="%(stock.move_scrap)d"
                                        string="Scrap Products" type="action"
                                        icon="gtk-convert" context="{'scrap': True}"
                                        states="draft,waiting,confirmed,assigned"
                                        groups="base.group_extended"/>
                                    <field name="scrapped" invisible="1"/>
                                    <field name="prodlot_id" groups="stock.group_production_lot"/>
                                    <button
                                        name="%(stock.track_line)d"
                                        string="Split in production lots"
                                        groups="stock.group_production_lot"
                                        type="action" icon="terp-stock_effects-object-colorize"
                                        states="draft,waiting,confirmed,assigned" />
                                    <field groups="stock.group_tracking_lot" name="tracking_id"/>
                                    <button name="setlast_tracking" string="Put in current pack" type="object"
                                        attrs="{'invisible': [('tracking_id','&lt;&gt;',False)]}"
                                        icon="terp-stock_effects-object-colorize"
                                        groups="stock.group_tracking_lot"
                                        states="draft,assigned,confirmed"/>
                                    <button name="%(split_into)d" string="Put in a new pack" type="action"
                                        groups="product.group_stock_packaging"
                                        icon="terp-stock_effects-object-colorize"
                                        states="draft,assigned,confirmed"/>
                                    <field name="location_dest_id"/>
                                    <field name="date_expected" string="Date Expected"/>
                                    <field name="state"/>
                                </tree>
                                <form string="Stock Moves">
                                    <group colspan="2" col="4">
                                        <separator colspan="4" string="Move Information"/>
                                        <field name="name" invisible="1" colspan="4"/>
                                        <field name="product_id" on_change="onchange_product_id(product_id,location_id,location_dest_id, parent.partner_id)" colspan="4"/>
                                        <field name="product_qty" on_change="onchange_quantity(product_id, product_qty, product_uom, product_uos)" colspan="3"/>
                                        <button name="%(stock.move_scrap)d"
                                                string="Scrap" type="action" groups="base.group_extended"
                                                icon="gtk-convert" context="{'scrap': True}"
                                                states="draft,waiting,confirmed,assigned" colspan="1"/>
                                        <field name="product_uom" string="Unit Of Measure" groups="product.group_uom" colspan="4"/>
                                        <field name="product_uos_qty" groups="product.group_uos" on_change="onchange_uos_quantity(product_id, product_uos_qty, product_uos, product_uom)" colspan="4"/>
                                        <field groups="product.group_uos" name="product_uos" on_change="onchange_quantity(product_id, product_qty, product_uom, product_uos)" colspan="4"/>
                                        <field name="product_packaging" groups="product.group_stock_packaging" domain="[('product_id','=',product_id)]" colspan="4"/>
                                    </group>

                                    <group colspan="2" col="2">
                                        <separator string="Locations" colspan="2" />
                                        <field name="location_id" domain="[('usage','&lt;&gt;','view')]" />
                                        <field name="location_dest_id" domain="[('usage','=','internal')]" />
                                    </group>

                                    <group colspan="2" col="2">
                                        <separator string="Dates" colspan="2" />
                                        <field name="create_date" invisible="1"/>
                                        <field name="date"/>
                                        <field name="date_expected" on_change="onchange_date(date,date_expected)"/>
                                    </group>

                                    <group colspan="2" col="4" groups="stock.group_tracking_lot">
                                        <separator string="Traceability" colspan="4" groups="stock.group_tracking_lot"/>
                                        <field name="tracking_id" groups="stock.group_tracking_lot"  colspan="3"/>
                                        <button name="%(split_into)d" string="New pack" type="action"
                                              groups="product.group_stock_packaging"
                                              icon="terp-stock_effects-object-colorize"
                                              states="draft,assigned,confirmed"  colspan="1"/>
                                        <field name="prodlot_id" groups="stock.group_production_lot"
                                            context="{'location_id':location_id, 'product_id':product_id}"
                                            domain="[('product_id','=?',product_id)]"
                                            on_change="onchange_lot_id(prodlot_id,product_qty, location_id, product_id, product_uom)"  colspan="3"/>
                                        <button name="%(track_line)d"
                                            groups="stock.group_tracking_lot"
                                            states="draft,waiting,confirmed,assigned"
                                            string="Split" type="action" icon="terp-stock_effects-object-colorize" colspan="1" />
                                    </group>
                                    <label string="" colspan="4"/>
                                    <field name="state"/>
                                    <group col="4" colspan="2">
                                        <button name="action_cancel" states="assigned" string="Cancel" type="object" icon="gtk-cancel"/>
                                        <button name="action_confirm" states="draft" string="Confirm" type="object" icon="gtk-apply"/>
                                        <button name="force_assign" states="confirmed" string="Force Availability" type="object" icon="gtk-jump-to"/>
                                        <button name="cancel_assign" states="assigned" string="Cancel Availability" type="object" icon="gtk-find"/>
                                    </group>
                                </form>
                            </field>
                            <group col="10" colspan="4">
                                <field name="state" readonly="1" widget="statusbar" statusbar_visible="draft,confirmed,assigned,done" statusbar_colors='{"auto":"blue", "confirmed":"blue"}'/>
                                <button name="button_cancel" states="assigned,confirmed,draft" string="_Cancel" icon="gtk-cancel"/>
                                <button name="draft_force_assign" states="draft" string="Process Later" type="object" icon="gtk-apply"/>
                                <button name="draft_validate" states="draft" string="Process Now" type="object" icon="gtk-media-play"/>
                                <button name="action_assign" states="confirmed" string="Check Availability" type="object" icon="gtk-find"/>
                                <button name="force_assign" states="confirmed" string="Force Availability" type="object" icon="gtk-jump-to"/>
                                <button name="action_process" states="assigned" string="Process"  groups="stock.group_stock_user" type="object" icon="gtk-go-forward"/>
                                <button name="%(action_stock_invoice_onshipping)d" string="Create Invoice"  attrs="{'invisible': ['|','|',('state','&lt;&gt;','done'),('invoice_state','=','invoiced'),('invoice_state','=','none')]}"  type="action" icon="terp-gtk-go-back-rtl" />
                            </group>
                        </page>
                        <page string="Additional info" groups="base.group_extended,base.group_multi_company">
                            <field name="auto_picking" groups="base.group_extended"/>
                            <field name="date_done" groups="base.group_extended"/>
                            <field name="move_type" groups="base.group_extended"/>
                            <field name="type" groups="base.group_extended"/>
                            <field name="company_id" groups="base.group_multi_company" widget="selection"/>
                        </page>
                        <page string="Notes">
                            <field colspan="4" name="note" nolabel="1"/>
                        </page>
                    </notebook>
                </form>
            </field>
        </record>

        <record id="view_stock_picking_filter" model="ir.ui.view">
            <field name="name">stock.picking.list.select</field>
            <field name="model">stock.picking</field>
            <field name="type">search</field>
            <field name="arch" type="xml">
                <search string="Search Stock Picking">
                    <group>
                        <filter icon="terp-check" name="available" string="Available" domain="[('state','=','assigned')]" help="Available Pickings"/>
                        <filter icon="terp-camera_test" string="Confirmed" domain="[('state','=','confirmed')]" help="Confirmed Pickings"/>
                        <filter icon="terp-dialog-close" name="done" string="Done" domain="[('state','=','done')]" help="Pickings already processed"/>
                        <separator orientation="vertical"/>
                        <filter icon="terp-accessories-archiver-minus" string="Back Orders" domain="[('backorder_id', '!=', False)]" help="Is a Back Order" groups="base.group_extended"/>
                        <separator orientation="vertical"/>
                        <filter icon="terp-dolar" name="to_invoice" string="To Invoice" domain="[('invoice_state','=','2binvoiced')]" help="Internal Pickings to invoice"/>
                        <separator orientation="vertical"/>
                        <field name="name"/>
                        <field name="partner_id"/>
                        <field name="stock_journal_id" groups="base.group_extended" widget="selection"/>
                    </group>
                    <newline/>
                    <group expand="0" string="Group By...">
                        <separator orientation="vertical" />
                        <filter string="State" icon="terp-stock_effects-object-colorize" domain="[]" context="{'group_by':'state'}"/>
                        <separator orientation="vertical" />
                        <filter string="Date" icon="terp-go-month" domain="[]"  context="{'group_by':'date'}"/>
                        <separator orientation="vertical" />
                        <filter string="Journal" icon="terp-folder-orange" domain="[]" context="{'group_by':'stock_journal_id'}"  groups="base.group_extended"/>
                    </group>
                </search>
            </field>
        </record>

        <!--
        #
        # Sending Products
        #
        -->
        <record id="view_picking_out_tree" model="ir.ui.view">
            <field name="name">stock.picking.out.tree</field>
            <field name="model">stock.picking</field>
            <field name="type">tree</field>
            <field name="arch" type="xml">
                <tree colors="blue:state == 'draft';grey:state == 'cancel';red:state not in ('cancel', 'done') and min_date &lt; current_date" string="Delivery Orders">
                    <field name="name"/>
                    <field name="origin"/>
                    <field name="date"/>
                    <field name="min_date"/>
                    <field name="backorder_id" groups="base.group_extended"/>
                    <field name="invoice_state"/>
                    <field name="stock_journal_id" groups="base.group_extended" widget="selection"/>
                    <field name="state"/>
                    <button name="action_process" states="assigned" string="Process" type="object" icon="gtk-go-forward"/>
                </tree>
            </field>
        </record>
        <record id="view_picking_out_form" model="ir.ui.view">
            <field name="name">stock.picking.out.form</field>
            <field name="model">stock.picking</field>
            <field name="type">form</field>
            <field name="arch" type="xml">
                <form string="Delivery Orders">
                    <group col="6" colspan="4">
                        <group colspan="4" col="4">
                            <field name="name" readonly="1"/>
                            <field name="origin" readonly="1"/>
                            <field name="partner_id" on_change="onchange_partner_in(partner_id)"  colspan="4"/>
                            <field name="invoice_state"/>
                            <field name="backorder_id" readonly="1" groups="base.group_extended"/>
                        </group>
                        <group colspan="2" col="2">
                            <field name="date"/>
                            <field name="min_date" readonly="1"/>
                            <field name="stock_journal_id" groups="base.group_extended" widget="selection"/>
                        </group>
                    </group>
                    <notebook colspan="4">
                        <page string="Products">
                            <field colspan="4" name="move_lines" nolabel="1" widget="one2many_list" context="{'address_out_id': partner_id, 'picking_type': type}" >
                                <tree colors="grey:scrapped==True" string="Stock Moves">
                                    <field name="product_id"/>
                                    <field name="product_qty" on_change="onchange_quantity(product_id, product_qty, product_uom, product_uos)"/>
                                    <field name="product_uom" string="UoM" groups="product.group_uom"/>
                                    <field name="product_uos" groups="product.group_uos"/>
                                    <button name="%(stock.move_scrap)d"
                                        string="Scrap Products" type="action"
                                        icon="gtk-convert" context="{'scrap': True}"
                                        states="draft,waiting,confirmed,assigned" />
                                    <field name="scrapped" invisible="1"/>
                                    <field name="prodlot_id" groups="stock.group_production_lot"/>
                                    <button name="%(track_line)d" string="Split in production lots" type="action"
                                        icon="terp-stock_effects-object-colorize" attrs="{'invisible': [('prodlot_id','&lt;&gt;',False)]}"
                                        states="draft,assigned,confirmed"
                                        groups="stock.group_production_lot"/>
                                    <field name="tracking_id" groups="stock.group_tracking_lot"/>
                                    <button name="setlast_tracking" string="Put in current pack" type="object"
                                        attrs="{'invisible': [('tracking_id','&lt;&gt;',False)]}"
                                        groups="stock.group_tracking_lot"
                                        icon="terp-stock_effects-object-colorize"
                                        states="draft,assigned,confirmed"/>
                                    <button name="%(split_into)d" string="Put in a new pack" type="action"
                                        icon="terp-stock_effects-object-colorize"
                                        groups="product.group_stock_packaging"
                                        states="draft,assigned,confirmed"/>
                                    <field name="location_id"/>
                                    <field name="date"/>
                                    <field name="state"/>
                                    <button name="%(action_partial_move_server)d" string="Process" type="action" states="confirmed,assigned" icon="gtk-go-forward"/>
                                </tree>
                                <form string="Stock Moves">
                                    <group colspan="2" col="4">
                                        <separator colspan="4" string="Move Information"/>
                                        <field name="name" invisible="1" colspan="4" />
                                        <field name="product_id" on_change="onchange_product_id(product_id,location_id,location_dest_id, parent.partner_id)" colspan="4" />
                                        <field name="product_qty" on_change="onchange_quantity(product_id, product_qty, product_uom, product_uos)" colspan="3" />
                                        <button name="%(stock.move_scrap)d"
                                                string="Scrap" type="action"
                                                icon="gtk-convert" context="{'scrap': True}"
                                                states="draft,waiting,confirmed,assigned" colspan="1" groups="base.group_extended"/>
                                        <field name="product_uom" string="Unit Of Measure" colspan="4" groups="product.group_uom"/>
                                        <field name="product_uos_qty" groups="product.group_uos" on_change="onchange_uos_quantity(product_id, product_uos_qty, product_uos, product_uom)" colspan="4" />
                                        <field groups="product.group_uos" name="product_uos" on_change="onchange_quantity(product_id, product_qty, product_uom, product_uos)" colspan="4" />
                                        <field name="product_packaging" groups="product.group_stock_packaging" domain="[('product_id','=',product_id)]" colspan="4" />
                                    </group>

                                    <group colspan="2" col="2">
                                        <separator string="Locations" colspan="2" />
                                        <field name="location_id" domain="[('usage','=','internal')]" />
                                        <field name="location_dest_id" domain="[('usage','&lt;&gt;','view')]" />
                                    </group>

                                    <group colspan="2" col="2">
                                        <separator string="Dates" colspan="2" />
                                        <field name="create_date" invisible="1"/>
                                        <field name="date"/>
                                        <field name="date_expected" on_change="onchange_date(date,date_expected)"/>
                                    </group>

                                    <group colspan="2" col="4">
                                        <separator string="Traceability" colspan="4" groups="stock.group_tracking_lot"/>
                                        <field name="tracking_id" groups="stock.group_tracking_lot" colspan="3" />
                                          <button name="%(split_into)d" string="New pack" type="action"
                                              groups="stock.group_tracking_lot"
                                              icon="terp-stock_effects-object-colorize"
                                              states="draft,assigned,confirmed" colspan="1"/>
                                        <field name="prodlot_id" groups="stock.group_production_lot"
                                            context="{'location_id':location_id, 'product_id':product_id}"
                                            domain="[('product_id','=?',product_id)]"
                                            on_change="onchange_lot_id(prodlot_id,product_qty, location_id, product_id, product_uom)" colspan="3"/>
                                        <button name="%(track_line)d"
                                              groups="stock.group_tracking_lot"
                                              states="draft,waiting,confirmed,assigned"
                                              string="Split" type="action" icon="terp-stock_effects-object-colorize" colspan="1" />
                                    </group>
                                    <label string="" colspan="4"/>
                                    <field name="state"/>
                                    <group col="4" colspan="2">
                                        <button name="action_cancel" states="assigned" string="Cancel" type="object" icon="gtk-cancel"/>
                                        <button name="action_confirm" states="draft" string="Confirm" type="object" icon="gtk-apply"/>
                                        <button name="force_assign" states="confirmed" string="Force Availability" type="object" icon="gtk-jump-to"/>
                                        <button name="cancel_assign" states="assigned" string="Cancel Availability" type="object" icon="gtk-find"/>
                                    </group>
                                </form>
                            </field>
                            <group col="12" colspan="4">
                                <field name="state" readonly="1" widget="statusbar" statusbar_visible="draft,confirmed,assigned,done" statusbar_colors='{"auto":"blue", "confirmed":"blue"}'/>
                                <button name="button_cancel" states="assigned,confirmed,draft" string="_Cancel" icon="gtk-cancel"/>
                                <button name="draft_force_assign" states="draft" string="Process Later" type="object" icon="gtk-ok"/>
                                <button name="draft_validate" states="draft" string="Process Now" type="object" icon="gtk-yes"/>
                                <button name="action_assign" states="confirmed" string="Check Availability" type="object" groups="base.group_extended" icon="gtk-find"/>
                                <button name="force_assign" states="confirmed" string="Force Availability" type="object" icon="gtk-jump-to"/>
                                <button name="action_process" states="assigned" string="Process" type="object" icon="gtk-go-forward"/>
                                <button name="%(act_stock_return_picking)d" string="Return Products" states="done" type="action" icon="gtk-execute"/>
                                <button name="%(action_stock_invoice_onshipping)d" string="Create Invoice" attrs="{'invisible': ['|','|',('state','&lt;&gt;','done'),('invoice_state','=','invoiced'),('invoice_state','=','none')]}"  type="action" icon="terp-gtk-go-back-rtl"/>
                            </group>
                        </page>
                        <page string="Additional info" groups="base.group_extended,base.group_multi_company">
                            <field name="auto_picking" groups="base.group_extended"/>
                            <field name="date_done" groups="base.group_extended"/>
                            <field name="move_type" groups="base.group_extended"/>
                            <field name="type" groups="base.group_extended"/>
                            <field name="company_id" groups="base.group_multi_company" widget="selection"/>
                        </page>
                        <page string="Notes">
                            <field colspan="4" name="note" nolabel="1"/>
                        </page>
                    </notebook>
                </form>
            </field>
        </record>

        <record id="view_picking_out_search" model="ir.ui.view">
            <field name="name">stock.picking.out.search</field>
            <field name="model">stock.picking</field>
            <field name="type">search</field>
            <field name="arch" type="xml">
                <search string="Picking list">
                    <group>
                        <filter icon="terp-check" name="available" string="Ready" domain="[('state','=','assigned')]" help="Assigned Delivery Orders"/>
                        <filter icon="terp-camera_test" name="confirmed" string="Waiting" domain="[('state','=','confirmed')]" help="Confirmed Delivery Orders"/>
                        <filter icon="terp-dialog-close" name="done" string="Done" domain="[('state','=','done')]" help="Delivery orders already processed"/>
                        <separator orientation="vertical"/>
                        <filter icon="terp-accessories-archiver-minus" string="Back Orders" domain="[('backorder_id', '!=', False)]" help="Is a Back Order" groups="base.group_extended"/>
                        <separator orientation="vertical"/>
                        <filter icon="terp-dolar" name="to_invoice" string="To Invoice" domain="[('invoice_state','=','2binvoiced')]" help="Delivery orders to invoice"/>
                        <separator orientation="vertical"/>
                        <field name="name"/>
                        <field name="origin"/>
                        <field name="stock_journal_id" groups="base.group_extended" widget="selection"/>
                        <field name="company_id" widget="selection" groups="base.group_multi_company"/>
                   </group>
                    <newline/>
                    <group expand="0" string="Group By...">
                        <separator orientation="vertical" />
                        <filter string="State" icon="terp-stock_effects-object-colorize" domain="[]" context="{'group_by':'state'}"/>
                        <separator orientation="vertical" />
                        <filter string="Order Date" icon="terp-go-month" domain="[]"  context="{'group_by':'date'}"/>
                        <filter string="Expected Date" icon="terp-go-month" domain="[]"  context="{'group_by':'min_date'}"/>
                        <separator orientation="vertical" />
                        <filter string="Journal" icon="terp-folder-orange" domain="[]" context="{'group_by':'stock_journal_id'}"  groups="base.group_extended"/>
                    </group>
                </search>
            </field>
        </record>

        <record id="action_picking_tree" model="ir.actions.act_window">
            <field name="name">Delivery Orders</field>
            <field name="res_model">stock.picking</field>
            <field name="type">ir.actions.act_window</field>
            <field name="view_type">form</field>
            <field name="view_mode">tree,form,calendar</field>
            <field name="domain">[('type','=','out')]</field>
            <field name="context">{'default_type': 'out', 'contact_display': 'partner_address'}</field>
            <field name="search_view_id" ref="view_picking_out_search"/>
            <field name="help">This is the list of all delivery orders that have to be prepared, according to your different sales orders and your logistics rules.</field>
        </record>
        <record id="action_picking_tree_out_view1_waiting" model="ir.actions.act_window.view">
            <field eval="1" name="sequence"/>
            <field name="view_mode">tree</field>
            <field name="view_id" ref="view_picking_out_tree"/>
            <field name="act_window_id" ref="action_picking_tree"/>
        </record>
        <record id="action_picking_tree_out_view2_waiting" model="ir.actions.act_window.view">
            <field eval="2" name="sequence"/>
            <field name="view_mode">form</field>
            <field name="view_id" ref="view_picking_out_form"/>
            <field name="act_window_id" ref="action_picking_tree"/>
        </record>
        <record id="action_picking_tree_out_view2_waiting_cal" model="ir.actions.act_window.view">
            <field eval="3" name="sequence"/>
            <field name="view_mode">calendar</field>
            <field name="act_window_id" ref="action_picking_tree"/>
        </record>
        <menuitem action="action_picking_tree" id="menu_action_picking_tree" parent="menu_stock_warehouse_mgmt" sequence="3"/>

        <record id="view_picking_in_tree" model="ir.ui.view">
            <field name="name">stock.picking.in.tree</field>
            <field name="model">stock.picking</field>
            <field name="type">tree</field>
            <field name="arch" type="xml">
                <tree colors="blue:state == 'draft';grey:state == 'done';red:state not in ('cancel', 'done') and date &lt; current_date" string="Picking list">
                    <field name="name"/>
                    <field name="backorder_id" groups="base.group_extended"/>
                    <field name="origin"/>
                    <field name="date"/>
                    <field name="min_date"/>
                    <field name="invoice_state" groups="base.group_extended"/>
                    <field name="stock_journal_id" groups="base.group_extended" widget="selection"/>
                    <field name="state"/>
                    <button name="action_process" states="assigned" string="Process" type="object" icon="gtk-go-forward"/>
                    <button name="button_cancel" states="assigned,confirmed,draft" string="Cancel" icon="gtk-cancel" confirm="This operation will cancel the shipment. Do you want to continue?" />
                </tree>
            </field>
        </record>
        <record id="view_picking_in_form" model="ir.ui.view">
            <field name="name">stock.picking.in.form</field>
            <field name="model">stock.picking</field>
            <field name="type">form</field>
            <field name="arch" type="xml">
                <form string="Input Picking List">
                    <group colspan="4" col="6">
                        <group colspan="4" col="4">
                            <field name="name" readonly="1"/>
                            <field name="origin"/>
                            <field name="partner_id" on_change="onchange_partner_in(partner_id)"  colspan="4"/>
                            <field name="invoice_state" string="Invoice Control"/>
                            <field name="backorder_id" readonly="1" groups="base.group_extended"/>
                        </group>
                        <group colspan="2" col="2">
                            <field name="date"/>
                            <field name="min_date" readonly="1"/>
                            <field name="stock_journal_id" groups="base.group_extended" widget="selection"/>
                        </group>
                    </group>
                    <notebook colspan="4">
                        <page string="General Information">
                            <field colspan="4" name="move_lines" nolabel="1" widget="one2many_list" context="{'address_in_id': partner_id, 'picking_type': type}" >
                                <tree colors="grey:scrapped==True" string="Stock Moves">
                                    <field name="product_id" />
                                    <field name="product_qty" />
                                    <field name="product_uom" string="UoM" groups="product.group_uom"/>
                                    <button name="%(stock.move_scrap)d"
                                        string="Scrap Products" type="action"
                                        icon="gtk-convert" context="{'scrap': True}"
                                        states="draft,waiting,confirmed,assigned"
                                        groups="base.group_extended"/>
                                    <field name="scrapped" invisible="1"/>
                                    <field name="prodlot_id" groups="stock.group_production_lot"/>
                                    <button
                                           name="%(stock.track_line)d"
                                           string="Split in production lots"
                                           groups="stock.group_production_lot"
                                           type="action" icon="terp-stock_effects-object-colorize"
                                           states="draft,waiting,confirmed,assigned" />
                                    <field name="tracking_id" groups="stock.group_tracking_lot"/>
                                    <button name="setlast_tracking" string="Put in current pack" type="object"
                                        groups="stock.group_tracking_lot"
                                        icon="terp-stock_effects-object-colorize" attrs="{'invisible': [('tracking_id','&lt;&gt;',False)]}"
                                        states="draft,assigned,confirmed"/>
                                    <button name="%(split_into)d" string="Put in a new pack" type="action"
                                        groups="product.group_stock_packaging"
                                        icon="terp-stock_effects-object-colorize"
                                        states="draft,assigned,confirmed"/>
                                    <field name="location_dest_id"/>
                                    <field name="state"/>
                                </tree>
                                <form string="Stock Moves">
                                    <group colspan="2" col="4">
                                        <separator colspan="4" string="Move Information"/>
                                        <field name="name" invisible="1" colspan="4"/>
                                        <field name="product_id" on_change="onchange_product_id(product_id,location_id,location_dest_id, parent.partner_id)" colspan="4"/>
                                        <field name="product_qty" on_change="onchange_quantity(product_id, product_qty, product_uom, product_uos)" colspan="3"/>
                                        <button name="%(stock.move_scrap)d"
                                                string="Scrap" type="action" groups="base.group_extended"
                                                icon="gtk-convert" context="{'scrap': True}"
                                                states="draft,waiting,confirmed,assigned" colspan="1"/>
                                        <field name="product_uom" string="Unit Of Measure" groups="product.group_uom" colspan="4"/>
                                        <field name="product_uos_qty" groups="product.group_uos" on_change="onchange_uos_quantity(product_id, product_uos_qty, product_uos, product_uom)" colspan="4"/>
                                        <field groups="product.group_uos" name="product_uos" on_change="onchange_quantity(product_id, product_qty, product_uom, product_uos)" colspan="4"/>
                                        <field name="product_packaging" groups="product.group_stock_packaging" domain="[('product_id','=',product_id)]" colspan="4"/>
                                    </group>

                                    <group colspan="2" col="2">
                                        <separator string="Locations" colspan="2" />
                                        <field name="location_id" domain="[('usage','&lt;&gt;','view')]" />
                                        <field name="location_dest_id" domain="[('usage','=','internal')]" />
                                    </group>

                                    <group colspan="2" col="2">
                                        <separator string="Dates" colspan="2" />
                                        <field name="create_date" invisible="1"/>
                                        <field name="date"/>
                                        <field name="date_expected" on_change="onchange_date(date,date_expected)"/>
                                    </group>

                                    <group colspan="2" col="4">
                                        <separator string="Traceability" colspan="4" groups="stock.group_tracking_lot"/>
                                        <field name="tracking_id" groups="stock.group_tracking_lot" colspan="3" />
                                        <button name="%(split_into)d" string="New pack" type="action"
                                              groups="product.group_stock_packaging"
                                              icon="terp-stock_effects-object-colorize"
                                              states="draft,assigned,confirmed" colspan="1"/>
                                        <field name="prodlot_id" groups="stock.group_production_lot"
                                            context="{'location_id':location_id, 'product_id':product_id}"
                                            domain="[('product_id','=?',product_id)]"
                                            on_change="onchange_lot_id(prodlot_id,product_qty, location_id, product_id, product_uom)" colspan="3"/>
                                        <button name="%(track_line)d"
                                              groups="stock.group_tracking_lot"
                                              states="draft,waiting,confirmed,assigned"
                                              string="Split" type="action" icon="terp-stock_effects-object-colorize" colspan="1" />
                                    </group>
                                    <label string="" colspan="4"/>
                                    <field name="state"/>
                                    <group col="4" colspan="2">
                                        <button name="action_cancel" states="assigned" string="_Cancel" type="object" icon="gtk-cancel"/>
                                        <button name="action_confirm" states="draft" string="Confirm" type="object" icon="gtk-apply"/>
                                        <button name="force_assign" states="confirmed" string="Force Availability" type="object" icon="gtk-jump-to"/>
                                        <button name="cancel_assign" states="assigned" string="Cancel Availability" type="object" icon="gtk-find"/>
                                    </group>
                                </form>
                            </field>
                            <group col="10" colspan="4">
                                <field name="state" readonly="1" widget="statusbar" statusbar_visible="draft,assigned,done" statusbar_colors='{"auto":"blue", "confirmed":"blue"}'/>
                                <button name="button_cancel" states="assigned,confirmed,draft" string="_Cancel" icon="gtk-cancel"/>
                                <button name="draft_force_assign" states="draft" string="Process Later" type="object" icon="gtk-ok"/>
                                <button name="draft_validate" states="draft" string="Process Now" type="object" icon="gtk-media-play"/>
                                <button name="action_assign" states="confirmed" string="Check Availability" type="object" icon="gtk-find"/>
                                <button name="force_assign" states="confirmed" string="Force Availability" type="object" groups="base.group_extended" icon="gtk-jump-to"/>
                                <button name="action_process" states="assigned" string="Process" type="object" icon="gtk-go-forward"/>
                                <button name="%(act_stock_return_picking)d" string="Return Products" states="done" type="action" icon="gtk-execute"/>
                                <button name="%(action_stock_invoice_onshipping)d" string="Create Invoice" attrs="{'invisible': ['|','|',('state','&lt;&gt;','done'),('invoice_state','=','invoiced'),('invoice_state','=','none')]}" type="action" icon="terp-gtk-go-back-rtl" />
                            </group>
                        </page>
                        <page string="Additional Info" groups="base.group_extended,base.group_multi_company">
                            <field name="type" groups="base.group_extended"/>
                            <field name="company_id" groups="base.group_multi_company" widget="selection"/>
                        </page>
                        <page string="Notes">
                            <field colspan="4" name="note" nolabel="1"/>
                        </page>
                    </notebook>
                </form>
            </field>
        </record>

        <record id="view_picking_in_search" model="ir.ui.view">
            <field name="name">stock.picking.in.search</field>
            <field name="model">stock.picking</field>
            <field name="type">search</field>
            <field name="arch" type="xml">
                <search string="Incoming Shipments">
                    <group>
                        <filter icon="terp-check" name="available" string="Ready to Process" domain="[('state','=','assigned')]" help="Incoming Shipments Available" />
                        <filter icon="terp-dialog-close" name="done" string="Done" domain="[('state','=','done')]" help="Incoming Shipments already processed"/>
                        <separator orientation="vertical" />
                        <filter icon="terp-accessories-archiver-minus" string="Back Orders" domain="[('backorder_id', '!=', False)]" help="Is a Back Order" groups="base.group_extended"/>
                        <separator orientation="vertical"/>
                        <filter string="To invoice" name="to_invoice" icon="terp-dolar" domain="[('invoice_state', '=', '2binvoiced')]" />
                        <separator orientation="vertical"/>
                        <field name="name"/>
                        <field name="origin"/>
                        <field name="stock_journal_id" groups="base.group_extended" widget="selection"/>
                        <field name="company_id" widget="selection" groups="base.group_multi_company" />
                    </group>
                    <newline/>
                    <group expand="0" string="Group By...">
                        <separator orientation="vertical" />
                        <filter icon="terp-stock_effects-object-colorize" name="state" string="State" domain="[]" context="{'group_by':'state'}"/>
                        <separator orientation="vertical" />
                        <filter string="Order Date" icon="terp-go-month" domain="[]"  context="{'group_by':'date'}"/>
                        <filter string="Expected Date" icon="terp-go-month" domain="[]"  context="{'group_by':'min_date'}"/>
                        <separator orientation="vertical" />
                        <filter string="Journal" icon="terp-folder-orange" domain="[]" context="{'group_by':'stock_journal_id'}"  groups="base.group_extended"/>
                    </group>
                </search>
            </field>
        </record>


        <record id="action_picking_tree4" model="ir.actions.act_window">
            <field name="name">Incoming Shipments</field>
            <field name="res_model">stock.picking</field>
            <field name="type">ir.actions.act_window</field>
            <field name="view_type">form</field>
            <field name="view_mode">tree,form,calendar</field>
            <field name="domain">[('type','=','in')]</field>
            <field name="context">{'contact_display': 'partner_address'}</field>
            <field name="search_view_id" ref="view_picking_in_search"/>
            <field name="help">The Incoming Shipments is the list of all orders you will receive from your suppliers. An incoming shipment contains a list of products to be received according to the original purchase order. You can validate the shipment totally or partially.</field>
        </record>
        <record id="action_invoice_tree5_view1" model="ir.actions.act_window.view">
            <field eval="1" name="sequence"/>
            <field name="view_mode">tree</field>
            <field name="view_id" ref="view_picking_in_tree"/>
            <field name="act_window_id" ref="action_picking_tree4"/>
        </record>
        <record id="action_invoice_tree5_view2" model="ir.actions.act_window.view">
            <field eval="2" name="sequence"/>
            <field name="view_mode">form</field>
            <field name="view_id" ref="view_picking_in_form"/>
            <field name="act_window_id" ref="action_picking_tree4"/>
        </record>
        <record id="action_invoice_tree5_view2_cal" model="ir.actions.act_window.view">
            <field eval="3" name="sequence"/>
            <field name="view_mode">calendar</field>
            <field name="act_window_id" ref="action_picking_tree4"/>
        </record>
        <menuitem action="action_picking_tree4" id="menu_action_picking_tree4" parent="menu_stock_warehouse_mgmt" sequence="1"/>

        <record id="view_picking_internal_search" model="ir.ui.view">
            <field name="name">stock.picking.internal.search</field>
            <field name="model">stock.picking</field>
            <field name="type">search</field>
            <field name="arch" type="xml">
                <search string="Internal Picking List">
                    <group>
                        <filter icon="terp-check" string="Ready" domain="[('state','=','assigned')]" help="Assigned Internal Moves"/>
                        <filter icon="terp-camera_test" name="confirmed" string="Waiting" domain="[('state','=','confirmed')]" help="Confirmed Internal Moves" />
                        <separator orientation="vertical"/>
                        <field name="name"/>
                        <field name="origin"/>
                        <field name="stock_journal_id" groups="base.group_extended" widget="selection"/>
                        <field name="company_id" widget="selection"/>
                    </group>
                    <newline/>
                    <group expand="0" string="Group By...">
                        <filter string="State" icon="terp-stock_effects-object-colorize" domain="[]" context="{'group_by':'state'}"/>
                        <separator orientation="vertical"/>
                        <filter string="Order Date" icon="terp-go-month" domain="[]"  context="{'group_by':'date'}"/>
                        <filter string="Expected Date" icon="terp-go-month" domain="[]"  context="{'group_by':'min_date'}"/>
                        <separator orientation="vertical"/>
                        <filter string="Origin" icon="terp-gtk-jump-to-rtl" domain="[]" context="{'group_by':'origin'}"/>
                        <separator orientation="vertical" />
                        <filter string="Journal" icon="terp-folder-orange" domain="[]" context="{'group_by':'stock_journal_id'}" groups="base.group_extended"/>
                    </group>
                </search>
            </field>
        </record>

        <record id="action_picking_tree6" model="ir.actions.act_window">
            <field name="name">Internal Moves</field>
            <field name="res_model">stock.picking</field>
            <field name="type">ir.actions.act_window</field>
            <field name="view_type">form</field>
            <field name="view_mode">tree,form,calendar</field>
            <field name="domain">[('type','=','internal')]</field>
            <field name="context">{'default_type': 'internal', 'contact_display': 'partner_address', 'search_default_available': 1}</field>
            <field name="search_view_id" ref="view_picking_internal_search"/>
            <field name="help">Internal Moves display all inventory operations you have to perform in your warehouse. All operations can be categorized into stock journals, so that each worker has his own list of operations to perform in his own journal. Most operations are prepared automatically by OpenERP according to your preconfigured logistics rules, but you can also record manual stock operations.</field>
        </record>

        <record model="ir.actions.act_window.view" id="action_picking_tree6_tree_view">
            <field name="sequence" eval="1"/>
            <field name="view_mode">tree</field>
            <field name="view_id" ref="vpicktree"/>
            <field name="act_window_id" ref="action_picking_tree6"/>
        </record>
        <record model="ir.actions.act_window.view" id="action_picking_tree6_form_view">
            <field name="sequence" eval="2"/>
            <field name="view_mode">form</field>
            <field name="view_id" ref="view_picking_form"/>
            <field name="act_window_id" ref="action_picking_tree6"/>
        </record>



        <menuitem action="action_picking_tree6" id="menu_action_picking_tree6" parent="menu_stock_warehouse_mgmt" sequence="2" groups="base.group_extended"/>

        <record id="view_move_tree" model="ir.ui.view">
            <field name="name">stock.move.tree</field>
            <field name="model">stock.move</field>
            <field name="type">tree</field>
            <field eval="6" name="priority"/>
            <field name="arch" type="xml">
                <tree colors="grey:state == 'cancel';red:(state not in ('cancel','done')) and date > current_date" string="Moves" editable="top">
                    <field name="name"/>
                    <field name="picking_id" string="Reference"/>
                    <field name="origin"/>
                    <field name="create_date" invisible="1" groups="base.group_no_one"/>
                    <field name="product_id"/>
                    <field name="product_qty" on_change="onchange_quantity(product_id, product_qty, product_uom, product_uos)"/>
                    <field name="product_uom" string="UoM" groups="product.group_uom"/>
                    <field name="product_uos" groups="product.group_uos"/>
                    <button name="%(stock.move_scrap)d"
                        string="Scrap Products" type="action"
                        icon="gtk-convert" context="{'scrap': True}"
                        states="draft,waiting,confirmed,assigned"
                        groups="base.group_extended"/>
                    <field name="prodlot_id" groups="stock.group_production_lot"/>
                    <button name="%(track_line)d" string="Split in production lots" type="action"
                        icon="terp-stock_effects-object-colorize" attrs="{'invisible': [('prodlot_id','&lt;&gt;',False)]}"
                        states="draft,waiting,confirmed,assigned,done"
                        groups="stock.group_tracking_lot"/>
                    <field name="tracking_id" groups="stock.group_tracking_lot"/>
                    <button name="setlast_tracking" string="Put in current pack" type="object"
                        groups="product.group_stock_packaging"
                        icon="terp-stock_effects-object-colorize" attrs="{'invisible': [('tracking_id','&lt;&gt;',False)]}"
                        states="draft,assigned,confirmed,done"/>
                    <button name="%(split_into)d" string="Put in a new pack" type="action"
                        groups="product.group_stock_packaging"
                        icon="terp-stock_effects-object-colorize"
                        states="draft,assigned,confirmed,done"/>
                    <field name="location_id"/>
                    <field name="location_dest_id"/>
                    <field name="date" groups="base.group_no_one"/>
                    <field name="date_expected"/>
                    <field name="state"/>
                    <button name="action_done" states="confirmed,assigned" string="Process" type="object" icon="gtk-go-forward"/>
                </tree>
            </field>
        </record>

<!--        <menuitem id="menu_traceability_low" name="Low Level" parent="menu_traceability"/> -->

        <record id="view_move_form" model="ir.ui.view">
            <field name="name">stock.move.form</field>
            <field name="model">stock.move</field>
            <field name="type">form</field>
            <field eval="4" name="priority"/>
            <field name="arch" type="xml">
                <form string="Stock Moves">
                    <group colspan="4" col="7">
                        <field name="product_id" on_change="onchange_product_id(product_id,location_id,location_dest_id, False)"/>
                        <field name="product_qty" on_change="onchange_quantity(product_id, product_qty, product_uom, product_uos)"/>
                        <field name="product_uom" string="Unit Of Measure" groups="product.group_uom"/>
                        <button name="%(stock.move_scrap)d" groups="base.group_extended"
                                string="Scrap" type="action"
                                icon="gtk-convert" context="{'scrap': True}"
                                states="draft,waiting,confirmed,assigned" colspan="1"/>
                        <newline/>
                        <field name="location_id"/>
                        <field name="location_dest_id"/>
                        <field name="partner_id" context="{'contact_display':'partner'}"/>

                    </group>
                    <group colspan="2" col="2">
                        <separator colspan="2" string="Move Information"/>
                        <field name="name" string="Reason"/>
                        <field name="product_uos_qty" groups="product.group_uos" on_change="onchange_uos_quantity(product_id, product_uos_qty, product_uos, product_uom)" colspan="4"/>
                        <field name="product_uos" groups="product.group_uos" colspan="4"/>
                    </group>

                    <group colspan="2" col="2">
                        <separator string="Picking" colspan="2" />
                        <field name="picking_id"/>
                        <field name="company_id" groups="base.group_multi_company" widget="selection"/>
                    </group>

                    <group colspan="2" col="2">
                        <separator string="Dates" colspan="2" />
                        <field name="create_date" groups="base.group_no_one" />
                        <field name="date" groups="base.group_no_one" />
                        <field name="date_expected" on_change="onchange_date(date,date_expected)"/>
                    </group>

                    <group colspan="2" col="4" groups="base.group_extended">
                        <separator string="Traceability" colspan="4" groups="base.group_extended"/>
                        <field name="tracking_id" colspan="3" groups="stock.group_tracking_lot"/>
                        <button name="%(split_into)d" string="New pack" type="action"
                              groups="product.group_stock_packaging"
                              icon="terp-stock_effects-object-colorize"
                              states="draft,assigned,confirmed" colspan="1"/>
                        <field name="prodlot_id" groups="stock.group_production_lot"
                            context="{'location_id':location_id, 'product_id':product_id}"
                            domain="[('product_id','=?',product_id)]"
                            on_change="onchange_lot_id(prodlot_id,product_qty, location_id, product_id, product_uom)" colspan="3"/>
                        <button name="%(track_line)d"
                              groups="stock.group_tracking_lot"
                              states="draft,waiting,confirmed,assigned"
                              string="Split" type="action" icon="terp-stock_effects-object-colorize" colspan="1"/>
                    </group>

                    <separator colspan="4"/>
                    <field name="state" widget="statusbar" statusbar_visible="draft,confirmed,assigned,done" statusbar_colors='{"waiting":"blue","confirmed":"blue"}'/>
                    <group col="4" colspan="2">
                        <button name="action_cancel" states="assigned,confirmed" string="_Cancel" type="object" icon="gtk-cancel"/>
                        <button name="action_confirm" states="draft" string="Process Later" type="object" icon="gtk-apply"/>
                        <button name="force_assign" states="confirmed" string="Set Available" type="object" icon="gtk-yes"/>
                        <button name="action_done" states="draft,assigned,confirmed" string="Process Now" type="object" icon="gtk-jump-to"/>
                    </group>
                </form>
            </field>
        </record>

        <record id="view_move_search" model="ir.ui.view">
            <field name="name">stock.move.search</field>
            <field name="model">stock.move</field>
            <field name="type">search</field>
            <field eval="3" name="priority"/>
            <field name="arch" type="xml">
                <search string="Stock Moves">
                    <group>
                        <filter icon="terp-camera_test" string="Ready" name="ready" domain="[('state','=','assigned')]" help="Stock moves that are Available (Ready to process)"/>
                        <filter icon="terp-stock" string="Future" name="future" domain="[('state','in',('assigned','confirmed','waiting'))]" help="Stock moves that are Confirmed, Available or Waiting"/>
                        <filter icon="terp-dialog-close" string="Done" name="done" domain="[('state','=','done')]" help="Stock moves that have been processed"/>
                        <separator orientation="vertical"/>
                        <filter icon="terp-go-today" string="Today" domain="[('date','&lt;=',time.strftime('%%Y-%%m-%%d 23:59:59')),('date','&gt;=',time.strftime('%%Y-%%m-%%d 00:00:00'))]" help="Orders processed Today or planned for Today"/>
                        <separator orientation="vertical"/>
                        <field name="product_id"/>
                        <field name="location_id" string="Location" filter_domain="['|',('location_id','ilike',self),('location_dest_id','ilike',self)]"/>
                        <field name="partner_id" string="Partner"  filter_domain="[('picking_id.partner_id','ilike',self)]"/>
                        <field name="date" groups="base.group_no_one"/>
                        <field name="origin"/>
                        <field name="prodlot_id"/>
                    </group>
                    <newline/>
                    <group expand="0" string="Group By..." groups="base.group_extended">
                        <filter string="Product" name="by_product" icon="terp-accessories-archiver" domain="[]"  context="{'group_by':'product_id'}"/>
                        <filter string="Picking" name="groupby_picking_id" icon="terp-accessories-archiver" domain="[]"  context="{'group_by':'picking_id'}"/>
                        <filter string="Lot" name="groupby_prodlot_id" icon="terp-accessories-archiver" domain="[]"  context="{'group_by':'prodlot_id'}"/>
                        <filter string="Pack" name="groupby_tracking_id" icon="terp-accessories-archiver" domain="[]"  context="{'group_by':'tracking_id'}"/>
                        <separator orientation="vertical"/>
                        <filter string="Source" name="groupby_location_id" icon="terp-gtk-jump-to-rtl" domain="[]" context="{'group_by':'location_id'}"/>
                        <filter string="Destination" name="groupby_dest_location_id" icon="terp-gtk-jump-to-ltr" domain="[]" context="{'group_by':'location_dest_id'}"/>
                        <separator orientation="vertical"/>
                        <filter icon="terp-stock_effects-object-colorize" string="State" domain="[]" context="{'group_by':'state'}" />
                        <separator orientation="vertical"/>
                        <filter string="Creation" name="groupby_create_date" icon="terp-go-month" domain="[]" context="{'group_by':'create_date'}" groups="base.group_no_one"/>
                        <filter string="Expected" name="groupby_date" icon="terp-go-month" domain="[]" context="{'group_by':'date'}"/>
                    </group>
                </search>
            </field>
        </record>

        <record id="action_move_form2" model="ir.actions.act_window">
            <field name="name">Stock Moves</field>
            <field name="res_model">stock.move</field>
            <field name="type">ir.actions.act_window</field>
            <field name="view_type">form</field>
            <field name="view_id" ref="view_move_tree"/>
            <field name="search_view_id" ref="view_move_search"/>
            <field name="context">{}</field>
            <field name="help">This menu gives you the full traceability of inventory operations on a specific product. You can filter on the product to see all the past or future movements for the product.</field>
        </record>
        <menuitem action="action_move_form2" id="menu_action_move_form2" parent="menu_traceability" sequence="3"/>

        ====================================
        Reception Picking (By Stock Move)
        ====================================
            <!--  from stock_partial_move_view -->



        <record id="view_move_tree_reception_picking" model="ir.ui.view">
            <field name="name">stock.move.tree2</field>
            <field name="model">stock.move</field>
            <field name="type">tree</field>
            <field name="priority" eval="6" />
            <field name="arch" type="xml">
                <tree colors="grey:state == 'cancel'" string="Moves">
                    <field name="picking_id" string="Reference"/>
                    <field name="origin"/>
                    <field name="product_id"/>
                    <field name="product_qty" />
                    <field name="product_uom" string="UoM" groups="product.group_uom"/>
                    <button name="%(stock.move_scrap)d"
                        string="Scrap Products" type="action"
                        icon="gtk-convert" context="{'scrap': True}"
                        states="draft,waiting,confirmed,assigned" groups="base.group_extended"/>
                    <field name="prodlot_id" groups="stock.group_production_lot"/>
                    <button name="%(track_line)d" string="Split in production lots" type="action"
                        icon="terp-stock_effects-object-colorize" attrs="{'invisible': [('prodlot_id','&lt;&gt;',False)]}"
                       states="draft,waiting,confirmed,assigned,done"
                        groups="stock.group_tracking_lot"/>
                    <field name="tracking_id" groups="stock.group_tracking_lot"/>
                    <button name="setlast_tracking" string="Put in current pack" type="object"
                        attrs="{'invisible': [('tracking_id','&lt;&gt;',False)]}"
                        groups="product.group_stock_packaging"
                        icon="terp-stock_effects-object-colorize"
                        states="draft,assigned,confirmed,done"/>
                    <button name="%(split_into)d" string="Put in a new pack" type="action"
                        groups="product.group_stock_packaging"
                        icon="terp-stock_effects-object-colorize"
                        states="draft,assigned,confirmed,done"/>
                    <field name="date" groups="base.group_no_one"/>
                    <field name="state"/>
                    <button name="action_assign" states="confirmed" string="Set Available" type="object" icon="gtk-yes"/>
                    <button name="action_done" string="Process" type="object" states="confirmed,assigned" icon="gtk-go-forward"/>
                </tree>
            </field>
        </record>
        <!-- test -->
          <record id="view_move_tree_reception_picking_board" model="ir.ui.view">
            <field name="name">stock.move.tree3</field>
            <field name="model">stock.move</field>
            <field name="type">tree</field>
            <field eval="6" name="priority"/>
            <field name="arch" type="xml">
                <tree string="Moves">
                    <field name="picking_id" string="Reference"/>
                    <field name="product_id"/>
                    <field name="product_qty" />
<<<<<<< HEAD
                    <field name="product_uom" string="UoM" groups="product.group_uom"/>
                    <field name="date"/>
=======
                    <field name="product_uom" string="UoM"/>
                    <field name="date" groups="base.group_no_one" />
>>>>>>> 1226730d
                    <button name="action_done" states="confirmed,assigned" string="Process" type="object" icon="gtk-go-forward"/>
                </tree>
            </field>
        </record>


        <record id="view_move_form_reception_picking" model="ir.ui.view">
            <field name="name">stock.move.form2</field>
            <field name="model">stock.move</field>
            <field name="type">form</field>
            <field eval="6" name="priority"/>
            <field name="arch" type="xml">
                <form string="Receive Products">
                    <group colspan="4" col="7">
                        <field name="product_id" on_change="onchange_product_id(product_id,location_id,location_dest_id, False)"/>
                        <field name="product_qty" on_change="onchange_quantity(product_id, product_qty, product_uom, product_uos)"/>
                        <field name="product_uom" string="Unit Of Measure" groups="product.group_uom"/>
                        <button name="%(stock.move_scrap)d" groups="base.group_extended"
                                string="Scrap" type="action"
                                icon="gtk-convert" context="{'scrap': True}"
                                states="draft,waiting,confirmed,assigned" colspan="1"/>
                        <newline/>
                        <field name="location_id"/>
                        <field name="location_dest_id"/>
                        <field name="partner_id"/>

                    </group>
                    <group colspan="2" col="2">
                        <separator colspan="2" string="Move Information"/>
                        <field name="name" string="Reason"/>
                        <field name="product_uos_qty" groups="product.group_uos"  on_change="onchange_uos_quantity(product_id, product_uos_qty, product_uos, product_uom)"/>
                        <field name="product_uos" groups="product.group_uos"/>
                    </group>

                    <group colspan="2" col="2">
                        <separator string="Picking" colspan="2" />
                        <field name="picking_id"/>
                        <field name="company_id" groups="base.group_multi_company" widget="selection"/>
                    </group>

                    <group colspan="2" col="2">
                        <separator string="Dates" colspan="2" />
                        <field name="create_date" groups="base.group_no_one" />
                        <field name="date" groups="base.group_no_one" />
                        <field name="date_expected" on_change="onchange_date(date,date_expected)"/>
                    </group>

                    <group colspan="2" col="4">
                        <separator string="Traceability" colspan="4" groups="stock.group_tracking_lot"/>
                        <field name="tracking_id" colspan="3" groups="stock.group_tracking_lot"/>
                        <button name="%(split_into)d" string="New pack" type="action"
                              groups="product.group_stock_packaging"
                              icon="terp-stock_effects-object-colorize"
                              states="draft,assigned,confirmed,done" colspan="1"/>
                        <field name="prodlot_id" groups="stock.group_production_lot"
                            context="{'location_id':location_id, 'product_id':product_id}"
                            domain="[('product_id','=?',product_id)]"
                            on_change="onchange_lot_id(prodlot_id,product_qty, location_id, product_id, product_uom)" colspan="3"/>
                        <button name="%(track_line)d"
                              groups="stock.group_tracking_lot"
                              states="draft,waiting,confirmed,assigned,done"
                              string="Split" type="action" icon="terp-stock_effects-object-colorize" colspan="1"/>
                    </group>

                    <separator colspan="4"/>
                    <field name="state" widget="statusbar" statusbar_visible="draft,confirmed,assigned,done" statusbar_colors='{"waiting":"blue","confirmed":"blue"}'/>
                    <group col="5" colspan="2">
                        <button name="action_cancel" states="assigned,confirmed" string="_Cancel" type="object" icon="gtk-cancel"/>
                        <button name="action_confirm" states="draft" string="Process Later" type="object" icon="gtk-apply"/>
                        <button name="force_assign" states="confirmed" string="Set Available" type="object" icon="gtk-yes"/>
                        <button name="%(action_partial_move_server)d" string="Process" type="action" states="assigned" icon="gtk-go-forward"/>
                    </group>
                </form>
            </field>
        </record>

        <record id="view_move_search_reception_incoming_picking" model="ir.ui.view">
            <field name="name">stock.move.incoming.search2</field>
            <field name="model">stock.move</field>
            <field name="type">search</field>
            <field eval="6" name="priority"/>
            <field name="arch" type="xml">
                <search string="Stock Moves">
                    <group>
                        <filter icon="terp-gtk-go-back-rtl" name="receive" string="Waiting " domain="[('state','in',('confirmed','assigned'))]" help="Stock to be receive"/>
                        <filter icon="terp-check" name="available" string="Available" domain="[('state','in',('assigned',))]" help="Stock available to be delivered"/>
                        <filter icon="terp-dialog-close" name="done" string="Done" domain="[('state', '=', 'done')]"/>
                        <separator orientation="vertical"/>
                        <filter icon="terp-go-today" string="Today" domain="[('date','&lt;=',time.strftime('%%Y-%%m-%%d 23:59:59')),('date','&gt;=',time.strftime('%%Y-%%m-%%d 00:00:00'))]" help="Orders planned for today"/>
                        <separator orientation="vertical"/>
                        <field name="origin"/>
                        <field name="product_id"/>
                        <field name="prodlot_id"/>
                    </group>
                    <newline/>
                    <group expand="0" string="Group By..." groups="base.group_extended">
                        <filter string="Product" icon="terp-accessories-archiver" domain="[]" context="{'group_by':'product_id'}"/>
                        <separator orientation="vertical"/>
                        <filter string="Order" icon="terp-gtk-jump-to-rtl" domain="[]" context="{'group_by':'origin'}"/>
                        <filter string="State" icon="terp-stock_effects-object-colorize" domain="[]" context="{'group_by':'state'}"/>
                        <separator orientation="vertical" groups="base.group_no_one"/>
                        <filter string="Order Date" icon="terp-go-month" domain="[]" context="{'group_by':'date'}" groups="base.group_no_one"/>
                    </group>
                </search>
            </field>
        </record>

        <record id="view_move_search_reception_outcoming_picking" model="ir.ui.view">
            <field name="name">stock.move.outgoing.search2</field>
            <field name="model">stock.move</field>
            <field name="type">search</field>
            <field eval="6" name="priority"/>
            <field name="arch" type="xml">
                <search string="Stock Moves">
                    <group>
                        <filter icon="terp-gtk-go-back-rtl" name="receive" string=" Waiting" domain="[('state','in',('confirmed','assigned'))]" help="Stock to be delivered (Available or not)"/>
                        <filter icon="terp-check" name="available" string="Available" domain="[('state','in',('assigned',))]" help="Stock available to be delivered"/>
                        <filter icon="terp-dialog-close" name="received" string="Done" domain="[('state','=','done')]"/>
                        <separator orientation="vertical"/>
                        <filter icon="terp-go-today" string="Today" domain="[('date','&lt;=',time.strftime('%%Y-%%m-%%d 23:59:59')),('date','&gt;=',time.strftime('%%Y-%%m-%%d 00:00:00'))]" help="Orders planned for today"/>
                        <separator orientation="vertical"/>
                        <field name="origin"/>
                        <field name="product_id"/>
                        <field name="prodlot_id"/>
                    </group>
                    <newline/>
                    <group expand="0" string="Group By..." groups="base.group_extended">
                        <separator orientation="vertical"/>
                        <filter string="Product" icon="terp-accessories-archiver" domain="[]" context="{'group_by':'product_id'}"/>
                        <filter string="Order" icon="terp-gtk-jump-to-rtl" domain="[]" context="{'group_by':'origin'}"/>
                        <filter string="State" icon="terp-stock_effects-object-colorize" domain="[]" context="{'group_by':'state'}"/>
                        <separator orientation="vertical" groups="base.group_no_one"/>
                        <filter string="Order Date" icon="terp-go-month" domain="[]" context="{'group_by':'date'}" groups="base.group_no_one"/>
                    </group>
                </search>
            </field>
        </record>

        <record id="action_reception_picking_move" model="ir.actions.act_window">
            <field name="name">Receive Products</field>
            <field name="res_model">stock.move</field>
            <field name="type">ir.actions.act_window</field>
            <field name="view_type">form</field>
            <field name="view_mode">tree,form</field>
            <field name="domain">['|','&amp;',('picking_id','=',False),('location_id.usage', 'in', ['customer','supplier']),'&amp;',('picking_id','!=',False),('picking_id.type','=','in')]</field>
            <field name="view_id" ref="view_move_tree_reception_picking"/>
            <field name="context" eval="'{\'product_receive\' : True, \'default_location_id\':%d, \'default_location_dest_id\':%d}' % (ref('stock_location_suppliers'),ref('stock_location_stock') )"/>
            <field name="search_view_id" ref="view_move_search_reception_incoming_picking"/>
            <field name="help">Here you can receive individual products, no matter what purchase order or picking order they come from. You will find the list of all products you are waiting for. Once you receive an order, you can filter based on the name of the supplier or the purchase order reference. Then you can confirm all products received using the buttons on the right of each line.</field>
        </record>

        <record model="ir.actions.act_window.view" id="action_move_reception_picking_tree">
            <field name="sequence" eval="1"/>
            <field name="view_mode">tree</field>
            <field name="view_id" ref="view_move_tree_reception_picking"/>
            <field name="act_window_id" ref="action_reception_picking_move"/>
        </record>
        <record model="ir.actions.act_window.view" id="action_move_reception_picking_form">
            <field name="sequence" eval="2"/>
            <field name="view_mode">form</field>
            <field name="view_id" ref="view_move_form_reception_picking"/>
            <field name="act_window_id" ref="action_reception_picking_move"/>
        </record>

        # -------------------------------------------------------------
        # Stock incoterms
        # -------------------------------------------------------------
        <record id="view_incoterms_tree" model="ir.ui.view">
            <field name="name">stock.incoterms.tree</field>
            <field name="model">stock.incoterms</field>
            <field name="type">tree</field>
            <field name="arch" type="xml">
                <tree string="Incoterms">
                    <field name="code"/>
                    <field colspan="4" name="name"/>
                </tree>
            </field>
        </record>
        <record id="stock_incoterms_form" model="ir.ui.view">
            <field name="name">stock.incoterms.form</field>
            <field name="model">stock.incoterms</field>
            <field name="type">form</field>
            <field name="arch" type="xml">
                <form string="Incoterms">
                    <field colspan="4" name="name" select="1"/>
                    <field name="code" select="1"/>
                    <field name="active" select="1"/>
                </form>
            </field>
        </record>
        <record id="action_incoterms_tree" model="ir.actions.act_window">
            <field name="name">Incoterms</field>
            <field name="res_model">stock.incoterms</field>
            <field name="type">ir.actions.act_window</field>
            <field name="view_type">form</field>
            <field name="view_mode">tree,form</field>
        </record>

        <menuitem action="action_incoterms_tree" id="menu_action_incoterm_open" parent="menu_warehouse_config" sequence="1"/>

        <act_window
            context="{'location': active_id}"
            domain="[('type','&lt;&gt;','service')]"
            id="act_product_location_open"
            name="Products"
            res_model="product.product"
            src_model="stock.location"/>

        <act_window
            context="{'search_default_done': 1,'search_default_product_id': [active_id], 'default_product_id': active_id}"
            id="act_product_stock_move_open"
            name="Stock Moves"
            res_model="stock.move"
            src_model="product.product"/>

        <act_window
            domain="[('move_lines','=',active_id)]"
            id="act_relate_picking"
            name="Related Picking"
            res_model="stock.picking"
            src_model="stock.move"/>

        <act_window
            context="{'search_default_future': 1,'search_default_product_id': [active_id], 'default_product_id': active_id}"
            domain="[('state','in',('waiting','confirmed','assigned'))]"
            id="act_product_stock_move_futur_open"
            name="Future Stock Moves"
            res_model="stock.move"
            src_model="product.product"
            groups="base.group_extended"/>

        <record id="ir_act_product_location_open" model="ir.values">
            <field name="key2">tree_but_open</field>
            <field name="model">stock.location</field>
            <field name="name">Products</field>
            <field eval="'ir.actions.act_window,%d'%act_product_location_open" name="value"/>
        </record>


        <record id="ir_act_product_location_open" model="ir.values">
            <field name="key2">tree_but_open</field>
            <field name="model">stock.location</field>
            <field name="name">Open Products</field>
            <field eval="'ir.actions.act_window,%d'%action_view_stock_location_product" name="value"/>
        </record>
        <record id="action_picking_tree_out" model="ir.actions.act_window">
            <field name="name">Customers Packings</field>
            <field name="res_model">stock.picking</field>
            <field name="type">ir.actions.act_window</field>
            <field name="view_type">form</field>
            <field name="view_mode">tree,form,calendar</field>
            <field name="domain">[('type','=','out')]</field>
            <field name="context">{'default_type': 'out', 'contact_display': 'partner',"search_default_available":1}</field>
            <field name="search_view_id" ref="view_picking_in_search"/>
        </record>
        <record id="action_invoice_tree5_out" model="ir.actions.act_window.view">
            <field eval="1" name="sequence"/>
            <field name="view_mode">tree</field>
            <field name="view_id" ref="view_picking_in_tree"/>
            <field name="act_window_id" ref="action_picking_tree_out"/>
        </record>
        <record id="action_invoice_tree5_view2_out" model="ir.actions.act_window.view">
            <field eval="2" name="sequence"/>
            <field name="view_mode">form</field>
            <field name="view_id" ref="view_picking_in_form"/>
            <field name="act_window_id" ref="action_picking_tree_out"/>
        </record>
        <record id="action_invoice_tree5_viewout_cal" model="ir.actions.act_window.view">
            <field eval="3" name="sequence"/>
            <field name="view_mode">calendar</field>
            <field name="act_window_id" ref="action_picking_tree_out"/>
        </record>

        <record id="action_out_picking_move" model="ir.actions.act_window">
            <field name="name">Deliver Products</field>
            <field name="res_model">stock.move</field>
            <field name="type">ir.actions.act_window</field>
            <field name="view_type">form</field>
            <field name="view_mode">tree,form</field>
            <field name="domain">['|','&amp;',('picking_id','=',False),('location_dest_id.usage', 'in', ['customer','supplier']),'&amp;',('picking_id','!=',False),('picking_id.type','=','out')]</field>
            <field name="view_id" ref="view_move_tree_reception_picking"/>
            <field name="context" eval="'{\'default_location_id\':%d, \'default_location_dest_id\':%d}' % (ref('stock_location_stock'),ref('stock_location_customers'))"/>
            <field name="search_view_id" ref="view_move_search_reception_outcoming_picking"/>
            <field name="help">You will find in this list all products you have to deliver to your customers. You can process the deliveries directly from this list using the buttons on the right of each line. You can filter the products to deliver by customer, products or sale order (using the Origin field).</field>
        </record>

        <record model="ir.actions.act_window.view" id="action_move_out_picking_tree">
            <field name="sequence" eval="1"/>
            <field name="view_mode">tree</field>
            <field name="view_id" ref="view_move_tree_reception_picking"/>
            <field name="act_window_id" ref="action_out_picking_move"/>
        </record>
        <record model="ir.actions.act_window.view" id="action_move_out_picking_form">
            <field name="sequence" eval="2"/>
            <field name="view_mode">form</field>
            <field name="view_id" ref="view_move_form"/>
            <field name="act_window_id" ref="action_out_picking_move"/>
        </record>

      <menuitem action="action_reception_picking_move" id="menu_action_pdct_in" parent="menu_stock_products_moves" sequence="1" groups="base.group_extended"/>
      <menuitem action="action_out_picking_move" id="menu_action_pdct_out" parent="menu_stock_products_moves" sequence="2" groups="base.group_extended"/>


         <record id="view_stock_journal_filter" model="ir.ui.view">
            <field name="name">stock.journal.filter</field>
            <field name="model">stock.journal</field>
            <field name="type">search</field>
            <field name="arch" type="xml">
                <search string="Stock Journal">
                    <field name="name"/>
                    <field name="user_id"/>
                </search>
            </field>
        </record>
        <record model="ir.ui.view" id="view_stock_journal_tree">
            <field name="name">Stock Journals</field>
            <field name="model">stock.journal</field>
            <field name="type">tree</field>
            <field name="arch" type="xml">
                <tree string="Stock Journal">
                    <field name="name"/>
                    <field name="user_id"/>
                </tree>
            </field>
        </record>
        <record model="ir.ui.view" id="view_stock_journal_form">
            <field name="name">Stock Journals</field>
            <field name="model">stock.journal</field>
            <field name="type">form</field>
            <field name="arch" type="xml">
                <form string="Stock Journal">
                    <field name="name"/>
                    <field name="user_id"/>
                </form>
            </field>
        </record>
        <record id="action_stock_journal_form" model="ir.actions.act_window">
            <field name="name">Stock Journals</field>
            <field name="res_model">stock.journal</field>
            <field name="type">ir.actions.act_window</field>
            <field name="view_type">form</field>
            <field name="help">The stock journal system allows you to assign each stock operation to a specific journal according to the type of operation to perform or the worker/team that should perform the operation. Examples of stock journals may be: quality control, pick lists, packing, etc.</field>
        </record>
        <menuitem
            action="action_stock_journal_form"
            id="menu_action_stock_journal_form"
            parent="menu_warehouse_config" sequence="1"/>

        <record model="ir.actions.todo.category" id="category_stock_management_config">
            <field name="name">Stock Management</field>
        </record>

    </data>
</openerp><|MERGE_RESOLUTION|>--- conflicted
+++ resolved
@@ -22,19 +22,11 @@
             action="product.product_category_action_form" id="menu_product_category_config_stock"
             parent="stock.menu_product_in_config_stock" sequence="0" />
         <menuitem
-<<<<<<< HEAD
             action="product.product_ul_form_action" groups="product.group_stock_packaging"
             id="menu_product_packaging_stock_action" parent="stock.menu_product_in_config_stock" sequence="1"/>
          <menuitem
             id="menu_stock_unit_measure_stock" name="Units of Measure"
-            parent="stock.menu_product_in_config_stock"  sequence="2" groups="product.group_uom"/>
-=======
-            action="product.product_ul_form_action"
-            id="menu_product_packaging_stock_action" parent="stock.menu_product_in_config_stock" sequence="1"/>
-         <menuitem
-            id="menu_stock_unit_measure_stock" name="Units of Measure"
-            parent="stock.menu_product_in_config_stock"  sequence="35"/>
->>>>>>> 1226730d
+            parent="stock.menu_product_in_config_stock"  sequence="35" groups="product.group_uom"/>
          <menuitem
              action="product.product_uom_categ_form_action" id="menu_stock_uom_categ_form_action"
              parent="menu_stock_configuration" sequence="30"/>
@@ -1579,13 +1571,8 @@
                     <field name="picking_id" string="Reference"/>
                     <field name="product_id"/>
                     <field name="product_qty" />
-<<<<<<< HEAD
                     <field name="product_uom" string="UoM" groups="product.group_uom"/>
-                    <field name="date"/>
-=======
-                    <field name="product_uom" string="UoM"/>
                     <field name="date" groups="base.group_no_one" />
->>>>>>> 1226730d
                     <button name="action_done" states="confirmed,assigned" string="Process" type="object" icon="gtk-go-forward"/>
                 </tree>
             </field>
