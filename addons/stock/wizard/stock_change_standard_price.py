--- conflicted
+++ resolved
@@ -29,82 +29,81 @@
             'new_price': fields.float('Price', required=True),
             'stock_account_input':fields.many2one('account.account', 'Stock Input Account'),
             'stock_account_output':fields.many2one('account.account', 'Stock Output Account'),
-            'stock_journal':fields.many2one('account.journal', 'Stock journal', required=True),            
+            'stock_journal':fields.many2one('account.journal', 'Stock journal', required=True),
             'enable_stock_in_out_acc':fields.boolean('Enable Related Account',),
     }
-    
+
     def default_get(self, cr, uid, fields, context):
-        """ 
+        """
          To get default values for the object.
-        
+
          @param self: The object pointer.
          @param cr: A database cursor
          @param uid: ID of the user currently logged in
-         @param fields: List of fields for which we want default values 
-         @param context: A standard dictionary 
-         
-         @return: A dictionary which of fields with values. 
-        
-        """ 
+         @param fields: List of fields for which we want default values
+         @param context: A standard dictionary
+
+         @return: A dictionary which of fields with values.
+
+        """
         product_pool = self.pool.get('product.product')
         product_obj = product_pool.browse(cr, uid, context.get('active_id', False))
-        res = super(change_standard_price, self).default_get(cr, uid, fields, context=context)   
-        
+        res = super(change_standard_price, self).default_get(cr, uid, fields, context=context)
+
         accounts = product_pool.get_product_accounts(cr, uid, context.get('active_id', False), context={})
-        
+
         price = product_obj.standard_price
-        
+
         if 'new_price' in fields:
             res.update({'new_price': price})
         if 'stock_account_input' in fields:
-            res.update({'stock_account_input': accounts['stock_account_input']})         
+            res.update({'stock_account_input': accounts['stock_account_input']})
         if 'stock_account_output' in fields:
-            res.update({'stock_account_output': accounts['stock_account_output']})         
+            res.update({'stock_account_output': accounts['stock_account_output']})
         if 'stock_journal' in fields:
-            res.update({'stock_journal': accounts['stock_journal']})  
+            res.update({'stock_journal': accounts['stock_journal']})
         if 'enable_stock_in_out_acc' in fields:
-            res.update({'enable_stock_in_out_acc': True})              
-                     
+            res.update({'enable_stock_in_out_acc': True})
+
         return res
-    
+
     def onchange_price(self, cr, uid, ids, new_price, context = {}):
         product_obj = self.pool.get('product.product').browse(cr, uid, context.get('active_id', False))
         price = product_obj.standard_price
         diff = price - new_price
-        if diff > 0 : 
+        if diff > 0 :
             return {'value' : {'enable_stock_in_out_acc':True}}
         else :
             return {'value' : {'enable_stock_in_out_acc':False}}
-        
+
     def change_price(self, cr, uid, ids, context):
-        """ 
-             Changes the Standard Price of Product. 
+        """
+             Changes the Standard Price of Product.
              And creates an account move accordingly.
-            
+
              @param self: The object pointer.
              @param cr: A database cursor
              @param uid: ID of the user currently logged in
-             @param ids: List of IDs selected 
-             @param context: A standard dictionary 
-             
-             @return:  
-        
+             @param ids: List of IDs selected
+             @param context: A standard dictionary
+
+             @return:
+
         """
         rec_id = context and context.get('active_id', False)
-<<<<<<< HEAD
         prod_obj = self.pool.get('product.template')
         location_obj = self.pool.get('stock.location')
         lot_obj = self.pool.get('stock.report.prodlots')
         move_obj = self.pool.get('account.move')
         move_line_obj = self.pool.get('account.move.line')
         data_obj = self.pool.get('ir.model.data')
-        
+
         res = self.read(cr, uid, ids[0], ['new_price'])
         new_price = res.get('new_price',[])
         data = prod_obj.browse(cr, uid, rec_id)
         diff = data.standard_price - new_price
         prod_obj.write(cr, uid, rec_id, {'standard_price': new_price})
-        
+
         loc_ids = location_obj.search(cr, uid, [('account_id','<>',False),('usage','=','internal')])
         lot_ids = lot_obj.search(cr, uid, [('location_id', 'in', loc_ids),('product_id','=',rec_id)])
         qty = 0
@@ -112,10 +111,10 @@
         credit = 0.0
         stock_input_acc = data.property_stock_account_input.id or data.categ_id.property_stock_account_input_categ.id
         stock_output_acc = data.property_stock_account_output.id or data.categ_id.property_stock_account_output_categ.id
-            
+
         for lots in lot_obj.browse(cr, uid, lot_ids):
             qty += lots.name
-        
+
         if stock_input_acc and stock_output_acc and lot_ids:
             move_id = move_obj.create(cr, uid, {'journal_id': data.categ_id.property_stock_journal.id})
             if diff > 0:
@@ -156,19 +155,4 @@
             pass
         return {}
 
-=======
-        assert rec_id, _('Active ID is not set in Context')
-        prod_obj = self.pool.get('product.product')
-        res = self.browse(cr, uid, ids)        
-        datas = {
-            'new_price' : res[0].new_price,
-            'stock_output_account' : res[0].stock_account_output.id,
-            'stock_input_account' : res[0].stock_account_input.id,
-            'stock_journal' : res[0].stock_journal.id
-        }
-        prod_obj.do_change_standard_price(cr, uid, [rec_id], datas, context)
-        return {}      
->>>>>>> 4fcdc405
-change_standard_price()
-
-# vim:expandtab:smartindent:tabstop=4:softtabstop=4:shiftwidth=4:+change_standard_price()