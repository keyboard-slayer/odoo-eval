
-
  In order to test the stock module, I will create product,
  create physical inventory ,fill inventory lines from location,split inventory line into production lot
-
  I create Stock Production Lot for product PC3
-
  !record {model: stock.production.lot, id: stock_production_lot0}:
    product_id: product.product_product_pc3
    date: !eval time.strftime('%Y-%m-%d %H:%M:%S')
    name: 0000001
-
  I trace the Stock Production Lot for product PC3.
-
  !python {model: stock.production.lot }: |
    self.action_traceability(cr,uid,[ref('stock_production_lot0')], {'lang': 'en_US', 'tz': False, 'active_model': 'ir.ui.menu', 'field': '', 'type': ''})

-
  I create change product quantity for product PC3.
-
  !record {model: stock.change.product.qty, id: stock_change_product_qty0}:
    product_id: product.product_product_pc3
    new_quantity: 100
    location_id: stock.stock_location_stock
    prodlot_id: stock.stock_production_lot0

-
  I apply the new quantity on product PC3.
-
  !python {model: stock.change.product.qty }: |
    context = {"lang": 'en_US', "active_model":
      "product.product", "active_ids": [ref("product.product_product_pc3")], "tz": False, "active_id":ref('product.product_product_pc3')}
    self.default_get(cr, uid, ["prodlot_id", "location_id", "new_quantity", "product_id"], context)
    self.fields_view_get(cr, uid, ref("stock.view_change_product_quantity"),"form", context)
    self.change_product_qty(cr, uid, [ref("stock_change_product_qty0")], {"lang": 'en_US', "active_model":
      "stock.change.product.qty", "active_ids": ref("product.product_product_pc3"), "tz": False, "active_id":ref('product.product_product_pc3')})

-
  I check that the quantity on product PC3 is updated.
-
  !python {model: product.product }: |
    pro_obj = self.browse(cr, uid, ref("product.product_product_pc3"))
    assert (pro_obj.qty_available >= 100) , "The quantity of PC3 is not updated!"

-
  I Read quantity on product PC3.
-
  !python {model: stock.location }: |
    self.read(cr, uid, [ref("stock.stock_location_stock")],['stock_real_value','stock_virtual'], {'lang': 'en_GB', 'tz': False, 'active_model': 'product.product', 'bin_size': True, 'active_ids': [ref("product.product_product_pc3")], 'product_id':ref("product.product_product_pc3"), 'active_id': ref("product.product_product_pc3")})

- 
  I Creating a chained stock.location record
- 
  !record {model: stock.location, id: stock_location_loc0}:
    chained_auto_packing: auto
    chained_delay: 0.0
    chained_location_id: stock.stock_location_customers
    chained_location_type: fixed
    location_id: stock.stock_location_company
    name: chain location
    parent_left: 2
    parent_right: 3
    usage: internal

-
  I create Product By location chart for stock.location.product Object.
-
  !record {model: stock.location.product, id: stock_location_product0}:
    from_date: '2011-07-01 00:00:00'
    to_date: '2011-07-31 23:59:00'

-
  I open product chart.
-
  !python {model: stock.location.product }: |
    self.action_open_window(cr, uid, [ref("stock_location_product0")], {'lang': 'en_US', 'full': 1, 'tz': False, 'active_model': 'stock.location', 'search_default_in_location': 1, 'active_ids': [ref("stock.stock_location_stock")], 'active_id': ref("stock.stock_location_stock")})

-
  I open product form from stock.location object .
-
  !python {model: product.product }: |
    self.fields_view_get(cr, uid, False, "tree", {'lang': 'en_US', 'full': 1, 'tz': False, 'active_model': 'stock.location', 'location': ref('stock.stock_location_stock'), 'search_default_in_location': 1, 'active_ids': [ref("stock.stock_location_stock")], 'active_id': ref("stock.stock_location_stock")})

-
  I create change product standard price for product PC3.
-
  !record {model: stock.change.standard.price, id: stock_change_standard_price0}:
    new_price: 1515
    stock_account_input: account.a_recv
    stock_account_output: account.a_pay
    stock_journal: account.expenses_journal
    enable_stock_in_out_acc: True

-
  I apply the new product standard price on product PC3.
-
  !python {model: stock.change.standard.price }: |
    context = {"lang": 'en_US', "active_model":
      "product.product", "active_ids": [ref("product.product_product_pc3")], "tz": False, "active_id":ref('product.product_product_pc3')}
    self.default_get(cr, uid, ["new_price"], context)
    self.change_price(cr, uid, [ref("stock_change_product_qty0")], context)

-
  I create Physical Inventory for the products.
-
   !record {model: stock.inventory, id: stock_inventory_physicalinventoy0}:
    company_id: base.main_company
    date: !eval time.strftime('%Y-%m-%d %H:%M:%S')
    inventory_line_id:
      - company_id: base.main_company
        location_id: stock.stock_location_stock
        product_id: product.product_product_pc3
        product_qty: 10.0
        product_uom: product.product_uom_unit
      - company_id: base.main_company
        location_id: stock.stock_location_stock
        product_id: product.product_product_pc1
        product_qty: 10.0
        product_uom: product.product_uom_unit
    name: Physical inventory
    state: draft

-
  I create merge Inventory for the products.
-
   !record {model: stock.inventory, id: stock_inventory_mergeinventoy0}:
    company_id: base.main_company
    date: !eval time.strftime('%Y-%m-%d %H:%M:%S')
    inventory_line_id:
      - company_id: base.main_company
        location_id: stock.stock_location_stock
        product_id: product.product_product_pc3
        product_qty: 20.0
        product_uom: product.product_uom_unit
      - company_id: base.main_company
        location_id: stock.stock_location_stock
        product_id: product.product_product_pc1
        product_qty: 20.0
        product_uom: product.product_uom_unit
    name: Physical inventory
    state: draft

-
  I merge inventory .
-
  !python {model: stock.inventory.merge}: |
    context = {"lang": 'en_US',
      "full": "1", "tz": False, "active_model": "stock.inventory", "active_ids":
      [ref("stock_inventory_physicalinventoy0"), ref("stock_inventory_mergeinventoy0")], "active_id": ref("stock_inventory_physicalinventoy0"), }
    self.fields_view_get(cr, uid, False, "form", context)
    self.do_merge(cr, uid, [ref("stock_inventory_mergeinventoy0")], context)

-
  I create stock.inventory.line record.
-
  !record {model: stock.inventory.line, id: stock_inventory_line}:
    product_id: product.product_product_pc1
    product_uom: product.product_uom_unit
    product_qty: 10
    inventory_id: stock_inventory_mergeinventoy0
    location_id: stock.stock_location_stock

-
  I Change a Product oF stock.inventory.line record.
-
  !python {model: stock.inventory.line}: |
    self.on_change_product_id(cr, uid, [ref("stock_inventory_line")], ref('stock.stock_location_stock'), ref('product.product_product_pc3'), False, False)

-
  I create stock.fill.inventory .
-
  !record {model: stock.fill.inventory, id: stock_fill_inventory_0}:
    location_id: stock.stock_location_stock
    recursive: False
    set_stock_zero: False

-
  I fill inventory for PC3.
-
  !python {model: stock.fill.inventory}: |
    context = {"lang": 'en_US',"full": "1", "tz": False, "active_model": "stock.inventory", "active_ids":
      [ref("stock_inventory_physicalinventoy0")], "active_id": ref("stock_inventory_physicalinventoy0")}
    self.view_init(cr, uid, ["set_stock_zero", "location_id", "recursive"], context)
    self.fill_inventory(cr, uid, [ref("stock_fill_inventory_0")], context)

-
  I create stock.inventory.line.split record.
-
  !record {model: stock.inventory.line.split, id: stock_inventory_line_0}:
    line_ids:
      - name: '00002-stock-test'
        quantity: 5
    line_exist_ids:
      - name: '00003-stock-test'
        quantity: 5
    product_id: product.product_product_pc1
    product_uom: product.product_uom_unit
    use_exist: False
    qty: 10

-
  I Split stock.inventory.line into production line.
-
  !python {model: stock.inventory.line.split}: |
    context = {"lang": 'en_US', "active_model": "stock.inventory.line",
    "active_ids": [ref("stock_inventory_line_0")], "tz": False, "active_id": ref("stock_inventory_line_0")}
    self.default_get(cr, uid, ["product_id", "product_uom", "line_exist_ids", "qty",
     "line_ids", "use_exist"], context)
    self.split_lot(cr, uid, [ref("stock_inventory_line_0")], context)

-
  I confirm the Inventory for PC3.
-
  !python {model: stock.inventory}: |
   self.action_confirm(cr,uid,[ref('stock_inventory_physicalinventoy0')])
   self.action_done(cr,uid,[ref('stock_inventory_physicalinventoy0')])

-
  I cancel the Inventory for PC3.
-
  !python {model: stock.inventory}: |
   self.action_cancel_inventary(cr,uid,[ref('stock_inventory_physicalinventoy0')])

-
  I change inventory state to draft for PC3.
-
  !python {model: stock.inventory}: |
   self.action_cancel_draft(cr,uid,[ref('stock_inventory_physicalinventoy0')])

-
  In Order to test the picking I create picking with move lines.
-
  !record {model: stock.picking, id: stock_picking_0}:
    name: test_picking
    address_id: base.res_partner_address_4
    company_id: base.main_company
    date: !eval time.strftime('%Y-%m-%d %H:%M:%S')
    invoice_state: 2binvoiced
    move_lines:
      - company_id: base.main_company
        date: !eval time.strftime('%Y-%m-%d %H:%M:%S')
        location_dest_id: stock.stock_location_loc0
        location_id: stock.stock_location_stock
        name: PC3
        product_id: product.product_product_pc3
        product_qty: 100.0
        product_uom: product.product_uom_unit
        date: !eval time.strftime('%Y-%m-%d %H:%M:%S')
        product_uos_qty: 100.0
    move_type: direct
    type: out

-
  I Performing an osv_memory action split on module stock.split.into
-
  !python {model: stock.picking }: |
    pick=self.browse(cr,uid,ref('stock_picking_0'))
    split_obj=self.pool.get('stock.split.into')
    partial_datas={}
    move=pick.move_lines[0]
    partial_datas= {
          'quantity': 20,
      }
    split_id = self.pool.get('stock.split.into').create(cr, uid, partial_datas)
    split_obj.split(cr, uid, [split_id], {"lang": "en_US", "tz":
    False, "active_model": "stock.move", "active_ids": [move.id],
    "active_id": move.id, })

-
  I click on draft_force_assign on picking.
-
  !python {model: stock.picking}: |
    self.draft_force_assign(cr, uid, [ref("stock_picking_0")], {"lang": "en_US", "active_model":
      "ir.ui.menu", "tz": False, "search_default_confirmed": 1, "contact_display":
      "partner", "active_ids": [ref("stock.menu_action_picking_tree6")], "active_id":
      ref("stock.menu_action_picking_tree6"), })

-
  I click on action_assign on picking.
-
  !python {model: stock.picking}: |
    self.action_assign(cr, uid, [ref("stock_picking_0")], {"lang": "en_US", "active_model":
      "ir.ui.menu", "tz": False, "search_default_confirmed": 1, "contact_display":
      "partner", "active_ids": [ref("stock.menu_action_picking_tree6")], "active_id":
      ref("stock.menu_action_picking_tree6"), })

-
  I create a record for stock.partial.move.
-
  !record {model: stock.partial.move, id: stock_partial_move_0}:
    date: !eval time.strftime('%Y-%m-%d %H:%M:%S')

-
  I done stock.partial.move record.
-
  !python {model: stock.partial.move }: |
    pick_obj = self.pool.get('stock.picking')
    move_obj = self.pool.get('stock.move')
    pick=pick_obj.browse(cr,uid,ref('stock_picking_0'))
    search_id = move_obj.search(cr, uid, [('picking_id', '=', pick.id)])
    partial_datas={}
    for move in pick.move_lines:
        partial_datas['move%s'%(move.id)]= {
          'quantity': 20,
          'product_uom': move.product_uom.id,
          'prodlot_id': move.prodlot_id and move.prodlot_id.id or False,
          'wizard_id': ref('stock_partial_move_0'),
        }
    context = {"lang": 'en_US', "active_model": "stock.move", "active_ids": search_id, "tz": False, "active_id":search_id[0]}
    self.fields_view_get(cr, uid, False,"form", context)
    self.do_partial(cr, uid, [ref('stock_partial_move_0')], context)

-
  I Performing an osv_memory action split_lot on module stock.move.split
-

  !python {model: stock.picking }: |
    split_obj=self.pool.get('stock.move.split')
    split_move_lines=self.pool.get('stock.move.split.lines')
    pick=self.browse(cr,uid,ref('stock_picking_0'))
    partial_datas={}
    move=pick.move_lines[0]
    partial_datas= {
          'product_id': move.product_id.id,
          'qty': 80,
          'product_uom': move.product_uom.id,
          'use_exist': move.picking_id and move.picking_id.type=='out' and True or False
      }
    split_id = self.pool.get('stock.move.split').create(cr, uid, partial_datas, context={})
    split_move_data= {
          'lot_id': split_id,
          'quantity': 10,
          'name': 'lot',
    }
    split_move_id = split_move_lines.create(cr, uid, split_move_data, context={})
    split_obj.default_get(cr, uid, ["product_id", "product_uom", "line_exist_ids", "qty",
     "line_ids", "use_exist"], {'lang': 'en_US', 'default_location_dest_id': ref('stock.stock_location_stock'), 'tz': False, 'active_model': 'stock.move', 'search_default_receive': 1, 'product_receive': True, 'active_ids': [move.id], 'default_location_id': ref('stock.stock_location_locations'), 'active_id': move.id})
    split_obj.split_lot(cr, uid, [split_id], context={"lang": "en_US", "tz":
    False, "active_model": "stock.move", "scrap": True, "active_ids": [move.id],
    "active_id": move.id, })

-
  I Performed an osv_memory action move_scrap on module stock.move.scrap
-
  !python {model: stock.picking }: |
    location_obj = self.pool.get('stock.location')
    scrpaed_location_ids = location_obj.search(cr, uid, [('scrap_location','=',True)])
    pick=self.browse(cr,uid,ref('stock_picking_0'))
    scrap_obj=self.pool.get('stock.move.scrap')
    partial_datas={}
    move=pick.move_lines[0]
    partial_datas= {
          'product_id': move.product_id.id,
          'location_id': scrpaed_location_ids[0],
          'product_qty': 1,
          'product_uom': move.product_uom.id,
      }
    scrap_id = scrap_obj.create(cr, uid, partial_datas)
    context = {"lang": "en_US", "tz": False, "active_model": "stock.move", 
    "scrap": True, "active_ids": [move.id], "active_id": move.id, }
    scrap_obj.default_get(cr, uid, ["location_id", "product_id", "product_uom", "product_qty"], context)
    scrap_obj.move_scrap(cr, uid, [scrap_id], context)

-
  I Performed an osv_memory do move consume  on module stock.move.consume
-
  !python {model: stock.picking }: |
<<<<<<< HEAD
   import time
   pick = self.browse(cr,uid,ref('stock_picking_0'))
   stock_partial_picking = self.pool.get('stock.partial.picking')
   partial_id = stock_partial_picking.create(cr, uid, {},
           context={'active_model': 'stock.picking',
                    'active_ids': [pick.id]})
   stock_partial_picking.do_partial(cr, uid, [partial_id])
=======
    location_obj = self.pool.get('stock.location')
    scrpaed_location_ids = location_obj.search(cr, uid, [('scrap_location','=',True)])
    pick=self.browse(cr,uid,ref('stock_picking_0'))
    consume_obj=self.pool.get('stock.move.consume')
    partial_datas={}
    move=pick.move_lines[0]
    partial_datas= {
          'product_id': move.product_id.id,
          'location_id': scrpaed_location_ids[0],
          'product_qty': 1,
          'product_uom': move.product_uom.id,
      }
    context = {"lang": "en_US", "tz": False, "active_model": "stock.move", 
    "scrap": True, "active_ids": [move.id], "active_id": move.id, }
    consume_id = consume_obj.create(cr, uid, partial_datas)
    consume_obj.default_get(cr, uid, ["location_id", "product_id", "product_uom", "product_qty"], context)
    consume_obj.do_move_consume(cr, uid, [consume_id], context)

-
  I create a record for stock partial picking.
-
  !record {model: stock.partial.picking, id: stock_partial_picking_0}:
    date: !eval time.strftime('%Y-%m-%d %H:%M:%S')

-
  I make stock partial picking order Done.
-
  !python {model: stock.partial.picking}: |
     pick_obj = self.pool.get('stock.picking')
     partial = self.browse(cr, uid, ref('stock_partial_picking_0'), context)
     partial_datas = {
            'delivery_date' : partial.date
     }
     for pick in pick_obj.browse(cr, uid, [ref('stock_picking_0')]):
        for m in pick.move_lines:
           partial_datas['move%s'%(m.id)] = {
                    'product_id' : m.product_id.id,
                    'product_qty' : 80,
                    'product_uom' : m.product_uom.id
           }
     context = {"lang": "en_US", "search_default_available":
      1, "tz": False, "active_model": "ir.ui.menu",
      "active_ids": [ref('stock_picking_0')], "active_id": ref("stock_picking_0"),
      }
     self.fields_view_get(cr, uid, False,"form", context)
     self.do_partial(cr, uid, [ref('stock_partial_picking_0')], context)

-
  I Performing an osv_memory action create_invoice on module stock.invoice.onshipping
-
  !python {model: stock.invoice.onshipping}: |
    invoice_line_id = self.create(cr, uid,{}, {"lang": 'en_US', "active_model":
      "stock.picking", "active_ids": [ref("stock_picking_0")], "tz": False, "active_id":ref("stock_picking_0")})
    self.open_invoice(cr, uid, [invoice_line_id], {"lang": "en_US",
      "search_default_available": 1, "inv_type": "in_invoice" , "tz": False, "active_model": "stock.picking",
      "contact_display": "partner_address", "active_ids": [ref("stock_picking_0")],
      "active_id": ref("stock_picking_0")})
    self._get_journal_id(cr, uid, {"lang": "en_US", "search_default_available": 1, "tz": False, "active_model": "stock.picking",
      "contact_display": "partner_address", "active_ids": [ref("stock_picking_0")],
      "active_id": ref("stock_picking_0"), })

-
  I create a record of stock.picking and unlink a record
-
  !python {model: stock.picking}: |
    copy_id = self.copy(cr, uid, (ref("stock_picking_0")))
    ctx = {"lang": "en_US", "active_model":
      "ir.ui.menu", "tz": False, "search_default_confirmed": 1, "contact_display":
      "partner", "active_ids": [ref("stock.menu_action_picking_tree6")], "active_id":
      ref("stock.menu_action_picking_tree6"), }
    self.draft_force_assign(cr, uid, [copy_id], ctx)
    self.unlink(cr, uid, [copy_id], ctx)

-
  I create a record of stock.picking and cancel a record
-
  !python {model: stock.picking}: |
    copy_id = self.copy(cr, uid, (ref("stock_picking_0")))
    self.draft_validate(cr, uid, [copy_id], {"lang": "en_US", "search_default_available":
      1, "tz": False, "active_model": "ir.ui.menu", "contact_display": "partner_address",
      "active_ids": [ref("stock.menu_action_picking_tree4")], "active_id": ref("stock.menu_action_picking_tree4"),
      })
    pick=self.browse(cr,uid,copy_id)
    self.allow_cancel(cr, uid, [copy_id], context= None)

-
  I create a record of stock.picking and I reaturn the picking
-
  !python {model: stock.picking}: |
    copy_id = self.copy(cr, uid, (ref("stock_picking_0")))
    ctx = {"lang": "en_US", "active_model":
      "ir.ui.menu", "tz": False, "search_default_confirmed": 1, "contact_display":
      "partner", "active_ids": [ref("stock.menu_action_picking_tree6")], "active_id":
      ref("stock.menu_action_picking_tree6")}
    self.draft_force_assign(cr, uid, [copy_id], ctx)
    self.force_assign(cr, uid, [copy_id], ctx)
    pick=self.browse(cr,uid,copy_id)
    partial_datas={}
    for move in pick.move_lines:
        partial_datas['move%s'%(move.id)]= {
          'product_id': move.product_id,
          'product_qty': move.product_qty,
        }
    self.do_partial(cr, uid, [pick.id],partial_datas)
    reurn_datas={}
    context = {"lang": 'en_US', "active_model":
      "stock.picking", "active_ids": [pick.id], "tz": False, "active_id":pick.id}
    return_pick_id = self.pool.get('stock.return.picking').create(cr, uid,{}, context)
    for move in pick.move_lines:
      reurn_datas= {
          'product_id': move.product_id.id,
          'quantity': move.product_qty,
      }
    self.pool.get('stock.return.picking').create_returns(cr, uid, [return_pick_id], context)
>>>>>>> 7c5e3d47
<|MERGE_RESOLUTION|>--- conflicted
+++ resolved
@@ -184,37 +184,32 @@
     self.fill_inventory(cr, uid, [ref("stock_fill_inventory_0")], context)
 
 -
-  I create stock.inventory.line.split record.
+  I split the PC3 inventory line to create 5 PC3 with production lot 00002-stock-test
 -
   !record {model: stock.inventory.line.split, id: stock_inventory_line_0}:
     line_ids:
       - name: '00002-stock-test'
-        quantity: 5
-    line_exist_ids:
-      - name: '00003-stock-test'
         quantity: 5
     product_id: product.product_product_pc1
     product_uom: product.product_uom_unit
     use_exist: False
     qty: 10
-
--
-  I Split stock.inventory.line into production line.
--
-  !python {model: stock.inventory.line.split}: |
-    context = {"lang": 'en_US', "active_model": "stock.inventory.line",
-    "active_ids": [ref("stock_inventory_line_0")], "tz": False, "active_id": ref("stock_inventory_line_0")}
-    self.default_get(cr, uid, ["product_id", "product_uom", "line_exist_ids", "qty",
-     "line_ids", "use_exist"], context)
-    self.split_lot(cr, uid, [ref("stock_inventory_line_0")], context)
-
+-
+  I confirm the split operation
+-
+  !python {model: stock.inventory.line}: |
+    line_ids = self.search(cr, uid, [('inventory_id','=',ref('stock_inventory_physicalinventoy0')),
+                                     ('product_id','=',ref('product.product_product_pc1'))])
+    assert line_ids, 'Inventory lines are missing'
+    self.pool.get('stock.inventory.line.split').split_lot(cr, uid, [ref("stock_inventory_line_0")],
+                                                            {'active_model': 'stock.inventory.line',
+                                                             'active_ids': [line_ids[0]]})
 -
   I confirm the Inventory for PC3.
 -
   !python {model: stock.inventory}: |
    self.action_confirm(cr,uid,[ref('stock_inventory_physicalinventoy0')])
    self.action_done(cr,uid,[ref('stock_inventory_physicalinventoy0')])
-
 -
   I cancel the Inventory for PC3.
 -
@@ -251,7 +246,7 @@
     type: out
 
 -
-  I Performing an osv_memory action split on module stock.split.into
+  I split the picking with a first batch of 20 PCs
 -
   !python {model: stock.picking }: |
     pick=self.browse(cr,uid,ref('stock_picking_0'))
@@ -285,31 +280,15 @@
       ref("stock.menu_action_picking_tree6"), })
 
 -
-  I create a record for stock.partial.move.
--
-  !record {model: stock.partial.move, id: stock_partial_move_0}:
-    date: !eval time.strftime('%Y-%m-%d %H:%M:%S')
-
--
-  I done stock.partial.move record.
--
-  !python {model: stock.partial.move }: |
-    pick_obj = self.pool.get('stock.picking')
-    move_obj = self.pool.get('stock.move')
-    pick=pick_obj.browse(cr,uid,ref('stock_picking_0'))
-    search_id = move_obj.search(cr, uid, [('picking_id', '=', pick.id)])
-    partial_datas={}
-    for move in pick.move_lines:
-        partial_datas['move%s'%(move.id)]= {
-          'quantity': 20,
-          'product_uom': move.product_uom.id,
-          'prodlot_id': move.prodlot_id and move.prodlot_id.id or False,
-          'wizard_id': ref('stock_partial_move_0'),
-        }
-    context = {"lang": 'en_US', "active_model": "stock.move", "active_ids": search_id, "tz": False, "active_id":search_id[0]}
-    self.fields_view_get(cr, uid, False,"form", context)
-    self.do_partial(cr, uid, [ref('stock_partial_move_0')], context)
-
+  I process the partial picking with 20 PCE
+-
+  !python {model: stock.picking }: |
+   pick = self.browse(cr,uid,ref('stock_picking_0'))
+   stock_partial_move = self.pool.get('stock.partial.move')
+   partial_id = stock_partial_move.create(cr, uid, {},
+           context={'active_model': 'stock.move',
+                    'active_ids': [x.id for x in pick.move_lines]})
+   stock_partial_move.do_partial(cr, uid, [partial_id])
 -
   I Performing an osv_memory action split_lot on module stock.move.split
 -
@@ -365,15 +344,6 @@
   I Performed an osv_memory do move consume  on module stock.move.consume
 -
   !python {model: stock.picking }: |
-<<<<<<< HEAD
-   import time
-   pick = self.browse(cr,uid,ref('stock_picking_0'))
-   stock_partial_picking = self.pool.get('stock.partial.picking')
-   partial_id = stock_partial_picking.create(cr, uid, {},
-           context={'active_model': 'stock.picking',
-                    'active_ids': [pick.id]})
-   stock_partial_picking.do_partial(cr, uid, [partial_id])
-=======
     location_obj = self.pool.get('stock.location')
     scrpaed_location_ids = location_obj.search(cr, uid, [('scrap_location','=',True)])
     pick=self.browse(cr,uid,ref('stock_picking_0'))
@@ -393,34 +363,14 @@
     consume_obj.do_move_consume(cr, uid, [consume_id], context)
 
 -
-  I create a record for stock partial picking.
--
-  !record {model: stock.partial.picking, id: stock_partial_picking_0}:
-    date: !eval time.strftime('%Y-%m-%d %H:%M:%S')
-
--
-  I make stock partial picking order Done.
--
-  !python {model: stock.partial.picking}: |
-     pick_obj = self.pool.get('stock.picking')
-     partial = self.browse(cr, uid, ref('stock_partial_picking_0'), context)
-     partial_datas = {
-            'delivery_date' : partial.date
-     }
-     for pick in pick_obj.browse(cr, uid, [ref('stock_picking_0')]):
-        for m in pick.move_lines:
-           partial_datas['move%s'%(m.id)] = {
-                    'product_id' : m.product_id.id,
-                    'product_qty' : 80,
-                    'product_uom' : m.product_uom.id
-           }
-     context = {"lang": "en_US", "search_default_available":
-      1, "tz": False, "active_model": "ir.ui.menu",
-      "active_ids": [ref('stock_picking_0')], "active_id": ref("stock_picking_0"),
-      }
-     self.fields_view_get(cr, uid, False,"form", context)
-     self.do_partial(cr, uid, [ref('stock_partial_picking_0')], context)
-
+  I process the picking with the 80 remaining PCs
+-
+  !python {model: stock.picking}: |
+     stock_partial_picking = self.pool.get('stock.partial.picking')
+     partial_id = stock_partial_picking.create(cr, uid, {},
+             context={'active_model': 'stock.picking',
+                      'active_ids': [ref('stock_picking_0')]})
+     stock_partial_picking.do_partial(cr, uid, [partial_id])
 -
   I Performing an osv_memory action create_invoice on module stock.invoice.onshipping
 -
@@ -456,36 +406,20 @@
       1, "tz": False, "active_model": "ir.ui.menu", "contact_display": "partner_address",
       "active_ids": [ref("stock.menu_action_picking_tree4")], "active_id": ref("stock.menu_action_picking_tree4"),
       })
-    pick=self.browse(cr,uid,copy_id)
     self.allow_cancel(cr, uid, [copy_id], context= None)
 
 -
-  I create a record of stock.picking and I reaturn the picking
+  I process a copy of the picking and I return it
 -
   !python {model: stock.picking}: |
     copy_id = self.copy(cr, uid, (ref("stock_picking_0")))
-    ctx = {"lang": "en_US", "active_model":
-      "ir.ui.menu", "tz": False, "search_default_confirmed": 1, "contact_display":
-      "partner", "active_ids": [ref("stock.menu_action_picking_tree6")], "active_id":
-      ref("stock.menu_action_picking_tree6")}
-    self.draft_force_assign(cr, uid, [copy_id], ctx)
-    self.force_assign(cr, uid, [copy_id], ctx)
-    pick=self.browse(cr,uid,copy_id)
-    partial_datas={}
-    for move in pick.move_lines:
-        partial_datas['move%s'%(move.id)]= {
-          'product_id': move.product_id,
-          'product_qty': move.product_qty,
-        }
-    self.do_partial(cr, uid, [pick.id],partial_datas)
-    reurn_datas={}
-    context = {"lang": 'en_US', "active_model":
-      "stock.picking", "active_ids": [pick.id], "tz": False, "active_id":pick.id}
+    self.draft_force_assign(cr, uid, [copy_id])
+    self.force_assign(cr, uid, [copy_id])
+    stock_partial_picking = self.pool.get('stock.partial.picking')
+    context = {'active_model': 'stock.picking',
+               'active_ids': [copy_id],
+               'active_id': copy_id}
+    partial_id = stock_partial_picking.create(cr, uid, {}, context=context)
+    stock_partial_picking.do_partial(cr, uid, [partial_id], context)
     return_pick_id = self.pool.get('stock.return.picking').create(cr, uid,{}, context)
-    for move in pick.move_lines:
-      reurn_datas= {
-          'product_id': move.product_id.id,
-          'quantity': move.product_qty,
-      }
-    self.pool.get('stock.return.picking').create_returns(cr, uid, [return_pick_id], context)
->>>>>>> 7c5e3d47
+    self.pool.get('stock.return.picking').create_returns(cr, uid, [return_pick_id], context)