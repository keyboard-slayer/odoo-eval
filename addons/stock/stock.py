--- conflicted
+++ resolved
@@ -1040,11 +1040,8 @@
         'backorder_id': fields.related('picking_id','backorder_id',type='many2one', relation="stock.picking", string="Back Orders"),
         'origin': fields.related('picking_id','origin',type='char', size=64, relation="stock.picking", string="Origin"),
         'move_stock_return_history': fields.many2many('stock.move', 'stock_move_return_history', 'move_id', 'return_move_id', 'Move Return History',readonly=True),
-<<<<<<< HEAD
         'delivered_id': fields.many2one('stock.delivery', 'Product delivered'),
-=======
         'scraped': fields.boolean('Scraped'),        
->>>>>>> 8b3cbc9a
     }
     _constraints = [
         (_check_tracking,
@@ -1461,10 +1458,7 @@
         prodlot_obj.write(cr, uid, [prodlot_id], {'ref': ref})
         return prodlot_id
 
-<<<<<<< HEAD
-
-=======
->>>>>>> 8b3cbc9a
+
     def action_scrap(self, cr, uid, ids, quantity, location_id, context=None):
         '''
         Move the scrap/damaged product into scrap location       
@@ -1488,21 +1482,13 @@
                     'product_qty': quantity, 
                     'product_uos_qty': uos_qty, 
                     'state': move.state, 
-<<<<<<< HEAD
-                    'location_dest_id': location_id
-                }
-            new_move = self.copy(cr, uid, move.id, default_val)
-            res += [new_move]  
-                  
-=======
                     'scraped' : True,                                     
                     'location_dest_id': location_id
                 }
             new_move = self.copy(cr, uid, move.id, default_val)
             #self.write(cr, uid, [new_move], {'move_history_ids':[(4,move.id)]}) #TODO : to track scrap moves
             res += [new_move]  
-        self.action_done(cr, uid, res)          
->>>>>>> 8b3cbc9a
+        self.action_done(cr, uid, res)
         return res
 
     def action_split(self, cr, uid, ids, quantity, split_by_qty=1, prefix=False, with_lot=True, context=None):
