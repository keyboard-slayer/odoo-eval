# -*- coding: utf-8 -*-
# Part of Odoo. See LICENSE file for full copyright and licensing details.

from odoo import api, models, _


rec = 0
def autoIncrement():
    global rec
    pStart = 1
    pInterval = 1
    if rec == 0:
        rec = pStart
    else:
        rec += pInterval
    return rec


class MrpStockReport(models.TransientModel):
    _name = 'stock.traceability.report'

    @api.model
<<<<<<< HEAD
    def _get_move_lines(self, move_lines):
        res = self.env['stock.move.line']
        for move_line in move_lines:
=======
    def get_move_lines_upstream(self, move_lines):
        lines_seen = move_lines
        lines_todo = list(move_lines)
        while lines_todo:
            move_line = lines_todo.pop(0)
>>>>>>> 02ee3fd8
            # if MTO
            if move_line.move_id.move_orig_ids:
                lines = move_line.move_id.move_orig_ids.mapped('move_line_ids').filtered(
                    lambda m: m.lot_id == move_line.lot_id
                ) - lines_seen
            # if MTS
            elif move_line.location_id.usage == 'internal':
                lines = self.env['stock.move.line'].search([
                    ('product_id', '=', move_line.product_id.id),
                    ('lot_id', '=', move_line.lot_id.id),
                    ('location_dest_id', '=', move_line.location_id.id),
                    ('id', 'not in', lines_seen.ids),
                    ('date', '<', move_line.date),
                ])
            else:
<<<<<<< HEAD
                if move_line:
                    res |= self.env['stock.move.line'].search([
                        ('product_id', '=', move_line.product_id.id),
                        ('lot_id', '=', move_line.lot_id.id),
                        ('id', '!=', move_line.id),
                        ('date', '<', move_line.date),
                    ])
        if res:
            res |= self._get_move_lines(res)
        return res
=======
                continue
            lines_todo += list(lines)
            lines_seen |= lines
        return lines_seen - move_lines

    @api.model
    def get_move_lines_downstream(self, move_lines):
        lines_seen = move_lines
        lines_todo = list(move_lines)
        while lines_todo:
            move_line = lines_todo.pop(0)
            # if MTO
            if move_line.move_id.move_dest_ids:
                lines = move_line.move_id.move_dest_ids.mapped('move_line_ids').filtered(
                    lambda m: m.lot_id == move_line.lot_id
                ) - lines_seen
            # if MTS
            elif move_line.location_dest_id.usage == 'internal':
                lines = self.env['stock.move.line'].search([
                    ('product_id', '=', move_line.product_id.id),
                    ('lot_id', '=', move_line.lot_id.id),
                    ('location_id', '=', move_line.location_dest_id.id),
                    ('id', 'not in', lines_seen.ids),
                    ('date', '>', move_line.date),
                ])
            else:
                continue
            lines_todo += list(lines)
            lines_seen |= lines
        return lines_seen - move_lines
>>>>>>> 02ee3fd8

    @api.model
    def get_lines(self, line_id=None, **kw):
        context = dict(self.env.context)
        model = kw and kw['model_name'] or context.get('model')
        rec_id = kw and kw['model_id'] or context.get('active_id')
        level = kw and kw['level'] or 1
        lines = []
        move_line = self.env['stock.move.line']
        if rec_id and model in ('stock.production.lot', 'stock.move.line'):
            lines = move_line.search([
                ('lot_id', '=', context.get('lot_name') or rec_id),
                ('state', '=', 'done'),
                ('move_id.returned_move_ids', '=', False),
            ])
            if model == 'stock.move.line':
                for line in lines:
                    dummy, is_used = self._get_linked_move_lines(line)
                    if is_used:
                        move_line |= is_used
                lines = move_line
        elif rec_id and model in ('stock.picking', 'mrp.production'):
            record = self.env[model].browse(rec_id)
            if model == 'stock.picking':
                lines = record.move_lines.mapped('move_line_ids').filtered(lambda m: m.lot_id and m.state == 'done')
            else:
                lines = record.move_finished_ids.mapped('move_line_ids').filtered(lambda m: m.lot_id and m.state == 'done')
        move_line_vals = self._lines(line_id, model_id=rec_id, model=model, level=level, move_lines=lines)
        final_vals = sorted(move_line_vals, key=lambda v: v['date'], reverse=True)
        lines = self._final_vals_to_lines(final_vals, level)
        return lines

    @api.model
    def _get_reference(self, move_line):
        res_model = ''
        ref = ''
        res_id = False
        if move_line.picking_id:
            res_model = 'stock.picking'
            res_id = move_line.picking_id.id
            ref = move_line.picking_id.name
        elif move_line.move_id.inventory_id:
            res_model = 'stock.inventory'
            res_id = move_line.move_id.inventory_id.id
            ref = 'Inv. Adj.: ' + move_line.move_id.inventory_id.name
        elif move_line.move_id.scrapped and move_line.move_id.scrap_ids:
            res_model = 'stock.scrap'
            res_id = move_line.move_id.scrap_ids[0].id
            ref = move_line.move_id.scrap_ids[0].name
        return res_model, res_id, ref

    @api.model
    def _quantity_to_str(self, from_uom, to_uom, qty):
        """ workaround to apply the float rounding logic of t-esc on data prepared server side """
        qty = from_uom._compute_quantity(qty, to_uom, rounding_method='HALF-UP')
        return self.env['ir.qweb.field.float'].value_to_html(qty, {'decimal_precision': 'Product Unit of Measure'})

    def _get_usage(self, move_line):
        usage = ''
        if (move_line.location_id.usage == 'internal') and (move_line.location_dest_id.usage == 'internal'):
            usage = 'internal'
        elif (move_line.location_id.usage != 'internal') and (move_line.location_dest_id.usage == 'internal'):
            usage = 'in'
        else:
            usage = 'out'
        return usage

    def _make_dict_move(self, level, parent_id, move_line, unfoldable=False):
        res_model, res_id, ref = self._get_reference(move_line)
        dummy, is_used = self._get_linked_move_lines(move_line)
        unfoldable = False if not move_line.lot_id else unfoldable
        data = [{
            'level': level,
            'unfoldable': unfoldable,
            'date': move_line.move_id.date,
            'parent_id': parent_id,
            'is_used': bool(is_used),
            'usage': self._get_usage(move_line),
            'model_id': move_line.id,
            'model': 'stock.move.line',
            'product_id': move_line.product_id.display_name,
            'product_qty_uom': "%s %s" % (self._quantity_to_str(move_line.product_uom_id, move_line.product_id.uom_id, move_line.qty_done), move_line.product_id.uom_id.name),
            'lot_name': move_line.lot_id.name,
            'lot_id': move_line.lot_id.id,
            'location_source': move_line.location_id.name if not unfoldable or level == 1 else False,
            'location_destination': move_line.location_dest_id.name if not unfoldable or level == 1 else False,
            'reference_id': ref,
            'res_id': res_id,
            'res_model': res_model}]
        return data

    @api.model
    def _final_vals_to_lines(self, final_vals, level):
        lines = []
        for data in final_vals:
            lines.append({
                'id': autoIncrement(),
                'model': data['model'],
                'model_id': data['model_id'],
                'parent_id': data['parent_id'],
                'usage': data.get('usage', False),
                'is_used': data.get('is_used', False),
                'lot_name': data.get('lot_name', False),
                'lot_id': data.get('lot_id', False),
                'reference': data.get('reference_id', False),
                'res_id': data.get('res_id', False),
                'res_model': data.get('res_model', False),
                'columns': [data.get('reference_id', False),
                            data.get('product_id', False),
                            data.get('date', False),
                            data.get('lot_name', False),
                            data.get('location_source', False),
                            data.get('location_destination', False),
                            data.get('product_qty_uom', 0)],
                'level': level,
                'unfoldable': data['unfoldable'],
            })
        return lines

    def _get_linked_move_lines(self, move_line):
        """ This method will return the consumed line or produced line for this operation."""
        return False, False

    @api.model
    def _lines(self, line_id=None, model_id=False, model=False, level=0, move_lines=[], **kw):
        final_vals = []
        lines = move_lines or []
        if model and line_id:
            move_line = self.env[model].browse(model_id)
            move_lines, is_used = self._get_linked_move_lines(move_line)
            if move_lines:
                lines = move_lines
            else:
                if is_used:
                    # Traceability in case of consumed in.
                    move_line |= self._get_move_lines(move_line)
                for line in move_line:
                    final_vals += self._make_dict_move(level, parent_id=line_id, move_line=line)
        for line in lines:
            unfoldable = bool(line.produce_line_ids or line.consume_line_ids)
            final_vals += self._make_dict_move(level, parent_id=line_id, move_line=line, unfoldable=unfoldable)
        return final_vals

    def get_pdf_lines(self, line_data=[]):
        lines = []
        for line in line_data:
            model = self.env[line['model_name']].browse(line['model_id'])
            unfoldable = False
            if line.get('unfoldable'):
                unfoldable = True
            final_vals = self._make_dict_move(line['level'], parent_id=line['id'], move_line=model, unfoldable=unfoldable)
            lines.append(self._final_vals_to_lines(final_vals, line['level'])[0])
        return lines

    def get_pdf(self, line_data=[]):
        lines = self.with_context(print_mode=True).get_pdf_lines(line_data)
        base_url = self.env['ir.config_parameter'].sudo().get_param('web.base.url')
        rcontext = {
            'mode': 'print',
            'base_url': base_url,
        }

        body = self.env['ir.ui.view'].render_template(
            "stock.report_stock_inventory_print",
            values=dict(rcontext, lines=lines, report=self, context=self),
        )

        header = self.env['ir.actions.report'].render_template("web.internal_layout", values=rcontext)
        header = self.env['ir.actions.report'].render_template("web.minimal_layout", values=dict(rcontext, subst=True, body=header))

        return self.env['ir.actions.report']._run_wkhtmltopdf(
            [body],
            header=header,
            landscape=True,
            specific_paperformat_args={'data-report-margin-top': 10, 'data-report-header-spacing': 10}
        )

    def _get_html(self):
        result = {}
        rcontext = {}
        context = dict(self.env.context)
        rcontext['lines'] = self.with_context(context).get_lines()
        result['html'] = self.env.ref('stock.report_stock_inventory').render(rcontext)
        return result

    @api.model
    def get_html(self, given_context=None):
        res = self.search([('create_uid', '=', self.env.uid)], limit=1)
        if not res:
            return self.create({}).with_context(given_context)._get_html()
        return res.with_context(given_context)._get_html()<|MERGE_RESOLUTION|>--- conflicted
+++ resolved
@@ -20,75 +20,32 @@
     _name = 'stock.traceability.report'
 
     @api.model
-<<<<<<< HEAD
     def _get_move_lines(self, move_lines):
-        res = self.env['stock.move.line']
-        for move_line in move_lines:
-=======
-    def get_move_lines_upstream(self, move_lines):
         lines_seen = move_lines
         lines_todo = list(move_lines)
         while lines_todo:
             move_line = lines_todo.pop(0)
->>>>>>> 02ee3fd8
             # if MTO
             if move_line.move_id.move_orig_ids:
                 lines = move_line.move_id.move_orig_ids.mapped('move_line_ids').filtered(
                     lambda m: m.lot_id == move_line.lot_id
                 ) - lines_seen
             # if MTS
-            elif move_line.location_id.usage == 'internal':
+            elif move_line:
                 lines = self.env['stock.move.line'].search([
                     ('product_id', '=', move_line.product_id.id),
                     ('lot_id', '=', move_line.lot_id.id),
-                    ('location_dest_id', '=', move_line.location_id.id),
                     ('id', 'not in', lines_seen.ids),
                     ('date', '<', move_line.date),
-                ])
-            else:
-<<<<<<< HEAD
-                if move_line:
-                    res |= self.env['stock.move.line'].search([
-                        ('product_id', '=', move_line.product_id.id),
-                        ('lot_id', '=', move_line.lot_id.id),
-                        ('id', '!=', move_line.id),
-                        ('date', '<', move_line.date),
-                    ])
-        if res:
-            res |= self._get_move_lines(res)
-        return res
-=======
-                continue
-            lines_todo += list(lines)
-            lines_seen |= lines
-        return lines_seen - move_lines
-
-    @api.model
-    def get_move_lines_downstream(self, move_lines):
-        lines_seen = move_lines
-        lines_todo = list(move_lines)
-        while lines_todo:
-            move_line = lines_todo.pop(0)
-            # if MTO
-            if move_line.move_id.move_dest_ids:
-                lines = move_line.move_id.move_dest_ids.mapped('move_line_ids').filtered(
-                    lambda m: m.lot_id == move_line.lot_id
-                ) - lines_seen
-            # if MTS
-            elif move_line.location_dest_id.usage == 'internal':
-                lines = self.env['stock.move.line'].search([
-                    ('product_id', '=', move_line.product_id.id),
-                    ('lot_id', '=', move_line.lot_id.id),
-                    ('location_id', '=', move_line.location_dest_id.id),
-                    ('id', 'not in', lines_seen.ids),
-                    ('date', '>', move_line.date),
                 ])
             else:
                 continue
             lines_todo += list(lines)
             lines_seen |= lines
         return lines_seen - move_lines
->>>>>>> 02ee3fd8
+            lines_todo += list(lines)
+            lines_seen |= lines
+        return lines_seen - move_lines
 
     @api.model
     def get_lines(self, line_id=None, **kw):
