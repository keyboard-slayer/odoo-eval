# Translation of Odoo Server.
# This file contains the translation of the following modules:
# * base_import
# 
# Translators:
msgid ""
msgstr ""
"Project-Id-Version: Odoo 9.0\n"
"Report-Msgid-Bugs-To: \n"
<<<<<<< HEAD
"POT-Creation-Date: 2015-09-07 14:40+0000\n"
"PO-Revision-Date: 2015-10-20 14:22+0000\n"
=======
"POT-Creation-Date: 2015-12-18 13:40+0000\n"
"PO-Revision-Date: 2015-12-19 08:50+0000\n"
>>>>>>> 24eee9d7
"Last-Translator: Martin Trigaux\n"
"Language-Team: Portuguese (http://www.transifex.com/odoo/odoo-9/language/pt/)\n"
"MIME-Version: 1.0\n"
"Content-Type: text/plain; charset=UTF-8\n"
"Content-Transfer-Encoding: \n"
"Language: pt\n"
"Plural-Forms: nplurals=2; plural=(n != 1);\n"

#. module: base_import
#. openerp-web
#: code:addons/base_import/static/src/js/import.js:466
#, python-format
msgid "(%d more)"
msgstr "(%d mais)"

#. module: base_import
#. openerp-web
#: code:addons/base_import/static/src/js/import.js:281
#, python-format
msgid ""
"A single column was found in the file, this often means the file separator "
"is incorrect"
msgstr ""

#. module: base_import
#. openerp-web
#: code:addons/base_import/static/src/xml/import.xml:161
#, python-format
msgid ""
"According to your need, you should use \n"
"                        one of these 3 ways to reference records in relations. \n"
"                        Here is when you should use one or the other, \n"
"                        according to your need:"
msgstr ""

#. module: base_import
#. openerp-web
#: code:addons/base_import/static/src/xml/import.xml:234
#, python-format
msgid ""
"As an example, here is \n"
"                        purchase.order_functional_error_line_cant_adpat.CSV \n"
"                        file of some quotations you can import, based on demo \n"
"                        data."
msgstr ""

#. module: base_import
#. openerp-web
#: code:addons/base_import/static/src/xml/import.xml:299
#, python-format
msgid ""
"As an example, suppose you have a SQL database \n"
"                        with two tables you want to import: companies and \n"
"                        persons. Each person belong to one company, so you \n"
"                        will have to recreate the link between a person and \n"
"                        the company he work for. (If you want to test this \n"
"                        example, here is a"
msgstr ""

#. module: base_import
#. openerp-web
#: code:addons/base_import/static/src/xml/import.xml:331
#, python-format
msgid ""
"As you can see in this file, Fabien and Laurence \n"
"                        are working for the Bigees company (company_1) and \n"
"                        Eric is working for the Organi company. The relation \n"
"                        between persons and companies is done using the \n"
"                        External ID of the companies. We had to prefix the \n"
"                        \"External ID\" by the name of the table to avoid a \n"
"                        conflict of ID between persons and companies (person_1 \n"
"                        and company_1 who shared the same ID 1 in the orignial \n"
"                        database)."
msgstr ""

#. module: base_import
#. openerp-web
#: code:addons/base_import/static/src/xml/import.xml:87
#, python-format
msgid ""
"Because CSV files are used internally and in\n"
"                        multiple external processes, interoperability is a\n"
"                        significant issue. To limit incorrect\n"
"                        interpretation of data, they are strictly limited\n"
"                        to dates following"
msgstr ""

#. module: base_import
#. openerp-web
#: code:addons/base_import/static/src/xml/import.xml:106
#, python-format
msgid ""
"By default the Import preview is set on commas as \n"
"                        field separators and quotation marks as text \n"
"                        delimiters. If your csv file does not have these \n"
"                        settings, you can modify the File Format Options \n"
"                        (displayed under the Browse CSV file bar after you \n"
"                        select your file)."
msgstr ""

#. module: base_import
#. openerp-web
#: code:addons/base_import/static/src/xml/import.xml:21
#, python-format
msgid "CSV Format Options…"
msgstr ""

#. module: base_import
#. openerp-web
#: code:addons/base_import/static/src/xml/import.xml:217
#, python-format
msgid "CSV file for Manufacturer, Retailer"
msgstr ""

#. module: base_import
#. openerp-web
#: code:addons/base_import/static/src/xml/import.xml:181
#, python-format
msgid "CSV file for Products"
msgstr ""

#. module: base_import
#. openerp-web
#: code:addons/base_import/static/src/xml/import.xml:180
#, python-format
msgid "CSV file for categories"
msgstr ""

#. module: base_import
#. openerp-web
#: code:addons/base_import/static/src/xml/import.xml:250
#, python-format
msgid "Can I import several times the same record?"
msgstr "Posso importar o mesmo registo várias vezes?"

#. module: base_import
#. openerp-web
#: code:addons/base_import/static/src/xml/import.xml:358
#, python-format
msgid "Cancel"
msgstr "Cancelar"

#. module: base_import
#. openerp-web
#: code:addons/base_import/static/src/js/import.js:205
#: code:addons/base_import/static/src/js/import.js:216
#, python-format
msgid "Comma"
msgstr ""

#. module: base_import
#. openerp-web
#: code:addons/base_import/static/src/xml/import.xml:159
#, python-format
msgid ""
"Country/Database \n"
"                        ID: 21"
msgstr ""

#. module: base_import
#. openerp-web
#: code:addons/base_import/static/src/xml/import.xml:153
#, python-format
msgid ""
"Country/Database ID: the unique Odoo ID for a \n"
"                        record, defined by the ID postgresql column"
msgstr ""

#. module: base_import
#. openerp-web
#: code:addons/base_import/static/src/xml/import.xml:160
#, python-format
msgid "Country/External ID: base.be"
msgstr ""

#. module: base_import
#. openerp-web
#: code:addons/base_import/static/src/xml/import.xml:155
#, python-format
msgid ""
"Country/External ID: the ID of this record \n"
"                        referenced in another application (or the .XML file \n"
"                        that imported it)"
msgstr ""

#. module: base_import
#. openerp-web
#: code:addons/base_import/static/src/xml/import.xml:159
#, python-format
msgid "Country: Belgium"
msgstr "País: Bélgica"

#. module: base_import
#. openerp-web
#: code:addons/base_import/static/src/xml/import.xml:152
#, python-format
msgid "Country: the name or code of the country"
msgstr "País: o nome ou código do país"

#. module: base_import
#: model:ir.model.fields,field_description:base_import.field_base_import_import_create_uid
#: model:ir.model.fields,field_description:base_import.field_base_import_tests_models_char_create_uid
#: model:ir.model.fields,field_description:base_import.field_base_import_tests_models_char_noreadonly_create_uid
#: model:ir.model.fields,field_description:base_import.field_base_import_tests_models_char_readonly_create_uid
#: model:ir.model.fields,field_description:base_import.field_base_import_tests_models_char_required_create_uid
#: model:ir.model.fields,field_description:base_import.field_base_import_tests_models_char_states_create_uid
#: model:ir.model.fields,field_description:base_import.field_base_import_tests_models_char_stillreadonly_create_uid
#: model:ir.model.fields,field_description:base_import.field_base_import_tests_models_m2o_create_uid
#: model:ir.model.fields,field_description:base_import.field_base_import_tests_models_m2o_related_create_uid
#: model:ir.model.fields,field_description:base_import.field_base_import_tests_models_m2o_required_create_uid
#: model:ir.model.fields,field_description:base_import.field_base_import_tests_models_m2o_required_related_create_uid
#: model:ir.model.fields,field_description:base_import.field_base_import_tests_models_o2m_child_create_uid
#: model:ir.model.fields,field_description:base_import.field_base_import_tests_models_o2m_create_uid
#: model:ir.model.fields,field_description:base_import.field_base_import_tests_models_preview_create_uid
msgid "Created by"
msgstr "Criada por"

#. module: base_import
#: model:ir.model.fields,field_description:base_import.field_base_import_import_create_date
#: model:ir.model.fields,field_description:base_import.field_base_import_tests_models_char_create_date
#: model:ir.model.fields,field_description:base_import.field_base_import_tests_models_char_noreadonly_create_date
#: model:ir.model.fields,field_description:base_import.field_base_import_tests_models_char_readonly_create_date
#: model:ir.model.fields,field_description:base_import.field_base_import_tests_models_char_required_create_date
#: model:ir.model.fields,field_description:base_import.field_base_import_tests_models_char_states_create_date
#: model:ir.model.fields,field_description:base_import.field_base_import_tests_models_char_stillreadonly_create_date
#: model:ir.model.fields,field_description:base_import.field_base_import_tests_models_m2o_create_date
#: model:ir.model.fields,field_description:base_import.field_base_import_tests_models_m2o_related_create_date
#: model:ir.model.fields,field_description:base_import.field_base_import_tests_models_m2o_required_create_date
#: model:ir.model.fields,field_description:base_import.field_base_import_tests_models_m2o_required_related_create_date
#: model:ir.model.fields,field_description:base_import.field_base_import_tests_models_o2m_child_create_date
#: model:ir.model.fields,field_description:base_import.field_base_import_tests_models_o2m_create_date
#: model:ir.model.fields,field_description:base_import.field_base_import_tests_models_preview_create_date
msgid "Created on"
msgstr "Criado em"

#. module: base_import
#. openerp-web
#: code:addons/base_import/static/src/xml/import.xml:244
#, python-format
msgid "Customers and their respective contacts"
msgstr ""

#. module: base_import
#: code:addons/base_import/models.py:147 code:addons/base_import/models.py:153
#, python-format
msgid "Database ID"
msgstr ""

#. module: base_import
#: model:ir.model.fields,field_description:base_import.field_base_import_import_display_name
#: model:ir.model.fields,field_description:base_import.field_base_import_tests_models_char_display_name
#: model:ir.model.fields,field_description:base_import.field_base_import_tests_models_char_noreadonly_display_name
#: model:ir.model.fields,field_description:base_import.field_base_import_tests_models_char_readonly_display_name
#: model:ir.model.fields,field_description:base_import.field_base_import_tests_models_char_required_display_name
#: model:ir.model.fields,field_description:base_import.field_base_import_tests_models_char_states_display_name
#: model:ir.model.fields,field_description:base_import.field_base_import_tests_models_char_stillreadonly_display_name
#: model:ir.model.fields,field_description:base_import.field_base_import_tests_models_m2o_display_name
#: model:ir.model.fields,field_description:base_import.field_base_import_tests_models_m2o_related_display_name
#: model:ir.model.fields,field_description:base_import.field_base_import_tests_models_m2o_required_display_name
#: model:ir.model.fields,field_description:base_import.field_base_import_tests_models_m2o_required_related_display_name
#: model:ir.model.fields,field_description:base_import.field_base_import_tests_models_o2m_child_display_name
#: model:ir.model.fields,field_description:base_import.field_base_import_tests_models_o2m_display_name
#: model:ir.model.fields,field_description:base_import.field_base_import_tests_models_preview_display_name
msgid "Display Name"
msgstr "Nome a Mostrar"

#. module: base_import
#. openerp-web
#: code:addons/base_import/static/src/js/import.js:315
#, python-format
msgid "Don't import"
msgstr "Não importar"

#. module: base_import
#. openerp-web
#: code:addons/base_import/static/src/js/import.js:91
#, python-format
msgid "Encoding:"
msgstr "Codificação:"

#. module: base_import
#: code:addons/base_import/models.py:204
#, python-format
msgid "Error cell found while reading XLS/XLSX file: %s"
msgstr ""

#. module: base_import
#. openerp-web
#: code:addons/base_import/static/src/js/import.js:443
#, python-format
msgid "Everything seems valid."
msgstr "Tudo parace válido."

#. module: base_import
#. openerp-web
#: code:addons/base_import/models.py:112 code:addons/base_import/models.py:146
#: code:addons/base_import/static/src/xml/import.xml:69
#: code:addons/base_import/static/src/xml/import.xml:74
#, python-format
msgid "External ID"
msgstr "ID Externo"

#. module: base_import
#. openerp-web
#: code:addons/base_import/static/src/xml/import.xml:325
#, python-format
msgid ""
"External ID,Name,Is a \n"
"                        Company,Related Company/External ID"
msgstr ""

#. module: base_import
#. openerp-web
#: code:addons/base_import/static/src/xml/import.xml:313
#, python-format
msgid "External ID,Name,Is a Company"
msgstr ""

#. module: base_import
#: model:ir.model.fields,field_description:base_import.field_base_import_import_file
msgid "File"
msgstr "Ficheiro"

#. module: base_import
#: model:ir.model.fields,field_description:base_import.field_base_import_import_file_name
msgid "File Name"
msgstr "Nome do ficheiro"

#. module: base_import
#: model:ir.model.fields,field_description:base_import.field_base_import_import_file_type
msgid "File Type"
msgstr "Tipo de ficheiro"

#. module: base_import
#. openerp-web
#: code:addons/base_import/static/src/xml/import.xml:238
#, python-format
msgid "File for some Quotations"
msgstr ""

#. module: base_import
#: model:ir.model.fields,help:base_import.field_base_import_import_file
msgid "File to check and/or import, raw binary (not base64)"
msgstr ""

#. module: base_import
#. openerp-web
#: code:addons/base_import/static/src/xml/import.xml:12
#, python-format
msgid "File:"
msgstr "Ficheiro:"

#. module: base_import
#. openerp-web
#: code:addons/base_import/static/src/xml/import.xml:384
#, python-format
msgid "For CSV files, the issue could be an incorrect encoding."
msgstr ""

#. module: base_import
#. openerp-web
#: code:addons/base_import/static/src/xml/import.xml:149
#, python-format
msgid ""
"For example, to \n"
"                        reference the country of a contact, Odoo proposes \n"
"                        you 3 different fields to import:"
msgstr ""

#. module: base_import
#. openerp-web
#: code:addons/base_import/static/src/xml/import.xml:93
#, python-format
msgid ""
"For more familiar or\n"
"                        flexible formatting, use Excel files, date cells\n"
"                        are stored as genuine dates and the familiar and\n"
"                        locale-aware display of dates is independent from\n"
"                        the way it is stored."
msgstr ""

#. module: base_import
#. openerp-web
#: code:addons/base_import/static/src/xml/import.xml:157
#, python-format
msgid ""
"For the country \n"
"                        Belgium, you can use one of these 3 ways to import:"
msgstr "Para o país \n                        Bélgica, pode usar um destes 3 métodos de importação:"

#. module: base_import
#. openerp-web
#: code:addons/base_import/static/src/xml/import.xml:60
#, python-format
msgid "Frequently Asked Questions"
msgstr "Perguntas frequentes"

#. module: base_import
#. openerp-web
#: code:addons/base_import/static/src/js/import.js:490
#, python-format
msgid "Get all possible values"
msgstr "Buscar todos os valores possíveis"

#. module: base_import
#. openerp-web
#: code:addons/base_import/static/src/js/import.js:477
#, python-format
msgid "Here are the possible values:"
msgstr ""

#. module: base_import
#. openerp-web
#: code:addons/base_import/static/src/xml/import.xml:385
#, python-format
msgid "Here is the start of the file we could not import:"
msgstr ""

#. module: base_import
#. openerp-web
#: code:addons/base_import/static/src/xml/import.xml:120
#, python-format
msgid ""
"How can I change the CSV file format options when \n"
"                        saving in my spreadsheet application?"
msgstr ""

#. module: base_import
#. openerp-web
#: code:addons/base_import/static/src/xml/import.xml:208
#, python-format
msgid ""
"How can I import a many2many relationship field \n"
"                        (e.g. a customer that has multiple tags)?"
msgstr ""

#. module: base_import
#. openerp-web
#: code:addons/base_import/static/src/xml/import.xml:223
#, python-format
msgid ""
"How can I import a one2many relationship (e.g. several \n"
"                        Order Lines of a Sales Order)?"
msgstr ""

#. module: base_import
#. openerp-web
#: code:addons/base_import/static/src/xml/import.xml:282
#, python-format
msgid ""
"How to export/import different tables from an SQL \n"
"                        application to Odoo?"
msgstr ""

#. module: base_import
#. openerp-web
#: code:addons/base_import/static/src/xml/import.xml:199
#, python-format
msgid ""
"However if you do not wish to change your \n"
"                        configuration of product categories, we recommend you \n"
"                        use make use of the external ID for this field \n"
"                        'Category'."
msgstr ""

#. module: base_import
#. openerp-web
#: code:addons/base_import/static/src/xml/import.xml:69
#: code:addons/base_import/static/src/xml/import.xml:74
#: model:ir.model.fields,field_description:base_import.field_base_import_import_id
#: model:ir.model.fields,field_description:base_import.field_base_import_tests_models_char_id
#: model:ir.model.fields,field_description:base_import.field_base_import_tests_models_char_noreadonly_id
#: model:ir.model.fields,field_description:base_import.field_base_import_tests_models_char_readonly_id
#: model:ir.model.fields,field_description:base_import.field_base_import_tests_models_char_required_id
#: model:ir.model.fields,field_description:base_import.field_base_import_tests_models_char_states_id
#: model:ir.model.fields,field_description:base_import.field_base_import_tests_models_char_stillreadonly_id
#: model:ir.model.fields,field_description:base_import.field_base_import_tests_models_m2o_id
#: model:ir.model.fields,field_description:base_import.field_base_import_tests_models_m2o_related_id
#: model:ir.model.fields,field_description:base_import.field_base_import_tests_models_m2o_required_id
#: model:ir.model.fields,field_description:base_import.field_base_import_tests_models_m2o_required_related_id
#: model:ir.model.fields,field_description:base_import.field_base_import_tests_models_o2m_child_id
#: model:ir.model.fields,field_description:base_import.field_base_import_tests_models_o2m_id
#: model:ir.model.fields,field_description:base_import.field_base_import_tests_models_preview_id
#, python-format
msgid "ID"
msgstr "ID"

#. module: base_import
#. openerp-web
#: code:addons/base_import/static/src/xml/import.xml:190
#, python-format
msgid ""
"If for example you have two product categories \n"
"                        with the child name \"Sellable\" (ie. \"Misc. \n"
"                        Products/Sellable\" & \"Other Products/Sellable\"),\n"
"                        your validation is halted but you may still import \n"
"                        your data. However, we recommend you do not import the \n"
"                        data because they will all be linked to the first \n"
"                        'Sellable' category found in the Product Category list \n"
"                        (\"Misc. Products/Sellable\"). We recommend you modify \n"
"                        one of the duplicates' values or your product category \n"
"                        hierarchy."
msgstr ""

#. module: base_import
#. openerp-web
#: code:addons/base_import/static/src/xml/import.xml:51
#, python-format
msgid ""
"If the file contains\n"
"                the column names, Odoo can try auto-detecting the\n"
"                field corresponding to the column. This makes imports\n"
"                simpler especially when the file has many columns."
msgstr ""

#. module: base_import
#. openerp-web
#: code:addons/base_import/static/src/xml/import.xml:40
#, python-format
msgid ""
"If the model uses openchatter, history tracking                             "
"will set up subscriptions and send notifications"
"                             during the import, but lead to a slower import."
msgstr ""

#. module: base_import
#. openerp-web
#: code:addons/base_import/static/src/xml/import.xml:272
#, python-format
msgid ""
"If you do not set all fields in your CSV file, \n"
"                        Odoo will assign the default value for every non \n"
"                        defined fields. But if you\n"
"                        set fields with empty values in your CSV file, Odoo \n"
"                        will set the EMPTY value in the field, instead of \n"
"                        assigning the default value."
msgstr ""

#. module: base_import
#. openerp-web
#: code:addons/base_import/static/src/xml/import.xml:124
#, python-format
msgid ""
"If you edit and save CSV files in speadsheet \n"
"                        applications, your computer's regional settings will \n"
"                        be applied for the separator and delimiter. \n"
"                        We suggest you use OpenOffice or LibreOffice Calc \n"
"                        as they will allow you to modify all three options \n"
"                        (in 'Save As' dialog box > Check the box 'Edit filter \n"
"                        settings' > Save)."
msgstr ""

#. module: base_import
#. openerp-web
#: code:addons/base_import/static/src/xml/import.xml:253
#, python-format
msgid ""
"If you import a file that contains one of the \n"
"                        column \"External ID\" or \"Database ID\", records that \n"
"                        have already been imported will be modified instead of \n"
"                        being created. This is very usefull as it allows you \n"
"                        to import several times the same CSV file while having \n"
"                        made some changes in between two imports. Odoo will \n"
"                        take care of creating or modifying each record \n"
"                        depending if it's new or not."
msgstr ""

#. module: base_import
#. openerp-web
#: code:addons/base_import/static/src/xml/import.xml:286
#, python-format
msgid ""
"If you need to import data from different tables, \n"
"                        you will have to recreate relations between records \n"
"                        belonging to different tables. (e.g. if you import \n"
"                        companies and persons, you will have to recreate the \n"
"                        link between each person and the company they work \n"
"                        for)."
msgstr ""

#. module: base_import
#. openerp-web
#: code:addons/base_import/static/src/xml/import.xml:227
#, python-format
msgid ""
"If you want to import sales order having several \n"
"                        order lines; for each order line, you need to reserve \n"
"                        a specific row in the CSV file. The first order line \n"
"                        will be imported on the same row as the information \n"
"                        relative to order. Any additional lines will need an \n"
"                        addtional row that does not have any information in \n"
"                        the fields relative to the order."
msgstr ""

#. module: base_import
#. openerp-web
#: code:addons/base_import/static/src/xml/import.xml:357
#: code:addons/base_import/static/src/xml/import.xml:417
#, python-format
msgid "Import"
msgstr "Importar"

#. module: base_import
#. openerp-web
#: code:addons/base_import/static/src/js/import.js:147
#, python-format
msgid "Import a File"
msgstr ""

#. module: base_import
#. openerp-web
#: code:addons/base_import/static/src/xml/import.xml:383
#, python-format
msgid "Import preview failed due to:"
msgstr ""

#. module: base_import
#. openerp-web
#: code:addons/base_import/static/src/xml/import.xml:66
#, python-format
msgid ""
"In order to re-create relationships between\n"
"                        different records, you should use the unique\n"
"                        identifier from the original application and\n"
"                        map it to the"
msgstr ""

#. module: base_import
#. openerp-web
#: code:addons/base_import/static/src/xml/import.xml:324
#, python-format
msgid "It will produce the following CSV file:"
msgstr ""

#. module: base_import
#: model:ir.model.fields,field_description:base_import.field_base_import_import___last_update
#: model:ir.model.fields,field_description:base_import.field_base_import_tests_models_char___last_update
#: model:ir.model.fields,field_description:base_import.field_base_import_tests_models_char_noreadonly___last_update
#: model:ir.model.fields,field_description:base_import.field_base_import_tests_models_char_readonly___last_update
#: model:ir.model.fields,field_description:base_import.field_base_import_tests_models_char_required___last_update
#: model:ir.model.fields,field_description:base_import.field_base_import_tests_models_char_states___last_update
#: model:ir.model.fields,field_description:base_import.field_base_import_tests_models_char_stillreadonly___last_update
#: model:ir.model.fields,field_description:base_import.field_base_import_tests_models_m2o___last_update
#: model:ir.model.fields,field_description:base_import.field_base_import_tests_models_m2o_related___last_update
#: model:ir.model.fields,field_description:base_import.field_base_import_tests_models_m2o_required___last_update
#: model:ir.model.fields,field_description:base_import.field_base_import_tests_models_m2o_required_related___last_update
#: model:ir.model.fields,field_description:base_import.field_base_import_tests_models_o2m___last_update
#: model:ir.model.fields,field_description:base_import.field_base_import_tests_models_o2m_child___last_update
#: model:ir.model.fields,field_description:base_import.field_base_import_tests_models_preview___last_update
msgid "Last Modified on"
msgstr "Última Modificação em"

#. module: base_import
#: model:ir.model.fields,field_description:base_import.field_base_import_import_write_uid
#: model:ir.model.fields,field_description:base_import.field_base_import_tests_models_char_noreadonly_write_uid
#: model:ir.model.fields,field_description:base_import.field_base_import_tests_models_char_readonly_write_uid
#: model:ir.model.fields,field_description:base_import.field_base_import_tests_models_char_required_write_uid
#: model:ir.model.fields,field_description:base_import.field_base_import_tests_models_char_states_write_uid
#: model:ir.model.fields,field_description:base_import.field_base_import_tests_models_char_stillreadonly_write_uid
#: model:ir.model.fields,field_description:base_import.field_base_import_tests_models_char_write_uid
#: model:ir.model.fields,field_description:base_import.field_base_import_tests_models_m2o_related_write_uid
#: model:ir.model.fields,field_description:base_import.field_base_import_tests_models_m2o_required_related_write_uid
#: model:ir.model.fields,field_description:base_import.field_base_import_tests_models_m2o_required_write_uid
#: model:ir.model.fields,field_description:base_import.field_base_import_tests_models_m2o_write_uid
#: model:ir.model.fields,field_description:base_import.field_base_import_tests_models_o2m_child_write_uid
#: model:ir.model.fields,field_description:base_import.field_base_import_tests_models_o2m_write_uid
#: model:ir.model.fields,field_description:base_import.field_base_import_tests_models_preview_write_uid
msgid "Last Updated by"
msgstr "Última Actualização por"

#. module: base_import
#: model:ir.model.fields,field_description:base_import.field_base_import_import_write_date
#: model:ir.model.fields,field_description:base_import.field_base_import_tests_models_char_noreadonly_write_date
#: model:ir.model.fields,field_description:base_import.field_base_import_tests_models_char_readonly_write_date
#: model:ir.model.fields,field_description:base_import.field_base_import_tests_models_char_required_write_date
#: model:ir.model.fields,field_description:base_import.field_base_import_tests_models_char_states_write_date
#: model:ir.model.fields,field_description:base_import.field_base_import_tests_models_char_stillreadonly_write_date
#: model:ir.model.fields,field_description:base_import.field_base_import_tests_models_char_write_date
#: model:ir.model.fields,field_description:base_import.field_base_import_tests_models_m2o_related_write_date
#: model:ir.model.fields,field_description:base_import.field_base_import_tests_models_m2o_required_related_write_date
#: model:ir.model.fields,field_description:base_import.field_base_import_tests_models_m2o_required_write_date
#: model:ir.model.fields,field_description:base_import.field_base_import_tests_models_m2o_write_date
#: model:ir.model.fields,field_description:base_import.field_base_import_tests_models_o2m_child_write_date
#: model:ir.model.fields,field_description:base_import.field_base_import_tests_models_o2m_write_date
#: model:ir.model.fields,field_description:base_import.field_base_import_tests_models_preview_write_date
msgid "Last Updated on"
msgstr "Última Actualização em"

#. module: base_import
#. openerp-web
#: code:addons/base_import/static/src/xml/import.xml:37
#, python-format
msgid "Map your data to Odoo"
msgstr ""

#. module: base_import
#. openerp-web
#: code:addons/base_import/static/src/xml/import.xml:130
#, python-format
msgid ""
"Microsoft Excel will allow \n"
"                        you to modify only the encoding when saving \n"
"                        (in 'Save As' dialog box > click 'Tools' dropdown \n"
"                        list > Encoding tab)."
msgstr ""

#. module: base_import
#: model:ir.model.fields,field_description:base_import.field_base_import_import_res_model
msgid "Model"
msgstr "Modelo"

#. module: base_import
#: model:ir.model.fields,field_description:base_import.field_base_import_tests_models_preview_name
msgid "Name"
msgstr "Nome"

#. module: base_import
#. openerp-web
#: code:addons/base_import/static/src/xml/import.xml:63
#, python-format
msgid "Need to import data from an other application?"
msgstr "Precisa de importar dados de outra aplicação?"

#. module: base_import
#. openerp-web
#: code:addons/base_import/static/src/js/import.js:363
#, python-format
msgid "Normal Fields"
msgstr ""

#. module: base_import
#. openerp-web
#: code:addons/base_import/static/src/xml/import.xml:111
#, python-format
msgid ""
"Note that if your CSV file \n"
"                        has a tabulation as separator, Odoo will not \n"
"                        detect the separations. You will need to change the \n"
"                        file format options in your spreadsheet application. \n"
"                        See the following question."
msgstr ""

#. module: base_import
#: model:ir.model.fields,field_description:base_import.field_base_import_tests_models_preview_othervalue
msgid "Other Variable"
msgstr "Outra variável"

#. module: base_import
#. openerp-web
#: code:addons/base_import/static/src/xml/import.xml:241
#, python-format
msgid "Purchase orders with their respective purchase order lines"
msgstr ""

#. module: base_import
#. openerp-web
#: code:addons/base_import/static/src/js/import.js:93
#, python-format
msgid "Quoting:"
msgstr ""

#. module: base_import
#. openerp-web
#: code:addons/base_import/static/src/js/import.js:364
#, python-format
msgid "Relation Fields"
msgstr "Campos de relação"

#. module: base_import
#. openerp-web
#: code:addons/base_import/static/src/xml/import.xml:17
#, python-format
msgid "Reload data to check changes."
msgstr ""

#. module: base_import
#. openerp-web
#: code:addons/base_import/static/src/xml/import.xml:9
#, python-format
msgid ""
"Select the file to import. If you need a sample importable file, you\n"
"            can use the export tool to generate one."
msgstr ""

#. module: base_import
#. openerp-web
#: code:addons/base_import/static/src/js/import.js:206
#, python-format
msgid "Semicolon"
msgstr ""

#. module: base_import
#. openerp-web
#: code:addons/base_import/static/src/js/import.js:92
#, python-format
msgid "Separator:"
msgstr "Separador:"

#. module: base_import
#: model:ir.model.fields,field_description:base_import.field_base_import_tests_models_preview_somevalue
msgid "Some Value"
msgstr "Algum valor"

#. module: base_import
#. openerp-web
#: code:addons/base_import/static/src/xml/import.xml:142
#, python-format
msgid ""
"Some fields define a relationship with another \n"
"                        object. For example, the country of a contact is a \n"
"                        link to a record of the 'Country' object. When you \n"
"                        want to import such fields, Odoo will have to \n"
"                        recreate links between the different records. \n"
"                        To help you import such fields, Odoo provides 3 \n"
"                        mechanisms. You must use one and only one mechanism \n"
"                        per field you want to import."
msgstr ""

#. module: base_import
#. openerp-web
#: code:addons/base_import/static/src/js/import.js:208
#, python-format
msgid "Space"
msgstr ""

#. module: base_import
#. openerp-web
#: code:addons/base_import/static/src/js/import.js:207
#, python-format
msgid "Tab"
msgstr ""

#. module: base_import
#. openerp-web
#: code:addons/base_import/static/src/xml/import.xml:74
#, python-format
msgid "The"
msgstr "O"

#. module: base_import
#. openerp-web
#: code:addons/base_import/static/src/xml/import.xml:49
#, python-format
msgid ""
"The first row of the\n"
"                file contains the label of the column"
msgstr ""

#. module: base_import
#. openerp-web
#: code:addons/base_import/static/src/xml/import.xml:242
#, python-format
msgid ""
"The following CSV file shows how to import \n"
"                        customers and their respective contacts"
msgstr ""

#. module: base_import
#. openerp-web
#: code:addons/base_import/static/src/xml/import.xml:239
#, python-format
msgid ""
"The following CSV file shows how to import purchase \n"
"                        orders with their respective purchase order lines:"
msgstr ""

#. module: base_import
#. openerp-web
#: code:addons/base_import/static/src/xml/import.xml:212
#, python-format
msgid ""
"The tags should be separated by a comma without any \n"
"                        spacing. For example, if you want your customer to be \n"
"                        linked to both tags 'Manufacturer' and 'Retailer' \n"
"                        then you will encode \"Manufacturer,\n"
"                        Retailer\" in the same column of your CSV file."
msgstr ""

#. module: base_import
#. openerp-web
#: code:addons/base_import/static/src/xml/import.xml:340
#, python-format
msgid ""
"The two files produced are ready to be imported in \n"
"                        Odoo without any modifications. After having \n"
"                        imported these two CSV files, you will have 4 contacts \n"
"                        and 3 companies. (the firsts two contacts are linked \n"
"                        to the first company). You must first import the \n"
"                        companies and then the persons."
msgstr ""

#. module: base_import
#. openerp-web
#: code:addons/base_import/static/src/xml/import.xml:312
#, python-format
msgid "This SQL command will create the following CSV file:"
msgstr ""

#. module: base_import
#. openerp-web
#: code:addons/base_import/static/src/xml/import.xml:260
#, python-format
msgid ""
"This feature \n"
"                        allows you to use the Import/Export tool of Odoo to \n"
"                        modify a batch of records in your favorite spreadsheet \n"
"                        application."
msgstr ""

#. module: base_import
#. openerp-web
#: code:addons/base_import/static/src/xml/import.xml:317
#, python-format
msgid ""
"To create the CSV file for persons, linked to \n"
"                        companies, we will use the following SQL command in \n"
"                        PSQL:"
msgstr ""

#. module: base_import
#. openerp-web
#: code:addons/base_import/static/src/xml/import.xml:291
#, python-format
msgid ""
"To manage relations between tables, \n"
"                        you can use the \"External ID\" facilities of Odoo. \n"
"                        The \"External ID\" of a record is the unique identifier \n"
"                        of this record in another application. This \"External \n"
"                        ID\" must be unique accoss all the records of all \n"
"                        objects, so it's a good practice to prefix this \n"
"                        \"External ID\" with the name of the application or \n"
"                        table. (like 'company_1', 'person_1' instead of '1')"
msgstr ""

#. module: base_import
#. openerp-web
#: code:addons/base_import/static/src/xml/import.xml:43
#, python-format
msgid "Track history during import"
msgstr ""

#. module: base_import
#: code:addons/base_import/models.py:173
#, python-format
msgid "Unable to load \"{extension}\" file: requires Python module \"{modname}\""
msgstr ""

#. module: base_import
#: code:addons/base_import/models.py:174
#, python-format
msgid ""
"Unsupported file format \"{}\", import only supports CSV, ODS, XLS and XLSX"
msgstr ""

#. module: base_import
#. openerp-web
#: code:addons/base_import/static/src/xml/import.xml:166
#, python-format
msgid ""
"Use \n"
"                        Country/Database ID: You should rarely use this \n"
"                        notation. It's mostly used by developers as it's main \n"
"                        advantage is to never have conflicts (you may have \n"
"                        several records with the same name, but they always \n"
"                        have a unique Database ID)"
msgstr ""

#. module: base_import
#. openerp-web
#: code:addons/base_import/static/src/xml/import.xml:171
#, python-format
msgid ""
"Use \n"
"                        Country/External ID: Use External ID when you import \n"
"                        data from a third party application."
msgstr ""

#. module: base_import
#. openerp-web
#: code:addons/base_import/static/src/xml/import.xml:164
#, python-format
msgid ""
"Use Country: This is \n"
"                        the easiest way when your data come from CSV files \n"
"                        that have been created manually."
msgstr ""

#. module: base_import
#. openerp-web
#: code:addons/base_import/static/src/xml/import.xml:355
#, python-format
msgid "Validate"
msgstr "Validar"

#. module: base_import
#. openerp-web
#: code:addons/base_import/static/src/xml/import.xml:306
#, python-format
msgid ""
"We will first export all companies and their \n"
"                        \"External ID\". In PSQL, write the following command:"
msgstr ""

#. module: base_import
#. openerp-web
#: code:addons/base_import/static/src/xml/import.xml:186
#, python-format
msgid "What can I do if I have multiple matches for a field?"
msgstr ""

#. module: base_import
#. openerp-web
#: code:addons/base_import/static/src/xml/import.xml:102
#, python-format
msgid ""
"What can I do when the Import preview table isn't\n"
"                        displayed correctly?"
msgstr ""

#. module: base_import
#. openerp-web
#: code:addons/base_import/static/src/xml/import.xml:268
#, python-format
msgid ""
"What happens if I do not provide a value for a \n"
"                        specific field?"
msgstr ""

#. module: base_import
#. openerp-web
#: code:addons/base_import/static/src/xml/import.xml:138
#, python-format
msgid ""
"What's the difference between Database ID and \n"
"                        External ID?"
msgstr ""

#. module: base_import
#. openerp-web
#: code:addons/base_import/static/src/xml/import.xml:174
#, python-format
msgid ""
"When you use External IDs, you can import CSV files \n"
"                        with the \"External ID\" column to define the External \n"
"                        ID of each record you import. Then, you will be able \n"
"                        to make a reference to that record with columns like \n"
"                        \"Field/External ID\". The following two CSV files give \n"
"                        you an example for Products and their Categories."
msgstr ""

#. module: base_import
#. openerp-web
#: code:addons/base_import/static/src/xml/import.xml:83
#, python-format
msgid "Why don't CSV file use my date format?"
msgstr ""

#. module: base_import
#. openerp-web
#: code:addons/base_import/static/src/xml/import.xml:72
#, python-format
msgid "XXX/External ID"
msgstr ""

#. module: base_import
#. openerp-web
#: code:addons/base_import/static/src/xml/import.xml:72
#, python-format
msgid "XXX/ID"
msgstr ""

#. module: base_import
#: code:addons/base_import/models.py:376
#, python-format
msgid "You must configure at least one field to import"
msgstr "Deve configurar pelo menos um campo a importar"

#. module: base_import
#. openerp-web
#: code:addons/base_import/static/src/js/import.js:460
#, python-format
msgid "at row %d"
msgstr ""

#. module: base_import
#: model:ir.model,name:base_import.model_base_import_import
msgid "base_import.import"
msgstr "base_import.import"

#. module: base_import
#: model:ir.model,name:base_import.model_base_import_tests_models_char
msgid "base_import.tests.models.char"
msgstr "base_import.tests.models.char"

#. module: base_import
#: model:ir.model,name:base_import.model_base_import_tests_models_char_noreadonly
msgid "base_import.tests.models.char.noreadonly"
msgstr "base_import.tests.models.char.noreadonly"

#. module: base_import
#: model:ir.model,name:base_import.model_base_import_tests_models_char_readonly
msgid "base_import.tests.models.char.readonly"
msgstr "base_import.tests.models.char.readonly"

#. module: base_import
#: model:ir.model,name:base_import.model_base_import_tests_models_char_required
msgid "base_import.tests.models.char.required"
msgstr "base_import.tests.models.char.required"

#. module: base_import
#: model:ir.model,name:base_import.model_base_import_tests_models_char_states
msgid "base_import.tests.models.char.states"
msgstr "base_import.tests.models.char.states"

#. module: base_import
#: model:ir.model,name:base_import.model_base_import_tests_models_char_stillreadonly
msgid "base_import.tests.models.char.stillreadonly"
msgstr "base_import.tests.models.char.stillreadonly"

#. module: base_import
#: model:ir.model,name:base_import.model_base_import_tests_models_m2o
msgid "base_import.tests.models.m2o"
msgstr "base_import.tests.models.m2o"

#. module: base_import
#: model:ir.model,name:base_import.model_base_import_tests_models_m2o_related
msgid "base_import.tests.models.m2o.related"
msgstr "base_import.tests.models.m2o.related"

#. module: base_import
#: model:ir.model,name:base_import.model_base_import_tests_models_m2o_required
msgid "base_import.tests.models.m2o.required"
msgstr "base_import.tests.models.m2o.required"

#. module: base_import
#: model:ir.model,name:base_import.model_base_import_tests_models_m2o_required_related
msgid "base_import.tests.models.m2o.required.related"
msgstr "base_import.tests.models.m2o.required.related"

#. module: base_import
#: model:ir.model,name:base_import.model_base_import_tests_models_o2m
msgid "base_import.tests.models.o2m"
msgstr "base_import.tests.models.o2m"

#. module: base_import
#: model:ir.model,name:base_import.model_base_import_tests_models_o2m_child
msgid "base_import.tests.models.o2m.child"
msgstr "base_import.tests.models.o2m.child"

#. module: base_import
#: model:ir.model,name:base_import.model_base_import_tests_models_preview
msgid "base_import.tests.models.preview"
msgstr "base_import.tests.models.preview"

#. module: base_import
#. openerp-web
#: code:addons/base_import/static/src/js/import.js:462
#, python-format
msgid "between rows %d and %d"
msgstr ""

#. module: base_import
#. openerp-web
#: code:addons/base_import/static/src/xml/import.xml:69
#, python-format
msgid ""
"column in Odoo. When you\n"
"                        import an other record that links to the first\n"
"                        one, use"
msgstr ""

#. module: base_import
#. openerp-web
#: code:addons/base_import/static/src/xml/import.xml:314
#, python-format
msgid "company_1,Bigees,True"
msgstr "company_1,Bigees,True"

#. module: base_import
#. openerp-web
#: code:addons/base_import/static/src/xml/import.xml:315
#, python-format
msgid "company_2,Organi,True"
msgstr "company_2,Organi,True"

#. module: base_import
#. openerp-web
#: code:addons/base_import/static/src/xml/import.xml:316
#, python-format
msgid "company_3,Boum,True"
msgstr "company_3,Boum,True"

#. module: base_import
#. openerp-web
#: code:addons/base_import/static/src/xml/import.xml:308
#, python-format
msgid ""
"copy \n"
"                        (select 'company_'||id as \"External ID\",company_name \n"
"                        as \"Name\",'True' as \"Is a Company\" from companies) TO \n"
"                        '/tmp/company.csv' with CSV HEADER;"
msgstr ""

#. module: base_import
#. openerp-web
#: code:addons/base_import/static/src/xml/import.xml:319
#, python-format
msgid ""
"copy (select \n"
"                        'person_'||id as \"External ID\",person_name as \n"
"                        \"Name\",'False' as \"Is a Company\",'company_'||company_id\n"
"                         as \"Related Company/External ID\" from persons) TO \n"
"                        '/tmp/person.csv' with CSV"
msgstr ""

#. module: base_import
#. openerp-web
#: code:addons/base_import/static/src/xml/import.xml:304
#, python-format
msgid "dump of such a PostgreSQL database"
msgstr ""

#. module: base_import
#. openerp-web
#: code:addons/base_import/static/src/xml/import.xml:327
#, python-format
msgid "person_1,Fabien,False,company_1"
msgstr "person_1,Fabien,False,company_1"

#. module: base_import
#. openerp-web
#: code:addons/base_import/static/src/xml/import.xml:328
#, python-format
msgid "person_2,Laurence,False,company_1"
msgstr "person_2,Laurence,False,company_1"

#. module: base_import
#. openerp-web
#: code:addons/base_import/static/src/xml/import.xml:329
#, python-format
msgid "person_3,Eric,False,company_2"
msgstr "person_3,Eric,False,company_2"

#. module: base_import
#. openerp-web
#: code:addons/base_import/static/src/xml/import.xml:330
#, python-format
msgid "person_4,Ramsy,False,company_3"
msgstr "person_4,Ramsy,False,company_3"

#. module: base_import
#. openerp-web
#: code:addons/base_import/static/src/xml/import.xml:92
#, python-format
msgid ""
"the\n"
"                        ISO 8601 format"
msgstr ""

#. module: base_import
#. openerp-web
#: code:addons/base_import/static/src/xml/import.xml:72
#, python-format
msgid "to the original unique identifier."
msgstr ""

#. module: base_import
#: model:ir.model.fields,field_description:base_import.field_base_import_tests_models_char_noreadonly_value
#: model:ir.model.fields,field_description:base_import.field_base_import_tests_models_char_readonly_value
#: model:ir.model.fields,field_description:base_import.field_base_import_tests_models_char_required_value
#: model:ir.model.fields,field_description:base_import.field_base_import_tests_models_char_states_value
#: model:ir.model.fields,field_description:base_import.field_base_import_tests_models_char_stillreadonly_value
#: model:ir.model.fields,field_description:base_import.field_base_import_tests_models_char_value
#: model:ir.model.fields,field_description:base_import.field_base_import_tests_models_m2o_related_value
#: model:ir.model.fields,field_description:base_import.field_base_import_tests_models_m2o_required_related_value
#: model:ir.model.fields,field_description:base_import.field_base_import_tests_models_m2o_required_value
#: model:ir.model.fields,field_description:base_import.field_base_import_tests_models_m2o_value
#: model:ir.model.fields,field_description:base_import.field_base_import_tests_models_o2m_child_parent_id
#: model:ir.model.fields,field_description:base_import.field_base_import_tests_models_o2m_child_value
#: model:ir.model.fields,field_description:base_import.field_base_import_tests_models_o2m_value
msgid "unknown"
msgstr "Desconhecido"

#. module: base_import
#. openerp-web
#: code:addons/base_import/static/src/xml/import.xml:74
#, python-format
msgid ""
"will also be used to update the original\n"
"                        import if you need to re-import modified data\n"
"                        later, it's thus good practice to specify it\n"
"                        whenever possible"
msgstr ""<|MERGE_RESOLUTION|>--- conflicted
+++ resolved
@@ -3,17 +3,13 @@
 # * base_import
 # 
 # Translators:
+# Ricardo Martins <ricardo.nbs.martins@gmail.com>, 2015
 msgid ""
 msgstr ""
 "Project-Id-Version: Odoo 9.0\n"
 "Report-Msgid-Bugs-To: \n"
-<<<<<<< HEAD
-"POT-Creation-Date: 2015-09-07 14:40+0000\n"
-"PO-Revision-Date: 2015-10-20 14:22+0000\n"
-=======
 "POT-Creation-Date: 2015-12-18 13:40+0000\n"
 "PO-Revision-Date: 2015-12-19 08:50+0000\n"
->>>>>>> 24eee9d7
 "Last-Translator: Martin Trigaux\n"
 "Language-Team: Portuguese (http://www.transifex.com/odoo/odoo-9/language/pt/)\n"
 "MIME-Version: 1.0\n"
@@ -119,7 +115,7 @@
 #: code:addons/base_import/static/src/xml/import.xml:21
 #, python-format
 msgid "CSV Format Options…"
-msgstr ""
+msgstr "Opções de Formatação do CSV..."
 
 #. module: base_import
 #. openerp-web
@@ -133,14 +129,14 @@
 #: code:addons/base_import/static/src/xml/import.xml:181
 #, python-format
 msgid "CSV file for Products"
-msgstr ""
+msgstr "Ficheiro CSV para produtos"
 
 #. module: base_import
 #. openerp-web
 #: code:addons/base_import/static/src/xml/import.xml:180
 #, python-format
 msgid "CSV file for categories"
-msgstr ""
+msgstr "Ficheiro CSV para categorias"
 
 #. module: base_import
 #. openerp-web
@@ -162,7 +158,7 @@
 #: code:addons/base_import/static/src/js/import.js:216
 #, python-format
 msgid "Comma"
-msgstr ""
+msgstr "Vírgula"
 
 #. module: base_import
 #. openerp-web
@@ -260,7 +256,7 @@
 #: code:addons/base_import/models.py:147 code:addons/base_import/models.py:153
 #, python-format
 msgid "Database ID"
-msgstr ""
+msgstr "Id da base de dados"
 
 #. module: base_import
 #: model:ir.model.fields,field_description:base_import.field_base_import_import_display_name
@@ -352,7 +348,7 @@
 #: code:addons/base_import/static/src/xml/import.xml:238
 #, python-format
 msgid "File for some Quotations"
-msgstr ""
+msgstr "Ficheiro para alguns Orçamentos"
 
 #. module: base_import
 #: model:ir.model.fields,help:base_import.field_base_import_import_file
@@ -430,7 +426,7 @@
 #: code:addons/base_import/static/src/xml/import.xml:385
 #, python-format
 msgid "Here is the start of the file we could not import:"
-msgstr ""
+msgstr "Aqui está uma pré-visualização do ficheiro que não foi importado:"
 
 #. module: base_import
 #. openerp-web
