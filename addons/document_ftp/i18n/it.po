# Italian translation for openobject-addons
# Copyright (c) 2010 Rosetta Contributors and Canonical Ltd 2010
# This file is distributed under the same license as the openobject-addons package.
# FIRST AUTHOR <EMAIL@ADDRESS>, 2010.
#
msgid ""
msgstr ""
"Project-Id-Version: openobject-addons\n"
"Report-Msgid-Bugs-To: FULL NAME <EMAIL@ADDRESS>\n"
<<<<<<< HEAD
"POT-Creation-Date: 2010-10-18 17:46+0000\n"
"PO-Revision-Date: 2010-11-14 08:06+0000\n"
=======
"POT-Creation-Date: 2010-11-18 16:12+0000\n"
"PO-Revision-Date: 2010-11-22 07:29+0000\n"
>>>>>>> 192810c7
"Last-Translator: OpenERP Administrators <Unknown>\n"
"Language-Team: Italian <it@li.org>\n"
"MIME-Version: 1.0\n"
"Content-Type: text/plain; charset=UTF-8\n"
"Content-Transfer-Encoding: 8bit\n"
<<<<<<< HEAD
"X-Launchpad-Export-Date: 2010-11-15 05:03+0000\n"
=======
"X-Launchpad-Export-Date: 2010-11-23 05:04+0000\n"
>>>>>>> 192810c7
"X-Generator: Launchpad (build Unknown)\n"

#. module: document_ftp
#: view:document.ftp.browse:0
msgid "_Cancel"
msgstr "_Annulla"

#. module: document_ftp
#: model:ir.model,name:document_ftp.model_document_ftp_configuration
msgid "Auto Directory Configuration"
msgstr ""

#. module: document_ftp
#: help:document.ftp.configuration,host:0
msgid ""
"Server address or IP and port to which users should connect to for DMS access"
msgstr ""
"Indirizzo Server o IP e porta a cui gli utenti dovrebbero connettersi per "
"l'accesso al DMS"

#. module: document_ftp
#: constraint:ir.model:0
msgid ""
"The Object name must start with x_ and not contain any special character !"
msgstr ""
"Il nome dell'oggetto deve iniziare per “x_” e non contenere alcun carattere "
"speciale!"

#. module: document_ftp
#: field:document.ftp.configuration,progress:0
msgid "Configuration Progress"
msgstr ""

#. module: document_ftp
#: model:ir.actions.url,name:document_ftp.action_document_browse
msgid "Browse Files"
msgstr "Sfoglia files"

#. module: document_ftp
#: field:document.ftp.configuration,config_logo:0
msgid "Image"
msgstr "Immagine"

#. module: document_ftp
#: view:document.ftp.configuration:0
msgid "title"
msgstr "titolo"

#. module: document_ftp
#: field:document.ftp.browse,url:0
msgid "FTP Server"
msgstr "Server FTP"

#. module: document_ftp
#: model:ir.actions.act_window,name:document_ftp.action_config_auto_directory
msgid "FTP Server Configuration"
msgstr "Configurazione server FTP"

#. module: document_ftp
#: model:ir.module.module,description:document_ftp.module_meta_information
msgid ""
"This is a support FTP Interface with document management system.\n"
"    With this module you would not only be able to access documents through "
"OpenERP\n"
"    but you would also be able to connect with them through the file system "
"using the\n"
"    FTP client.\n"
msgstr ""
"Questo è un supporto all'interfaccia FTP con il Sistema di Gestione "
"Documentale.\n"
"    Con questo modulo non solo è possibile accedere ai documenti da OpenERP\n"
"    ma è altresì possibile connettersi ad esso tramite l'accesso ai files "
"direttamente\n"
"    via client FTP.\n"

#. module: document_ftp
#: view:document.ftp.browse:0
msgid "_Browse"
msgstr "_Sfoglia"

#. module: document_ftp
#: view:document.ftp.configuration:0
msgid "res_config_contents"
msgstr "res_config_contents"

#. module: document_ftp
#: model:ir.ui.menu,name:document_ftp.menu_document_browse
msgid "Shared Repository (FTP)"
msgstr "Deposito condiviso (FTP)"

#. module: document_ftp
#: constraint:ir.ui.menu:0
msgid "Error ! You can not create recursive Menu."
msgstr "Errore! Non è possibile creare un menù ricorsivo."

#. module: document_ftp
#: constraint:ir.actions.act_window:0
msgid "Invalid model name in the action definition."
msgstr "Nome del modello non valido nella definizione dell'azione."

#. module: document_ftp
#: model:ir.module.module,shortdesc:document_ftp.module_meta_information
msgid "Integrated FTP Server with Document Management System"
msgstr "FTP server integrato con il Sistema di Gestione Documentale"

#. module: document_ftp
#: constraint:ir.ui.view:0
msgid "Invalid XML for View Architecture!"
msgstr "XML non valido per la struttura della vista!"

#. module: document_ftp
#: model:ir.model,name:document_ftp.model_document_ftp_browse
msgid "Document FTP Browse"
msgstr ""

#. module: document_ftp
#: model:ir.actions.act_window,name:document_ftp.action_ftp_browse
msgid "Document Browse"
msgstr ""

#. module: document_ftp
#: view:document.ftp.browse:0
msgid "Browse Document"
msgstr ""<|MERGE_RESOLUTION|>--- conflicted
+++ resolved
@@ -7,29 +7,15 @@
 msgstr ""
 "Project-Id-Version: openobject-addons\n"
 "Report-Msgid-Bugs-To: FULL NAME <EMAIL@ADDRESS>\n"
-<<<<<<< HEAD
-"POT-Creation-Date: 2010-10-18 17:46+0000\n"
-"PO-Revision-Date: 2010-11-14 08:06+0000\n"
-=======
 "POT-Creation-Date: 2010-11-18 16:12+0000\n"
 "PO-Revision-Date: 2010-11-22 07:29+0000\n"
->>>>>>> 192810c7
 "Last-Translator: OpenERP Administrators <Unknown>\n"
 "Language-Team: Italian <it@li.org>\n"
 "MIME-Version: 1.0\n"
 "Content-Type: text/plain; charset=UTF-8\n"
 "Content-Transfer-Encoding: 8bit\n"
-<<<<<<< HEAD
-"X-Launchpad-Export-Date: 2010-11-15 05:03+0000\n"
-=======
 "X-Launchpad-Export-Date: 2010-11-23 05:04+0000\n"
->>>>>>> 192810c7
 "X-Generator: Launchpad (build Unknown)\n"
-
-#. module: document_ftp
-#: view:document.ftp.browse:0
-msgid "_Cancel"
-msgstr "_Annulla"
 
 #. module: document_ftp
 #: model:ir.model,name:document_ftp.model_document_ftp_configuration
@@ -53,9 +39,69 @@
 "speciale!"
 
 #. module: document_ftp
+#: constraint:ir.actions.act_window:0
+msgid "Invalid model name in the action definition."
+msgstr "Nome del modello non valido nella definizione dell'azione."
+
+#. module: document_ftp
+#: field:document.ftp.browse,url:0
+msgid "FTP Server"
+msgstr "Server FTP"
+
+#. module: document_ftp
+#: sql_constraint:ir.module.module:0
+msgid "The name of the module must be unique !"
+msgstr "Il nome del modulo deve essere unico!"
+
+#. module: document_ftp
+#: constraint:ir.ui.menu:0
+msgid "Error ! You can not create recursive Menu."
+msgstr "Errore! Non è possibile creare un menù ricorsivo."
+
+#. module: document_ftp
+#: view:document.ftp.browse:0
+msgid "Browse Document"
+msgstr "Sfoglia documento"
+
+#. module: document_ftp
+#: sql_constraint:ir.module.module:0
+msgid "The certificate ID of the module must be unique !"
+msgstr "L'ID certificato del modulo deve essere unico!"
+
+#. module: document_ftp
+#: view:document.ftp.browse:0
+msgid "_Browse"
+msgstr "_Sfoglia"
+
+#. module: document_ftp
 #: field:document.ftp.configuration,progress:0
 msgid "Configuration Progress"
 msgstr ""
+
+#. module: document_ftp
+#: view:document.ftp.configuration:0
+msgid "title"
+msgstr "titolo"
+
+#. module: document_ftp
+#: model:ir.ui.menu,name:document_ftp.menu_document_browse
+msgid "Shared Repository (FTP)"
+msgstr "Deposito condiviso (FTP)"
+
+#. module: document_ftp
+#: constraint:ir.ui.view:0
+msgid "Invalid XML for View Architecture!"
+msgstr "XML non valido per la struttura della vista!"
+
+#. module: document_ftp
+#: model:ir.actions.act_window,name:document_ftp.action_config_auto_directory
+msgid "FTP Server Configuration"
+msgstr "Configurazione server FTP"
+
+#. module: document_ftp
+#: model:ir.actions.act_window,name:document_ftp.action_ftp_browse
+msgid "Document Browse"
+msgstr "Sfoglia documento"
 
 #. module: document_ftp
 #: model:ir.actions.url,name:document_ftp.action_document_browse
@@ -66,21 +112,6 @@
 #: field:document.ftp.configuration,config_logo:0
 msgid "Image"
 msgstr "Immagine"
-
-#. module: document_ftp
-#: view:document.ftp.configuration:0
-msgid "title"
-msgstr "titolo"
-
-#. module: document_ftp
-#: field:document.ftp.browse,url:0
-msgid "FTP Server"
-msgstr "Server FTP"
-
-#. module: document_ftp
-#: model:ir.actions.act_window,name:document_ftp.action_config_auto_directory
-msgid "FTP Server Configuration"
-msgstr "Configurazione server FTP"
 
 #. module: document_ftp
 #: model:ir.module.module,description:document_ftp.module_meta_information
@@ -100,29 +131,14 @@
 "    via client FTP.\n"
 
 #. module: document_ftp
-#: view:document.ftp.browse:0
-msgid "_Browse"
-msgstr "_Sfoglia"
-
-#. module: document_ftp
 #: view:document.ftp.configuration:0
 msgid "res_config_contents"
 msgstr "res_config_contents"
 
 #. module: document_ftp
-#: model:ir.ui.menu,name:document_ftp.menu_document_browse
-msgid "Shared Repository (FTP)"
-msgstr "Deposito condiviso (FTP)"
-
-#. module: document_ftp
-#: constraint:ir.ui.menu:0
-msgid "Error ! You can not create recursive Menu."
-msgstr "Errore! Non è possibile creare un menù ricorsivo."
-
-#. module: document_ftp
-#: constraint:ir.actions.act_window:0
-msgid "Invalid model name in the action definition."
-msgstr "Nome del modello non valido nella definizione dell'azione."
+#: view:document.ftp.browse:0
+msgid "_Cancel"
+msgstr "_Annulla"
 
 #. module: document_ftp
 #: model:ir.module.module,shortdesc:document_ftp.module_meta_information
@@ -130,21 +146,11 @@
 msgstr "FTP server integrato con il Sistema di Gestione Documentale"
 
 #. module: document_ftp
-#: constraint:ir.ui.view:0
-msgid "Invalid XML for View Architecture!"
-msgstr "XML non valido per la struttura della vista!"
+#: model:ir.model,name:document_ftp.model_document_ftp_browse
+msgid "Document FTP Browse"
+msgstr "Browse FTP documenti"
 
 #. module: document_ftp
-#: model:ir.model,name:document_ftp.model_document_ftp_browse
-msgid "Document FTP Browse"
-msgstr ""
-
-#. module: document_ftp
-#: model:ir.actions.act_window,name:document_ftp.action_ftp_browse
-msgid "Document Browse"
-msgstr ""
-
-#. module: document_ftp
-#: view:document.ftp.browse:0
-msgid "Browse Document"
-msgstr ""+#: sql_constraint:ir.model.fields:0
+msgid "Size of the field can never be less than 1 !"
+msgstr "La dimensione del campo non può mai essere minore di 1!"