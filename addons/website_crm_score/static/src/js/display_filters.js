--- conflicted
+++ resolved
@@ -3,55 +3,6 @@
 
 var common = require('web_kanban.common');
 
-<<<<<<< HEAD
-=======
-    instance.website_crm_score.filters = instance.web_kanban.AbstractField.extend({
-        /**
-            bnf grammar of a filter:
-                <filter>    ::= <expr>
-                <expr>      ::= <tuple> | '!' <expr> | <bin_op> <expr> <expr>
-                <bin_op>    ::= '&' | '|'
-                <tuple>     ::= '(' <field_name> ',' <operator> ',' <field_value> ')'
-                <operator>  ::= '=' | '!=' | '<=' | '<' | '>' | '>=' | '=?' |
-                                '=like' | '=ilike' | 'like' | 'not like' |
-                                'ilike' | 'not ilike' | 'in' | 'not in' | 'child_of'
-            some operators are negative
-        */
-        NEG_OP: ['!=', 'not like', 'not ilike', 'not in'],
-        MAX_LEN: 5,
-        start: function() {
-            var val = this.field.raw_value;
-            var self = this;
-            if (val) {
-                // This widget is temporary
-                // To keep only while the widget domain filter doesn't exist !
-
-                // Ugly hack to have (more) python domains which can be evaluated in JS
-                val = val.replace('(', '[').replace(')', ']').replace('False', 'false').replace('True', 'true')
-                try {
-                    val = eval(val);
-                }
-                catch(err) {
-                    // don't block UI if domain is not evaluable in JS
-                    console.debug(err.message);
-                    val = [['error','=', err.message]];
-                }
-                if (val.length <= this.MAX_LEN) {
-                    var i = 0;
-                    while (i < val.length) {
-                        var res = this.interpret(val, i);
-                        i = res[0];
-                        var $span = res[1];
-                        self.$el.append($span);
-                    }
-                }
-                else {
-                    var $span = '<span class="oe_tag" style="background-color:#fce9e9;">Domain too big<span>';
-                    self.$el.append($span);
-                }
-            }
-        },
->>>>>>> bf1e9996
 
 var Filters = common.AbstractField.extend({
     /**
@@ -71,14 +22,25 @@
         var val = this.field.raw_value;
         var self = this;
         if (val) {
-            val = eval(val);
+                // This widget is temporary
+                // To keep only while the widget domain filter doesn't exist !
+
+                // Ugly hack to have (more) python domains which can be evaluated in JS
+                val = val.replace('(', '[').replace(')', ']').replace('False', 'false').replace('True', 'true')
+                try {
+                    val = eval(val);
+                }
+                catch(err) {
+                    // don't block UI if domain is not evaluable in JS
+                    console.debug(err.message);
+                    val = [['error','=', err.message]];
+                }
             if (val.length <= this.MAX_LEN) {
                 var i = 0;
                 while (i < val.length) {
                     var res = this.interpret(val, i);
                     i = res[0];
                     var $span = res[1];
-                    // var $span = '<h2>' + res[1] + '</h2>';
                     self.$el.append($span);
                 }
             }
