<?xml version="1.0"?>
<openerp>
    <data>

    <menuitem name="Recruitment"
        id="menu_hr_recruitment_recruitment"
        parent="hr.menu_hr_configuration"
        sequence="40"/>

    <act_window
        id="act_hr_applicant_to_meeting"
        name="Meetings"
        res_model="crm.meeting"
        src_model="hr.applicant"
        view_mode="tree,form,calendar,graph"
        view_type="form"/>

    <!-- Stage -->
    <record id="hr_job_stage_act" model="ir.actions.act_window">
        <field name="name">Recruitment / Applicants Stages</field>
        <field name="res_model">hr.recruitment.stage</field>
        <field name="view_type">form</field>
        <field name="domain">[]</field>
        <field name="context">{}</field>
        <field name="help" type="html">
          <p class="oe_view_nocontent_create">
            Click to add a new stage in the recruitment process.
          </p><p>
            Define here your stages of the recruitment process, for example:
            qualification call, first interview, second interview, refused,
            hired.
          </p>
        </field>
    </record>


    <!-- Jobs -->
    <record model="ir.ui.view" id="crm_case_tree_view_job">
        <field name="name">Applicants</field>
        <field name="model">hr.applicant</field>
        <field name="arch" type="xml">
            <tree string="Applicants" fonts="bold:message_unread==True" colors="grey:state in ('cancel','done');blue:state=='pending'">
                <field name="message_unread" invisible="1"/>
                <field name="create_date" groups="base.group_no_one"/>
                <field name="name" string="Subject"/>
                <field name="partner_name"/>
                <field name="email_from"/>
                <field name="partner_phone"/>
                <field name="job_id"/>
                <field name="stage_id"/>
                <field name="title_action" invisible="context.get('invisible_next_action', True)"/>
                <field name="date_action" invisible="context.get('invisible_next_date', True)"/>
                <field name="source_id" invisible="1"/>
                <field name="survey" invisible="1"/>
                <field name="response" invisible="1"/>
                <field name="priority"/>
                <field name="type_id" invisible="1"/>
                <field name="availability" invisible="1"/>
                <field name="department_id" invisible="context.get('invisible_department', True)"/>
                <field name="user_id"/>
                <field name="state" invisible="1"/>
            </tree>
        </field>
    </record>

    <record model="ir.ui.view" id="crm_case_form_view_job">
        <field name="name">Jobs - Recruitment Form</field>
        <field name="model">hr.applicant</field>
        <field name="arch" type="xml">
          <form string="Jobs - Recruitment Form" version="7.0">
            <header>
                <button name="case_close_with_emp" string="Hire &amp; Create Employee" type="object"
                        class="oe_highlight"
                        attrs="{'invisible':['|', ('emp_id','!=',False), ('state','=','cancel')]}"/>
                <button name="case_cancel" string="Refuse" type="object"
                        states="draft,open,pending" class="oe_highlight"/>
                <field name="stage_id" widget="statusbar" clickable="True"/>
                <field name="emp_id" invisible="1"/>
            </header>
            <sheet>
                <div class="oe_right oe_button_box">
                    <button name="action_makeMeeting" type="object"
                        string="Schedule Meeting" help="Schedule interview with this applicant"/>
                    <button name="%(survey.action_view_survey_question_message)d" type="action"
                        string="Start Interview" help="Answer related job question"
                        context="{'survey_id': survey, 'response_id': [response], 'response_no':0 ,'active' : response, 'object' : 'hr.applicant'}"
                        attrs="{'invisible':[('survey','=',False)]}"/>
                    <button name="action_print_survey" type="object"
                        string="Print Interview" help="Print interview report"
                        attrs="{'invisible':[('survey','=',False)]}"/>
                </div>
                <div class="oe_title">
                    <label for="name" class="oe_edit_only"/>
                    <h1><field name="name"/></h1>
                    <label for="partner_name" class="oe_edit_only"/>
                    <h2>
                        <field name="partner_name" class="oe_inline"/>
                    </h2>
                </div>
                <group>
                    <group>
                        <field name="partner_id"
                                on_change="onchange_partner_id(partner_id)"/>
                        <field name="email_from" widget="email"/>
                        <field name="partner_phone"/>
                        <field name="partner_mobile"/>
                        <field name="type_id" placeholder="Degree"/>
                    </group>
                    <group>
                        <field name="user_id" 
                            context="{'default_groups_ref': ['base.group_user', 'base.group_hr_manager']}"/>
                        <label for="title_action"/>
                        <div>
                            <field name="date_action"/>
                            <field name="title_action" class="oe_inline" placeholder="e.g. Call for interview"/>
                        </div>
                        <field name="priority"/>
                        <field name="state" invisible="1"/>
                        <field name="source_id"/>
                        <field name="reference"/>
                    </group>
                    <group string="Job">
                        <field name="survey" invisible="1"/>
                        <field name="response" invisible="1"/>
                        <field name="job_id" on_change="onchange_job(job_id)"/>
                        <field name="department_id" on_change="onchange_department_id(department_id)"/>
                        <label for="availability"/>
                        <div>
                            <field name="availability" class="oe_inline"/> <label string="Day(s)" class="oe_inline"/>
                        </div>
                    </group>
                    <group string="Contract">
                        <label for="salary_expected"/>
                        <div>
                            <field name="salary_expected" class="oe_inline"/>
                            <span class="oe_inline" attrs="{'invisible':[('salary_expected_extra','=',False)]}"> + </span>
                            <field name="salary_expected_extra" class="oe_inline" placeholder="Extra advantages..."/>
                        </div>
                        <label for="salary_proposed"/>
                        <div>
                            <field name="salary_proposed" class="oe_inline"/>
                            <span class="oe_inline" attrs="{'invisible':[('salary_proposed_extra','=',False)]}"> + </span>
                            <field name="salary_proposed_extra" class="oe_inline" placeholder="Extra advantages..."/>
                        </div>
                    </group>
                </group>
                <group>
                    <field name="categ_ids" widget="many2many_tags"/>
                </group>
                <separator string="Application Summary"/>
                <field name="description" placeholder="Feedback of interviews..."/>
            </sheet>
            <div class="oe_chatter">
                <field name="message_follower_ids" widget="mail_followers"/>
                <field name="message_ids" widget="mail_thread"/>
            </div>
          </form>
        </field>
    </record>

    <record model="ir.ui.view" id="crm_case_graph_view_job">
        <field name="name">Jobs - Recruitment Graph</field>
        <field name="model">hr.applicant</field>
        <field name="arch" type="xml">
              <graph string="Cases By Stage and Estimates" type="bar" orientation="vertical">
                <field name="job_id"/>
                <field name="salary_expected" operator="+"/>
                <field name="state" group="True"/>
            </graph>
        </field>
    </record>

    <record id="view_crm_case_jobs_filter" model="ir.ui.view">
        <field name="name">Jobs - Recruitment Search</field>
        <field name="model">hr.applicant</field>
        <field name="arch" type="xml">
            <search string="Search Jobs">
                <field name="partner_name" filter_domain="['|','|',('name','ilike',self),('partner_name','ilike',self),('email_from','ilike',self)]" string="Subject / Applicant"/>
                <filter string="Unread Messages" name="message_unread" domain="[('message_unread','=',True)]"/>
                <separator/>
                <filter string="New" domain="[('state','=','draft')]" help="All Initial Jobs"/>
                <filter string="In Progress" domain="[('state','=','open')]" help="Open Jobs"/>
                <filter string="Pending" domain="[('state','=','pending')]" help="Pending Jobs"/>
                <separator/>
                <filter string="Unassigned Recruitments" domain="[('user_id','=',False)]" help="Unassigned Recruitments"/>
                <separator/>
                <filter string="Next Actions" context="{'invisible_next_action':False, 'invisible_next_date':False}"
                    domain="[('date_action','&lt;&gt;',False)]" help="Filter and view on next actions and date"/>
                <field name="job_id"/>
                <field name="user_id"/>
                <separator/>
                <field name="categ_ids"/>
                <group expand="0" string="Group By...">
                    <filter string="Responsible" domain="[]"  context="{'group_by':'user_id'}"/>
                    <filter string="Department" domain="[]" context="{'group_by':'department_id'}"/>
                    <filter string="Job" domain="[]" context="{'group_by':'job_id'}"/>
                    <filter string="Degree" domain="[]" context="{'group_by':'type_id'}"/>
                    <filter string="Availability" domain="[]" context="{'group_by':'availability'}"/>
                    <filter string="Appreciation" domain="[]" context="{'group_by':'priority'}"/>
                    <filter string="Stage" domain="[]" context="{'group_by':'stage_id'}"/>
                    <filter string="Source" domain="[]" context="{'group_by':'source_id'}"/>
                    <filter string="Creation Date" domain="[]" context="{'group_by':'create_date'}" groups="base.group_no_one"/>
                </group>
           </search>
        </field>
    </record>

    <!-- CRM Lead Calendar View -->
    <record model="ir.ui.view" id="hr_applicant_calendar_view">
        <field name="name">Hr Applicants Calendar</field>
        <field name="model">hr.applicant</field>
        <field name="priority" eval="2"/>
        <field name="arch" type="xml">
            <calendar string="Applicants"
                date_start="date_action" color="user_id">
                <field name="name"/>
                <field name="partner_name"/>
                <field name="title_action"/>
            </calendar>
        </field>
    </record>

    <!-- Hr Applicant Kanban View -->
    <record model="ir.ui.view" id="hr_kanban_view_applicant">
        <field name="name">Hr Applicants kanban</field>
        <field name="model">hr.applicant</field>
        <field name="arch" type="xml">
            <kanban default_group_by="stage_id">
                <field name="stage_id"/>
                <field name="color"/>
                <field name="priority"/>
                <field name="survey"/>
                <field name="user_id"/>
                <field name="user_email"/>
                <field name="partner_name"/>
                <field name="type_id"/>
                <field name="job_id"/>
                <field name="title_action"/>
                <field name="department_id"/>
                <field name="categ_ids"/>
                <field name="message_summary"/>
                <templates>
                    <t t-name="kanban-tooltip">
                        <ul class="oe_kanban_tooltip">
                            <li t-if="record.type_id.raw_value"><b>Degree:</b> <field name="type_id"/></li>
                            <li t-if="record.partner_id.raw_value"><b>Contact:</b> <field name="partner_id"/></li>
                            <li t-if="record.department_id.raw_value"><b>Departement:</b> <field name="department_id"/></li>
                        </ul>
                    </t>
                    <t t-name="kanban-box">
                        <div t-attf-class="oe_kanban_color_#{kanban_getcolor(record.color.raw_value)} oe_kanban_card oe_kanban_global_click oe_semantic_html_override">
                            <div class="oe_dropdown_toggle oe_dropdown_kanban">
                                <span class="oe_e">i</span>
                                <ul class="oe_dropdown_menu">
                                    <t t-if="widget.view.is_action_enabled('delete')"><li><a type="delete">Delete</a></li></t>
                                    <li><a name="action_makeMeeting" type="object">Schedule Interview</a></li>
                                    <li><ul class="oe_kanban_colorpicker" data-field="color"/></li>
                                </ul>
                            </div>
                            <div class="oe_kanban_content" tooltip="kanban-tooltip">
                                <div>
                                    <t t-if="record.partner_name.raw_value"><b><field name="partner_name"/></b><br/></t>
                                    <i><field name="name"/></i><br/>
                                    <field name="job_id"/><br/>
                                    <t t-if="record.partner_mobile.raw_value">Mobile: <field name="partner_mobile"/><br/></t>
                                    <t t-if="record.title_action.raw_value"><field name="title_action"/><br/></t>
                                    <field name="date_action"/>
                                </div>
                                <div class="oe_kanban_right">
                                    <t t-set="priority" t-value="record.priority.raw_value || 5"/>
                                    <a type="object" name="set_priority" args="['3']" t-if="priority gt 3">
                                        <img src="/web/static/src/img/icons/star-off.png" width="16" height="16" title="Good"/>
                                    </a>
                                    <a type="object" name="set_priority" args="['5']" t-if="priority lte 3">
                                        <img t-attf-src="/web/static/src/img/icons/star-#{priority lte 3 ? 'on' : 'off'}.png" width="16" height="16" title="Good"/>
                                    </a>
                                    <a type="object" name="set_priority" args="['2']">
                                        <img t-attf-src="/web/static/src/img/icons/star-#{priority lte 2 ? 'on' : 'off'}.png" width="16" height="16" title="Very Good"/>
                                    </a>
                                    <a type="object" name="set_priority" args="['1']">
                                        <img t-attf-src="/web/static/src/img/icons/star-#{priority == 1 ? 'on' : 'off'}.png" width="16" height="16" title="Excellent"/>
                                    </a>
                                    <img t-att-src="kanban_image('res.users', 'image_small', record.user_id.raw_value)" t-att-title="record.user_id.value" width="24" height="24" class="oe_kanban_avatar"/>

                                </div>
                                <div class="oe_kanban_footer_left" style="margin-top:5px;">
                                    <t t-raw="record.message_summary.raw_value"/>
                                    <field name="categ_ids"/>
                                </div>
                            </div>
                            <div class="oe_clear"></div>
                        </div>
                    </t>
                </templates>
            </kanban>
        </field>
    </record>

    <!-- HR Job -->
    <record id="hr_job_survey" model="ir.ui.view">
        <field name="name">hr.job.form1</field>
        <field name="model">hr.job</field>
        <field name="inherit_id" ref="hr.view_hr_job_form"/>
        <field name="arch" type="xml">
            <field name="expected_employees" version="7.0" position="after">
                <label for="survey_id" groups="base.group_user"/>
                <div groups="base.group_user">
                    <field name="survey_id" class="oe_inline" domain="[('type','=','Human Resources')]"/>
                    <button class="oe_inline"
                        string="Interview"
                        name="action_print_survey" type="object"
                        attrs="{'invisible':[('survey_id','=',False)]}"/>
                </div>
            </field>
            <xpath expr="//div[@class='oe_title']" version="7.0" position="after">
                <div attrs="{'invisible': [('alias_domain', '=', False)]}">
                    <field name="alias_id" invisible="1" required="0"/>
                    <label for="alias_name" class="oe_edit_only"/>
                    <field name="alias_name" nolabel="1" class="oe_inline" attrs="{'required': [('alias_id', '!=', False)]}"/>@<field name="alias_domain" nolabel="1" class="oe_inline"/>
                </div>
            </xpath>
        </field>
    </record>
    
    <record model="ir.actions.act_window" id="crm_case_categ0_act_job_application">
            <field name="name">Applications</field>
            <field name="res_model">hr.applicant</field>
            <field name="view_mode">kanban,tree,form,graph,calendar</field>
            <field name="context">{'search_default_job_id': [active_id], 'default_job_id': active_id}</field>
    </record>

     <record id="view_hr_job_kanban" model="ir.ui.view">
            <field name="name">hr.job.kanban</field>
            <field name="model">hr.job</field>
            <field name="arch" type="xml">
                <kanban>
                    <field name="name"/>
                    <field name="department_id"/>
                    <field name="no_of_recruitment"/>
<<<<<<< HEAD
                    <field name="color"/>
                    <field name="priority_count"/>
                    <field name="user_id"/>
=======
                    <field name="no_of_employee"/>
                    <field name="message_summary"/>
>>>>>>> 86f9c0bd
                    <templates>
                        <t t-name="kanban-box">
                            <div t-attf-class=" oe_kanban_card oe_semantic_html_override oe_kanban_survey oe_kanban_global_click">
                                <div class="oe_dropdown_toggle oe_dropdown_kanban">
                                    <span class="oe_e">í</span>
                                    <ul class="oe_dropdown_menu">
                                        <t t-if="widget.view.is_action_enabled('edit')"><li><a type="edit">Edit...</a></li></t>
                                        <t t-if="widget.view.is_action_enabled('delete')"><li><a type="delete">Delete</a></li></t>
                                        <li><ul class="oe_kanban_colorpicker" data-field="color"/></li>
                                    </ul>
                                </div>
                                <div class="oe_kanban_content">
<<<<<<< HEAD
                                    <h3 class="oe_kanban_ellipsis"><field name="name"/></h3>
                                        <field name="department_id"/>
                                        <div class="oe_kanban_right"><img t-att-src="kanban_image('hr.employee', 'image_small', widget.values.user_id.value.id)" t-att-title="record.user_id.value.name" width="24" height="24" class="oe_kanban_avatar"/></div><br />
                                        <a><span t-if="record.no_of_recruitment.raw_value gt 0"><field name="no_of_recruitment"/>Employees</span></a>
                                        
                                    <div>
                                        <a><t t-esc="widget.values.priority_count.value.priority1"/></a>
                                        <span>
                                        <img t-attf-src="/web/static/src/img/icons/star-on.png" width="16" height="16" />
                                        <img t-attf-src="/web/static/src/img/icons/star-on.png" width="16" height="16" />
                                        <img t-attf-src="/web/static/src/img/icons/star-on.png" width="16" height="16" />
                                        </span><br />
                                        <a><t t-esc="widget.values.priority_count.value.priority2"/></a>
                                        <span>
                                        <img t-attf-src="/web/static/src/img/icons/star-on.png" width="16" height="16" />
                                        <img t-attf-src="/web/static/src/img/icons/star-on.png" width="16" height="16" />
                                        </span><br />
                                        <a><t t-esc="widget.values.priority_count.value.priority3"/></a>
                                        <span>
                                        <img t-attf-src="/web/static/src/img/icons/star-on.png" width="16" height="16" />
                                        </span>
                                    </div>
=======
                                    <b><field name="name"/></b>
                                    <div><field name="department_id"/></div>
                                    <br/>
                                    <div><t t-esc="Math.round(record.no_of_recruitment.raw_value)"/> Expected in Recruitment</div>
                                    <div><a t-if="record.no_of_employee.raw_value" name="%(crm_case_categ0_act_job_application)d"  type="action" >
                                       <span t-if="record.no_of_employee.raw_value gt 1"><t t-esc="Math.round(record.no_of_employee.raw_value)"/> Applications</span>
                                       <span t-if="record.no_of_employee.raw_value lt 2"><t t-esc="Math.round(record.no_of_employee.raw_value)"/> Application</span>
                                    </a>
                                    <div class="oe_kanban_footer_left" style="margin-top:5px;"><t t-raw="record.message_summary.raw_value"/></div></div>
>>>>>>> 86f9c0bd
                                </div>
                            </div>
                        </t>
                    </templates>
                </kanban>
            </field>
    </record>

        <!-- hr related job position menu action -->
         <record model="ir.actions.act_window" id="action_hr_job">
            <field name="name">Job Positions</field>
            <field name="res_model">hr.job</field>
            <field name="view_type">form</field>
            <field name="view_mode">kanban,tree,form</field>
        </record>

    <!-- Stage Tree View -->
    <record model="ir.ui.view" id="hr_recruitment_stage_tree">
        <field name="name">hr.recruitment.stage.tree</field>
        <field name="model">hr.recruitment.stage</field>
        <field name="arch" type="xml">
            <tree string="Stages">
                <field name="sequence" invisible="1"/>
                <field name="name"/>
                <field name="department_id"/>
                <field name="state"/>
            </tree>
        </field>
    </record>

    <!-- Stage Form View -->
    <record model="ir.ui.view" id="hr_recruitment_stage_form">
        <field name="name">hr.recruitment.stage.form</field>
        <field name="model">hr.recruitment.stage</field>
        <field name="arch" type="xml">
            <form string="Stage" version="7.0">
                <sheet>
                <group string="Stage Definition">
                    <group>
                        <field name="name"/>
                        <field name="department_id"/>
                    </group>
                    <group>
                        <field name="state"/>
                        <field name="sequence"/>
                        <field name="fold"/>
                    </group>
                </group>
                <separator string="Requirements"/>
                <field name="requirements"/>
                </sheet>
            </form>
        </field>
    </record>

    <!-- Stage Action -->
    <record id="hr_recruitment_stage_act" model="ir.actions.act_window">
        <field name="name">Stages</field>
        <field name="res_model">hr.recruitment.stage</field>
        <field name="view_type">form</field>
        <field name="view_id" ref="hr_recruitment_stage_tree"/>
        <field name="help" type="html">
          <p class="oe_view_nocontent_create">
            Click to add a new stage in the recruitment process.
          </p><p>
            Don't forget to specify the department if your recruitment process
            is different according to the job position.
          </p>
        </field>
    </record>

    <menuitem
        id="menu_hr_recruitment_stage"
        name="Stages"
        parent="menu_hr_recruitment_recruitment"
        action="hr_recruitment_stage_act"
        sequence="1" groups="base.group_no_one"/>

    <!-- Degree Tree View -->
    <record model="ir.ui.view" id="hr_recruitment_degree_tree">
        <field name="name">hr.recruitment.degree.tree</field>
        <field name="model">hr.recruitment.degree</field>
        <field name="arch" type="xml">
            <tree string="Degree">
                <field name="sequence" invisible="1"/>
                <field name="name"/>
            </tree>
        </field>
    </record>

    <!-- Degree Form View -->
    <record model="ir.ui.view" id="hr_recruitment_degree_form">
        <field name="name">hr.recruitment.degree.form</field>
        <field name="model">hr.recruitment.degree</field>
        <field name="arch" type="xml">
            <form string="Degree" version="7.0">
                <sheet>
                <group>
                    <field name="name"/>
                    <field name="sequence" groups="base.group_no_one"/>
                </group>
                </sheet>
            </form>
        </field>
    </record>

    <!-- Degree Action -->
    <record id="hr_recruitment_degree_action" model="ir.actions.act_window">
        <field name="name">Degree</field>
        <field name="res_model">hr.recruitment.degree</field>
        <field name="view_type">form</field>
        <field name="view_id" ref="hr_recruitment_degree_tree"/>
    </record>

     <menuitem
            id="menu_hr_recruitment_degree"
            name="Degrees"
            parent="menu_hr_recruitment_recruitment"
            action="hr_recruitment_degree_action"
            sequence="5" groups="base.group_no_one"/>

    <!-- Source Tree View -->
    <record model="ir.ui.view" id="hr_recruitment_source_tree">
        <field name="name">hr.recruitment.source.tree</field>
        <field name="model">hr.recruitment.source</field>
        <field name="arch" type="xml">
            <tree string="Sources of Applicants">
                <field name="name"/>
            </tree>
        </field>
    </record>
    <record model="ir.ui.view" id="hr_recruitment_source_form">
        <field name="name">hr.recruitment.source.form</field>
        <field name="model">hr.recruitment.source</field>
        <field name="arch" type="xml">
            <form string="Sources of Applicants" version="7.0">
                <sheet>
                <group>
                    <field name="name"/>
                </group>
                </sheet>
            </form>
        </field>
    </record>
    <record id="hr_recruitment_source_action" model="ir.actions.act_window">
        <field name="name">Sources of Applicants</field>
        <field name="res_model">hr.recruitment.source</field>
        <field name="view_type">form</field>
    </record>

    <menuitem
        id="menu_hr_recruitment_source"
        parent="menu_hr_recruitment_recruitment"
        action="hr_recruitment_source_action"
        groups="base.group_no_one"
        sequence="10"/>

    </data>
</openerp><|MERGE_RESOLUTION|>--- conflicted
+++ resolved
@@ -337,17 +337,14 @@
                     <field name="name"/>
                     <field name="department_id"/>
                     <field name="no_of_recruitment"/>
-<<<<<<< HEAD
                     <field name="color"/>
                     <field name="priority_count"/>
                     <field name="user_id"/>
-=======
                     <field name="no_of_employee"/>
                     <field name="message_summary"/>
->>>>>>> 86f9c0bd
                     <templates>
                         <t t-name="kanban-box">
-                            <div t-attf-class=" oe_kanban_card oe_semantic_html_override oe_kanban_survey oe_kanban_global_click">
+                            <div t-attf-class="oe_kanban_color_#{kanban_getcolor(record.color.raw_value)} oe_kanban_card oe_semantic_html_override oe_kanban_survey">
                                 <div class="oe_dropdown_toggle oe_dropdown_kanban">
                                     <span class="oe_e">í</span>
                                     <ul class="oe_dropdown_menu">
@@ -357,7 +354,6 @@
                                     </ul>
                                 </div>
                                 <div class="oe_kanban_content">
-<<<<<<< HEAD
                                     <h3 class="oe_kanban_ellipsis"><field name="name"/></h3>
                                         <field name="department_id"/>
                                         <div class="oe_kanban_right"><img t-att-src="kanban_image('hr.employee', 'image_small', widget.values.user_id.value.id)" t-att-title="record.user_id.value.name" width="24" height="24" class="oe_kanban_avatar"/></div><br />
@@ -380,7 +376,6 @@
                                         <img t-attf-src="/web/static/src/img/icons/star-on.png" width="16" height="16" />
                                         </span>
                                     </div>
-=======
                                     <b><field name="name"/></b>
                                     <div><field name="department_id"/></div>
                                     <br/>
@@ -390,7 +385,6 @@
                                        <span t-if="record.no_of_employee.raw_value lt 2"><t t-esc="Math.round(record.no_of_employee.raw_value)"/> Application</span>
                                     </a>
                                     <div class="oe_kanban_footer_left" style="margin-top:5px;"><t t-raw="record.message_summary.raw_value"/></div></div>
->>>>>>> 86f9c0bd
                                 </div>
                             </div>
                         </t>
@@ -399,6 +393,7 @@
             </field>
     </record>
 
+ 
         <!-- hr related job position menu action -->
          <record model="ir.actions.act_window" id="action_hr_job">
             <field name="name">Job Positions</field>
