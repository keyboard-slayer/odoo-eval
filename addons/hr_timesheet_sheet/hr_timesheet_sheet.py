# -*- coding: utf-8 -*-
##############################################################################
#
#    OpenERP, Open Source Management Solution
#    Copyright (C) 2004-2010 Tiny SPRL (<http://tiny.be>).
#
#    This program is free software: you can redistribute it and/or modify
#    it under the terms of the GNU Affero General Public License as
#    published by the Free Software Foundation, either version 3 of the
#    License, or (at your option) any later version.
#
#    This program is distributed in the hope that it will be useful,
#    but WITHOUT ANY WARRANTY; without even the implied warranty of
#    MERCHANTABILITY or FITNESS FOR A PARTICULAR PURPOSE.  See the
#    GNU Affero General Public License for more details.
#
#    You should have received a copy of the GNU Affero General Public License
#    along with this program.  If not, see <http://www.gnu.org/licenses/>.
#
##############################################################################

import time
from datetime import datetime
from dateutil.relativedelta import relativedelta

from openerp.osv import fields, osv
from openerp.tools import DEFAULT_SERVER_DATETIME_FORMAT
from openerp.tools.translate import _

class hr_timesheet_sheet(osv.osv):
    _name = "hr_timesheet_sheet.sheet"
    _inherit = "mail.thread"
    _table = 'hr_timesheet_sheet_sheet'
    _order = "id desc"
    _description="Timesheet"

    def _total(self, cr, uid, ids, name, args, context=None):
        """ Compute the attendances, analytic lines timesheets and differences between them
            for all the days of a timesheet and the current day
        """

        res = {}
        for sheet in self.browse(cr, uid, ids, context=context or {}):
            res.setdefault(sheet.id, {
                'total_attendance': 0.0,
                'total_timesheet': 0.0,
                'total_difference': 0.0,
            })
            for period in sheet.period_ids:
                res[sheet.id]['total_attendance'] += period.total_attendance
                res[sheet.id]['total_timesheet'] += period.total_timesheet
                res[sheet.id]['total_difference'] += period.total_attendance - period.total_timesheet
        return res

    def check_employee_attendance_state(self, cr, uid, sheet_id, context=None):
        ids_signin = self.pool.get('hr.attendance').search(cr,uid,[('sheet_id', '=', sheet_id),('action','=','sign_in')])
        ids_signout = self.pool.get('hr.attendance').search(cr,uid,[('sheet_id', '=', sheet_id),('action','=','sign_out')])

        if len(ids_signin) != len(ids_signout):
            raise osv.except_osv(('Warning!'),_('The timesheet cannot be validated as it does not contain an equal number of sign ins and sign outs.'))
        return True

    def copy(self, cr, uid, ids, *args, **argv):
        raise osv.except_osv(_('Error!'), _('You cannot duplicate a timesheet.'))

    def create(self, cr, uid, vals, context=None):
        if 'employee_id' in vals:
<<<<<<< HEAD
            if not self.pool.get('hr.employee').browse(cr, uid, vals['employee_id']).user_id:
                raise osv.except_osv(_('Error!'), _('In order to create a timesheet for this employee, you must link him/her to a user.'))
            if not self.pool.get('hr.employee').browse(cr, uid, vals['employee_id']).product_id:
=======
            if not self.pool.get('hr.employee').browse(cr, uid, vals['employee_id'], context=context).user_id:
                raise osv.except_osv(_('Error!'), _('In order to create a timesheet for this employee, you must assign it to a user.'))
            if not self.pool.get('hr.employee').browse(cr, uid, vals['employee_id'], context=context).product_id:
>>>>>>> 9efc4c4d
                raise osv.except_osv(_('Error!'), _('In order to create a timesheet for this employee, you must link the employee to a product, like \'Consultant\'.'))
            if not self.pool.get('hr.employee').browse(cr, uid, vals['employee_id'], context=context).journal_id:
                raise osv.except_osv(_('Configuration Error!'), _('In order to create a timesheet for this employee, you must assign an analytic journal to the employee, like \'Timesheet Journal\'.'))
        if vals.get('attendances_ids'):
            # If attendances, we sort them by date asc before writing them, to satisfy the alternance constraint
            vals['attendances_ids'] = self.sort_attendances(cr, uid, vals['attendances_ids'], context=context)
        return super(hr_timesheet_sheet, self).create(cr, uid, vals, context=context)

    def write(self, cr, uid, ids, vals, context=None):
        if 'employee_id' in vals:
            new_user_id = self.pool.get('hr.employee').browse(cr, uid, vals['employee_id'], context=context).user_id.id or False
            if not new_user_id:
<<<<<<< HEAD
                raise osv.except_osv(_('Error!'), _('In order to create a timesheet for this employee, you must link him/her to a user.'))
            if not self._sheet_date(cr, uid, ids, forced_user_id=new_user_id):
=======
                raise osv.except_osv(_('Error!'), _('In order to create a timesheet for this employee, you must assign it to a user.'))
            if not self._sheet_date(cr, uid, ids, forced_user_id=new_user_id, context=context):
>>>>>>> 9efc4c4d
                raise osv.except_osv(_('Error!'), _('You cannot have 2 timesheets that overlap!\nYou should use the menu \'My Timesheet\' to avoid this problem.'))
            if not self.pool.get('hr.employee').browse(cr, uid, vals['employee_id'], context=context).product_id:
                raise osv.except_osv(_('Error!'), _('In order to create a timesheet for this employee, you must link the employee to a product.'))
            if not self.pool.get('hr.employee').browse(cr, uid, vals['employee_id'], context=context).journal_id:
                raise osv.except_osv(_('Configuration Error!'), _('In order to create a timesheet for this employee, you must assign an analytic journal to the employee, like \'Timesheet Journal\'.'))
        if vals.get('attendances_ids'):
            # If attendances, we sort them by date asc before writing them, to satisfy the alternance constraint
            # In addition to the date order, deleting attendances are done before inserting attendances
            vals['attendances_ids'] = self.sort_attendances(cr, uid, vals['attendances_ids'], context=context)
        res = super(hr_timesheet_sheet, self).write(cr, uid, ids, vals, context=context)
        if vals.get('attendances_ids'):
            for timesheet in self.browse(cr, uid, ids):
                if not self.pool['hr.attendance']._altern_si_so(cr, uid, [att.id for att in timesheet.attendances_ids]):
                    raise osv.except_osv(_('Warning !'), _('Error ! Sign in (resp. Sign out) must follow Sign out (resp. Sign in)'))
        return res

    def sort_attendances(self, cr, uid, attendance_tuples, context=None):
        date_attendances = []
        for att_tuple in attendance_tuples:
            if att_tuple[0] in [0,1,4]:
                if att_tuple[0] in [0,1]:
                    name = att_tuple[2]['name']
                else:
                    name = self.pool['hr.attendance'].browse(cr, uid, att_tuple[1]).name
                date_attendances.append((1, name, att_tuple))
            elif att_tuple[0] in [2,3]:
                date_attendances.append((0, self.pool['hr.attendance'].browse(cr, uid, att_tuple[1]).name, att_tuple))
            else: 
                date_attendances.append((0, False, att_tuple))
        date_attendances.sort()
        return [att[2] for att in date_attendances]

    def button_confirm(self, cr, uid, ids, context=None):
        for sheet in self.browse(cr, uid, ids, context=context):
            if sheet.employee_id and sheet.employee_id.parent_id and sheet.employee_id.parent_id.user_id:
                self.message_subscribe_users(cr, uid, [sheet.id], user_ids=[sheet.employee_id.parent_id.user_id.id], context=context)
            self.check_employee_attendance_state(cr, uid, sheet.id, context=context)
            di = sheet.user_id.company_id.timesheet_max_difference
            if (abs(sheet.total_difference) < di) or not di:
                self.signal_confirm(cr, uid, [sheet.id])
            else:
                raise osv.except_osv(_('Warning!'), _('Please verify that the total difference of the sheet is lower than %.2f.') %(di,))
        return True

    def attendance_action_change(self, cr, uid, ids, context=None):
        hr_employee = self.pool.get('hr.employee')
        employee_ids = []
        for sheet in self.browse(cr, uid, ids, context=context):
            if sheet.employee_id.id not in employee_ids: employee_ids.append(sheet.employee_id.id)
        return hr_employee.attendance_action_change(cr, uid, employee_ids, context=context)

    _columns = {
        'name': fields.char('Note', size=64, select=1,
                            states={'confirm':[('readonly', True)], 'done':[('readonly', True)]}),
        'employee_id': fields.many2one('hr.employee', 'Employee', required=True),
        'user_id': fields.related('employee_id', 'user_id', type="many2one", relation="res.users", store=True, string="User", required=False, readonly=True),#fields.many2one('res.users', 'User', required=True, select=1, states={'confirm':[('readonly', True)], 'done':[('readonly', True)]}),
        'date_from': fields.date('Date from', required=True, select=1, readonly=True, states={'new':[('readonly', False)]}),
        'date_to': fields.date('Date to', required=True, select=1, readonly=True, states={'new':[('readonly', False)]}),
        'timesheet_ids' : fields.one2many('hr.analytic.timesheet', 'sheet_id',
            'Timesheet lines',
            readonly=True, states={
                'draft': [('readonly', False)],
                'new': [('readonly', False)]}
            ),
        'attendances_ids' : fields.one2many('hr.attendance', 'sheet_id', 'Attendances'),
        'state' : fields.selection([
            ('new', 'New'),
            ('draft','Open'),
            ('confirm','Waiting Approval'),
            ('done','Approved')], 'Status', select=True, required=True, readonly=True,
            help=' * The \'Draft\' status is used when a user is encoding a new and unconfirmed timesheet. \
                \n* The \'Confirmed\' status is used for to confirm the timesheet by user. \
                \n* The \'Done\' status is used when users timesheet is accepted by his/her senior.'),
        'state_attendance' : fields.related('employee_id', 'state', type='selection', selection=[('absent', 'Absent'), ('present', 'Present')], string='Current Status', readonly=True),
        'total_attendance': fields.function(_total, method=True, string='Total Attendance', multi="_total"),
        'total_timesheet': fields.function(_total, method=True, string='Total Timesheet', multi="_total"),
        'total_difference': fields.function(_total, method=True, string='Difference', multi="_total"),
        'period_ids': fields.one2many('hr_timesheet_sheet.sheet.day', 'sheet_id', 'Period', readonly=True),
        'account_ids': fields.one2many('hr_timesheet_sheet.sheet.account', 'sheet_id', 'Analytic accounts', readonly=True),
        'company_id': fields.many2one('res.company', 'Company'),
        'department_id':fields.many2one('hr.department','Department'),
    }

    def _default_date_from(self, cr, uid, context=None):
        user = self.pool.get('res.users').browse(cr, uid, uid, context=context)
        r = user.company_id and user.company_id.timesheet_range or 'month'
        if r=='month':
            return time.strftime('%Y-%m-01')
        elif r=='week':
            return (datetime.today() + relativedelta(weekday=0, days=-6)).strftime('%Y-%m-%d')
        elif r=='year':
            return time.strftime('%Y-01-01')
        return time.strftime('%Y-%m-%d')

    def _default_date_to(self, cr, uid, context=None):
        user = self.pool.get('res.users').browse(cr, uid, uid, context=context)
        r = user.company_id and user.company_id.timesheet_range or 'month'
        if r=='month':
            return (datetime.today() + relativedelta(months=+1,day=1,days=-1)).strftime('%Y-%m-%d')
        elif r=='week':
            return (datetime.today() + relativedelta(weekday=6)).strftime('%Y-%m-%d')
        elif r=='year':
            return time.strftime('%Y-12-31')
        return time.strftime('%Y-%m-%d')

    def _default_employee(self, cr, uid, context=None):
        emp_ids = self.pool.get('hr.employee').search(cr, uid, [('user_id','=',uid)], context=context)
        return emp_ids and emp_ids[0] or False

    _defaults = {
        'date_from' : _default_date_from,
        'date_to' : _default_date_to,
        'state': 'new',
        'employee_id': _default_employee,
        'company_id': lambda self, cr, uid, c: self.pool.get('res.company')._company_default_get(cr, uid, 'hr_timesheet_sheet.sheet', context=c)
    }

    def _sheet_date(self, cr, uid, ids, forced_user_id=False, context=None):
        for sheet in self.browse(cr, uid, ids, context=context):
            new_user_id = forced_user_id or sheet.user_id and sheet.user_id.id
            if new_user_id:
                cr.execute('SELECT id \
                    FROM hr_timesheet_sheet_sheet \
                    WHERE (date_from <= %s and %s <= date_to) \
                        AND user_id=%s \
                        AND id <> %s',(sheet.date_to, sheet.date_from, new_user_id, sheet.id))
                if cr.fetchall():
                    return False
        return True


    _constraints = [
        (_sheet_date, 'You cannot have 2 timesheets that overlap!\nPlease use the menu \'My Current Timesheet\' to avoid this problem.', ['date_from','date_to']),
    ]

    def action_set_to_draft(self, cr, uid, ids, *args):
        self.write(cr, uid, ids, {'state': 'draft'})
        self.create_workflow(cr, uid, ids)
        return True

    def name_get(self, cr, uid, ids, context=None):
        if not ids:
            return []
        if isinstance(ids, (long, int)):
            ids = [ids]
        return [(r['id'], _('Week ')+datetime.strptime(r['date_from'], '%Y-%m-%d').strftime('%U')) \
                for r in self.read(cr, uid, ids, ['date_from'],
                    context=context, load='_classic_write')]

    def unlink(self, cr, uid, ids, context=None):
        sheets = self.read(cr, uid, ids, ['state','total_attendance'], context=context)
        for sheet in sheets:
            if sheet['state'] in ('confirm', 'done'):
                raise osv.except_osv(_('Invalid Action!'), _('You cannot delete a timesheet which is already confirmed.'))
            elif sheet['total_attendance'] <> 0.00:
                raise osv.except_osv(_('Invalid Action!'), _('You cannot delete a timesheet which have attendance entries.'))
        return super(hr_timesheet_sheet, self).unlink(cr, uid, ids, context=context)

    def onchange_employee_id(self, cr, uid, ids, employee_id, context=None):
        department_id =  False
        user_id = False
        if employee_id:
            empl_id = self.pool.get('hr.employee').browse(cr, uid, employee_id, context=context)
            department_id = empl_id.department_id.id
            user_id = empl_id.user_id.id
        return {'value': {'department_id': department_id, 'user_id': user_id,}}

    # ------------------------------------------------
    # OpenChatter methods and notifications
    # ------------------------------------------------

    def _needaction_domain_get(self, cr, uid, context=None):
        emp_obj = self.pool.get('hr.employee')
        empids = emp_obj.search(cr, uid, [('parent_id.user_id', '=', uid)], context=context)
        if not empids:
            return False
        dom = ['&', ('state', '=', 'confirm'), ('employee_id', 'in', empids)]
        return dom


class account_analytic_line(osv.osv):
    _inherit = "account.analytic.line"

    def _get_default_date(self, cr, uid, context=None):
        if context is None:
            context = {}
        #get the default date (should be: today)
        res = super(account_analytic_line, self)._get_default_date(cr, uid, context=context)
        #if we got the dates from and to from the timesheet and if the default date is in between, we use the default
        #but if the default isn't included in those dates, we use the date start of the timesheet as default
        if context.get('timesheet_date_from') and context.get('timesheet_date_to'):
            if context['timesheet_date_from'] <= res <= context['timesheet_date_to']:
                return res
            return context.get('timesheet_date_from')
        #if we don't get the dates from the timesheet, we return the default value from super()
        return res

class account_analytic_account(osv.osv):
    _inherit = "account.analytic.account"
    
    def name_create(self, cr, uid, name, context=None):
        if context is None:
            context = {}
        group_template_required = self.pool['res.users'].has_group(cr, uid, 'account_analytic_analysis.group_template_required')
        if not context.get('default_use_timesheets') or group_template_required:
            return super(account_analytic_account, self).name_create(cr, uid, name, context=context)
        rec_id = self.create(cr, uid, {self._rec_name: name}, context)
        return self.name_get(cr, uid, [rec_id], context)[0]
    
class hr_timesheet_line(osv.osv):
    _inherit = "hr.analytic.timesheet"

    def _sheet(self, cursor, user, ids, name, args, context=None):
        sheet_obj = self.pool.get('hr_timesheet_sheet.sheet')
        res = {}.fromkeys(ids, False)
        for ts_line in self.browse(cursor, user, ids, context=context):
            sheet_ids = sheet_obj.search(cursor, user,
                [('date_to', '>=', ts_line.date), ('date_from', '<=', ts_line.date),
                 ('employee_id.user_id', '=', ts_line.user_id.id)],
                context=context)
            if sheet_ids:
            # [0] because only one sheet possible for an employee between 2 dates
                res[ts_line.id] = sheet_obj.name_get(cursor, user, sheet_ids, context=context)[0]
        return res

    def _get_hr_timesheet_sheet(self, cr, uid, ids, context=None):
        ts_line_ids = []
        for ts in self.browse(cr, uid, ids, context=context):
            cr.execute("""
                    SELECT l.id
                        FROM hr_analytic_timesheet l
                    INNER JOIN account_analytic_line al
                        ON (l.line_id = al.id)
                    WHERE %(date_to)s >= al.date
                        AND %(date_from)s <= al.date
                        AND %(user_id)s = al.user_id
                    GROUP BY l.id""", {'date_from': ts.date_from,
                                        'date_to': ts.date_to,
                                        'user_id': ts.employee_id.user_id.id,})
            ts_line_ids.extend([row[0] for row in cr.fetchall()])
        return ts_line_ids

    def _get_account_analytic_line(self, cr, uid, ids, context=None):
        ts_line_ids = self.pool.get('hr.analytic.timesheet').search(cr, uid, [('line_id', 'in', ids)])
        return ts_line_ids

    _columns = {
        'sheet_id': fields.function(_sheet, string='Sheet', select="1",
            type='many2one', relation='hr_timesheet_sheet.sheet', ondelete="cascade",
            store={
                    'hr_timesheet_sheet.sheet': (_get_hr_timesheet_sheet, ['employee_id', 'date_from', 'date_to'], 10),
                    'account.analytic.line': (_get_account_analytic_line, ['user_id', 'date'], 10),
                    'hr.analytic.timesheet': (lambda self,cr,uid,ids,context=None: ids, None, 10),
                  },
            ),
    }

    def _check_sheet_state(self, cr, uid, ids, context=None):
        if context is None:
            context = {}
        for timesheet_line in self.browse(cr, uid, ids, context=context):
            if timesheet_line.sheet_id and timesheet_line.sheet_id.state not in ('draft', 'new'):
                return False
        return True

    _constraints = [
        (_check_sheet_state, 'You cannot modify an entry in a Confirmed/Done timesheet !', ['state']),
    ]

    def unlink(self, cr, uid, ids, *args, **kwargs):
        if isinstance(ids, (int, long)):
            ids = [ids]
        self._check(cr, uid, ids)
        return super(hr_timesheet_line,self).unlink(cr, uid, ids,*args, **kwargs)

    def _check(self, cr, uid, ids):
        for att in self.browse(cr, uid, ids):
            if att.sheet_id and att.sheet_id.state not in ('draft', 'new'):
                raise osv.except_osv(_('Error!'), _('You cannot modify an entry in a confirmed timesheet.'))
        return True

    def multi_on_change_account_id(self, cr, uid, ids, account_ids, context=None):
        return dict([(el, self.on_change_account_id(cr, uid, ids, el, context.get('user_id', uid))) for el in account_ids])



class hr_attendance(osv.osv):
    _inherit = "hr.attendance"

    def _get_default_date(self, cr, uid, context=None):
        if context is None:
            context = {}
        if 'name' in context:
            return context['name'] + time.strftime(' %H:%M:%S')
        return time.strftime('%Y-%m-%d %H:%M:%S')

    def _get_hr_timesheet_sheet(self, cr, uid, ids, context=None):
        attendance_ids = []
        for ts in self.browse(cr, uid, ids, context=context):
            cr.execute("""
                        SELECT a.id
                          FROM hr_attendance a
                         INNER JOIN hr_employee e
                               INNER JOIN resource_resource r
                                       ON (e.resource_id = r.id)
                            ON (a.employee_id = e.id)
                        WHERE %(date_to)s >= date_trunc('day', a.name)
                              AND %(date_from)s <= a.name
                              AND %(user_id)s = r.user_id
                         GROUP BY a.id""", {'date_from': ts.date_from,
                                            'date_to': ts.date_to,
                                            'user_id': ts.employee_id.user_id.id,})
            attendance_ids.extend([row[0] for row in cr.fetchall()])
        return attendance_ids

    def _get_current_sheet(self, cr, uid, employee_id, date=False, context=None):
        if not date:
            date = time.strftime(DEFAULT_SERVER_DATETIME_FORMAT)
        # ending date with no time to avoid timesheet with early date_to
        date_to = date[0:10]+' 00:00:00'
        # limit=1 because only one sheet possible for an employee between 2 dates
        sheet_ids = self.pool.get('hr_timesheet_sheet.sheet').search(cr, uid, [
            ('date_to', '>=', date_to), ('date_from', '<=', date),
            ('employee_id', '=', employee_id)
        ], limit=1, context=context)
        return sheet_ids and sheet_ids[0] or False

    def _sheet(self, cursor, user, ids, name, args, context=None):
        res = {}.fromkeys(ids, False)
        for attendance in self.browse(cursor, user, ids, context=context):
            res[attendance.id] = self._get_current_sheet(cursor, user, attendance.employee_id.id, attendance.name, context=context)
        return res

    _columns = {
        'sheet_id': fields.function(_sheet, string='Sheet',
            type='many2one', relation='hr_timesheet_sheet.sheet',
            store={
                      'hr_timesheet_sheet.sheet': (_get_hr_timesheet_sheet, ['employee_id', 'date_from', 'date_to'], 10),
                      'hr.attendance': (lambda self,cr,uid,ids,context=None: ids, ['employee_id', 'name', 'day'], 10),
                  },
            )
    }
    _defaults = {
        'name': _get_default_date,
    }

    def create(self, cr, uid, vals, context=None):
        if context is None:
            context = {}

        sheet_id = context.get('sheet_id') or self._get_current_sheet(cr, uid, vals.get('employee_id'), vals.get('name'), context=context)
        if sheet_id:
            ts = self.pool.get('hr_timesheet_sheet.sheet').browse(cr, uid, sheet_id, context=context)
            if ts.state not in ('draft', 'new'):
                raise osv.except_osv(_('Error!'), _('You can not enter an attendance in a submitted timesheet. Ask your manager to reset it before adding attendance.'))
            elif ts.date_from > vals.get('name') or ts.date_to < vals.get('name'):
                raise osv.except_osv(_('User Error!'), _('You can not enter an attendance date outside the current timesheet dates.'))
        return super(hr_attendance,self).create(cr, uid, vals, context=context)

    def unlink(self, cr, uid, ids, *args, **kwargs):
        if isinstance(ids, (int, long)):
            ids = [ids]
        self._check(cr, uid, ids)
        return super(hr_attendance,self).unlink(cr, uid, ids,*args, **kwargs)

    def write(self, cr, uid, ids, vals, context=None):
        if context is None:
            context = {}
        if isinstance(ids, (int, long)):
            ids = [ids]
        self._check(cr, uid, ids)
        res = super(hr_attendance,self).write(cr, uid, ids, vals, context=context)
        if 'sheet_id' in context:
            for attendance in self.browse(cr, uid, ids, context=context):
                if context['sheet_id'] != attendance.sheet_id.id:
                    raise osv.except_osv(_('User Error!'), _('You cannot enter an attendance ' \
                            'date outside the current timesheet dates.'))
        return res

    def _check(self, cr, uid, ids):
        for att in self.browse(cr, uid, ids):
            if att.sheet_id and att.sheet_id.state not in ('draft', 'new'):
                raise osv.except_osv(_('Error!'), _('You cannot modify an entry in a confirmed timesheet'))
        return True


class hr_timesheet_sheet_sheet_day(osv.osv):
    _name = "hr_timesheet_sheet.sheet.day"
    _description = "Timesheets by Period"
    _auto = False
    _order='name'
    _columns = {
        'name': fields.date('Date', readonly=True),
        'sheet_id': fields.many2one('hr_timesheet_sheet.sheet', 'Sheet', readonly=True, select="1"),
        'total_timesheet': fields.float('Total Timesheet', readonly=True),
        'total_attendance': fields.float('Attendance', readonly=True),
        'total_difference': fields.float('Difference', readonly=True),
    }

    def init(self, cr):
        cr.execute("""create or replace view hr_timesheet_sheet_sheet_day as
            SELECT
                id,
                name,
                sheet_id,
                total_timesheet,
                total_attendance,
                cast(round(cast(total_attendance - total_timesheet as Numeric),2) as Double Precision) AS total_difference
            FROM
                ((
                    SELECT
                        MAX(id) as id,
                        name,
                        sheet_id,
                        SUM(total_timesheet) as total_timesheet,
                        CASE WHEN SUM(total_attendance) < 0
                            THEN (SUM(total_attendance) +
                                CASE WHEN current_date <> name
                                    THEN 1440
                                    ELSE (EXTRACT(hour FROM current_time AT TIME ZONE 'UTC') * 60) + EXTRACT(minute FROM current_time AT TIME ZONE 'UTC')
                                END
                                )
                            ELSE SUM(total_attendance)
                        END /60  as total_attendance
                    FROM
                        ((
                            select
                                min(hrt.id) as id,
                                l.date::date as name,
                                s.id as sheet_id,
                                sum(l.unit_amount) as total_timesheet,
                                0.0 as total_attendance
                            from
                                hr_analytic_timesheet hrt
                                JOIN account_analytic_line l ON l.id = hrt.line_id
                                LEFT JOIN hr_timesheet_sheet_sheet s ON s.id = hrt.sheet_id
                            group by l.date::date, s.id
                        ) union (
                            select
                                -min(a.id) as id,
                                a.name::date as name,
                                s.id as sheet_id,
                                0.0 as total_timesheet,
                                SUM(((EXTRACT(hour FROM a.name) * 60) + EXTRACT(minute FROM a.name)) * (CASE WHEN a.action = 'sign_in' THEN -1 ELSE 1 END)) as total_attendance
                            from
                                hr_attendance a
                                LEFT JOIN hr_timesheet_sheet_sheet s
                                ON s.id = a.sheet_id
                            WHERE action in ('sign_in', 'sign_out')
                            group by a.name::date, s.id
                        )) AS foo
                        GROUP BY name, sheet_id
                )) AS bar""")



class hr_timesheet_sheet_sheet_account(osv.osv):
    _name = "hr_timesheet_sheet.sheet.account"
    _description = "Timesheets by Period"
    _auto = False
    _order='name'
    _columns = {
        'name': fields.many2one('account.analytic.account', 'Project / Analytic Account', readonly=True),
        'sheet_id': fields.many2one('hr_timesheet_sheet.sheet', 'Sheet', readonly=True),
        'total': fields.float('Total Time', digits=(16,2), readonly=True),
        'invoice_rate': fields.many2one('hr_timesheet_invoice.factor', 'Invoice rate', readonly=True),
        }

    def init(self, cr):
        cr.execute("""create or replace view hr_timesheet_sheet_sheet_account as (
            select
                min(hrt.id) as id,
                l.account_id as name,
                s.id as sheet_id,
                sum(l.unit_amount) as total,
                l.to_invoice as invoice_rate
            from
                hr_analytic_timesheet hrt
                left join (account_analytic_line l
                    LEFT JOIN hr_timesheet_sheet_sheet s
                        ON (s.date_to >= l.date
                            AND s.date_from <= l.date
                            AND s.user_id = l.user_id))
                    on (l.id = hrt.line_id)
            group by l.account_id, s.id, l.to_invoice
        )""")




class res_company(osv.osv):
    _inherit = 'res.company'
    _columns = {
        'timesheet_range': fields.selection(
            [('day','Day'),('week','Week'),('month','Month')], 'Timesheet range',
            help="Periodicity on which you validate your timesheets."),
        'timesheet_max_difference': fields.float('Timesheet allowed difference(Hours)',
            help="Allowed difference in hours between the sign in/out and the timesheet " \
                 "computation for one sheet. Set this to 0 if you do not want any control."),
    }
    _defaults = {
        'timesheet_range': lambda *args: 'week',
        'timesheet_max_difference': lambda *args: 0.0
    }


# vim:expandtab:smartindent:tabstop=4:softtabstop=4:shiftwidth=4:
<|MERGE_RESOLUTION|>--- conflicted
+++ resolved
@@ -65,15 +65,9 @@
 
     def create(self, cr, uid, vals, context=None):
         if 'employee_id' in vals:
-<<<<<<< HEAD
-            if not self.pool.get('hr.employee').browse(cr, uid, vals['employee_id']).user_id:
+            if not self.pool.get('hr.employee').browse(cr, uid, vals['employee_id'], context=context).user_id:
                 raise osv.except_osv(_('Error!'), _('In order to create a timesheet for this employee, you must link him/her to a user.'))
-            if not self.pool.get('hr.employee').browse(cr, uid, vals['employee_id']).product_id:
-=======
-            if not self.pool.get('hr.employee').browse(cr, uid, vals['employee_id'], context=context).user_id:
-                raise osv.except_osv(_('Error!'), _('In order to create a timesheet for this employee, you must assign it to a user.'))
             if not self.pool.get('hr.employee').browse(cr, uid, vals['employee_id'], context=context).product_id:
->>>>>>> 9efc4c4d
                 raise osv.except_osv(_('Error!'), _('In order to create a timesheet for this employee, you must link the employee to a product, like \'Consultant\'.'))
             if not self.pool.get('hr.employee').browse(cr, uid, vals['employee_id'], context=context).journal_id:
                 raise osv.except_osv(_('Configuration Error!'), _('In order to create a timesheet for this employee, you must assign an analytic journal to the employee, like \'Timesheet Journal\'.'))
@@ -86,13 +80,8 @@
         if 'employee_id' in vals:
             new_user_id = self.pool.get('hr.employee').browse(cr, uid, vals['employee_id'], context=context).user_id.id or False
             if not new_user_id:
-<<<<<<< HEAD
                 raise osv.except_osv(_('Error!'), _('In order to create a timesheet for this employee, you must link him/her to a user.'))
-            if not self._sheet_date(cr, uid, ids, forced_user_id=new_user_id):
-=======
-                raise osv.except_osv(_('Error!'), _('In order to create a timesheet for this employee, you must assign it to a user.'))
             if not self._sheet_date(cr, uid, ids, forced_user_id=new_user_id, context=context):
->>>>>>> 9efc4c4d
                 raise osv.except_osv(_('Error!'), _('You cannot have 2 timesheets that overlap!\nYou should use the menu \'My Timesheet\' to avoid this problem.'))
             if not self.pool.get('hr.employee').browse(cr, uid, vals['employee_id'], context=context).product_id:
                 raise osv.except_osv(_('Error!'), _('In order to create a timesheet for this employee, you must link the employee to a product.'))
