--- conflicted
+++ resolved
@@ -312,22 +312,12 @@
                 self.write(cr, uid, [sheet.id], {'date_current': sheet.date_to,}, context=context)
         return True
 
-<<<<<<< HEAD
-    
     def attendance_action_change(self, cr, uid, ids, context=None):
         hr_employee = self.pool.get('hr.employee')
         employee_ids = []
         for sheet in self.browse(cr, uid, ids, context=context):
             if sheet.employee_id.id not in employee_ids: employee_ids.append(sheet.employee_id.id)
         return hr_employee.attendance_action_change(cr, uid, employee_ids, context=context)
-=======
-    def check_sign(self, cr, uid, ids, typ, context=None):
-        sheet = self.browse(cr, uid, ids, context=context)[0]
-        if not sheet.date_current == time.strftime('%Y-%m-%d'):
-            raise osv.except_osv(_('Error!'), _('You cannot sign in/sign out from other date than today.'))
-        return True
->>>>>>> 27d22d82
-
 
     _columns = {
         'name': fields.char('Note', size=64, select=1,
