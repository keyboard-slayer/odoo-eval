<<<<<<< HEAD
# Arabic translation for openobject-addons
# Copyright (c) 2014 Rosetta Contributors and Canonical Ltd 2014
# This file is distributed under the same license as the openobject-addons package.
# FIRST AUTHOR <EMAIL@ADDRESS>, 2014.
#
msgid ""
msgstr ""
"Project-Id-Version: openobject-addons\n"
"Report-Msgid-Bugs-To: FULL NAME <EMAIL@ADDRESS>\n"
"POT-Creation-Date: 2014-08-14 13:09+0000\n"
"PO-Revision-Date: 2014-08-14 16:10+0000\n"
"Last-Translator: FULL NAME <EMAIL@ADDRESS>\n"
"Language-Team: Arabic <ar@li.org>\n"
=======
# Translation of Odoo Server.
# This file contains the translation of the following modules:
# * hr_timesheet_invoice
# 
# Translators:
# FIRST AUTHOR <EMAIL@ADDRESS>, 2014
# hoxhe aits <hoxhe0@gmail.com>, 2015
# Mohammed Ibrahim <m.ibrahim@mussder.com>, 2016
msgid ""
msgstr ""
"Project-Id-Version: Odoo 8.0\n"
"Report-Msgid-Bugs-To: \n"
"POT-Creation-Date: 2015-01-21 14:08+0000\n"
"PO-Revision-Date: 2016-05-12 17:44+0000\n"
"Last-Translator: Mohammed Ibrahim <m.ibrahim@mussder.com>\n"
"Language-Team: Arabic (http://www.transifex.com/odoo/odoo-8/language/ar/)\n"
>>>>>>> 393c14d3
"MIME-Version: 1.0\n"
"Content-Type: text/plain; charset=UTF-8\n"
"Content-Transfer-Encoding: 8bit\n"
"X-Launchpad-Export-Date: 2014-08-15 07:16+0000\n"
"X-Generator: Launchpad (build 17156)\n"

#. module: hr_timesheet_invoice
#: model:hr_timesheet_invoice.factor,name:hr_timesheet_invoice.timesheet_invoice_factor2
msgid "50%"
msgstr "50%"

#. module: hr_timesheet_invoice
#: model:hr_timesheet_invoice.factor,name:hr_timesheet_invoice.timesheet_invoice_factor4
msgid "80%"
msgstr "٨٠%"

#. module: hr_timesheet_invoice
#: model:ir.actions.act_window,help:hr_timesheet_invoice.action_hr_timesheet_invoice_factor_form
msgid ""
"<p class=\"oe_view_nocontent_create\">\n"
"                Click to add a new type of invoicing.\n"
"              </p><p>\n"
"                Odoo allows you to create default invoicing types. You "
"might\n"
"                have to regularly assign discounts because of a specific\n"
"                contract or agreement with a customer. From this menu, you "
"can\n"
"                create additional types of invoicing to speed up your\n"
"                invoicing.\n"
"              </p>\n"
"            "
msgstr "<p class=\"oe_view_nocontent_create\">\nإضغط هنا لإضافه نوع جديد من الفاتوره \n</p><p>أوبنيرب يسمح لك بخلق أنواع الفواتير الافتراضية. \nيمكنك تعيين تخفيض بشكل منتظم \nعقد أو اتفاق مع العملاء. من هذه القائمة، يمكنك\nإنشاء أنواع إضافية من الفواتير لتسريع \nالفواتير الخاصه بك .\n</p>"

#. module: hr_timesheet_invoice
#: view:report.timesheet.line:hr_timesheet_invoice.view_timesheet_line_search
msgid "Account"
msgstr "حساب"

#. module: hr_timesheet_invoice
#: field:report.account.analytic.line.to.invoice,amount:0
msgid "Amount"
msgstr "المقدار"

#. module: hr_timesheet_invoice
#: model:ir.model,name:hr_timesheet_invoice.model_account_analytic_account
#: field:report.timesheet.line,account_id:0
#: field:report_timesheet.account,account_id:0
#: field:report_timesheet.account.date,account_id:0
msgid "Analytic Account"
msgstr "حساب تحليلي"

#. module: hr_timesheet_invoice
#: code:addons/hr_timesheet_invoice/hr_timesheet_invoice.py:179
#, python-format
msgid "Analytic Account Incomplete!"
msgstr "الحساب التحليلى غير مكتمل !"

#. module: hr_timesheet_invoice
#: model:ir.model,name:hr_timesheet_invoice.model_account_analytic_line
msgid "Analytic Line"
msgstr "خط تحليلي"

#. module: hr_timesheet_invoice
#: view:report.account.analytic.line.to.invoice:hr_timesheet_invoice.account_analytic_line_to_invoice_view_filter
msgid "Analytic Lines"
msgstr ""

#. module: hr_timesheet_invoice
#: model:ir.actions.act_window,name:hr_timesheet_invoice.action_account_analytic_line_to_invoice
#: view:report.account.analytic.line.to.invoice:hr_timesheet_invoice.account_analytic_line_to_invoice_view_filter
#: view:report.account.analytic.line.to.invoice:hr_timesheet_invoice.account_analytic_line_to_invoice_view_form
#: view:report.account.analytic.line.to.invoice:hr_timesheet_invoice.account_analytic_line_to_invoice_view_graph
#: view:report.account.analytic.line.to.invoice:hr_timesheet_invoice.account_analytic_line_to_invoice_view_tree
msgid "Analytic Lines to Invoice"
msgstr "الخطوط التحليلية للفاتورة"

#. module: hr_timesheet_invoice
#: field:report.account.analytic.line.to.invoice,account_id:0
#: field:report.analytic.account.close,name:0
msgid "Analytic account"
msgstr "حساب تحليلي"

#. module: hr_timesheet_invoice
#: model:ir.model,name:hr_timesheet_invoice.model_report_analytic_account_close
msgid "Analytic account to close"
msgstr "غلق الحساب التحليلي"

#. module: hr_timesheet_invoice
#: model:ir.model,name:hr_timesheet_invoice.model_report_account_analytic_line_to_invoice
msgid "Analytic lines to invoice report"
msgstr "خطوط تحليلية لتقرير الفاتورة"

#. module: hr_timesheet_invoice
#: selection:report.account.analytic.line.to.invoice,month:0
#: selection:report.timesheet.line,month:0
#: selection:report_timesheet.account,month:0
#: selection:report_timesheet.account.date,month:0
#: selection:report_timesheet.user,month:0
msgid "April"
msgstr "إبريل"

#. module: hr_timesheet_invoice
#: selection:report.account.analytic.line.to.invoice,month:0
#: selection:report.timesheet.line,month:0
#: selection:report_timesheet.account,month:0
#: selection:report_timesheet.account.date,month:0
#: selection:report_timesheet.user,month:0
msgid "August"
msgstr "أغسطس"

#. module: hr_timesheet_invoice
#: field:report.analytic.account.close,balance:0
msgid "Balance"
msgstr "رصيد"

#. module: hr_timesheet_invoice
#: view:hr.timesheet.invoice.create:hr_timesheet_invoice.view_hr_timesheet_invoice_create
msgid "Billing Data"
msgstr "بيانات الفواتير"

#. module: hr_timesheet_invoice
#: view:hr.timesheet.analytic.profit:hr_timesheet_invoice.view_hr_timesheet_analytic_profit
#: view:hr.timesheet.invoice.create:hr_timesheet_invoice.view_hr_timesheet_invoice_create
#: view:hr.timesheet.invoice.create.final:hr_timesheet_invoice.view_hr_timesheet_invoice_create_final
msgid "Cancel"
msgstr "إلغاء"

#. module: hr_timesheet_invoice
#: view:account.analytic.account:hr_timesheet_invoice.account_analytic_account_form_form
msgid "Cancel Contract"
msgstr "إلغاء العقد"

#. module: hr_timesheet_invoice
#: view:account.analytic.account:hr_timesheet_invoice.account_analytic_account_form_form
msgid "Close Contract"
msgstr ""

#. module: hr_timesheet_invoice
#: code:addons/hr_timesheet_invoice/hr_timesheet_invoice.py:253
#, python-format
msgid "Configuration Error!"
msgstr "خطأ في الإعدادات!"

#. module: hr_timesheet_invoice
#: code:addons/hr_timesheet_invoice/hr_timesheet_invoice.py:180
#, python-format
<<<<<<< HEAD
msgid ""
"Contract incomplete. Please fill in the Customer and Pricelist fields."
msgstr ""
=======
msgid "Contract incomplete. Please fill in the Customer and Pricelist fields."
msgstr "التعاقد غير مكتمل. يرجى تعبئة حقول العملاء وقائمة الأسعار. "
>>>>>>> 393c14d3

#. module: hr_timesheet_invoice
#: field:hr.timesheet.invoice.create,price:0
#: field:hr.timesheet.invoice.create.final,price:0
#: view:report.timesheet.line:hr_timesheet_invoice.view_timesheet_line_tree
#: field:report.timesheet.line,cost:0
#: field:report_timesheet.user,cost:0
#: view:website:hr_timesheet_invoice.report_analyticprofit
msgid "Cost"
msgstr "التكلفة"

#. module: hr_timesheet_invoice
#: model:ir.actions.act_window,name:hr_timesheet_invoice.act_res_users_2_report_timesheet_invoice
#: model:ir.model,name:hr_timesheet_invoice.model_report_timesheet_invoice
msgid "Costs to invoice"
msgstr "القيم الى الفاتورة"

#. module: hr_timesheet_invoice
#: view:hr.timesheet.invoice.create:hr_timesheet_invoice.view_hr_timesheet_invoice_create
#: view:hr.timesheet.invoice.create.final:hr_timesheet_invoice.view_hr_timesheet_invoice_create_final
#: model:ir.actions.act_window,name:hr_timesheet_invoice.action_hr_timesheet_invoice_create
#: model:ir.actions.act_window,name:hr_timesheet_invoice.action_hr_timesheet_invoice_create_final
msgid "Create Invoice"
msgstr "إنشاء فاتورة"

#. module: hr_timesheet_invoice
#: view:hr.timesheet.invoice.create:hr_timesheet_invoice.view_hr_timesheet_invoice_create
msgid "Create Invoices"
msgstr "إنشاء الفواتير"

#. module: hr_timesheet_invoice
#: model:ir.model,name:hr_timesheet_invoice.model_hr_timesheet_invoice_create
msgid "Create invoice from timesheet"
msgstr "انشأ فاتورة من سجل الدوام"

#. module: hr_timesheet_invoice
#: model:ir.model,name:hr_timesheet_invoice.model_hr_timesheet_invoice_create_final
msgid "Create invoice from timesheet final"
msgstr "انشأ فاتورة من سجل الدوام النهائي"

#. module: hr_timesheet_invoice
#: field:hr.timesheet.analytic.profit,create_uid:0
#: field:hr.timesheet.invoice.create,create_uid:0
#: field:hr.timesheet.invoice.create.final,create_uid:0
#: field:hr_timesheet_invoice.factor,create_uid:0
msgid "Created by"
msgstr ""

#. module: hr_timesheet_invoice
#: field:hr.timesheet.analytic.profit,create_date:0
#: field:hr.timesheet.invoice.create,create_date:0
#: field:hr.timesheet.invoice.create.final,create_date:0
#: field:hr_timesheet_invoice.factor,create_date:0
msgid "Created on"
msgstr ""

#. module: hr_timesheet_invoice
#: view:website:hr_timesheet_invoice.report_analyticprofit
msgid "Currency:"
msgstr ""

#. module: hr_timesheet_invoice
#: model:ir.actions.act_window,name:hr_timesheet_invoice.action_timesheet_account_date_stat_all
msgid "Daily Timesheet by Account"
msgstr "سجل الدوام اليومي للحاسب"

#. module: hr_timesheet_invoice
#: view:report_timesheet.account.date:hr_timesheet_invoice.view_timesheet_account_date_form
#: view:report_timesheet.account.date:hr_timesheet_invoice.view_timesheet_account_date_search
msgid "Daily timesheet by account"
msgstr "سجل الدوام اليومي لكل حاسب"

#. module: hr_timesheet_invoice
#: model:ir.model,name:hr_timesheet_invoice.model_report_timesheet_account_date
#: view:report_timesheet.account.date:hr_timesheet_invoice.view_timesheet_account_date_graph
#: view:report_timesheet.account.date:hr_timesheet_invoice.view_timesheet_account_date_graph_account
#: view:report_timesheet.account.date:hr_timesheet_invoice.view_timesheet_account_date_tree
msgid "Daily timesheet per account"
msgstr "سجل الدوام اليومي لكل حساب"

#. module: hr_timesheet_invoice
#: field:hr.timesheet.invoice.create,date:0
#: field:hr.timesheet.invoice.create.final,date:0
#: field:report.timesheet.line,date:0
msgid "Date"
msgstr "تاريخ"

#. module: hr_timesheet_invoice
#: view:report.timesheet.line:hr_timesheet_invoice.view_timesheet_line_search
#: field:report.timesheet.line,day:0
msgid "Day"
msgstr "يوم"

#. module: hr_timesheet_invoice
#: field:report.analytic.account.close,date_deadline:0
msgid "Deadline"
msgstr "الموعد النهائي"

#. module: hr_timesheet_invoice
#: selection:report.account.analytic.line.to.invoice,month:0
#: selection:report.timesheet.line,month:0
#: selection:report_timesheet.account,month:0
#: selection:report_timesheet.account.date,month:0
#: selection:report_timesheet.user,month:0
msgid "December"
msgstr "ديسمبر"

#. module: hr_timesheet_invoice
#: field:hr.timesheet.invoice.create,name:0
msgid "Description"
msgstr "الوصف"

#. module: hr_timesheet_invoice
#: field:hr_timesheet_invoice.factor,factor:0
msgid "Discount (%)"
msgstr "الخصم (%)"

#. module: hr_timesheet_invoice
#: help:hr_timesheet_invoice.factor,factor:0
msgid "Discount in percentage"
msgstr "الخصم بالنسبة المئوية"

#. module: hr_timesheet_invoice
#: help:hr.timesheet.invoice.create.final,price:0
msgid "Display cost of the item you reinvoice"
msgstr "اعرض تكلفة للمادة التي تم إعادة الفاتورة لها"

#. module: hr_timesheet_invoice
#: help:hr.timesheet.invoice.create.final,date:0
msgid "Display date in the history of works"
msgstr "اعرض التاريخ في سجل الاعمال"

#. module: hr_timesheet_invoice
#: help:hr.timesheet.invoice.create.final,name:0
msgid "Display detail of work in the invoice line."
msgstr "اعرض تفاصيل العمل في خط الفاتورة"

#. module: hr_timesheet_invoice
#: help:hr.timesheet.invoice.create.final,time:0
msgid "Display time in the history of works"
msgstr "اعرض الوقت في تاريخ الاعمال"

#. module: hr_timesheet_invoice
#: view:hr.timesheet.invoice.create.final:hr_timesheet_invoice.view_hr_timesheet_invoice_create_final
msgid "Do you want to show details of each activity to your customer?"
msgstr ""

#. module: hr_timesheet_invoice
#: view:hr.timesheet.invoice.create:hr_timesheet_invoice.view_hr_timesheet_invoice_create
msgid "Do you want to show details of work in invoice?"
msgstr ""

#. module: hr_timesheet_invoice
#: view:hr.timesheet.analytic.profit:hr_timesheet_invoice.view_hr_timesheet_analytic_profit
msgid "Duration"
msgstr "المدة"

#. module: hr_timesheet_invoice
#: view:website:hr_timesheet_invoice.report_analyticprofit
msgid "Eff."
msgstr "دقة"

#. module: hr_timesheet_invoice
#: code:addons/hr_timesheet_invoice/hr_timesheet_invoice.py:140
#, python-format
msgid "Error!"
msgstr "خطأ!"

#. module: hr_timesheet_invoice
#: model:ir.actions.act_window,name:hr_timesheet_invoice.action_analytic_account_tree
#: view:report.analytic.account.close:hr_timesheet_invoice.view_analytic_account_close_form
#: view:report.analytic.account.close:hr_timesheet_invoice.view_analytic_account_close_tree
#: view:report.analytic.account.close:hr_timesheet_invoice.view_analytic_account_graph
msgid "Expired analytic accounts"
msgstr "حسابات تحليلية منتهية"

#. module: hr_timesheet_invoice
#: view:report.timesheet.line:hr_timesheet_invoice.view_timesheet_line_search
msgid "Extended Filters..."
msgstr "مرشحات مفصلة..."

#. module: hr_timesheet_invoice
#: selection:report.account.analytic.line.to.invoice,month:0
#: selection:report.timesheet.line,month:0
#: selection:report_timesheet.account,month:0
#: selection:report_timesheet.account.date,month:0
#: selection:report_timesheet.user,month:0
msgid "February"
msgstr "فبراير"

#. module: hr_timesheet_invoice
#: help:hr.timesheet.invoice.create,product:0
msgid ""
"Fill this field only if you want to force to use a specific product. Keep "
"empty to use the real product that comes from the cost."
msgstr "إملأ هذا المجال فقط إذا كنت ترغب في فرض استخدام منتج معين. تبقي فارغة لاستخدام المنتج الحقيقي الذي يأتي من حيث التكلفة."

#. module: hr_timesheet_invoice
#: field:hr.timesheet.invoice.create,product:0
msgid "Force Product"
msgstr "قوه المنتج "

#. module: hr_timesheet_invoice
#: view:hr.timesheet.invoice.create.final:hr_timesheet_invoice.view_hr_timesheet_invoice_create_final
msgid "Force to use a special product"
msgstr "القوة لإستخدام منتج معين"

#. module: hr_timesheet_invoice
#: view:hr.timesheet.invoice.create:hr_timesheet_invoice.view_hr_timesheet_invoice_create
msgid "Force to use a specific product"
msgstr "الضغط لإستخدام منتج معين"

#. module: hr_timesheet_invoice
#: model:hr_timesheet_invoice.factor,name:hr_timesheet_invoice.timesheet_invoice_factor3
msgid "Free of charge"
msgstr ""

#. module: hr_timesheet_invoice
#: field:hr.timesheet.analytic.profit,date_from:0
msgid "From"
msgstr "من"

#. module: hr_timesheet_invoice
#: field:report.timesheet.line,general_account_id:0
msgid "General Account"
msgstr "الحساب العام"

#. module: hr_timesheet_invoice
#: view:report.timesheet.line:hr_timesheet_invoice.view_timesheet_line_search
msgid "Group By"
msgstr ""

#. module: hr_timesheet_invoice
#: field:hr.timesheet.analytic.profit,id:0
#: field:hr.timesheet.invoice.create,id:0
#: field:hr.timesheet.invoice.create.final,id:0
#: field:hr_timesheet_invoice.factor,id:0
#: field:report.account.analytic.line.to.invoice,id:0
#: field:report.analytic.account.close,id:0
#: field:report.hr_timesheet_invoice.report_analyticprofit,id:0
#: field:report.timesheet.line,id:0
#: field:report_timesheet.account,id:0
#: field:report_timesheet.account.date,id:0
#: field:report_timesheet.invoice,id:0
#: field:report_timesheet.user,id:0
msgid "ID"
msgstr ""

#. module: hr_timesheet_invoice
#: view:website:hr_timesheet_invoice.report_analyticprofit
msgid "Income"
msgstr "الدخل"

#. module: hr_timesheet_invoice
#: code:addons/hr_timesheet_invoice/wizard/hr_timesheet_analytic_profit.py:59
#, python-format
msgid "Insufficient Data!"
msgstr "لا يوجد معلومات كافية!"

#. module: hr_timesheet_invoice
#: field:hr_timesheet_invoice.factor,name:0
msgid "Internal Name"
msgstr "اسم داخلي"

#. module: hr_timesheet_invoice
#: field:account.analytic.line,invoice_id:0
#: model:ir.model,name:hr_timesheet_invoice.model_account_invoice
#: view:report.timesheet.line:hr_timesheet_invoice.view_timesheet_line_search
msgid "Invoice"
msgstr "فاتورة"

#. module: hr_timesheet_invoice
#: model:ir.model,name:hr_timesheet_invoice.model_hr_timesheet_invoice_factor
msgid "Invoice Rate"
msgstr "معدل الفاتورة"

#. module: hr_timesheet_invoice
#: view:hr.timesheet.invoice.create.final:hr_timesheet_invoice.view_hr_timesheet_invoice_create_final
msgid "Invoice contract"
msgstr "فاتورة العقد"

#. module: hr_timesheet_invoice
#: code:addons/hr_timesheet_invoice/wizard/hr_timesheet_invoice_create.py:56
#, python-format
msgid "Invoice is already linked to some of the analytic line(s)!"
msgstr "الفاتوره بالفعل مربوطه ببعض الخطوط التحليليه (s)"

#. module: hr_timesheet_invoice
#: view:account.analytic.account:hr_timesheet_invoice.account_analytic_account_form_form
msgid "Invoice on Timesheets Options"
msgstr "الفاتوره على خيارات سجلات الدوام "

#. module: hr_timesheet_invoice
#: view:website:hr_timesheet_invoice.report_analyticprofit
msgid "Invoice rate by user"
msgstr "مبلغ ميزانية الفاتورة"

#. module: hr_timesheet_invoice
#: field:account.analytic.line,to_invoice:0
msgid "Invoiceable"
msgstr "يمكن عمل الفاتورة"

#. module: hr_timesheet_invoice
#: view:account.analytic.line:hr_timesheet_invoice.view_account_analytic_line_search_inherit
#: view:hr.analytic.timesheet:hr_timesheet_invoice.view_hr_timesheet_line_search_to_invoice
#: field:report.timesheet.line,invoice_id:0
msgid "Invoiced"
msgstr "مفوتر"

#. module: hr_timesheet_invoice
#: field:account.analytic.account,amount_invoiced:0
msgid "Invoiced Amount"
msgstr "كمية الفاتورة"

#. module: hr_timesheet_invoice
#: code:addons/hr_timesheet_invoice/wizard/hr_timesheet_final_invoice_create.py:58
#: code:addons/hr_timesheet_invoice/wizard/hr_timesheet_invoice_create.py:68
#, python-format
msgid "Invoices"
msgstr "الفواتير"

#. module: hr_timesheet_invoice
#: view:hr.analytic.timesheet:hr_timesheet_invoice.hr_timesheet_line_form
msgid "Invoicing"
msgstr "الفوترة"

#. module: hr_timesheet_invoice
#: help:account.analytic.line,to_invoice:0
msgid ""
"It allows to set the discount while making invoice, keep empty if the "
"activities should not be invoiced."
msgstr "انها تسمح لتعيين الخصم على الفاتورة، حافظ عليه فارغا إذا كانت الانشطه لا ينبغى فوترتها ."

#. module: hr_timesheet_invoice
#: selection:report.account.analytic.line.to.invoice,month:0
#: selection:report.timesheet.line,month:0
#: selection:report_timesheet.account,month:0
#: selection:report_timesheet.account.date,month:0
#: selection:report_timesheet.user,month:0
msgid "January"
msgstr "يناير"

#. module: hr_timesheet_invoice
#: field:hr.timesheet.analytic.profit,journal_ids:0
msgid "Journal"
msgstr "يومية"

#. module: hr_timesheet_invoice
#: model:ir.model,name:hr_timesheet_invoice.model_account_move_line
msgid "Journal Items"
msgstr "عناصر دفتر اليومية"

#. module: hr_timesheet_invoice
#: selection:report.account.analytic.line.to.invoice,month:0
#: selection:report.timesheet.line,month:0
#: selection:report_timesheet.account,month:0
#: selection:report_timesheet.account.date,month:0
#: selection:report_timesheet.user,month:0
msgid "July"
msgstr "يوليو"

#. module: hr_timesheet_invoice
#: selection:report.account.analytic.line.to.invoice,month:0
#: selection:report.timesheet.line,month:0
#: selection:report_timesheet.account,month:0
#: selection:report_timesheet.account.date,month:0
#: selection:report_timesheet.user,month:0
msgid "June"
msgstr "يونيو"

#. module: hr_timesheet_invoice
#: help:account.analytic.account,amount_max:0
msgid "Keep empty if this contract is not limited to a total fixed price."
msgstr "تبقي فارغة إذا كان هذا العقد لا يقتصر على مجموع سعر ثابت. "

#. module: hr_timesheet_invoice
#: help:hr_timesheet_invoice.factor,customer_name:0
msgid "Label for the customer"
msgstr "تسمية للعملاء"

#. module: hr_timesheet_invoice
#: field:hr.timesheet.analytic.profit,write_uid:0
#: field:hr.timesheet.invoice.create,write_uid:0
#: field:hr.timesheet.invoice.create.final,write_uid:0
#: field:hr_timesheet_invoice.factor,write_uid:0
msgid "Last Updated by"
msgstr ""

#. module: hr_timesheet_invoice
#: field:hr.timesheet.analytic.profit,write_date:0
#: field:hr.timesheet.invoice.create,write_date:0
#: field:hr.timesheet.invoice.create.final,write_date:0
#: field:hr_timesheet_invoice.factor,write_date:0
msgid "Last Updated on"
msgstr ""

#. module: hr_timesheet_invoice
#: field:hr.timesheet.invoice.create.final,name:0
msgid "Log of Activity"
msgstr "سجل النشاط "

#. module: hr_timesheet_invoice
#: field:report_timesheet.invoice,manager_id:0
msgid "Manager"
msgstr "مدير"

#. module: hr_timesheet_invoice
#: selection:report.account.analytic.line.to.invoice,month:0
#: selection:report.timesheet.line,month:0
#: selection:report_timesheet.account,month:0
#: selection:report_timesheet.account.date,month:0
#: selection:report_timesheet.user,month:0
msgid "March"
msgstr "مارس"

#. module: hr_timesheet_invoice
#: field:account.analytic.account,amount_max:0
msgid "Max. Invoice Price"
msgstr "قيمة الفاتورة القصوى"

#. module: hr_timesheet_invoice
#: field:report.analytic.account.close,quantity_max:0
msgid "Max. Quantity"
msgstr "الكمية القصوى"

#. module: hr_timesheet_invoice
#: selection:report.account.analytic.line.to.invoice,month:0
#: selection:report.timesheet.line,month:0
#: selection:report_timesheet.account,month:0
#: selection:report_timesheet.account.date,month:0
#: selection:report_timesheet.user,month:0
msgid "May"
msgstr "مايو"

#. module: hr_timesheet_invoice
#: field:report.account.analytic.line.to.invoice,month:0
#: view:report.timesheet.line:hr_timesheet_invoice.view_timesheet_line_search
#: field:report.timesheet.line,month:0
#: field:report_timesheet.account,month:0
#: field:report_timesheet.account.date,month:0
#: field:report_timesheet.user,month:0
msgid "Month"
msgstr "شهر"

#. module: hr_timesheet_invoice
#: field:hr_timesheet_invoice.factor,customer_name:0
msgid "Name"
msgstr "الاسم"

#. module: hr_timesheet_invoice
#: code:addons/hr_timesheet_invoice/wizard/hr_timesheet_analytic_profit.py:59
#, python-format
msgid "No record(s) found for this report."
msgstr "لا يوجد سجلات لهذا التقرير "

#. module: hr_timesheet_invoice
#: view:report.timesheet.line:hr_timesheet_invoice.view_timesheet_line_search
msgid "Non Assigned timesheets to users"
msgstr "لم يتم تعيين سجلات دوام للمستخدمين"

#. module: hr_timesheet_invoice
#: selection:report.account.analytic.line.to.invoice,month:0
#: selection:report.timesheet.line,month:0
#: selection:report_timesheet.account,month:0
#: selection:report_timesheet.account.date,month:0
#: selection:report_timesheet.user,month:0
msgid "November"
msgstr "نوفمبر"

#. module: hr_timesheet_invoice
#: selection:report.account.analytic.line.to.invoice,month:0
#: selection:report.timesheet.line,month:0
#: selection:report_timesheet.account,month:0
#: selection:report_timesheet.account.date,month:0
#: selection:report_timesheet.user,month:0
msgid "October"
msgstr "أكتوبر"

#. module: hr_timesheet_invoice
#: field:report.analytic.account.close,partner_id:0
msgid "Partner"
msgstr "شريك"

#. module: hr_timesheet_invoice
#: view:website:hr_timesheet_invoice.report_analyticprofit
msgid "Period from startdate:"
msgstr ""

#. module: hr_timesheet_invoice
#: view:website:hr_timesheet_invoice.report_analyticprofit
msgid "Period to enddate:"
msgstr ""

#. module: hr_timesheet_invoice
#: code:addons/hr_timesheet_invoice/hr_timesheet_invoice.py:253
#, python-format
msgid "Please define income account for product '%s'."
msgstr "يرجى تحديد حساب الدخل للمنتج '%s'. "

#. module: hr_timesheet_invoice
#: field:account.analytic.account,pricelist_id:0
msgid "Pricelist"
msgstr "قائمة الأسعار"

#. module: hr_timesheet_invoice
#: view:hr.timesheet.analytic.profit:hr_timesheet_invoice.view_hr_timesheet_analytic_profit
msgid "Print"
msgstr "طباعة"

#. module: hr_timesheet_invoice
#: model:ir.model,name:hr_timesheet_invoice.model_hr_timesheet_analytic_profit
msgid "Print Timesheet Profit"
msgstr "اطبع فائدة سجل الدوام"

#. module: hr_timesheet_invoice
#: field:hr.timesheet.invoice.create.final,product:0
#: field:report.account.analytic.line.to.invoice,product_id:0
#: view:report.timesheet.line:hr_timesheet_invoice.view_timesheet_line_search
#: field:report.timesheet.line,product_id:0
msgid "Product"
msgstr "المنتج"

#. module: hr_timesheet_invoice
#: view:website:hr_timesheet_invoice.report_analyticprofit
msgid "Profit"
msgstr "الربح"

#. module: hr_timesheet_invoice
#: field:report_timesheet.invoice,account_id:0
msgid "Project"
msgstr "مشروع"

#. module: hr_timesheet_invoice
#: field:report.analytic.account.close,quantity:0
#: view:report.timesheet.line:hr_timesheet_invoice.view_timesheet_line_tree
msgid "Quantity"
msgstr "الكمية"

#. module: hr_timesheet_invoice
#: field:report.account.analytic.line.to.invoice,sale_price:0
msgid "Sale price"
msgstr "سعر مخفض"

#. module: hr_timesheet_invoice
#: selection:report.account.analytic.line.to.invoice,month:0
#: selection:report.timesheet.line,month:0
#: selection:report_timesheet.account,month:0
#: selection:report_timesheet.account.date,month:0
#: selection:report_timesheet.user,month:0
msgid "September"
msgstr "سبتمبر"

#. module: hr_timesheet_invoice
#: view:account.analytic.account:hr_timesheet_invoice.account_analytic_account_form_form
msgid "Set In Progress"
msgstr "التعيين في التقدم"

#. module: hr_timesheet_invoice
#: field:report.analytic.account.close,state:0
msgid "Status"
msgstr "الحالة"

#. module: hr_timesheet_invoice
#: help:hr.timesheet.invoice.create,price:0
msgid ""
"The cost of each work done will be displayed on the invoice. You probably "
"don't want to check this"
msgstr ""
"سيتم عرض القيمة لكل عمل مكتمل على الفاتورة. ربما لاتريد ان تتحقق من هذا"

#. module: hr_timesheet_invoice
#: help:hr.timesheet.invoice.create,name:0
msgid "The detail of each work done will be displayed on the invoice"
msgstr "سيتم عرض تفاصيل كل عمل مكتمل على الفاتورة"

#. module: hr_timesheet_invoice
#: help:hr.timesheet.invoice.create.final,product:0
msgid "The product that will be used to invoice the remaining amount"
msgstr "المنتج الذي سيتم استخدامه لفاتورة المبلغ المتبقي"

#. module: hr_timesheet_invoice
#: help:account.analytic.account,pricelist_id:0
msgid ""
"The product to invoice is defined on the employee form, the price will be "
"deducted by this pricelist on the product."
msgstr "يتم تعريف المنتج إلى الفاتورة على نموذج الموظف، ويتم خصم ثمن هذا على لائحة أسعارالمنتج."

#. module: hr_timesheet_invoice
#: help:hr.timesheet.invoice.create,date:0
msgid "The real date of each work will be displayed on the invoice"
msgstr "سيتم اظهار التاريخ الحقيقي لكل عمل على الفاتورة"

#. module: hr_timesheet_invoice
#: help:hr.timesheet.invoice.create,time:0
msgid "The time of each work done will be displayed on the invoice"
msgstr "سيتم عرض الوقت لكل عمل مكتمل على الفاتورة"

#. module: hr_timesheet_invoice
#: view:website:hr_timesheet_invoice.report_analyticprofit
msgid "Theorical"
msgstr "نظري"

#. module: hr_timesheet_invoice
#: field:report.timesheet.line,quantity:0
#: field:report_timesheet.account,quantity:0
#: field:report_timesheet.account.date,quantity:0
#: field:report_timesheet.invoice,quantity:0
#: field:report_timesheet.user,quantity:0
msgid "Time"
msgstr "الوقت"

#. module: hr_timesheet_invoice
#: field:hr.timesheet.invoice.create.final,time:0
msgid "Time Spent"
msgstr "الوقت المستغرق"

#. module: hr_timesheet_invoice
#: field:hr.timesheet.invoice.create,time:0
msgid "Time spent"
msgstr "الوقت المستغرق"

#. module: hr_timesheet_invoice
#: field:account.analytic.account,to_invoice:0
msgid "Timesheet Invoicing Ratio"
msgstr "نسبه فاتوره الجدول الزمنى "

#. module: hr_timesheet_invoice
#: model:ir.actions.act_window,name:hr_timesheet_invoice.action_timesheet_line_stat_all
#: model:ir.model,name:hr_timesheet_invoice.model_hr_analytic_timesheet
#: model:ir.model,name:hr_timesheet_invoice.model_report_timesheet_line
#: view:report.timesheet.line:hr_timesheet_invoice.view_timesheet_line_graph
#: view:report.timesheet.line:hr_timesheet_invoice.view_timesheet_line_tree
msgid "Timesheet Line"
msgstr "خط سجل الدوام"

#. module: hr_timesheet_invoice
#: view:hr.timesheet.analytic.profit:hr_timesheet_invoice.view_hr_timesheet_analytic_profit
#: model:ir.actions.act_window,name:hr_timesheet_invoice.action_hr_timesheet_analytic_profit
#: model:ir.actions.report.xml,name:hr_timesheet_invoice.action_report_analytic_profit
#: model:ir.ui.menu,name:hr_timesheet_invoice.menu_hr_timesheet_analytic_profit
msgid "Timesheet Profit"
msgstr "سجل الدوام الربحي"

#. module: hr_timesheet_invoice
#: model:ir.actions.act_window,name:hr_timesheet_invoice.action_timesheet_account_stat_all
msgid "Timesheet by Account"
msgstr "سجل الدوام للمحاسب"

#. module: hr_timesheet_invoice
#: model:ir.actions.act_window,name:hr_timesheet_invoice.action_timesheet_invoice_stat_all
msgid "Timesheet by Invoice"
msgstr "سجل الدوام للفاتورة"

#. module: hr_timesheet_invoice
#: model:ir.actions.act_window,name:hr_timesheet_invoice.action_timesheet_user_stat_all
msgid "Timesheet by User"
msgstr "سجل الدوام للمستخدم"

#. module: hr_timesheet_invoice
#: view:report_timesheet.account:hr_timesheet_invoice.view_timesheet_account_form
#: view:report_timesheet.account:hr_timesheet_invoice.view_timesheet_account_search
#: view:report_timesheet.account.date:hr_timesheet_invoice.view_timesheet_account_date_search
msgid "Timesheet by account"
msgstr "سجل الدوام للحساب"

#. module: hr_timesheet_invoice
#: view:report_timesheet.invoice:hr_timesheet_invoice.view_timesheet_invoice_form
#: view:report_timesheet.invoice:hr_timesheet_invoice.view_timesheet_invoice_graph
#: view:report_timesheet.invoice:hr_timesheet_invoice.view_timesheet_invoice_search
msgid "Timesheet by invoice"
msgstr "سجل الدوام للفاتورة"

#. module: hr_timesheet_invoice
#: view:report.timesheet.line:hr_timesheet_invoice.view_timesheet_line_search
#: view:report_timesheet.user:hr_timesheet_invoice.view_timesheet_user_form
#: view:report_timesheet.user:hr_timesheet_invoice.view_timesheet_user_graph
#: view:report_timesheet.user:hr_timesheet_invoice.view_timesheet_user_search
#: view:report_timesheet.user:hr_timesheet_invoice.view_timesheet_user_tree
msgid "Timesheet by user"
msgstr "سجل الدوام من قبل المستخدم"

#. module: hr_timesheet_invoice
#: view:report_timesheet.user:hr_timesheet_invoice.view_timesheet_user_search
msgid "Timesheet by users"
msgstr "الجدول الزمنى للمستخدمين "

#. module: hr_timesheet_invoice
#: model:ir.model,name:hr_timesheet_invoice.model_report_timesheet_account
#: view:report_timesheet.account:hr_timesheet_invoice.view_timesheet_account_graph
#: view:report_timesheet.account:hr_timesheet_invoice.view_timesheet_account_tree
msgid "Timesheet per account"
msgstr "سجل الدوام لكل حاسب"

#. module: hr_timesheet_invoice
#: model:ir.model,name:hr_timesheet_invoice.model_report_timesheet_user
msgid "Timesheet per day"
msgstr "سجل الدوام عن كل يوم"

#. module: hr_timesheet_invoice
#: model:ir.actions.act_window,name:hr_timesheet_invoice.act_res_users_2_report_timehsheet_account
msgid "Timesheets per account"
msgstr "سجلات الدوام لكل حساب"

#. module: hr_timesheet_invoice
#: model:ir.actions.act_window,name:hr_timesheet_invoice.act_res_users_2_report_timesheet_user
msgid "Timesheets per day"
msgstr "سجلات الدوام عن كل يوم"

#. module: hr_timesheet_invoice
#: view:report_timesheet.invoice:hr_timesheet_invoice.view_timesheet_invoice_tree
msgid "Timesheets to invoice"
msgstr "سجلات الدوام للفاتورة"

#. module: hr_timesheet_invoice
#: field:hr.timesheet.analytic.profit,date_to:0
msgid "To"
msgstr "إلى"

#. module: hr_timesheet_invoice
#: view:account.analytic.line:hr_timesheet_invoice.view_account_analytic_line_search_inherit
#: view:hr.analytic.timesheet:hr_timesheet_invoice.view_hr_timesheet_line_search_to_invoice
#: model:ir.actions.act_window,name:hr_timesheet_invoice.act_acc_analytic_acc_2_report_acc_analytic_line_to_invoice
msgid "To Invoice"
msgstr "في انتظار الفوترة"

#. module: hr_timesheet_invoice
#: view:account.analytic.account:hr_timesheet_invoice.account_analytic_account_form_form
msgid "To Renew"
msgstr ""

#. module: hr_timesheet_invoice
#: field:report_timesheet.invoice,amount_invoice:0
msgid "To invoice"
msgstr "على الفاتورة"

#. module: hr_timesheet_invoice
#: help:account.analytic.account,amount_invoiced:0
msgid "Total invoiced"
msgstr "الفواتير الكلية"

#. module: hr_timesheet_invoice
#: view:website:hr_timesheet_invoice.report_analyticprofit
msgid "Totals:"
msgstr "المجاميع الكلية:"

#. module: hr_timesheet_invoice
#: view:hr_timesheet_invoice.factor:hr_timesheet_invoice.view_hr_timesheet_invoice_factor_form
#: view:hr_timesheet_invoice.factor:hr_timesheet_invoice.view_hr_timesheet_invoice_factor_search
msgid "Type of invoicing"
msgstr "نوع الفاتورة"

#. module: hr_timesheet_invoice
#: model:ir.actions.act_window,name:hr_timesheet_invoice.action_hr_timesheet_invoice_factor_form
#: model:ir.ui.menu,name:hr_timesheet_invoice.hr_timesheet_invoice_factor_view
msgid "Types of Invoicing"
msgstr "انواع الفاتورة"

#. module: hr_timesheet_invoice
#: view:hr_timesheet_invoice.factor:hr_timesheet_invoice.view_hr_timesheet_invoice_factor_tree
msgid "Types of invoicing"
msgstr "انواع الفاتورة"

#. module: hr_timesheet_invoice
#: field:report.account.analytic.line.to.invoice,product_uom_id:0
msgid "Unit of Measure"
msgstr "وحدة القياس"

#. module: hr_timesheet_invoice
#: field:report.account.analytic.line.to.invoice,unit_amount:0
#: view:website:hr_timesheet_invoice.report_analyticprofit
msgid "Units"
msgstr "الوحدات"

#. module: hr_timesheet_invoice
#: field:hr.timesheet.analytic.profit,employee_ids:0
#: view:report.timesheet.line:hr_timesheet_invoice.view_timesheet_line_search
#: field:report.timesheet.line,user_id:0
#: field:report_timesheet.account,user_id:0
#: field:report_timesheet.account.date,user_id:0
#: field:report_timesheet.invoice,user_id:0
#: field:report_timesheet.user,user_id:0
msgid "User"
msgstr "المستخدم"

#. module: hr_timesheet_invoice
#: view:website:hr_timesheet_invoice.report_analyticprofit
msgid "User or Journal Name"
msgstr "المستخدم او اسم اليومية"

#. module: hr_timesheet_invoice
#: code:addons/hr_timesheet_invoice/wizard/hr_timesheet_invoice_create.py:56
#, python-format
msgid "Warning!"
msgstr "تحذير!"

#. module: hr_timesheet_invoice
#: view:hr.timesheet.invoice.create:hr_timesheet_invoice.view_hr_timesheet_invoice_create
msgid ""
<<<<<<< HEAD
"When reinvoicing costs, the amount on the invoice lines is given by the sale "
"price of the corresponding product (if any, and if its sale price is not 0). "
"You can use the following field to enforce the use of a single product for "
"all the chosen lines in the future invoices."
msgstr ""
=======
"When reinvoicing costs, the amount on the invoice lines is given by the sale"
" price of the corresponding product (if any, and if its sale price is not "
"0). You can use the following field to enforce the use of a single product "
"for all the chosen lines in the future invoices."
msgstr "عند إعادة فوتره التكاليف، الكمية على خطوط الفاتورة من سعر بيع المنتج المطابق (إن وجدت، وإذا سعر بيع غير 0). يمكنك استخدام الحقل التالية لفرض استخدام منتج واحد لجميع خطوط المختار في الفواتير المستقبلية."
>>>>>>> 393c14d3

#. module: hr_timesheet_invoice
#: field:report.account.analytic.line.to.invoice,name:0
#: view:report.timesheet.line:hr_timesheet_invoice.view_timesheet_line_search
#: field:report.timesheet.line,name:0
#: field:report_timesheet.account,name:0
#: field:report_timesheet.account.date,name:0
#: field:report_timesheet.user,name:0
msgid "Year"
msgstr "سنة"

#. module: hr_timesheet_invoice
#: model:hr_timesheet_invoice.factor,name:hr_timesheet_invoice.timesheet_invoice_factor1
msgid "Yes (100%)"
msgstr "نعم (%100)"

#. module: hr_timesheet_invoice
#: code:addons/hr_timesheet_invoice/hr_timesheet_invoice.py:141
#, python-format
msgid "You cannot modify an invoiced analytic line!"
msgstr "لا يمكن التعديل في خط الفاتورة التحليلي!"

#. module: hr_timesheet_invoice
#: help:account.analytic.account,to_invoice:0
msgid ""
"You usually invoice 100% of the timesheets. But if you mix fixed price and "
"timesheet invoicing, you may use another ratio. For instance, if you do a "
"20% advance invoice (fixed price, based on a sales order), you should "
"invoice the rest on timesheet with a 80% ratio."
<<<<<<< HEAD
msgstr ""
=======
msgstr " عادة الفاتورة 100٪ من الجداول الزمنية. ولكن إذا كانت مزيج من سعر ثابت و فواتير الجدول الزمني، يمكنك استخدام نسبة أخرى. على سبيل المثال، إذا كنت تفعل 20٪ مقدما الفاتورة (سعر ثابت، على أساس أمر المبيعات)، يجب أن تكون الفاتورة الباقيه على الجدول الزمني مع نسبة 80٪. "

#. module: hr_timesheet_invoice
#: view:hr.timesheet.analytic.profit:hr_timesheet_invoice.view_hr_timesheet_analytic_profit
#: view:hr.timesheet.invoice.create:hr_timesheet_invoice.view_hr_timesheet_invoice_create
#: view:hr.timesheet.invoice.create.final:hr_timesheet_invoice.view_hr_timesheet_invoice_create_final
msgid "or"
msgstr "أو"
>>>>>>> 393c14d3
<|MERGE_RESOLUTION|>--- conflicted
+++ resolved
@@ -1,18 +1,3 @@
-<<<<<<< HEAD
-# Arabic translation for openobject-addons
-# Copyright (c) 2014 Rosetta Contributors and Canonical Ltd 2014
-# This file is distributed under the same license as the openobject-addons package.
-# FIRST AUTHOR <EMAIL@ADDRESS>, 2014.
-#
-msgid ""
-msgstr ""
-"Project-Id-Version: openobject-addons\n"
-"Report-Msgid-Bugs-To: FULL NAME <EMAIL@ADDRESS>\n"
-"POT-Creation-Date: 2014-08-14 13:09+0000\n"
-"PO-Revision-Date: 2014-08-14 16:10+0000\n"
-"Last-Translator: FULL NAME <EMAIL@ADDRESS>\n"
-"Language-Team: Arabic <ar@li.org>\n"
-=======
 # Translation of Odoo Server.
 # This file contains the translation of the following modules:
 # * hr_timesheet_invoice
@@ -29,12 +14,11 @@
 "PO-Revision-Date: 2016-05-12 17:44+0000\n"
 "Last-Translator: Mohammed Ibrahim <m.ibrahim@mussder.com>\n"
 "Language-Team: Arabic (http://www.transifex.com/odoo/odoo-8/language/ar/)\n"
->>>>>>> 393c14d3
 "MIME-Version: 1.0\n"
 "Content-Type: text/plain; charset=UTF-8\n"
-"Content-Transfer-Encoding: 8bit\n"
-"X-Launchpad-Export-Date: 2014-08-15 07:16+0000\n"
-"X-Generator: Launchpad (build 17156)\n"
+"Content-Transfer-Encoding: \n"
+"Language: ar\n"
+"Plural-Forms: nplurals=6; plural=n==0 ? 0 : n==1 ? 1 : n==2 ? 2 : n%100>=3 && n%100<=10 ? 3 : n%100>=11 && n%100<=99 ? 4 : 5;\n"
 
 #. module: hr_timesheet_invoice
 #: model:hr_timesheet_invoice.factor,name:hr_timesheet_invoice.timesheet_invoice_factor2
@@ -52,11 +36,9 @@
 "<p class=\"oe_view_nocontent_create\">\n"
 "                Click to add a new type of invoicing.\n"
 "              </p><p>\n"
-"                Odoo allows you to create default invoicing types. You "
-"might\n"
+"                Odoo allows you to create default invoicing types. You might\n"
 "                have to regularly assign discounts because of a specific\n"
-"                contract or agreement with a customer. From this menu, you "
-"can\n"
+"                contract or agreement with a customer. From this menu, you can\n"
 "                create additional types of invoicing to speed up your\n"
 "                invoicing.\n"
 "              </p>\n"
@@ -95,7 +77,7 @@
 #. module: hr_timesheet_invoice
 #: view:report.account.analytic.line.to.invoice:hr_timesheet_invoice.account_analytic_line_to_invoice_view_filter
 msgid "Analytic Lines"
-msgstr ""
+msgstr "سطور تحليلية"
 
 #. module: hr_timesheet_invoice
 #: model:ir.actions.act_window,name:hr_timesheet_invoice.action_account_analytic_line_to_invoice
@@ -165,7 +147,7 @@
 #. module: hr_timesheet_invoice
 #: view:account.analytic.account:hr_timesheet_invoice.account_analytic_account_form_form
 msgid "Close Contract"
-msgstr ""
+msgstr "اغلاق العقد"
 
 #. module: hr_timesheet_invoice
 #: code:addons/hr_timesheet_invoice/hr_timesheet_invoice.py:253
@@ -176,21 +158,14 @@
 #. module: hr_timesheet_invoice
 #: code:addons/hr_timesheet_invoice/hr_timesheet_invoice.py:180
 #, python-format
-<<<<<<< HEAD
-msgid ""
-"Contract incomplete. Please fill in the Customer and Pricelist fields."
-msgstr ""
-=======
 msgid "Contract incomplete. Please fill in the Customer and Pricelist fields."
 msgstr "التعاقد غير مكتمل. يرجى تعبئة حقول العملاء وقائمة الأسعار. "
->>>>>>> 393c14d3
 
 #. module: hr_timesheet_invoice
 #: field:hr.timesheet.invoice.create,price:0
 #: field:hr.timesheet.invoice.create.final,price:0
 #: view:report.timesheet.line:hr_timesheet_invoice.view_timesheet_line_tree
-#: field:report.timesheet.line,cost:0
-#: field:report_timesheet.user,cost:0
+#: field:report.timesheet.line,cost:0 field:report_timesheet.user,cost:0
 #: view:website:hr_timesheet_invoice.report_analyticprofit
 msgid "Cost"
 msgstr "التكلفة"
@@ -230,7 +205,7 @@
 #: field:hr.timesheet.invoice.create.final,create_uid:0
 #: field:hr_timesheet_invoice.factor,create_uid:0
 msgid "Created by"
-msgstr ""
+msgstr "أُنشئ بواسطة"
 
 #. module: hr_timesheet_invoice
 #: field:hr.timesheet.analytic.profit,create_date:0
@@ -238,12 +213,12 @@
 #: field:hr.timesheet.invoice.create.final,create_date:0
 #: field:hr_timesheet_invoice.factor,create_date:0
 msgid "Created on"
-msgstr ""
+msgstr "إنشاؤه في"
 
 #. module: hr_timesheet_invoice
 #: view:website:hr_timesheet_invoice.report_analyticprofit
 msgid "Currency:"
-msgstr ""
+msgstr "العملة:"
 
 #. module: hr_timesheet_invoice
 #: model:ir.actions.act_window,name:hr_timesheet_invoice.action_timesheet_account_date_stat_all
@@ -329,12 +304,12 @@
 #. module: hr_timesheet_invoice
 #: view:hr.timesheet.invoice.create.final:hr_timesheet_invoice.view_hr_timesheet_invoice_create_final
 msgid "Do you want to show details of each activity to your customer?"
-msgstr ""
+msgstr "هل تريد أن تظهر تفاصيل كل نشاط إلى العميل الخاص بك؟"
 
 #. module: hr_timesheet_invoice
 #: view:hr.timesheet.invoice.create:hr_timesheet_invoice.view_hr_timesheet_invoice_create
 msgid "Do you want to show details of work in invoice?"
-msgstr ""
+msgstr "هل تريد أن تظهر تفاصيل العمل في الفاتورة؟"
 
 #. module: hr_timesheet_invoice
 #: view:hr.timesheet.analytic.profit:hr_timesheet_invoice.view_hr_timesheet_analytic_profit
@@ -399,7 +374,7 @@
 #. module: hr_timesheet_invoice
 #: model:hr_timesheet_invoice.factor,name:hr_timesheet_invoice.timesheet_invoice_factor3
 msgid "Free of charge"
-msgstr ""
+msgstr "دون مقابل"
 
 #. module: hr_timesheet_invoice
 #: field:hr.timesheet.analytic.profit,date_from:0
@@ -414,7 +389,7 @@
 #. module: hr_timesheet_invoice
 #: view:report.timesheet.line:hr_timesheet_invoice.view_timesheet_line_search
 msgid "Group By"
-msgstr ""
+msgstr "تجميع حسب"
 
 #. module: hr_timesheet_invoice
 #: field:hr.timesheet.analytic.profit,id:0
@@ -424,13 +399,11 @@
 #: field:report.account.analytic.line.to.invoice,id:0
 #: field:report.analytic.account.close,id:0
 #: field:report.hr_timesheet_invoice.report_analyticprofit,id:0
-#: field:report.timesheet.line,id:0
-#: field:report_timesheet.account,id:0
+#: field:report.timesheet.line,id:0 field:report_timesheet.account,id:0
 #: field:report_timesheet.account.date,id:0
-#: field:report_timesheet.invoice,id:0
-#: field:report_timesheet.user,id:0
+#: field:report_timesheet.invoice,id:0 field:report_timesheet.user,id:0
 msgid "ID"
-msgstr ""
+msgstr "المعرّف"
 
 #. module: hr_timesheet_invoice
 #: view:website:hr_timesheet_invoice.report_analyticprofit
@@ -570,7 +543,7 @@
 #: field:hr.timesheet.invoice.create.final,write_uid:0
 #: field:hr_timesheet_invoice.factor,write_uid:0
 msgid "Last Updated by"
-msgstr ""
+msgstr "آخر تحديث بواسطة"
 
 #. module: hr_timesheet_invoice
 #: field:hr.timesheet.analytic.profit,write_date:0
@@ -578,7 +551,7 @@
 #: field:hr.timesheet.invoice.create.final,write_date:0
 #: field:hr_timesheet_invoice.factor,write_date:0
 msgid "Last Updated on"
-msgstr ""
+msgstr "آخر تحديث فى"
 
 #. module: hr_timesheet_invoice
 #: field:hr.timesheet.invoice.create.final,name:0
@@ -621,8 +594,7 @@
 #. module: hr_timesheet_invoice
 #: field:report.account.analytic.line.to.invoice,month:0
 #: view:report.timesheet.line:hr_timesheet_invoice.view_timesheet_line_search
-#: field:report.timesheet.line,month:0
-#: field:report_timesheet.account,month:0
+#: field:report.timesheet.line,month:0 field:report_timesheet.account,month:0
 #: field:report_timesheet.account.date,month:0
 #: field:report_timesheet.user,month:0
 msgid "Month"
@@ -670,12 +642,12 @@
 #. module: hr_timesheet_invoice
 #: view:website:hr_timesheet_invoice.report_analyticprofit
 msgid "Period from startdate:"
-msgstr ""
+msgstr "الفترة من تاريخ البدء:"
 
 #. module: hr_timesheet_invoice
 #: view:website:hr_timesheet_invoice.report_analyticprofit
 msgid "Period to enddate:"
-msgstr ""
+msgstr "الفترة حتى تاريخ الانتهاء:"
 
 #. module: hr_timesheet_invoice
 #: code:addons/hr_timesheet_invoice/hr_timesheet_invoice.py:253
@@ -751,8 +723,7 @@
 msgid ""
 "The cost of each work done will be displayed on the invoice. You probably "
 "don't want to check this"
-msgstr ""
-"سيتم عرض القيمة لكل عمل مكتمل على الفاتورة. ربما لاتريد ان تتحقق من هذا"
+msgstr "سيتم عرض القيمة لكل عمل مكتمل على الفاتورة. ربما لاتريد ان تتحقق من هذا"
 
 #. module: hr_timesheet_invoice
 #: help:hr.timesheet.invoice.create,name:0
@@ -912,7 +883,7 @@
 #. module: hr_timesheet_invoice
 #: view:account.analytic.account:hr_timesheet_invoice.account_analytic_account_form_form
 msgid "To Renew"
-msgstr ""
+msgstr "للتجديد"
 
 #. module: hr_timesheet_invoice
 #: field:report_timesheet.invoice,amount_invoice:0
@@ -982,25 +953,16 @@
 #. module: hr_timesheet_invoice
 #: view:hr.timesheet.invoice.create:hr_timesheet_invoice.view_hr_timesheet_invoice_create
 msgid ""
-<<<<<<< HEAD
-"When reinvoicing costs, the amount on the invoice lines is given by the sale "
-"price of the corresponding product (if any, and if its sale price is not 0). "
-"You can use the following field to enforce the use of a single product for "
-"all the chosen lines in the future invoices."
-msgstr ""
-=======
 "When reinvoicing costs, the amount on the invoice lines is given by the sale"
 " price of the corresponding product (if any, and if its sale price is not "
 "0). You can use the following field to enforce the use of a single product "
 "for all the chosen lines in the future invoices."
 msgstr "عند إعادة فوتره التكاليف، الكمية على خطوط الفاتورة من سعر بيع المنتج المطابق (إن وجدت، وإذا سعر بيع غير 0). يمكنك استخدام الحقل التالية لفرض استخدام منتج واحد لجميع خطوط المختار في الفواتير المستقبلية."
->>>>>>> 393c14d3
 
 #. module: hr_timesheet_invoice
 #: field:report.account.analytic.line.to.invoice,name:0
 #: view:report.timesheet.line:hr_timesheet_invoice.view_timesheet_line_search
-#: field:report.timesheet.line,name:0
-#: field:report_timesheet.account,name:0
+#: field:report.timesheet.line,name:0 field:report_timesheet.account,name:0
 #: field:report_timesheet.account.date,name:0
 #: field:report_timesheet.user,name:0
 msgid "Year"
@@ -1024,9 +986,6 @@
 "timesheet invoicing, you may use another ratio. For instance, if you do a "
 "20% advance invoice (fixed price, based on a sales order), you should "
 "invoice the rest on timesheet with a 80% ratio."
-<<<<<<< HEAD
-msgstr ""
-=======
 msgstr " عادة الفاتورة 100٪ من الجداول الزمنية. ولكن إذا كانت مزيج من سعر ثابت و فواتير الجدول الزمني، يمكنك استخدام نسبة أخرى. على سبيل المثال، إذا كنت تفعل 20٪ مقدما الفاتورة (سعر ثابت، على أساس أمر المبيعات)، يجب أن تكون الفاتورة الباقيه على الجدول الزمني مع نسبة 80٪. "
 
 #. module: hr_timesheet_invoice
@@ -1034,5 +993,4 @@
 #: view:hr.timesheet.invoice.create:hr_timesheet_invoice.view_hr_timesheet_invoice_create
 #: view:hr.timesheet.invoice.create.final:hr_timesheet_invoice.view_hr_timesheet_invoice_create_final
 msgid "or"
-msgstr "أو"
->>>>>>> 393c14d3
+msgstr "أو"