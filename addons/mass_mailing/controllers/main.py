
import werkzeug

from openerp import http, SUPERUSER_ID
from openerp.http import request


class MassMailController(http.Controller):

    @http.route('/mail/track/<int:mail_id>/blank.gif', type='http', auth='none')
    def track_mail_open(self, mail_id, **post):
        """ Email tracking. """
        mail_mail_stats = request.registry.get('mail.mail.statistics')
        mail_mail_stats.set_opened(request.cr, SUPERUSER_ID, mail_mail_ids=[mail_id])
        response = werkzeug.wrappers.Response()
        response.mimetype = 'image/gif'
        response.data = 'R0lGODlhAQABAIAAANvf7wAAACH5BAEAAAAALAAAAAABAAEAAAICRAEAOw=='.decode('base64')
        return response

    @http.route(['/mail/mailing/<int:mailing_id>/unsubscribe'], type='http', auth='none')
    def mailing(self, mailing_id, email=None, res_id=None, **post):
        cr, uid, context = request.cr, request.uid, request.context
        MassMailing = request.registry['mail.mass_mailing']
        mailing_ids = MassMailing.exists(cr, SUPERUSER_ID, [mailing_id], context=context)
        if not mailing_ids:
            return 'KO'
        mailing = MassMailing.browse(cr, SUPERUSER_ID, mailing_ids[0], context=context)
        if mailing.mailing_model == 'mail.mass_mailing.contact':
            list_ids = [l.id for l in mailing.contact_list_ids]
            record_ids = request.registry[mailing.mailing_model].search(cr, SUPERUSER_ID, [('list_id', 'in', list_ids), ('id', '=', res_id), ('email', 'ilike', email)], context=context)
            request.registry[mailing.mailing_model].write(cr, SUPERUSER_ID, record_ids, {'opt_out': True}, context=context)
        else:
            email_fname = None
            if 'email_from' in request.registry[mailing.mailing_model]._all_columns:
                email_fname = 'email_from'
            elif 'email' in request.registry[mailing.mailing_model]._all_columns:
                email_fname = 'email'
            if email_fname:
                record_ids = request.registry[mailing.mailing_model].search(cr, SUPERUSER_ID, [('id', '=', res_id), (email_fname, 'ilike', email)], context=context)
            if 'opt_out' in request.registry[mailing.mailing_model]._all_columns:
                request.registry[mailing.mailing_model].write(cr, SUPERUSER_ID, record_ids, {'opt_out': True}, context=context)
        return 'OK'

    @http.route(['/website_mass_mailing/is_subscriber'], type='json', auth="public", website=True)
    def is_subscriber(self, list_id, **post):
        cr, uid, context = request.cr, request.uid, request.context
        Contacts = request.registry['mail.mass_mailing.contact']
        Users = request.registry['res.users']

        is_subscriber = False
        email = None
        if uid != request.website.user_id.id:
            email = Users.browse(cr, SUPERUSER_ID, uid, context).email
        elif request.session.get('mass_mailing_email'):
            email = request.session['mass_mailing_email']

        if email:
            contact_ids = Contacts.search(cr, SUPERUSER_ID, [('list_id', '=', int(list_id)), ('email', '=', email)], context=context)
            is_subscriber = len(contact_ids) > 0

        return {'is_subscriber': is_subscriber, 'email': email}

    @http.route(['/website_mass_mailing/subscribe'], type='json', auth="public", website=True)
    def subscribe(self, list_id, email, **post):
        cr, uid, context = request.cr, request.uid, request.context
        Contacts = request.registry['mail.mass_mailing.contact']

        contact_ids = Contacts.search(cr, SUPERUSER_ID, [('list_id', '=', int(list_id)), ('email', '=', email)], context=context)
        if not contact_ids:
<<<<<<< HEAD
            contact_ng = Contacts.name_create(cr, SUPERUSER_ID, email, context=context)
            Contacts.write(cr, SUPERUSER_ID, [contact_ng[0]], {'list_id': int(list_id)}, context=context)
=======
            Contacts.add_to_list(cr, SUPERUSER_ID, email, int(list_id), context=context)
>>>>>>> 8b15482e
        # add email to session
        request.session['mass_mailing_email'] = email
        return True<|MERGE_RESOLUTION|>--- conflicted
+++ resolved
@@ -67,12 +67,7 @@
 
         contact_ids = Contacts.search(cr, SUPERUSER_ID, [('list_id', '=', int(list_id)), ('email', '=', email)], context=context)
         if not contact_ids:
-<<<<<<< HEAD
-            contact_ng = Contacts.name_create(cr, SUPERUSER_ID, email, context=context)
-            Contacts.write(cr, SUPERUSER_ID, [contact_ng[0]], {'list_id': int(list_id)}, context=context)
-=======
             Contacts.add_to_list(cr, SUPERUSER_ID, email, int(list_id), context=context)
->>>>>>> 8b15482e
         # add email to session
         request.session['mass_mailing_email'] = email
         return True