# -*- coding: utf-8 -*-
# Part of Odoo. See LICENSE file for full copyright and licensing details.

<<<<<<< HEAD
from . import test_mass_mailing_list_merge
=======
from . import test_mail
from . import test_mass_mailing_shortener
>>>>>>> 36d96e01
<|MERGE_RESOLUTION|>--- conflicted
+++ resolved
@@ -1,9 +1,5 @@
 # -*- coding: utf-8 -*-
 # Part of Odoo. See LICENSE file for full copyright and licensing details.
 
-<<<<<<< HEAD
 from . import test_mass_mailing_list_merge
-=======
-from . import test_mail
-from . import test_mass_mailing_shortener
->>>>>>> 36d96e01
+from . import test_mass_mailing_shortener