<?xml version="1.0" encoding="utf-8"?>
<odoo>
    <record id="hr_contract_view_form" model="ir.ui.view">
        <field name="name">hr.contract.form</field>
        <field name="model">hr.contract</field>
        <field name="inherit_id" ref="hr_payroll.hr_contract_form_inherit"/>
        <field name="arch" type="xml">
            <xpath expr="//div[@name='wage']" position="after">
                <label for="wage_with_holidays" attrs="{'invisible': [('holidays', '&lt;=', 20.0)]}"/>
                <div class="o_row" attrs="{'invisible': [('holidays', '&lt;=', 20.0)]}">
                    <field name="wage_with_holidays" nolabel="1"/>
                    <span>/ month</span>
                </div>
                <label for="fuel_card"/>
                <div class="o_row">
                    <field name="fuel_card" nolabel="1"/>
                    <span>/ month</span>
                </div>
                <label for="meal_voucher_amount"/>
                <div class="o_row">
                    <field name="meal_voucher_amount" nolabel="1"/>
                    <span>/ worked day</span>
                </div>
                <label for="representation_fees"/>
                <div class="o_row">
                    <field name="representation_fees" nolabel="1"/>
                    <span>/ month</span>
                </div>
                <label for="additional_net_amount"/>
                <div class="o_row">
                    <field name="additional_net_amount" nolabel="1"/>
                    <span>/ month</span>
                </div>
                <label for="retained_net_amount"/>
                <div class="o_row">
                    <field name="retained_net_amount" nolabel="1"/>
                    <span>/ month</span>
                </div>
                <label for="commission_on_target"/>
                <div class="o_row">
                    <field name="commission_on_target" nolabel="1"/>
                    <span>/ month</span>
                </div>
            </xpath>
            <xpath expr="//group[@name='salary_and_advantages']" position="after">
                <group string="Employee Costs" groups="hr.group_hr_manager">
                    <field name="yearly_cost_before_charges" invisible="1"/>
                    <field name="social_security_contributions" invisible="1"/>
                    <field name="warrants_cost" invisible="1"/>
                    <field name="warrant_value_employee" invisible="1"/>
                    <field name="ucm_insurance" invisible="1"/>
                    <field name="meal_voucher_paid_by_employer" invisible="1"/>
                    <label for="final_yearly_costs"/>
                    <div class="o_row">
                        <field name="final_yearly_costs" nolabel="1"/>
                        <span>/ year</span>
                    </div>
                    <field name="monthly_yearly_costs"/>
                </group>
<<<<<<< HEAD
                <group string="Monthly Benefits">
=======
                <group string="Monthly Benefit in Kind">
>>>>>>> b8540eef
                    <field name="transport_mode" widget="radio"/>
                    <field name="car_atn" attrs="{'invisible': [('transport_mode', '!=', 'company_car')]}" invisible="1"/>
                    <field name="transport_employer_cost" invisible="1"/>
                    <label string="Public Transport" attrs="{'invisible': [('transport_mode', '!=', 'public_transport')]}"/>
                    <div attrs="{'invisible': [('transport_mode', '!=', 'public_transport')]}">
                        <div>
                            <label for="public_transport_employee_amount" class="oe_inline"/>
                            <field name="public_transport_employee_amount" class="oe_inline"/>
                        </div>
                        <div>
                            <label for="public_transport_reimbursed_amount" class="oe_inline"/>
                            <field name="public_transport_reimbursed_amount" class="oe_inline"/>
                        </div>
                    </div>
                    <label string="Other" attrs="{'invisible': [('transport_mode', '!=', 'others')]}"/>
                    <div attrs="{'invisible': [('transport_mode', '!=', 'others')]}" class="o_row">
                        <field name="others_reimbursed_amount" class="oe_inline" nolabel="1"/>
                        <span>/ month</span>
                    </div>
                    <label for="internet"/>
                    <div class="o_row">
                        <field name="internet" nolabel="1"/>
                        <span>/ month</span>
                    </div>
                    <label for="mobile"/>
                    <div class="o_row">
                        <field name="mobile" nolabel="1"/>
                        <span>/ month</span>
                    </div>
                    <label for="mobile_plus"/>
                    <div class="o_row">
                        <field name="mobile_plus" nolabel="1"/>
                        <span>/ month</span>
                    </div>
                </group>
                <group string="Yearly Advantages" name="yearly_advantages">
                    <label for="eco_checks"/>
                    <div class="o_row">
                        <field name="eco_checks" nolabel="1"/>
                        <span>/ year</span>
                    </div>
                    <label for="thirteen_month"/>
                    <div class="o_row">
                        <field name="thirteen_month" nolabel="1"/>
                        <span>/ year</span>
                    </div>
                    <label for="double_holidays"/>
                    <div class="o_row">
                        <field name="double_holidays" nolabel="1"/>
                        <span>/ year</span>
                    </div>
                    <field name="holidays_editable" invisible="1"/>
                    <label for="holidays"/>
                    <div class="o_row">
                        <field name="holidays" nolabel="1" attrs="{'readonly': [('holidays_editable', '=', False)]}"/>
                        <span>/ year</span>
                    </div>
                    <field name="holidays_compensation" invisible="1"/>
                </group>
            </xpath>
        </field>
    </record>

        <record id="hr_employee_form__l10n_be_view_for" model="ir.ui.view">
            <field name="name">hr.employee.inherit.form</field>
            <field name="model">hr.employee</field>
            <field name="inherit_id" ref="hr_contract.hr_hr_employee_view_form2"/>
            <field name="priority">30</field>
            <field name="arch" type="xml">
                <xpath expr="//field[@name='vehicle_distance']" position="after">
                    <field name="resident_bool" eval="False"/> 
                </xpath>
                <xpath expr="//field[@name='marital']" position="after">
                    <field name="spouse_fiscal_status" attrs="{'invisible':[('marital','!=','married')],'required':[('marital','=','married')]}" colspan="1" help="if spouse has professionnel income or not"/> 
                    <field name="disabled_spouse_bool" attrs="{'invisible':[('marital','!=','married')]}" colspan="1"/>
                </xpath>
                <xpath expr="//field[@name='gender']" position="after">
                    <field name="disabled"/>
                </xpath>
                <xpath expr="//field[@name='children']" position="after">
                    <field name="disabled_children_bool"/>
                    <field name="disabled_children_number" attrs="{'invisible':[('disabled_children_bool','!=',True)]}" colspan="1" help="number of dependent children declared as disabled"/>
                    <field name="dependent_children" invisible="1"/>
                    <field name="other_dependent_people"/>
                    <field name="other_senior_dependent" attrs="{'invisible':[('other_dependent_people','!=',True)]}"/>
                    <field name="other_disabled_senior_dependent" attrs="{'invisible':[('other_dependent_people','!=',True)]}"/>
                    <field name="other_juniors_dependent" attrs="{'invisible':[('other_dependent_people','!=',True)]}"/>
                    <field name="other_disabled_juniors_dependent" attrs="{'invisible':[('other_dependent_people','!=',True)]}"/>
                </xpath>
                <xpath expr="//field[@name='spouse_fiscal_status']" position="after">
                    <field name="spouse_net_revenue" attrs="{'invisible': ['|', ('marital', '!=', 'married'), ('spouse_fiscal_status', '!=', 'with income')]}"/>
                    <field name="spouse_other_net_revenue" attrs="{'invisible': ['|', ('marital', '!=', 'married'), ('spouse_fiscal_status', '!=', 'with income')]}"/>
                </xpath>
            </field>
        </record>
</odoo><|MERGE_RESOLUTION|>--- conflicted
+++ resolved
@@ -57,11 +57,7 @@
                     </div>
                     <field name="monthly_yearly_costs"/>
                 </group>
-<<<<<<< HEAD
-                <group string="Monthly Benefits">
-=======
                 <group string="Monthly Benefit in Kind">
->>>>>>> b8540eef
                     <field name="transport_mode" widget="radio"/>
                     <field name="car_atn" attrs="{'invisible': [('transport_mode', '!=', 'company_car')]}" invisible="1"/>
                     <field name="transport_employer_cost" invisible="1"/>
