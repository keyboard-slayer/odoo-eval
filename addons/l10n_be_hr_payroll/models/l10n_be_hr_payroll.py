--- conflicted
+++ resolved
@@ -88,23 +88,9 @@
 
     def _inverse_wage_with_holidays(self):
         for contract in self:
-<<<<<<< HEAD
             if contract.holidays:
-                remaining_for_gross = contract.wage_with_holidays * (13.0 + 13.0 * 0.3507 + 0.92)
-                yearly_cost = remaining_for_gross \
-                    + 12.0 * contract.representation_fees \
-                    + 12.0 * contract.fuel_card \
-                    + 12.0 * contract.internet \
-                    + 12.0 * (contract.mobile + contract.mobile_plus) \
-                    + 12.0 * contract.transport_employer_cost \
-                    + contract.warrants_cost \
-                    + 220.0 * contract.meal_voucher_paid_by_employer
+                yearly_cost = contract._get_advantages_costs() + (13.92 + 13.0 * 0.3507) * contract.wage_with_holidays
                 contract.final_yearly_costs = yearly_cost / (1.0 - contract.holidays / 231.0)
-=======
-            if contract.holidays > 20.0:
-                yearly_cost = contract._get_advantages_costs() + (13.92 + 13.0 * 0.3507) * contract.wage_with_holidays
-                contract.final_yearly_costs = yearly_cost / (1.0 - (contract.holidays - 20.0) / 231.0)
->>>>>>> 636df25f
                 contract.wage = contract._get_gross_from_employer_costs(contract.final_yearly_costs)
             else:
                 contract.wage = contract.wage_with_holidays
