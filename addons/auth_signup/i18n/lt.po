# Lithuanian translation for openobject-addons
# Copyright (c) 2014 Rosetta Contributors and Canonical Ltd 2014
# This file is distributed under the same license as the openobject-addons package.
# FIRST AUTHOR <EMAIL@ADDRESS>, 2014.
#
msgid ""
msgstr ""
<<<<<<< HEAD
"Project-Id-Version: openobject-addons\n"
"Report-Msgid-Bugs-To: FULL NAME <EMAIL@ADDRESS>\n"
"POT-Creation-Date: 2014-09-23 16:27+0000\n"
"PO-Revision-Date: 2014-08-14 16:10+0000\n"
"Last-Translator: FULL NAME <EMAIL@ADDRESS>\n"
"Language-Team: Lithuanian <lt@li.org>\n"
=======
"Project-Id-Version: Odoo 8.0\n"
"Report-Msgid-Bugs-To: \n"
"POT-Creation-Date: 2015-12-16 13:15+0000\n"
"PO-Revision-Date: 2015-12-17 08:25+0000\n"
"Last-Translator: Martin Trigaux\n"
"Language-Team: Lithuanian (http://www.transifex.com/odoo/odoo-8/language/lt/)\n"
>>>>>>> 6efc3712
"MIME-Version: 1.0\n"
"Content-Type: text/plain; charset=UTF-8\n"
"Content-Transfer-Encoding: 8bit\n"
"X-Launchpad-Export-Date: 2014-09-24 08:58+0000\n"
"X-Generator: Launchpad (build 17196)\n"

#. module: auth_signup
#: model:email.template,body_html:auth_signup.set_password_email
msgid ""
"\n"
"                \n"
"                    <p>\n"
"                        ${object.name},\n"
"                    </p>\n"
"                    <p>\n"
"                        You have been invited to connect to "
"\"${object.company_id.name}\" in order to get access to your documents in "
"Odoo.\n"
"                    </p>\n"
"                    <p>\n"
"                        To accept the invitation, click on the following "
"link:\n"
"                    </p>\n"
"                    <ul>\n"
"                        <li><a href=\"${object.signup_url}\">Accept "
"invitation to \"${object.company_id.name}\"</a></li>\n"
"                    </ul>\n"
"                    <p>\n"
"                        Thanks,\n"
"                    </p>\n"
"                    <pre>\n"
"--\n"
"${object.company_id.name or ''}\n"
"${object.company_id.email or ''}\n"
"${object.company_id.phone or ''}\n"
"                    </pre>\n"
"                \n"
"            "
msgstr ""

#. module: auth_signup
#: model:email.template,body_html:auth_signup.reset_password_email
msgid ""
"\n"
"<p>A password reset was requested for the Odoo account linked to this "
"email.</p>\n"
"\n"
"<p>You may change your password by following <a "
"href=\"${object.signup_url}\">this link</a>.</p>\n"
"\n"
"<p>Note: If you do not expect this, you can safely ignore this email.</p>"
msgstr ""

#. module: auth_signup
#: model:email.template,subject:auth_signup.set_password_email
msgid "${object.company_id.name} invitation to connect on Odoo"
msgstr ""

#. module: auth_signup
#: view:res.users:auth_signup.res_users_form_view
msgid ""
"A password reset has been requested for this user. An email containing the "
"following link has been sent:"
msgstr ""

#. module: auth_signup
#: selection:res.users,state:0
msgid "Activated"
msgstr ""

#. module: auth_signup
#: field:base.config.settings,auth_signup_uninvited:0
msgid "Allow external users to sign up"
msgstr ""

#. module: auth_signup
#: code:addons/auth_signup/controllers/main.py:78
#, python-format
msgid "An email has been sent with credentials to reset your password"
msgstr ""

#. module: auth_signup
#: view:res.users:auth_signup.res_users_form_view
msgid ""
"An invitation email containing the following subscription link has been sent:"
msgstr ""

#. module: auth_signup
#: code:addons/auth_signup/controllers/main.py:58
#, python-format
msgid "Another user is already registered using this email address."
msgstr ""

#. module: auth_signup
#: code:addons/auth_signup/controllers/main.py:130
#, python-format
msgid "Authentification Failed."
msgstr ""

#. module: auth_signup
#: view:website:auth_signup.reset_password
#: view:website:auth_signup.signup
msgid "Back to Login"
msgstr "Grįžti į prisijungimo puslapį"

#. module: auth_signup
#: code:addons/auth_signup/res_users.py:295
#, python-format
msgid "Cannot send email: user has no email address."
msgstr ""

#. module: auth_signup
#: view:website:auth_signup.fields
msgid "Confirm Password"
msgstr ""

#. module: auth_signup
#: code:addons/auth_signup/controllers/main.py:61
#, python-format
msgid "Could not create a new account."
msgstr ""

#. module: auth_signup
#: code:addons/auth_signup/controllers/main.py:84
#, python-format
msgid "Could not reset your password"
msgstr ""

#. module: auth_signup
#: field:base.config.settings,auth_signup_reset_password:0
msgid "Enable password reset from Login page"
msgstr ""

#. module: auth_signup
#: help:base.config.settings,auth_signup_uninvited:0
msgid "If unchecked, only invited users may sign up."
msgstr ""

#. module: auth_signup
#: code:addons/auth_signup/controllers/main.py:109
#, python-format
msgid "Invalid signup token"
msgstr ""

#. module: auth_signup
#: selection:res.users,state:0
msgid "Never Connected"
msgstr ""

#. module: auth_signup
#: model:ir.model,name:auth_signup.model_res_partner
msgid "Partner"
msgstr "Partneris"

#. module: auth_signup
#: view:website:auth_signup.fields
msgid "Password"
msgstr ""

#. module: auth_signup
#: model:email.template,subject:auth_signup.reset_password_email
msgid "Password reset"
msgstr ""

#. module: auth_signup
#: view:website:web.login
msgid "Reset Password"
msgstr ""

#. module: auth_signup
#: view:website:auth_signup.reset_password
msgid "Reset password"
msgstr ""

#. module: auth_signup
#: code:addons/auth_signup/res_users.py:267
#, python-format
msgid "Reset password: invalid username or email"
msgstr ""

#. module: auth_signup
#: view:res.users:auth_signup.res_users_form_view
msgid "Send Reset Password Instructions"
msgstr ""

#. module: auth_signup
#: view:res.users:auth_signup.res_users_form_view
msgid "Send an Invitation Email"
msgstr ""

#. module: auth_signup
#: view:website:auth_signup.signup
#: view:website:web.login
msgid "Sign up"
msgstr ""

#. module: auth_signup
#: field:res.partner,signup_expiration:0
msgid "Signup Expiration"
msgstr ""

#. module: auth_signup
#: field:res.partner,signup_token:0
msgid "Signup Token"
msgstr ""

#. module: auth_signup
#: field:res.partner,signup_type:0
msgid "Signup Token Type"
msgstr ""

#. module: auth_signup
#: field:res.partner,signup_valid:0
msgid "Signup Token is Valid"
msgstr ""

#. module: auth_signup
#: field:res.partner,signup_url:0
msgid "Signup URL"
msgstr ""

#. module: auth_signup
#: field:res.users,state:0
msgid "Status"
msgstr "Būsena"

#. module: auth_signup
#: field:base.config.settings,auth_signup_template_user_id:0
msgid "Template user for new users created through signup"
msgstr ""

#. module: auth_signup
#: help:base.config.settings,auth_signup_reset_password:0
msgid "This allows users to trigger a password reset from the Login page."
msgstr ""

#. module: auth_signup
#: model:ir.model,name:auth_signup.model_res_users
msgid "Users"
msgstr "Naudotojai"

#. module: auth_signup
#: view:website:auth_signup.fields
#: view:website:auth_signup.reset_password
msgid "Your Email"
msgstr ""

#. module: auth_signup
#: view:website:auth_signup.fields
msgid "Your Name"
msgstr ""

#. module: auth_signup
#: view:website:auth_signup.fields
msgid "e.g. John Doe"
msgstr ""<|MERGE_RESOLUTION|>--- conflicted
+++ resolved
@@ -1,30 +1,22 @@
-# Lithuanian translation for openobject-addons
-# Copyright (c) 2014 Rosetta Contributors and Canonical Ltd 2014
-# This file is distributed under the same license as the openobject-addons package.
-# FIRST AUTHOR <EMAIL@ADDRESS>, 2014.
-#
-msgid ""
-msgstr ""
-<<<<<<< HEAD
-"Project-Id-Version: openobject-addons\n"
-"Report-Msgid-Bugs-To: FULL NAME <EMAIL@ADDRESS>\n"
-"POT-Creation-Date: 2014-09-23 16:27+0000\n"
-"PO-Revision-Date: 2014-08-14 16:10+0000\n"
-"Last-Translator: FULL NAME <EMAIL@ADDRESS>\n"
-"Language-Team: Lithuanian <lt@li.org>\n"
-=======
+# Translation of Odoo Server.
+# This file contains the translation of the following modules:
+# * auth_signup
+# 
+# Translators:
+# FIRST AUTHOR <EMAIL@ADDRESS>, 2014
+msgid ""
+msgstr ""
 "Project-Id-Version: Odoo 8.0\n"
 "Report-Msgid-Bugs-To: \n"
 "POT-Creation-Date: 2015-12-16 13:15+0000\n"
 "PO-Revision-Date: 2015-12-17 08:25+0000\n"
 "Last-Translator: Martin Trigaux\n"
 "Language-Team: Lithuanian (http://www.transifex.com/odoo/odoo-8/language/lt/)\n"
->>>>>>> 6efc3712
 "MIME-Version: 1.0\n"
 "Content-Type: text/plain; charset=UTF-8\n"
-"Content-Transfer-Encoding: 8bit\n"
-"X-Launchpad-Export-Date: 2014-09-24 08:58+0000\n"
-"X-Generator: Launchpad (build 17196)\n"
+"Content-Transfer-Encoding: \n"
+"Language: lt\n"
+"Plural-Forms: nplurals=3; plural=(n%10==1 && n%100!=11 ? 0 : n%10>=2 && (n%100<10 || n%100>=20) ? 1 : 2);\n"
 
 #. module: auth_signup
 #: model:email.template,body_html:auth_signup.set_password_email
@@ -35,17 +27,13 @@
 "                        ${object.name},\n"
 "                    </p>\n"
 "                    <p>\n"
-"                        You have been invited to connect to "
-"\"${object.company_id.name}\" in order to get access to your documents in "
-"Odoo.\n"
-"                    </p>\n"
-"                    <p>\n"
-"                        To accept the invitation, click on the following "
-"link:\n"
+"                        You have been invited to connect to \"${object.company_id.name}\" in order to get access to your documents in Odoo.\n"
+"                    </p>\n"
+"                    <p>\n"
+"                        To accept the invitation, click on the following link:\n"
 "                    </p>\n"
 "                    <ul>\n"
-"                        <li><a href=\"${object.signup_url}\">Accept "
-"invitation to \"${object.company_id.name}\"</a></li>\n"
+"                        <li><a href=\"${object.signup_url}\">Accept invitation to \"${object.company_id.name}\"</a></li>\n"
 "                    </ul>\n"
 "                    <p>\n"
 "                        Thanks,\n"
@@ -64,11 +52,9 @@
 #: model:email.template,body_html:auth_signup.reset_password_email
 msgid ""
 "\n"
-"<p>A password reset was requested for the Odoo account linked to this "
-"email.</p>\n"
-"\n"
-"<p>You may change your password by following <a "
-"href=\"${object.signup_url}\">this link</a>.</p>\n"
+"<p>A password reset was requested for the Odoo account linked to this email.</p>\n"
+"\n"
+"<p>You may change your password by following <a href=\"${object.signup_url}\">this link</a>.</p>\n"
 "\n"
 "<p>Note: If you do not expect this, you can safely ignore this email.</p>"
 msgstr ""
@@ -104,7 +90,8 @@
 #. module: auth_signup
 #: view:res.users:auth_signup.res_users_form_view
 msgid ""
-"An invitation email containing the following subscription link has been sent:"
+"An invitation email containing the following subscription link has been "
+"sent:"
 msgstr ""
 
 #. module: auth_signup
@@ -120,13 +107,12 @@
 msgstr ""
 
 #. module: auth_signup
-#: view:website:auth_signup.reset_password
-#: view:website:auth_signup.signup
+#: view:website:auth_signup.reset_password view:website:auth_signup.signup
 msgid "Back to Login"
 msgstr "Grįžti į prisijungimo puslapį"
 
 #. module: auth_signup
-#: code:addons/auth_signup/res_users.py:295
+#: code:addons/auth_signup/res_users.py:294
 #, python-format
 msgid "Cannot send email: user has no email address."
 msgstr ""
@@ -177,7 +163,7 @@
 #. module: auth_signup
 #: view:website:auth_signup.fields
 msgid "Password"
-msgstr ""
+msgstr "Slaptažodis"
 
 #. module: auth_signup
 #: model:email.template,subject:auth_signup.reset_password_email
@@ -211,8 +197,7 @@
 msgstr ""
 
 #. module: auth_signup
-#: view:website:auth_signup.signup
-#: view:website:web.login
+#: view:website:auth_signup.signup view:website:web.login
 msgid "Sign up"
 msgstr ""
 
@@ -262,8 +247,7 @@
 msgstr "Naudotojai"
 
 #. module: auth_signup
-#: view:website:auth_signup.fields
-#: view:website:auth_signup.reset_password
+#: view:website:auth_signup.fields view:website:auth_signup.reset_password
 msgid "Your Email"
 msgstr ""
 
