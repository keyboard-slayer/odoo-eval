# -*- coding: utf-8 -*-

from odoo import api, fields, models, _


class SaleOrder(models.Model):
    _inherit = "sale.order"

    attendee_count = fields.Integer('Attendee Count', compute='_compute_attendee_count')

    def write(self, vals):
        """ Synchronize partner from SO to registrations. This is done notably
        in website_sale controller shop/address that updates customer, but not
        only. """
        result = super(SaleOrder, self).write(vals)
        if vals.get('partner_id'):
            registrations_toupdate = self.env['event.registration'].search([('sale_order_id', 'in', self.ids)])
            registrations_toupdate.write({'partner_id': vals['partner_id']})
        return result

    def action_confirm(self):
        res = super(SaleOrder, self).action_confirm()
        for so in self:
            if not any(line.product_type == 'event' for line in so.order_line):
                continue
            # confirm registration if it was free (otherwise it will be confirmed once invoice fully paid)
            so.order_line._update_registrations(confirm=so.amount_total == 0, cancel_to_draft=False)
            if len(self) == 1:
                return self.env['ir.actions.act_window'].with_context(
                    default_sale_order_id=so.id
                )._for_xml_id('event_sale.action_sale_order_event_registration')
        return res

    def _action_cancel(self):
        self.order_line._cancel_associated_registrations()
        return super()._action_cancel()

    def action_view_attendee_list(self):
        action = self.env["ir.actions.actions"]._for_xml_id("event.event_registration_action_tree")
        action['domain'] = [('sale_order_id', 'in', self.ids)]
        return action

    def _compute_attendee_count(self):
        sale_orders_data = self.env['event.registration']._read_group(
            [('sale_order_id', 'in', self.ids),
             ('state', '!=', 'cancel')],
            ['sale_order_id'], ['sale_order_id']
        )
        attendee_count_data = {
            sale_order_data['sale_order_id'][0]:
            sale_order_data['sale_order_id_count']
            for sale_order_data in sale_orders_data
        }
        for sale_order in self:
            sale_order.attendee_count = attendee_count_data.get(sale_order.id, 0)

    def unlink(self):
        self.order_line._unlink_associated_registrations()
        return super(SaleOrder, self).unlink()


class SaleOrderLine(models.Model):
    _inherit = 'sale.order.line'

    event_id = fields.Many2one(
        'event.event', string='Event',
        compute="_compute_event_id", store=True, readonly=False, precompute=True,
        help="Choose an event and it will automatically create a registration for this event.")
    event_ticket_id = fields.Many2one(
        'event.event.ticket', string='Event Ticket',
        compute="_compute_event_ticket_id", store=True, readonly=False, precompute=True,
        help="Choose an event ticket and it will automatically create a registration for this event ticket.")

    @api.depends('state', 'event_id')
    def _compute_product_uom_readonly(self):
        event_lines = self.filtered(lambda line: line.event_id)
        event_lines.update({'product_uom_readonly': True})
        super(SaleOrderLine, self - event_lines)._compute_product_uom_readonly()

    def _update_registrations(self, confirm=True, cancel_to_draft=False, registration_data=None, mark_as_paid=False):
        """ Create or update registrations linked to a sales order line. A sale
        order line has a product_uom_qty attribute that will be the number of
        registrations linked to this line. This method update existing registrations
        and create new one for missing one. """
        RegistrationSudo = self.env['event.registration'].sudo()
        registrations = RegistrationSudo.search([('sale_order_line_id', 'in', self.ids)])
        registrations_vals = []
        for so_line in self:
<<<<<<< HEAD
            if not line.product_type == 'event':
=======
            if not so_line.product_type == 'event':
>>>>>>> a6893a80
                continue
            existing_registrations = registrations.filtered(lambda self: self.sale_order_line_id.id == so_line.id)
            if confirm:
                existing_registrations.filtered(lambda self: self.state not in ['open', 'cancel']).action_confirm()
            if mark_as_paid:
                existing_registrations.filtered(lambda self: not self.is_paid)._action_set_paid()
            if cancel_to_draft:
                existing_registrations.filtered(lambda self: self.state == 'cancel').action_set_draft()

            for count in range(int(so_line.product_uom_qty) - len(existing_registrations)):
                values = {
                    'sale_order_line_id': so_line.id,
                    'sale_order_id': so_line.order_id.id
                }
                # TDE CHECK: auto confirmation
                if registration_data:
                    values.update(registration_data.pop())
                registrations_vals.append(values)

        if registrations_vals:
            RegistrationSudo.create(registrations_vals)
        return True

    @api.depends('product_id')
    def _compute_event_id(self):
        event_lines = self.filtered(lambda line: line.product_id and line.product_id.detailed_type == 'event')
        (self - event_lines).event_id = False
        for line in event_lines:
            if line.product_id not in line.event_id.event_ticket_ids.product_id:
                line.event_id = False

    @api.depends('event_id')
    def _compute_event_ticket_id(self):
        event_lines = self.filtered('event_id')
        (self - event_lines).event_ticket_id = False
        for line in event_lines:
            if line.event_id != line.event_ticket_id.event_id:
                line.event_ticket_id = False

    @api.depends('event_ticket_id')
    def _compute_price_unit(self):
        super()._compute_price_unit()

    @api.depends('event_ticket_id')
    def _compute_name(self):
        """Override to add the compute dependency.

        The custom name logic can be found below in _get_sale_order_line_multiline_description_sale.
        """
        super()._compute_name()

    def unlink(self):
        self._unlink_associated_registrations()
        return super(SaleOrderLine, self).unlink()

    def _cancel_associated_registrations(self):
        self.env['event.registration'].search([('sale_order_line_id', 'in', self.ids)]).action_cancel()

    def _unlink_associated_registrations(self):
        self.env['event.registration'].search([('sale_order_line_id', 'in', self.ids)]).unlink()

    def _get_sale_order_line_multiline_description_sale(self):
        """ We override this method because we decided that:
                The default description of a sales order line containing a ticket must be different than the default description when no ticket is present.
                So in that case we use the description computed from the ticket, instead of the description computed from the product.
                We need this override to be defined here in sales order line (and not in product) because here is the only place where the event_ticket_id is referenced.
        """
        if self.event_ticket_id:
            return self.event_ticket_id._get_ticket_multiline_description() + self._get_sale_order_line_multiline_description_variants()
        else:
            return super()._get_sale_order_line_multiline_description_sale()

    def _get_display_price(self):
        if self.event_ticket_id and self.event_id:
            event_ticket = self.event_ticket_id.with_context(
                pricelist=self.order_id.pricelist_id.id,
                uom=self.product_uom.id
            )
            if self.order_id.pricelist_id.discount_policy == 'with_discount':
                return event_ticket.price_reduce
            else:
                return event_ticket.price
        else:
            return super()._get_display_price()<|MERGE_RESOLUTION|>--- conflicted
+++ resolved
@@ -86,11 +86,7 @@
         registrations = RegistrationSudo.search([('sale_order_line_id', 'in', self.ids)])
         registrations_vals = []
         for so_line in self:
-<<<<<<< HEAD
-            if not line.product_type == 'event':
-=======
             if not so_line.product_type == 'event':
->>>>>>> a6893a80
                 continue
             existing_registrations = registrations.filtered(lambda self: self.sale_order_line_id.id == so_line.id)
             if confirm:
