<<<<<<< HEAD
# Chinese (Simplified) translation for openobject-addons
# Copyright (c) 2014 Rosetta Contributors and Canonical Ltd 2014
# This file is distributed under the same license as the openobject-addons package.
# FIRST AUTHOR <EMAIL@ADDRESS>, 2014.
#
msgid ""
msgstr ""
"Project-Id-Version: openobject-addons\n"
"Report-Msgid-Bugs-To: FULL NAME <EMAIL@ADDRESS>\n"
"POT-Creation-Date: 2014-08-14 13:09+0000\n"
"PO-Revision-Date: 2014-08-14 16:10+0000\n"
"Last-Translator: FULL NAME <EMAIL@ADDRESS>\n"
"Language-Team: Chinese (Simplified) <zh_CN@li.org>\n"
=======
# Translation of Odoo Server.
# This file contains the translation of the following modules:
# * event_sale
# 
# Translators:
# FIRST AUTHOR <EMAIL@ADDRESS>, 2012,2014
# Jeffery Chenn <jeffery9@gmail.com>, 2016
# liAnGjiA <liangjia@qq.com>, 2015
# liAnGjiA <liangjia@qq.com>, 2015
# THL <wt39181819@gmail.com>, 2015
# liAnGjiA <liangjia@qq.com>, 2015
msgid ""
msgstr ""
"Project-Id-Version: Odoo 8.0\n"
"Report-Msgid-Bugs-To: \n"
"POT-Creation-Date: 2015-01-21 14:08+0000\n"
"PO-Revision-Date: 2016-05-28 17:38+0000\n"
"Last-Translator: Jeffery Chenn <jeffery9@gmail.com>\n"
"Language-Team: Chinese (China) (http://www.transifex.com/odoo/odoo-8/language/zh_CN/)\n"
>>>>>>> bde083a5
"MIME-Version: 1.0\n"
"Content-Type: text/plain; charset=UTF-8\n"
"Content-Transfer-Encoding: 8bit\n"
"X-Launchpad-Export-Date: 2014-08-15 07:08+0000\n"
"X-Generator: Launchpad (build 17156)\n"

#. module: event_sale
#: field:event.event.ticket,seats_available:0
msgid "Available Seats"
msgstr ""

#. module: event_sale
#: view:event.event:event_sale.view_event_form
#: model:ir.actions.report.xml,name:event_sale.action_report_registrationbadge
msgid "Badge"
msgstr ""

#. module: event_sale
#: view:event.event:event_sale.view_event_form
msgid "Badge (Back)"
msgstr ""

#. module: event_sale
#: view:event.event:event_sale.view_event_form
msgid "Badge (Inner Left)"
msgstr ""

#. module: event_sale
#: view:event.event:event_sale.view_event_form
msgid "Badge (Inner Right)"
msgstr ""

#. module: event_sale
#: field:event.event,badge_back:0
msgid "Badge Back"
msgstr ""

#. module: event_sale
#: field:event.event,badge_innerright:0
msgid "Badge Inner Right"
msgstr ""

#. module: event_sale
#: field:event.event,badge_innerleft:0
msgid "Badge Innner Left"
<<<<<<< HEAD
msgstr ""
=======
msgstr "奖牌内部左面"
>>>>>>> bde083a5

#. module: event_sale
#: help:sale.order.line,event_id:0
msgid ""
"Choose an event and it will automatically create a registration for this "
"event."
msgstr "选择活动"

#. module: event_sale
#: help:sale.order.line,event_ticket_id:0
msgid ""
"Choose an event ticket and it will automatically create a registration for "
"this event ticket."
msgstr ""

#. module: event_sale
#: model:product.template,name:event_sale.event_2_product_product_template
msgid "Conference on Business Applications"
msgstr ""

#. module: event_sale
#: field:event.event.ticket,create_uid:0
msgid "Created by"
msgstr ""

#. module: event_sale
#: field:event.event.ticket,create_date:0
msgid "Created on"
msgstr ""

#. module: event_sale
#: help:product.template,event_ok:0
msgid ""
"Determine if a product needs to create automatically an event registration "
"at the confirmation of a sales order line."
msgstr "决定是否在销售订单行被确认时，一个产品自动创建一个事件登记项。"

#. module: event_sale
#: model:ir.model,name:event_sale.model_event_event
msgid "Email Thread"
msgstr ""

#. module: event_sale
#: field:event.event.ticket,event_id:0
#: field:sale.order.line,event_id:0
msgid "Event"
msgstr "活动"

#. module: event_sale
#: model:ir.model,name:event_sale.model_event_registration
msgid "Event Registration"
msgstr ""

#. module: event_sale
#: field:product.template,event_ok:0
#: model:product.template,name:event_sale.product_product_event_product_template
msgid "Event Subscription"
msgstr "订阅活动"

#. module: event_sale
#: field:event.event,event_ticket_ids:0
#: field:event.registration,event_ticket_id:0
#: field:sale.order.line,event_ticket_id:0
msgid "Event Ticket"
msgstr ""

#. module: event_sale
#: field:product.product,event_ticket_ids:0
msgid "Event Tickets"
msgstr ""

#. module: event_sale
#: field:sale.order.line,event_type_id:0
msgid "Event Type"
msgstr "活动类型"

#. module: event_sale
#: view:event.event:event_sale.view_event_form
msgid "Event badge_back..."
msgstr ""

#. module: event_sale
#: view:event.event:event_sale.view_event_form
msgid "Event badge_innerleft..."
msgstr ""

#. module: event_sale
#: view:event.event:event_sale.view_event_form
msgid "Event badge_innerright..."
msgstr ""

#. module: event_sale
#: model:product.template,name:event_sale.event_1_product_product_template
msgid "Functional Webinar"
msgstr ""

#. module: event_sale
#: field:event.event.ticket,id:0
msgid "ID"
msgstr ""

#. module: event_sale
#: field:event.event.ticket,is_expired:0
msgid "Is Expired"
msgstr ""

#. module: event_sale
#: view:website:event_sale.report_registrationbadge
msgid "June 4th - 6th , 2014"
msgstr ""

#. module: event_sale
#: field:event.event.ticket,write_uid:0
msgid "Last Updated by"
msgstr ""

#. module: event_sale
#: field:event.event.ticket,write_date:0
msgid "Last Updated on"
msgstr ""

#. module: event_sale
#: field:event.event.ticket,seats_max:0
msgid "Maximum Available Seats"
msgstr ""

#. module: event_sale
#: field:event.event.ticket,name:0
msgid "Name"
msgstr ""

#. module: event_sale
#: constraint:event.event.ticket:0
#: constraint:event.registration:0
msgid "No more available tickets."
msgstr ""

#. module: event_sale
#: field:event.event.ticket,seats_used:0
msgid "Number of Participations"
msgstr ""

#. module: event_sale
#: model:product.template,name:event_sale.event_0_product_product_template
msgid "Open Days in Los Angeles"
msgstr ""

#. module: event_sale
#: view:event.event:event_sale.view_event_form
msgid "Payments"
msgstr ""

#. module: event_sale
#: field:event.event.ticket,price:0
msgid "Price"
msgstr ""

#. module: event_sale
#: field:event.event.ticket,product_id:0
#: model:ir.model,name:event_sale.model_product_product
msgid "Product"
msgstr "产品"

#. module: event_sale
#: model:ir.model,name:event_sale.model_product_template
msgid "Product Template"
msgstr ""

#. module: event_sale
#: field:event.event.ticket,registration_ids:0
msgid "Registrations"
msgstr ""

#. module: event_sale
#: field:event.event.ticket,seats_reserved:0
msgid "Reserved Seats"
msgstr ""

#. module: event_sale
#: field:event.event.ticket,deadline:0
msgid "Sales End"
msgstr ""

#. module: event_sale
#: model:ir.model,name:event_sale.model_sale_order_line
msgid "Sales Order Line"
msgstr "销售订单明细"

#. module: event_sale
#: help:product.template,event_type_id:0
msgid ""
"Select event types so when we use this product in sales order lines, it will "
"filter events of this type only."
msgstr "选择事件类型，因此当我们在销售订单行使用这个产品时，只有这个类型的事件被过滤。"

#. module: event_sale
#: model:event.event.ticket,name:event_sale.event_0_ticket_1
#: model:event.event.ticket,name:event_sale.event_1_ticket_1
#: model:event.event.ticket,name:event_sale.event_2_ticket_1
#: model:event.event.ticket,name:event_sale.event_3_ticket_1
msgid "Standard"
msgstr ""

#. module: event_sale
#: view:website:event_sale.report_registrationbadge
msgid "Status"
msgstr ""

#. module: event_sale
#: code:addons/event_sale/event_sale.py:146
#, python-format
msgid "Subscription"
msgstr ""

#. module: event_sale
#: model:product.template,name:event_sale.event_3_product_product_template
msgid "Technical Training"
msgstr "技术训练"

#. module: event_sale
#: code:addons/event_sale/event_sale.py:115
#, python-format
msgid ""
"The registration has been created for event <i>%s</i> from the Sale Order "
"%s. "
msgstr ""

#. module: event_sale
#: code:addons/event_sale/event_sale.py:113
#, python-format
msgid ""
"The registration has been created for event <i>%s</i> with the ticket "
"<i>%s</i> from the Sale Order %s. "
msgstr ""

#. module: event_sale
#: view:event.registration:event_sale.view_event_registration_ticket_search
msgid "Ticket Type"
msgstr ""

#. module: event_sale
#: view:event.event:event_sale.view_event_form
msgid "Ticket Types"
msgstr ""

#. module: event_sale
#: field:product.template,event_type_id:0
msgid "Type of Event"
msgstr "活动类型"

#. module: event_sale
#: field:event.event.ticket,seats_unconfirmed:0
msgid "Unconfirmed Seat Reservations"
msgstr ""

#. module: event_sale
#: model:event.event.ticket,name:event_sale.event_0_ticket_2
#: model:event.event.ticket,name:event_sale.event_2_ticket_2
#: model:event.event.ticket,name:event_sale.event_3_ticket_2
msgid "VIP"
msgstr ""

#. module: event_sale
#: help:event.event.ticket,seats_max:0
msgid ""
"You can for each event define a maximum registration level. If you have too "
"much registrations you are not able to confirm your event. (put 0 to ignore "
"this rule )"
msgstr ""

#. module: event_sale
#: field:sale.order.line,event_ok:0
msgid "event_ok"
msgstr "event_ok"<|MERGE_RESOLUTION|>--- conflicted
+++ resolved
@@ -1,18 +1,3 @@
-<<<<<<< HEAD
-# Chinese (Simplified) translation for openobject-addons
-# Copyright (c) 2014 Rosetta Contributors and Canonical Ltd 2014
-# This file is distributed under the same license as the openobject-addons package.
-# FIRST AUTHOR <EMAIL@ADDRESS>, 2014.
-#
-msgid ""
-msgstr ""
-"Project-Id-Version: openobject-addons\n"
-"Report-Msgid-Bugs-To: FULL NAME <EMAIL@ADDRESS>\n"
-"POT-Creation-Date: 2014-08-14 13:09+0000\n"
-"PO-Revision-Date: 2014-08-14 16:10+0000\n"
-"Last-Translator: FULL NAME <EMAIL@ADDRESS>\n"
-"Language-Team: Chinese (Simplified) <zh_CN@li.org>\n"
-=======
 # Translation of Odoo Server.
 # This file contains the translation of the following modules:
 # * event_sale
@@ -32,57 +17,52 @@
 "PO-Revision-Date: 2016-05-28 17:38+0000\n"
 "Last-Translator: Jeffery Chenn <jeffery9@gmail.com>\n"
 "Language-Team: Chinese (China) (http://www.transifex.com/odoo/odoo-8/language/zh_CN/)\n"
->>>>>>> bde083a5
 "MIME-Version: 1.0\n"
 "Content-Type: text/plain; charset=UTF-8\n"
-"Content-Transfer-Encoding: 8bit\n"
-"X-Launchpad-Export-Date: 2014-08-15 07:08+0000\n"
-"X-Generator: Launchpad (build 17156)\n"
+"Content-Transfer-Encoding: \n"
+"Language: zh_CN\n"
+"Plural-Forms: nplurals=1; plural=0;\n"
 
 #. module: event_sale
 #: field:event.event.ticket,seats_available:0
 msgid "Available Seats"
-msgstr ""
+msgstr "有效席位"
 
 #. module: event_sale
 #: view:event.event:event_sale.view_event_form
 #: model:ir.actions.report.xml,name:event_sale.action_report_registrationbadge
 msgid "Badge"
-msgstr ""
+msgstr "勋章"
 
 #. module: event_sale
 #: view:event.event:event_sale.view_event_form
 msgid "Badge (Back)"
-msgstr ""
+msgstr "标记（后面）"
 
 #. module: event_sale
 #: view:event.event:event_sale.view_event_form
 msgid "Badge (Inner Left)"
-msgstr ""
+msgstr "标记（内部左面）"
 
 #. module: event_sale
 #: view:event.event:event_sale.view_event_form
 msgid "Badge (Inner Right)"
-msgstr ""
+msgstr "标记（内部右面）"
 
 #. module: event_sale
 #: field:event.event,badge_back:0
 msgid "Badge Back"
-msgstr ""
+msgstr "后面标记"
 
 #. module: event_sale
 #: field:event.event,badge_innerright:0
 msgid "Badge Inner Right"
-msgstr ""
+msgstr "内部右面标记"
 
 #. module: event_sale
 #: field:event.event,badge_innerleft:0
 msgid "Badge Innner Left"
-<<<<<<< HEAD
-msgstr ""
-=======
 msgstr "奖牌内部左面"
->>>>>>> bde083a5
 
 #. module: event_sale
 #: help:sale.order.line,event_id:0
@@ -96,22 +76,22 @@
 msgid ""
 "Choose an event ticket and it will automatically create a registration for "
 "this event ticket."
-msgstr ""
+msgstr "选译活动入券场，它将自动生成该活动的入场券"
 
 #. module: event_sale
 #: model:product.template,name:event_sale.event_2_product_product_template
 msgid "Conference on Business Applications"
-msgstr ""
+msgstr "商业应用会议"
 
 #. module: event_sale
 #: field:event.event.ticket,create_uid:0
 msgid "Created by"
-msgstr ""
+msgstr "创建人"
 
 #. module: event_sale
 #: field:event.event.ticket,create_date:0
 msgid "Created on"
-msgstr ""
+msgstr "创建"
 
 #. module: event_sale
 #: help:product.template,event_ok:0
@@ -121,12 +101,8 @@
 msgstr "决定是否在销售订单行被确认时，一个产品自动创建一个事件登记项。"
 
 #. module: event_sale
+#: field:event.event.ticket,event_id:0
 #: model:ir.model,name:event_sale.model_event_event
-msgid "Email Thread"
-msgstr ""
-
-#. module: event_sale
-#: field:event.event.ticket,event_id:0
 #: field:sale.order.line,event_id:0
 msgid "Event"
 msgstr "活动"
@@ -134,7 +110,7 @@
 #. module: event_sale
 #: model:ir.model,name:event_sale.model_event_registration
 msgid "Event Registration"
-msgstr ""
+msgstr "活动登记记录"
 
 #. module: event_sale
 #: field:product.template,event_ok:0
@@ -147,12 +123,12 @@
 #: field:event.registration,event_ticket_id:0
 #: field:sale.order.line,event_ticket_id:0
 msgid "Event Ticket"
-msgstr ""
+msgstr "活动入场券"
 
 #. module: event_sale
 #: field:product.product,event_ticket_ids:0
 msgid "Event Tickets"
-msgstr ""
+msgstr "活动入场券"
 
 #. module: event_sale
 #: field:sale.order.line,event_type_id:0
@@ -162,83 +138,87 @@
 #. module: event_sale
 #: view:event.event:event_sale.view_event_form
 msgid "Event badge_back..."
-msgstr ""
+msgstr "后面标记事件"
 
 #. module: event_sale
 #: view:event.event:event_sale.view_event_form
 msgid "Event badge_innerleft..."
-msgstr ""
+msgstr "内部左面标记事件"
 
 #. module: event_sale
 #: view:event.event:event_sale.view_event_form
 msgid "Event badge_innerright..."
-msgstr ""
+msgstr "内部右面事件"
 
 #. module: event_sale
 #: model:product.template,name:event_sale.event_1_product_product_template
 msgid "Functional Webinar"
-msgstr ""
+msgstr "泛函网络研讨会"
 
 #. module: event_sale
 #: field:event.event.ticket,id:0
 msgid "ID"
-msgstr ""
+msgstr "标识"
 
 #. module: event_sale
 #: field:event.event.ticket,is_expired:0
 msgid "Is Expired"
-msgstr ""
+msgstr "已结束"
 
 #. module: event_sale
 #: view:website:event_sale.report_registrationbadge
 msgid "June 4th - 6th , 2014"
-msgstr ""
+msgstr "6月4日-6日，2014"
 
 #. module: event_sale
 #: field:event.event.ticket,write_uid:0
 msgid "Last Updated by"
-msgstr ""
+msgstr "最后更新"
 
 #. module: event_sale
 #: field:event.event.ticket,write_date:0
 msgid "Last Updated on"
-msgstr ""
+msgstr "最后一次更新"
 
 #. module: event_sale
 #: field:event.event.ticket,seats_max:0
 msgid "Maximum Available Seats"
-msgstr ""
+msgstr "最多可用席位"
 
 #. module: event_sale
 #: field:event.event.ticket,name:0
 msgid "Name"
-msgstr ""
-
-#. module: event_sale
-#: constraint:event.event.ticket:0
-#: constraint:event.registration:0
+msgstr "名称"
+
+#. module: event_sale
+#: constraint:event.event.ticket:0 constraint:event.registration:0
 msgid "No more available tickets."
-msgstr ""
+msgstr "没有更多有效的入场券"
 
 #. module: event_sale
 #: field:event.event.ticket,seats_used:0
 msgid "Number of Participations"
-msgstr ""
+msgstr "参加活动数量"
 
 #. module: event_sale
 #: model:product.template,name:event_sale.event_0_product_product_template
 msgid "Open Days in Los Angeles"
-msgstr ""
+msgstr "洛杉矶的开源大会"
 
 #. module: event_sale
 #: view:event.event:event_sale.view_event_form
 msgid "Payments"
-msgstr ""
+msgstr "付款"
 
 #. module: event_sale
 #: field:event.event.ticket,price:0
 msgid "Price"
-msgstr ""
+msgstr "价格"
+
+#. module: event_sale
+#: field:event.event.ticket,price_reduce:0
+msgid "Price Reduce"
+msgstr "降价"
 
 #. module: event_sale
 #: field:event.event.ticket,product_id:0
@@ -249,22 +229,22 @@
 #. module: event_sale
 #: model:ir.model,name:event_sale.model_product_template
 msgid "Product Template"
-msgstr ""
+msgstr "产品模板"
 
 #. module: event_sale
 #: field:event.event.ticket,registration_ids:0
 msgid "Registrations"
-msgstr ""
+msgstr "登记记录"
 
 #. module: event_sale
 #: field:event.event.ticket,seats_reserved:0
 msgid "Reserved Seats"
-msgstr ""
+msgstr "预订席位"
 
 #. module: event_sale
 #: field:event.event.ticket,deadline:0
 msgid "Sales End"
-msgstr ""
+msgstr "销售结束"
 
 #. module: event_sale
 #: model:ir.model,name:event_sale.model_sale_order_line
@@ -274,8 +254,8 @@
 #. module: event_sale
 #: help:product.template,event_type_id:0
 msgid ""
-"Select event types so when we use this product in sales order lines, it will "
-"filter events of this type only."
+"Select event types so when we use this product in sales order lines, it will"
+" filter events of this type only."
 msgstr "选择事件类型，因此当我们在销售订单行使用这个产品时，只有这个类型的事件被过滤。"
 
 #. module: event_sale
@@ -284,18 +264,18 @@
 #: model:event.event.ticket,name:event_sale.event_2_ticket_1
 #: model:event.event.ticket,name:event_sale.event_3_ticket_1
 msgid "Standard"
-msgstr ""
+msgstr "标准"
 
 #. module: event_sale
 #: view:website:event_sale.report_registrationbadge
 msgid "Status"
-msgstr ""
-
-#. module: event_sale
-#: code:addons/event_sale/event_sale.py:146
+msgstr "状态"
+
+#. module: event_sale
+#: code:addons/event_sale/event_sale.py:154
 #, python-format
 msgid "Subscription"
-msgstr ""
+msgstr "订阅"
 
 #. module: event_sale
 #: model:product.template,name:event_sale.event_3_product_product_template
@@ -303,30 +283,30 @@
 msgstr "技术训练"
 
 #. module: event_sale
-#: code:addons/event_sale/event_sale.py:115
+#: code:addons/event_sale/event_sale.py:123
 #, python-format
 msgid ""
 "The registration has been created for event <i>%s</i> from the Sale Order "
 "%s. "
-msgstr ""
-
-#. module: event_sale
-#: code:addons/event_sale/event_sale.py:113
+msgstr "登记已经被创建为事件<i>%s</i> 从销售订单那 %s. "
+
+#. module: event_sale
+#: code:addons/event_sale/event_sale.py:121
 #, python-format
 msgid ""
 "The registration has been created for event <i>%s</i> with the ticket "
 "<i>%s</i> from the Sale Order %s. "
-msgstr ""
+msgstr "登记已被建立为事件 <i>%s</i> 门票为<i>%s</i> 从销售订单 %s。 "
 
 #. module: event_sale
 #: view:event.registration:event_sale.view_event_registration_ticket_search
 msgid "Ticket Type"
-msgstr ""
+msgstr "入场券类型"
 
 #. module: event_sale
 #: view:event.event:event_sale.view_event_form
 msgid "Ticket Types"
-msgstr ""
+msgstr "入场券类型"
 
 #. module: event_sale
 #: field:product.template,event_type_id:0
@@ -336,14 +316,14 @@
 #. module: event_sale
 #: field:event.event.ticket,seats_unconfirmed:0
 msgid "Unconfirmed Seat Reservations"
-msgstr ""
+msgstr "未证实的预订席位"
 
 #. module: event_sale
 #: model:event.event.ticket,name:event_sale.event_0_ticket_2
 #: model:event.event.ticket,name:event_sale.event_2_ticket_2
 #: model:event.event.ticket,name:event_sale.event_3_ticket_2
 msgid "VIP"
-msgstr ""
+msgstr "VIP"
 
 #. module: event_sale
 #: help:event.event.ticket,seats_max:0
@@ -351,7 +331,7 @@
 "You can for each event define a maximum registration level. If you have too "
 "much registrations you are not able to confirm your event. (put 0 to ignore "
 "this rule )"
-msgstr ""
+msgstr "你能为每个活动定义最大的登记水平。如果你有太多的登记，你不能确认你的活动。（输入0忽略这个规则）"
 
 #. module: event_sale
 #: field:sale.order.line,event_ok:0
