--- conflicted
+++ resolved
@@ -201,11 +201,7 @@
         <field name="model">procurement.order</field>
         <field name="inherit_id" ref="procurement.procurement_form_view"/>
         <field name="arch" type="xml">
-<<<<<<< HEAD
-             <xpath expr="//page/field[@name='close_move']" position="after">
-=======
              <xpath expr="//field[@name='close_move']" position="after">
->>>>>>> b3fa4ccf
                 <field name="requisition_id"/>
             </xpath>
         </field>
