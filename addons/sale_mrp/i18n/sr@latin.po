# Serbian Latin translation for openobject-addons
# Copyright (c) 2014 Rosetta Contributors and Canonical Ltd 2014
# This file is distributed under the same license as the openobject-addons package.
# FIRST AUTHOR <EMAIL@ADDRESS>, 2014.
#
msgid ""
msgstr ""
<<<<<<< HEAD
"Project-Id-Version: openobject-addons\n"
"Report-Msgid-Bugs-To: FULL NAME <EMAIL@ADDRESS>\n"
"POT-Creation-Date: 2014-09-23 16:28+0000\n"
"PO-Revision-Date: 2014-08-14 16:10+0000\n"
"Last-Translator: FULL NAME <EMAIL@ADDRESS>\n"
"Language-Team: Serbian Latin <sr@latin@li.org>\n"
=======
"Project-Id-Version: Odoo 8.0\n"
"Report-Msgid-Bugs-To: \n"
"POT-Creation-Date: 2015-01-21 14:08+0000\n"
"PO-Revision-Date: 2016-05-23 20:59+0000\n"
"Last-Translator: Martin Trigaux\n"
"Language-Team: Serbian (Latin) (http://www.transifex.com/odoo/odoo-8/language/sr@latin/)\n"
>>>>>>> bde083a5
"MIME-Version: 1.0\n"
"Content-Type: text/plain; charset=UTF-8\n"
"Content-Transfer-Encoding: 8bit\n"
"X-Launchpad-Export-Date: 2014-09-24 09:35+0000\n"
"X-Generator: Launchpad (build 17196)\n"

#. module: sale_mrp
#: help:mrp.production,sale_ref:0
msgid "Indicate the Customer Reference from sales order."
msgstr "Označite referencu kupca za prodajni nalog."

#. module: sale_mrp
#: help:mrp.production,sale_name:0
msgid "Indicate the name of sales order."
msgstr "Označite naziv za prodajni nalog"

#. module: sale_mrp
#: model:ir.model,name:sale_mrp.model_mrp_production
msgid "Manufacturing Order"
msgstr "Nalog proizvodnje"

#. module: sale_mrp
#: field:sale.order.line,property_ids:0
msgid "Properties"
msgstr ""

#. module: sale_mrp
#: field:mrp.production,sale_name:0
msgid "Sale Name"
msgstr "Prodajno ime"

#. module: sale_mrp
#: field:mrp.production,sale_ref:0
msgid "Sale Reference"
msgstr "Referenca prodaje"

#. module: sale_mrp
#: model:ir.model,name:sale_mrp.model_sale_order
msgid "Sales Order"
msgstr ""

#. module: sale_mrp
#: model:ir.model,name:sale_mrp.model_sale_order_line
msgid "Sales Order Line"
msgstr ""

#. module: sale_mrp
#: model:ir.model,name:sale_mrp.model_stock_move
msgid "Stock Move"
msgstr ""<|MERGE_RESOLUTION|>--- conflicted
+++ resolved
@@ -1,30 +1,22 @@
-# Serbian Latin translation for openobject-addons
-# Copyright (c) 2014 Rosetta Contributors and Canonical Ltd 2014
-# This file is distributed under the same license as the openobject-addons package.
-# FIRST AUTHOR <EMAIL@ADDRESS>, 2014.
-#
+# Translation of Odoo Server.
+# This file contains the translation of the following modules:
+# * sale_mrp
+# 
+# Translators:
+# FIRST AUTHOR <EMAIL@ADDRESS>, 2014
 msgid ""
 msgstr ""
-<<<<<<< HEAD
-"Project-Id-Version: openobject-addons\n"
-"Report-Msgid-Bugs-To: FULL NAME <EMAIL@ADDRESS>\n"
-"POT-Creation-Date: 2014-09-23 16:28+0000\n"
-"PO-Revision-Date: 2014-08-14 16:10+0000\n"
-"Last-Translator: FULL NAME <EMAIL@ADDRESS>\n"
-"Language-Team: Serbian Latin <sr@latin@li.org>\n"
-=======
 "Project-Id-Version: Odoo 8.0\n"
 "Report-Msgid-Bugs-To: \n"
 "POT-Creation-Date: 2015-01-21 14:08+0000\n"
 "PO-Revision-Date: 2016-05-23 20:59+0000\n"
 "Last-Translator: Martin Trigaux\n"
 "Language-Team: Serbian (Latin) (http://www.transifex.com/odoo/odoo-8/language/sr@latin/)\n"
->>>>>>> bde083a5
 "MIME-Version: 1.0\n"
 "Content-Type: text/plain; charset=UTF-8\n"
-"Content-Transfer-Encoding: 8bit\n"
-"X-Launchpad-Export-Date: 2014-09-24 09:35+0000\n"
-"X-Generator: Launchpad (build 17196)\n"
+"Content-Transfer-Encoding: \n"
+"Language: sr@latin\n"
+"Plural-Forms: nplurals=3; plural=(n%10==1 && n%100!=11 ? 0 : n%10>=2 && n%10<=4 && (n%100<10 || n%100>=20) ? 1 : 2);\n"
 
 #. module: sale_mrp
 #: help:mrp.production,sale_ref:0
@@ -44,7 +36,7 @@
 #. module: sale_mrp
 #: field:sale.order.line,property_ids:0
 msgid "Properties"
-msgstr ""
+msgstr "Svojstva"
 
 #. module: sale_mrp
 #: field:mrp.production,sale_name:0
@@ -59,14 +51,14 @@
 #. module: sale_mrp
 #: model:ir.model,name:sale_mrp.model_sale_order
 msgid "Sales Order"
-msgstr ""
+msgstr "Prodajni nalozi"
 
 #. module: sale_mrp
 #: model:ir.model,name:sale_mrp.model_sale_order_line
 msgid "Sales Order Line"
-msgstr ""
+msgstr "Redosled narudžbina"
 
 #. module: sale_mrp
 #: model:ir.model,name:sale_mrp.model_stock_move
 msgid "Stock Move"
-msgstr ""+msgstr "Premeštanje zaliha"