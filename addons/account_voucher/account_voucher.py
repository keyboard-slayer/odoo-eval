# -*- coding: utf-8 -*-
##############################################################################
#
#    OpenERP, Open Source Management Solution
#    Copyright (C) 2004-2010 Tiny SPRL (<http://tiny.be>).
#
#    This program is free software: you can redistribute it and/or modify
#    it under the terms of the GNU Affero General Public License as
#    published by the Free Software Foundation, either version 3 of the
#    License, or (at your option) any later version.
#
#    This program is distributed in the hope that it will be useful,
#    but WITHOUT ANY WARRANTY; without even the implied warranty of
#    MERCHANTABILITY or FITNESS FOR A PARTICULAR PURPOSE.  See the
#    GNU Affero General Public License for more details.
#
#    You should have received a copy of the GNU Affero General Public License
#    along with this program.  If not, see <http://www.gnu.org/licenses/>.
#
##############################################################################

import time
from lxml import etree

import netsvc
from osv import osv, fields
import decimal_precision as dp
from tools.translate import _


class account_move_line(osv.osv):
    _inherit = 'account.move.line'

    def _unreconciled(self, cr, uid, ids, prop, unknow_none, context=None):
        res = {}
        for line in self.browse(cr, uid, ids, context=context):
            res[line.id] = line.debit - line.credit
            if line.reconcile_partial_id:
                res[line.id] = 0
                for partial in line.reconcile_partial_id.line_partial_ids:
                    res[line.id] += partial.debit - partial.credit
            res[line.id] = abs(res[line.id])
        return res

    _columns = {
        'amount_unreconciled': fields.function(_unreconciled, method=True, string='Unreconciled Amount'),
    }

account_move_line()

class account_voucher(osv.osv):

    def _get_type(self, cr, uid, ids, context=None):
        if context is None: context = {}
        return context.get('type', False)

    def _get_period(self, cr, uid, context=None):
        if context is None: context = {}
        if context.get('period_id', False):
            return context.get('period_id')
        periods = self.pool.get('account.period').find(cr, uid)
        return periods and periods[0] or False

    def _get_journal(self, cr, uid, context=None):
        if context is None: context = {}
        journal_pool = self.pool.get('account.journal')
        if context.get('journal_id', False):
            return context.get('journal_id')
        if not context.get('journal_id', False) and context.get('search_default_journal_id', False):
            return context.get('search_default_journal_id')

        ttype = context.get('type', 'bank')
        if ttype in ('payment', 'receipt'):
            ttype = 'bank'
        res = journal_pool.search(cr, uid, [('type', '=', ttype)], limit=1)
        return res and res[0] or False

    def _get_tax(self, cr, uid, context=None):
        if context is None: context = {}
        journal_pool = self.pool.get('account.journal')
        journal_id = context.get('journal_id', False)
        if not journal_id:
            ttype = context.get('type', 'bank')
            res = journal_pool.search(cr, uid, [('type', '=', ttype)], limit=1)
            if not res:
                return False
            journal_id = res[0]

        if not journal_id:
            return False
        journal = journal_pool.browse(cr, uid, journal_id, context=context)
        account_id = journal.default_credit_account_id or journal.default_debit_account_id
        if account_id and account_id.tax_ids:
            tax_id = account_id.tax_ids[0].id
            return tax_id
        return False

    def _get_currency(self, cr, uid, context=None):
        if context is None: context = {}
        journal_pool = self.pool.get('account.journal')
        journal_id = context.get('journal_id', False)
        if journal_id:
            journal = journal_pool.browse(cr, uid, journal_id, context=context)
#            currency_id = journal.company_id.currency_id.id
            if journal.currency:
                return journal.currency.id
        return False

    def _get_partner(self, cr, uid, context=None):
        if context is None: context = {}
        return context.get('partner_id', False)

    def _get_reference(self, cr, uid, context=None):
        if context is None: context = {}
        return context.get('reference', False)

    def _get_narration(self, cr, uid, context=None):
        if context is None: context = {}
        return context.get('narration', False)

    def _get_amount(self, cr, uid, context=None):
        if context is None:
            context= {}
        return context.get('amount', 0.0)

    def name_get(self, cr, uid, ids, context=None):
        if not ids:
            return []
        if context is None: context = {}
        return [(r['id'], (str("%.2f" % r['amount']) or '')) for r in self.read(cr, uid, ids, ['amount'], context, load='_classic_write')]

    def fields_view_get(self, cr, uid, view_id=None, view_type=False, context=None, toolbar=False, submenu=False):
        mod_obj = self.pool.get('ir.model.data')
        if context is None: context = {}
        if not view_id and context.get('invoice_type', False):
            if context.get('invoice_type', False) in ('out_invoice', 'out_refund'):
                result = mod_obj.get_object_reference(cr, uid, 'account_voucher', 'view_vendor_receipt_form')
            else:
                result = mod_obj.get_object_reference(cr, uid, 'account_voucher', 'view_vendor_payment_form')
            result = result and result[1] or False
            view_id = result
        if not view_id and context.get('line_type', False):
            if context.get('line_type', False) == 'customer':
                result = mod_obj.get_object_reference(cr, uid, 'account_voucher', 'view_vendor_receipt_form')
            else:
                result = mod_obj.get_object_reference(cr, uid, 'account_voucher', 'view_vendor_payment_form')
            result = result and result[1] or False
            view_id = result

        res = super(account_voucher, self).fields_view_get(cr, uid, view_id=view_id, view_type=view_type, context=context, toolbar=toolbar, submenu=submenu)
        doc = etree.XML(res['arch'])
        nodes = doc.xpath("//field[@name='partner_id']")
        if context.get('type', 'sale') in ('purchase', 'payment'):
            for node in nodes:
                node.set('domain', "[('supplier', '=', True)]")
            res['arch'] = etree.tostring(doc)
        return res

    def _compute_writeoff_amount(self, cr, uid, line_dr_ids, line_cr_ids, amount):
        debit = credit = 0.0
        for l in line_dr_ids:
            debit += l['amount']
        for l in line_cr_ids:
            credit += l['amount']
        return abs(amount - abs(credit - debit))

    def onchange_line_ids(self, cr, uid, ids, line_dr_ids, line_cr_ids, amount):
        line_dr_ids = [x[2] for x in line_dr_ids]
        line_cr_ids = [x[2] for x in line_cr_ids]
        return {'value': {'writeoff_amount': self._compute_writeoff_amount(cr, uid, line_dr_ids, line_cr_ids, amount)}}

    def _get_writeoff_amount(self, cr, uid, ids, name, args, context=None):
        if not ids: return {}
        res = {}
        debit = credit = 0.0
        for voucher in self.browse(cr, uid, ids, context=context):
            for l in voucher.line_dr_ids:
                debit += l.amount
            for l in voucher.line_cr_ids:
                credit += l.amount
            res[voucher.id] =  abs(voucher.amount - abs(credit - debit)) 
        return res

    _name = 'account.voucher'
    _description = 'Accounting Voucher'
    _order = "date desc, id desc"
#    _rec_name = 'number'
    _columns = {
        'type':fields.selection([
            ('sale','Sale'),
            ('purchase','Purchase'),
            ('payment','Payment'),
            ('receipt','Receipt'),
        ],'Default Type', readonly=True, states={'draft':[('readonly',False)]}),
        'name':fields.char('Memo', size=256, readonly=True, states={'draft':[('readonly',False)]}),
        'date':fields.date('Date', readonly=True, states={'draft':[('readonly',False)]}, help="Effective date for accounting entries"),
        'journal_id':fields.many2one('account.journal', 'Journal', required=True, readonly=True, states={'draft':[('readonly',False)]}),
        'account_id':fields.many2one('account.account', 'Account', required=True, readonly=True, states={'draft':[('readonly',False)]}),
        'line_ids':fields.one2many('account.voucher.line','voucher_id','Voucher Lines', readonly=True, states={'draft':[('readonly',False)]}),
        'line_cr_ids':fields.one2many('account.voucher.line','voucher_id','Credits',
            domain=[('type','=','cr')], context={'default_type':'cr'}, readonly=True, states={'draft':[('readonly',False)]}),
        'line_dr_ids':fields.one2many('account.voucher.line','voucher_id','Debits',
            domain=[('type','=','dr')], context={'default_type':'dr'}, readonly=True, states={'draft':[('readonly',False)]}),
        'period_id': fields.many2one('account.period', 'Period', required=True, readonly=True, states={'draft':[('readonly',False)]}),
        'narration':fields.text('Notes', readonly=True, states={'draft':[('readonly',False)]}),
        'currency_id':fields.many2one('res.currency', 'Currency', readonly=True, states={'draft':[('readonly',False)]}),
#        'currency_id': fields.related('journal_id','currency', type='many2one', relation='res.currency', string='Currency', store=True, readonly=True, states={'draft':[('readonly',False)]}),
        'company_id': fields.many2one('res.company', 'Company', required=True, readonly=True, states={'draft':[('readonly',False)]}),
        'state':fields.selection(
            [('draft','Draft'),
             ('proforma','Pro-forma'),
             ('posted','Posted'),
             ('cancel','Cancelled')
            ], 'State', readonly=True, size=32,
            help=' * The \'Draft\' state is used when a user is encoding a new and unconfirmed Voucher. \
                        \n* The \'Pro-forma\' when voucher is in Pro-forma state,voucher does not have an voucher number. \
                        \n* The \'Posted\' state is used when user create voucher,a voucher number is generated and voucher entries are created in account \
                        \n* The \'Cancelled\' state is used when user cancel voucher.'),
        'amount': fields.float('Total', digits_compute=dp.get_precision('Account'), required=True, readonly=True, states={'draft':[('readonly',False)]}),
        'tax_amount':fields.float('Tax Amount', digits_compute=dp.get_precision('Account'), readonly=True, states={'draft':[('readonly',False)]}),
        'reference': fields.char('Ref #', size=64, readonly=True, states={'draft':[('readonly',False)]}, help="Transaction reference number."),
        'number': fields.char('Number', size=32, readonly=True,),
        'move_id':fields.many2one('account.move', 'Account Entry'),
        'move_ids': fields.related('move_id','line_id', type='one2many', relation='account.move.line', string='Journal Items', readonly=True),
        'partner_id':fields.many2one('res.partner', 'Partner', change_default=1, readonly=True, states={'draft':[('readonly',False)]}),
        'audit': fields.related('move_id','to_check', type='boolean', relation='account.move', string='Audit Complete ?'),
        'pay_now':fields.selection([
            ('pay_now','Pay Directly'),
            ('pay_later','Pay Later or Group Funds'),
        ],'Payment', select=True, readonly=True, states={'draft':[('readonly',False)]}),
        'tax_id':fields.many2one('account.tax', 'Tax', readonly=True, states={'draft':[('readonly',False)]}),
        'pre_line':fields.boolean('Previous Payments ?', required=False),
        'date_due': fields.date('Due Date', readonly=True, states={'draft':[('readonly',False)]}),
        'payment_option':fields.selection([
                                           ('without_writeoff', 'Keep Open'),
                                           ('with_writeoff', 'Reconcile with Write-Off'),
                                           ], 'Payment Difference', required=True, readonly=True, states={'draft': [('readonly', False)]}),
        'writeoff_acc_id': fields.many2one('account.account', 'Write-Off account', readonly=True, states={'draft': [('readonly', False)]}),
        'comment': fields.char('Write-Off Comment', size=64, required=True, readonly=True, states={'draft': [('readonly', False)]}),
        'analytic_id': fields.many2one('account.analytic.account','Write-Off Analytic Account', readonly=True, states={'draft': [('readonly', False)]}),
        'writeoff_amount': fields.function(_get_writeoff_amount, method=True, string='Write-Off Amount', type='float', readonly=True),
    }
    _defaults = {
        'period_id': _get_period,
        'partner_id': _get_partner,
        'journal_id':_get_journal,
        'currency_id': _get_currency,
        'reference': _get_reference,
        'narration':_get_narration,
        'amount': _get_amount,
        'type':_get_type,
        'state': 'draft',
        'pay_now': 'pay_later',
        'name': '',
        'date': lambda *a: time.strftime('%Y-%m-%d'),
        'company_id': lambda self,cr,uid,c: self.pool.get('res.company')._company_default_get(cr, uid, 'account.voucher',context=c),
        'tax_id': _get_tax,
        'payment_option': 'without_writeoff',
        'comment': _('Write-Off'),
    }

    def compute_tax(self, cr, uid, ids, context=None):
        tax_pool = self.pool.get('account.tax')
        partner_pool = self.pool.get('res.partner')
        position_pool = self.pool.get('account.fiscal.position')
        voucher_line_pool = self.pool.get('account.voucher.line')
        voucher_pool = self.pool.get('account.voucher')
        if context is None: context = {}

        for voucher in voucher_pool.browse(cr, uid, ids, context=context):
            voucher_amount = 0.0
            for line in voucher.line_ids:
                voucher_amount += line.untax_amount or line.amount
                line.amount = line.untax_amount or line.amount
                voucher_line_pool.write(cr, uid, [line.id], {'amount':line.amount, 'untax_amount':line.untax_amount})

            if not voucher.tax_id:
                self.write(cr, uid, [voucher.id], {'amount':voucher_amount, 'tax_amount':0.0})
                continue

            tax = [tax_pool.browse(cr, uid, voucher.tax_id.id, context=context)]
            partner = partner_pool.browse(cr, uid, voucher.partner_id.id, context=context) or False
            taxes = position_pool.map_tax(cr, uid, partner and partner.property_account_position or False, tax)
            tax = tax_pool.browse(cr, uid, taxes, context=context)

            total = voucher_amount
            total_tax = 0.0

            if not tax[0].price_include:
                for tax_line in tax_pool.compute_all(cr, uid, tax, voucher_amount, 1).get('taxes', []):
                    total_tax += tax_line.get('amount', 0.0)
                total += total_tax
            else:
                for line in voucher.line_ids:
                    line_total = 0.0
                    line_tax = 0.0

                    for tax_line in tax_pool.compute_all(cr, uid, tax, line.untax_amount or line.amount, 1).get('taxes', []):
                        line_tax += tax_line.get('amount', 0.0)
                        line_total += tax_line.get('price_unit')
                    total_tax += line_tax
                    untax_amount = line.untax_amount or line.amount
                    voucher_line_pool.write(cr, uid, [line.id], {'amount':line_total, 'untax_amount':untax_amount})

            self.write(cr, uid, [voucher.id], {'amount':total, 'tax_amount':total_tax})
        return True

    def onchange_price(self, cr, uid, ids, line_ids, tax_id, partner_id=False, context=None):
        tax_pool = self.pool.get('account.tax')
        partner_pool = self.pool.get('res.partner')
        position_pool = self.pool.get('account.fiscal.position')
        res = {
            'tax_amount': False,
            'amount': False,
        }
        voucher_total = 0.0
        voucher_line_ids = []

        total = 0.0
        total_tax = 0.0
        for line in line_ids:
            line_amount = 0.0
            line_amount = line[2] and line[2].get('amount',0.0) or 0.0
            voucher_line_ids += [line[1]]
            voucher_total += line_amount

        total = voucher_total
        total_tax = 0.0
        if tax_id:
            tax = [tax_pool.browse(cr, uid, tax_id, context=context)]
            if partner_id:
                partner = partner_pool.browse(cr, uid, partner_id, context=context) or False
                taxes = position_pool.map_tax(cr, uid, partner and partner.property_account_position or False, tax)
                tax = tax_pool.browse(cr, uid, taxes, context=context)

            if not tax[0].price_include:
                for tax_line in tax_pool.compute_all(cr, uid, tax, voucher_total, 1).get('taxes', []):
                    total_tax += tax_line.get('amount')
                total += total_tax

        res.update({
            'amount':total or voucher_total,
            'tax_amount':total_tax
        })
        return {
            'value':res
        }

    def onchange_term_id(self, cr, uid, ids, term_id, amount):
        term_pool = self.pool.get('account.payment.term')
        terms = False
        due_date = False
        default = {'date_due':False}
        if term_id and amount:
            terms = term_pool.compute(cr, uid, term_id, amount)
        if terms:
            due_date = terms[-1][0]
            default.update({
                'date_due':due_date
            })
        return {'value':default}

    def onchange_journal_voucher(self, cr, uid, ids, line_ids=False, tax_id=False, price=0.0, partner_id=False, journal_id=False, ttype=False, context=None):
        """price
        Returns a dict that contains new values and context

        @param partner_id: latest value from user input for field partner_id
        @param args: other arguments
        @param context: context arguments, like lang, time zone

        @return: Returns a dict which contains new values, and context
        """
        default = {
            'value':{},
        }

        if not partner_id or not journal_id:
            return default

        partner_pool = self.pool.get('res.partner')
        journal_pool = self.pool.get('account.journal')

        journal = journal_pool.browse(cr, uid, journal_id, context=context)
        partner = partner_pool.browse(cr, uid, partner_id, context=context)
        account_id = False
        tr_type = False
        if journal.type in ('sale','sale_refund'):
            account_id = partner.property_account_receivable.id
            tr_type = 'sale'
        elif journal.type in ('purchase', 'purchase_refund','expense'):
            account_id = partner.property_account_payable.id
            tr_type = 'purchase'
        else:
            account_id = journal.default_credit_account_id.id or journal.default_debit_account_id.id
            tr_type = 'receipt'

        default['value']['account_id'] = account_id
        default['value']['type'] = ttype or tr_type

        vals = self.onchange_journal(cr, uid, ids, journal_id, line_ids, tax_id, partner_id, context)
        default['value'].update(vals.get('value'))

        return default

    def onchange_partner_id(self, cr, uid, ids, partner_id, journal_id, price, currency_id, ttype, context=None):
        """price
        Returns a dict that contains new values and context

        @param partner_id: latest value from user input for field partner_id
        @param args: other arguments
        @param context: context arguments, like lang, time zone

        @return: Returns a dict which contains new values, and context
        """
        if context is None:
            context = {}
        if not journal_id:
            return {}

        line_pool = self.pool.get('account.voucher.line')
        line_ids = ids and line_pool.search(cr, uid, [('voucher_id', '=', ids[0])]) or False
        if line_ids:
            line_pool.unlink(cr, uid, line_ids)

        currency_pool = self.pool.get('res.currency')
        move_line_pool = self.pool.get('account.move.line')
        partner_pool = self.pool.get('res.partner')
        journal_pool = self.pool.get('account.journal')

        vals = self.onchange_journal(cr, uid, ids, journal_id, [], False, partner_id, context)
        vals = vals.get('value')
        currency_id = vals.get('currency_id', currency_id)
        default = {
            'value':{'line_ids':[], 'line_dr_ids':[], 'line_cr_ids':[], 'pre_line': False, 'currency_id':currency_id},
        }

        if not partner_id:
            return default
<<<<<<< HEAD
        journal = journal_pool.browse(cr, uid, journal_id)
        partner = partner_pool.browse(cr, uid, partner_id)
=======

        if not partner_id and ids:
            line_ids = line_pool.search(cr, uid, [('voucher_id', '=', ids[0])])
            if line_ids:
                line_pool.unlink(cr, uid, line_ids)
            return default

        journal = journal_pool.browse(cr, uid, journal_id, context=context)
        partner = partner_pool.browse(cr, uid, partner_id, context=context)
>>>>>>> 6a2a30fa
        account_id = False
        if journal.type in ('sale','sale_refund'):
            account_id = partner.property_account_receivable.id
        elif journal.type in ('purchase', 'purchase_refund','expense'):
            account_id = partner.property_account_payable.id
        else:
            account_id = journal.default_credit_account_id.id or journal.default_debit_account_id.id

        default['value']['account_id'] = account_id

        if journal.type not in ('cash', 'bank'):
            return default

        total_credit = 0.0
        total_debit = 0.0
        account_type = 'receivable'
        if ttype == 'payment':
            account_type = 'payable'
            total_debit = price or 0.0
        else:
            total_credit = price or 0.0
            account_type = 'receivable'

        if not context.get('move_line_ids', False):
            ids = move_line_pool.search(cr, uid, [('state','=','valid'), ('account_id.type', '=', account_type), ('reconcile_id', '=', False), ('partner_id', '=', partner_id)], context=context)
        else:
            ids = context['move_line_ids']
        ids.reverse()
        moves = move_line_pool.browse(cr, uid, ids, context=context)

        company_currency = journal.company_id.currency_id.id
        if company_currency != currency_id and ttype == 'payment':
            total_debit = currency_pool.compute(cr, uid, currency_id, company_currency, total_debit)
        elif company_currency != currency_id and ttype == 'receipt':
            total_credit = currency_pool.compute(cr, uid, currency_id, company_currency, total_credit)

        for line in moves:
            if line.credit and line.reconcile_partial_id and ttype == 'receipt':
                continue
            if line.debit and line.reconcile_partial_id and ttype == 'payment':
                continue
            total_credit += line.credit or 0.0
            total_debit += line.debit or 0.0

        for line in moves:
            if line.credit and line.reconcile_partial_id and ttype == 'receipt':
                continue
            if line.debit and line.reconcile_partial_id and ttype == 'payment':
                continue

            original_amount = line.credit or line.debit or 0.0
            rs = {
                'name':line.move_id.name,
                'type': line.credit and 'dr' or 'cr',
                'move_line_id':line.id,
                'account_id':line.account_id.id,
                'amount_original':currency_pool.compute(cr, uid, company_currency, currency_id, original_amount),
                'date_original':line.date,
                'date_due':line.date_maturity,
                'amount_unreconciled':currency_pool.compute(cr, uid, company_currency, currency_id, line.amount_unreconciled)
            }
            if line.credit:
                amount = min(line.amount_unreconciled, total_debit)
                rs['amount'] = currency_pool.compute(cr, uid, company_currency, currency_id, amount)
                total_debit -= amount
            else:
                amount = min(line.amount_unreconciled, total_credit)
                rs['amount'] = currency_pool.compute(cr, uid, company_currency, currency_id, amount)
                total_credit -= amount

            default['value']['line_ids'].append(rs)
            if rs['type'] == 'cr':
                default['value']['line_cr_ids'].append(rs)
            else:
                default['value']['line_dr_ids'].append(rs)

            if ttype == 'payment' and len(default['value']['line_cr_ids']) > 0:
                default['value']['pre_line'] = 1
            elif ttype == 'receipt' and len(default['value']['line_dr_ids']) > 0:
                default['value']['pre_line'] = 1
            default['value']['writeoff_amount'] = self._compute_writeoff_amount(cr, uid, default['value']['line_dr_ids'], default['value']['line_cr_ids'], price)

        return default

    def onchange_date(self, cr, user, ids, date, context=None):
        """
        @param date: latest value from user input for field date
        @param args: other arguments
        @param context: context arguments, like lang, time zone
        @return: Returns a dict which contains new values, and context
        """
        period_pool = self.pool.get('account.period')
        pids = period_pool.search(cr, user, [('date_start', '<=', date), ('date_stop', '>=', date)])
        if not pids:
            return {}
        return {
            'value':{
                'period_id':pids[0]
            }
        }

    def onchange_journal(self, cr, uid, ids, journal_id, line_ids, tax_id, partner_id, context=None):
        if not journal_id:
            return False
        journal_pool = self.pool.get('account.journal')
        journal = journal_pool.browse(cr, uid, journal_id, context=context)
        account_id = journal.default_credit_account_id or journal.default_debit_account_id
        tax_id = False
        if account_id and account_id.tax_ids:
            tax_id = account_id.tax_ids[0].id

        vals = self.onchange_price(cr, uid, ids, line_ids, tax_id, partner_id, context)
        vals['value'].update({'tax_id':tax_id})
        currency_id = journal.company_id.currency_id.id
        if journal.currency:
            currency_id = journal.currency.id
        vals['value'].update({'currency_id':currency_id})
        return vals

    def proforma_voucher(self, cr, uid, ids, context=None):
        self.action_move_line_create(cr, uid, ids, context=context)
        return True

    def action_cancel_draft(self, cr, uid, ids, context=None):
        wf_service = netsvc.LocalService("workflow")
        for voucher_id in ids:
            wf_service.trg_create(uid, 'account.voucher', voucher_id, cr)
        self.write(cr, uid, ids, {'state':'draft'})
        return True

    def cancel_voucher(self, cr, uid, ids, context=None):
        reconcile_pool = self.pool.get('account.move.reconcile')
        move_pool = self.pool.get('account.move')

        for voucher in self.browse(cr, uid, ids, context=context):
            recs = []
            for line in voucher.move_ids:
                if line.reconcile_id:
                    recs += [line.reconcile_id.id]
                if line.reconcile_partial_id:
                    recs += [line.reconcile_partial_id.id]

            reconcile_pool.unlink(cr, uid, recs)

            if voucher.move_id:
                move_pool.button_cancel(cr, uid, [voucher.move_id.id])
                move_pool.unlink(cr, uid, [voucher.move_id.id])
        res = {
            'state':'cancel',
            'move_id':False,
        }
        self.write(cr, uid, ids, res)
        return True

    def unlink(self, cr, uid, ids, context=None):
        for t in self.read(cr, uid, ids, ['state'], context=context):
            if t['state'] not in ('draft', 'cancel'):
                raise osv.except_osv(_('Invalid action !'), _('Cannot delete Voucher(s) which are already opened or paid !'))
        return super(account_voucher, self).unlink(cr, uid, ids, context=context)

    # TODO: may be we can remove this method if not used anyware
    def onchange_payment(self, cr, uid, ids, pay_now, journal_id, partner_id, ttype='sale'):
        res = {}
        if not partner_id:
            return res
        res = {'account_id':False}
        partner_pool = self.pool.get('res.partner')
        journal_pool = self.pool.get('account.journal')
        if pay_now == 'pay_later':
            partner = partner_pool.browse(cr, uid, partner_id)
            journal = journal_pool.browse(cr, uid, journal_id)
            if journal.type in ('sale','sale_refund'):
                account_id = partner.property_account_receivable.id
            elif journal.type in ('purchase', 'purchase_refund','expense'):
                account_id = partner.property_account_payable.id
            else:
                account_id = journal.default_credit_account_id.id or journal.default_debit_account_id.id
            res['account_id'] = account_id
        return {'value':res}

    def action_move_line_create(self, cr, uid, ids, context=None):

        def _get_payment_term_lines(term_id, amount):
            term_pool = self.pool.get('account.payment.term')
            if term_id and amount:
                terms = term_pool.compute(cr, uid, term_id, amount)
                return terms
            return False
        if context is None:
            context = {}
        move_pool = self.pool.get('account.move')
        move_line_pool = self.pool.get('account.move.line')
        currency_pool = self.pool.get('res.currency')
        tax_obj = self.pool.get('account.tax')
        seq_obj = self.pool.get('ir.sequence')
        for inv in self.browse(cr, uid, ids, context=context):
            if inv.move_id:
                continue
            if inv.number:
                name = inv.number
            elif inv.journal_id.sequence_id:
                name = seq_obj.get_id(cr, uid, inv.journal_id.sequence_id.id)
            else:
                raise osv.except_osv(_('Error !'), _('Please define a sequence on the journal !'))
            if not inv.reference:
                ref = name.replace('/','')
            else:
                ref = inv.reference

            move = {
                'name': name,
                'journal_id': inv.journal_id.id,
                'narration': inv.narration,
                'date': inv.date,
                'ref': ref,
                'period_id': inv.period_id and inv.period_id.id or False
            }
            move_id = move_pool.create(cr, uid, move)

            #create the first line manually
            company_currency = inv.journal_id.company_id.currency_id.id
            current_currency = inv.currency_id.id
            debit = 0.0
            credit = 0.0
            # TODO: is there any other alternative then the voucher type ??
            # -for sale, purchase we have but for the payment and receipt we do not have as based on the bank/cash journal we can not know its payment or receipt
            if inv.type in ('purchase', 'payment'):
                credit = currency_pool.compute(cr, uid, current_currency, company_currency, inv.amount)
            elif inv.type in ('sale', 'receipt'):
                debit = currency_pool.compute(cr, uid, current_currency, company_currency, inv.amount)
            if debit < 0:
                credit = -debit
                debit = 0.0
            if credit < 0:
                debit = -credit
                credit = 0.0
            sign = debit - credit < 0 and -1 or 1
            move_line = {
                'name': inv.name or '/',
                'debit': debit,
                'credit': credit,
                'account_id': inv.account_id.id,
                'move_id': move_id,
                'journal_id': inv.journal_id.id,
                'period_id': inv.period_id.id,
                'partner_id': inv.partner_id.id,
                'currency_id': company_currency <> current_currency and  current_currency or False,
                'amount_currency': company_currency <> current_currency and sign * inv.amount or 0.0,
                'date': inv.date,
                'date_maturity': inv.date_due
            }
            if (debit == 0.0 or credit == 0.0 or debit+credit > 0) and (debit > 0.0 or credit > 0.0):
                master_line = move_line_pool.create(cr, uid, move_line)

            rec_list_ids = []
            line_total = debit - credit
            if inv.type == 'sale':
                line_total = line_total - currency_pool.compute(cr, uid, inv.currency_id.id, company_currency, inv.tax_amount)
            elif inv.type == 'purchase':
                line_total = line_total + currency_pool.compute(cr, uid, inv.currency_id.id, company_currency, inv.tax_amount)

            for line in inv.line_ids:
                if not line.amount:
                    continue
                amount = currency_pool.compute(cr, uid, current_currency, company_currency, line.amount)
                move_line = {
                    'journal_id': inv.journal_id.id,
                    'period_id': inv.period_id.id,
                    'name': line.name and line.name or '/',
                    'account_id': line.account_id.id,
                    'move_id': move_id,
                    'partner_id': inv.partner_id.id,
                    'currency_id': company_currency <> current_currency and current_currency or False,
                    'analytic_account_id': line.account_analytic_id and line.account_analytic_id.id or False,
                    'quantity': 1,
                    'credit': 0.0,
                    'debit': 0.0,
                    'date': inv.date
                }
                if amount < 0:
                    amount = -amount
                    if line.type == 'dr':
                        line.type = 'cr'
                    else:
                        line.type = 'dr'

                if (line.type=='dr'):
                    line_total += amount
                    move_line['debit'] = amount
                else:
                    line_total -= amount
                    move_line['credit'] = amount

                if inv.tax_id and inv.type in ('sale', 'purchase'):
                    move_line.update({
                        'account_tax_id': inv.tax_id.id,
                    })
                if move_line.get('account_tax_id', False):
                    tax_data = tax_obj.browse(cr, uid, [move_line['account_tax_id']], context=context)[0]
                    if not (tax_data.base_code_id and tax_data.tax_code_id):
                        raise osv.except_osv(_('No Account Base Code and Account Tax Code!'),_("You have to configure account base code and account tax code on the '%s' tax!") % (tax_data.name))
                sign = (move_line['debit'] - move_line['credit']) < 0 and -1 or 1
                move_line['amount_currency'] = company_currency <> current_currency and sign * line.amount or 0.0
                master_line = move_line_pool.create(cr, uid, move_line)
                if line.move_line_id.id:
                    rec_ids = [master_line, line.move_line_id.id]
                    rec_list_ids.append(rec_ids)

            if not currency_pool.is_zero(cr, uid, inv.currency_id, line_total):
                diff = line_total
                account_id = False
                if inv.payment_option == 'with_writeoff':
                    account_id = inv.writeoff_acc_id.id
                elif inv.type in ('sale', 'receipt'):
#                if inv.journal_id.type in ('sale','sale_refund', 'cash', 'bank'):
                    account_id = inv.partner_id.property_account_receivable.id
                else:
                    account_id = inv.partner_id.property_account_payable.id
                move_line = {
                    'name': name,
                    'account_id': account_id,
                    'move_id': move_id,
                    'partner_id': inv.partner_id.id,
                    'date': inv.date,
                    'credit': diff > 0 and diff or 0.0,
                    'debit': diff < 0 and -diff or 0.0,
                    'amount_currency': company_currency <> current_currency and currency_pool.compute(cr, uid, company_currency, current_currency, diff * -1) or 0.0,
                    'currency_id': company_currency <> current_currency and current_currency or False,
                }

                move_line_pool.create(cr, uid, move_line)

            self.write(cr, uid, [inv.id], {
                'move_id': move_id,
                'state': 'posted',
                'number': name,
            })
            move_pool.post(cr, uid, [move_id], context={})
            for rec_ids in rec_list_ids:
                if len(rec_ids) >= 2:
                    move_line_pool.reconcile_partial(cr, uid, rec_ids)
        return True

    def copy(self, cr, uid, id, default={}, context=None):
        default.update({
            'state': 'draft',
            'number': False,
            'move_id': False,
            'line_cr_ids': False,
            'line_dr_ids': False,
            'reference': False
        })
        if 'date' not in default:
            default['date'] = time.strftime('%Y-%m-%d')
        return super(account_voucher, self).copy(cr, uid, id, default, context)

account_voucher()

class account_voucher_line(osv.osv):
    _name = 'account.voucher.line'
    _description = 'Voucher Lines'
    _order = "move_line_id"

    def _compute_balance(self, cr, uid, ids, name, args, context=None):
        currency_pool = self.pool.get('res.currency')
        rs_data = {}
        for line in self.browse(cr, uid, ids, context=context):
            res = {}
            company_currency = line.voucher_id.journal_id.company_id.currency_id.id
            voucher_currency = line.voucher_id.currency_id.id
            move_line = line.move_line_id or False

            if not move_line:
                res['amount_original'] = 0.0
                res['amount_unreconciled'] = 0.0

            elif move_line and move_line.credit > 0:
                res['amount_original'] = currency_pool.compute(cr, uid, company_currency, voucher_currency, move_line.credit)
            else:
                res['amount_original'] = currency_pool.compute(cr, uid, company_currency, voucher_currency, move_line.debit)

            if move_line:
                res['amount_unreconciled'] = currency_pool.compute(cr, uid, company_currency, voucher_currency, move_line.amount_unreconciled)
            rs_data[line.id] = res
        return rs_data

    _columns = {
        'voucher_id':fields.many2one('account.voucher', 'Voucher', required=1, ondelete='cascade'),
        'name':fields.char('Description', size=256),
        'account_id':fields.many2one('account.account','Account', required=True),
        'partner_id':fields.related('voucher_id', 'partner_id', type='many2one', relation='res.partner', string='Partner'),
        'untax_amount':fields.float('Untax Amount'),
        'amount':fields.float('Amount', digits_compute=dp.get_precision('Account')),
        'type':fields.selection([('dr','Debit'),('cr','Credit')], 'Cr/Dr'),
        'account_analytic_id':  fields.many2one('account.analytic.account', 'Analytic Account'),
        'move_line_id': fields.many2one('account.move.line', 'Journal Item'),
        'date_original': fields.related('move_line_id','date', type='date', relation='account.move.line', string='Date', readonly=1),
        'date_due': fields.related('move_line_id','date_maturity', type='date', relation='account.move.line', string='Due Date', readonly=1),
        'amount_original': fields.function(_compute_balance, method=True, multi='dc', type='float', string='Originial Amount', store=True),
        'amount_unreconciled': fields.function(_compute_balance, method=True, multi='dc', type='float', string='Open Balance', store=True),
        'company_id': fields.related('voucher_id','company_id', relation='res.company', string='Company', store=True),
    }
    _defaults = {
        'name': ''
    }
<<<<<<< HEAD
    def onchange_move_line_id(self, cr, user, ids, move_line_id, context={}):
=======

    def onchange_move_line_id(self, cr, user, ids, move_line_id, context=None):
>>>>>>> 6a2a30fa
        """
        Returns a dict that contains new values and context

        @param move_line_id: latest value from user input for field move_line_id
        @param args: other arguments
        @param context: context arguments, like lang, time zone

        @return: Returns a dict which contains new values, and context
        """
        res = {}
        move_line_pool = self.pool.get('account.move.line')
        if move_line_id:
            move_line = move_line_pool.browse(cr, user, move_line_id, context=context)
            if move_line.credit:
                ttype = 'dr'
            else:
                ttype = 'cr'
            account_id = move_line.account_id.id
            res.update({
                'account_id':account_id,
                'type': ttype
            })
        return {
            'value':res,
        }

    def default_get(self, cr, user, fields_list, context=None):
        """
        Returns default values for fields
        @param fields_list: list of fields, for which default values are required to be read
        @param context: context arguments, like lang, time zone

        @return: Returns a dict that contains default values for fields
        """
        if context is None: 
            context = {}
        journal_id = context.get('journal_id', False)
        partner_id = context.get('partner_id', False)
        journal_pool = self.pool.get('account.journal')
        partner_pool = self.pool.get('res.partner')
        values = super(account_voucher_line, self).default_get(cr, user, fields_list, context=context)
        if (not journal_id) or ('account_id' not in fields_list):
            return values
        journal = journal_pool.browse(cr, user, journal_id, context=context)
        account_id = False
        ttype = 'cr'
        if journal.type in ('sale', 'sale_refund'):
            account_id = journal.default_credit_account_id and journal.default_credit_account_id.id or False
            ttype = 'cr'
        elif journal.type in ('purchase', 'expense', 'purchase_refund'):
            account_id = journal.default_debit_account_id and journal.default_debit_account_id.id or False
            ttype = 'dr'
        elif partner_id:
            partner = partner_pool.browse(cr, user, partner_id, context=context)
            if context.get('type') == 'payment':
                ttype = 'dr'
                account_id = partner.property_account_payable.id
            elif context.get('type') == 'receipt':
                account_id = partner.property_account_receivable.id

        values.update({
            'account_id':account_id,
            'type':ttype
        })
        return values
account_voucher_line()

class account_bank_statement(osv.osv):
    _inherit = 'account.bank.statement'

    def button_cancel(self, cr, uid, ids, context=None):
        voucher_obj = self.pool.get('account.voucher')
        for st in self.browse(cr, uid, ids, context=context):
            voucher_ids = []
            for line in st.line_ids:
                if line.voucher_id:
                    voucher_ids.append(line.voucher_id.id)
            voucher_obj.cancel_voucher(cr, uid, voucher_ids, context)
        return super(account_bank_statement, self).button_cancel(cr, uid, ids, context=context)

    def create_move_from_st_line(self, cr, uid, st_line_id, company_currency_id, next_number, context=None):
        voucher_obj = self.pool.get('account.voucher')
        wf_service = netsvc.LocalService("workflow")
        move_line_obj = self.pool.get('account.move.line')
        bank_st_line_obj = self.pool.get('account.bank.statement.line')
        st_line = bank_st_line_obj.browse(cr, uid, st_line_id, context=context)
        if st_line.voucher_id:
            voucher_obj.write(cr, uid, [st_line.voucher_id.id], {'number': next_number}, context=context)
            if st_line.voucher_id.state == 'cancel':
                voucher_obj.action_cancel_draft(cr, uid, [st_line.voucher_id.id], context=context)
            wf_service.trg_validate(uid, 'account.voucher', st_line.voucher_id.id, 'proforma_voucher', cr)

            v = voucher_obj.browse(cr, uid, st_line.voucher_id.id, context=context)
            bank_st_line_obj.write(cr, uid, [st_line_id], {
                'move_ids': [(4, v.move_id.id, False)]
            })

            return move_line_obj.write(cr, uid, [x.id for x in v.move_ids], {'statement_id': st_line.statement_id.id}, context=context)
        return super(account_bank_statement, self).create_move_from_st_line(cr, uid, st_line.id, company_currency_id, next_number, context=context)

account_bank_statement()

class account_bank_statement_line(osv.osv):
    _inherit = 'account.bank.statement.line'

    def _amount_reconciled(self, cursor, user, ids, name, args, context=None):
        if not ids:
            return {}

        res = {}
#        company_currency_id = False
        for line in self.browse(cursor, user, ids, context=context):
#            if not company_currency_id:
#                company_currency_id = line.company_id.id
            if line.voucher_id:
                res[line.id] = line.voucher_id.amount#
#                        res_currency_obj.compute(cursor, user,
#                        company_currency_id, line.statement_id.currency.id,
#                        line.voucher_id.amount, context=context)
            else:
                res[line.id] = 0.0
        return res

    def _check_amount(self, cr, uid, ids, context=None):
        for obj in self.browse(cr, uid, ids, context=context):
            if obj.voucher_id:
                if not (obj.amount == obj.voucher_id.amount):
                    return False
        return True

    _constraints = [
        (_check_amount, 'The amount of the voucher must be the same amount as the one on the statement line', ['amount']),
    ]

    _columns = {
        'amount_reconciled': fields.function(_amount_reconciled,
            string='Amount reconciled', method=True, type='float'),
        'voucher_id': fields.many2one('account.voucher', 'Payment'),

    }

    def unlink(self, cr, uid, ids, context=None):
        voucher_obj = self.pool.get('account.voucher')
        statement_line = self.browse(cr, uid, ids, context=context)
        unlink_ids = []
        for st_line in statement_line:
            if st_line.voucher_id:
                unlink_ids.append(st_line.voucher_id.id)
        voucher_obj.unlink(cr, uid, unlink_ids, context=context)
        return super(account_bank_statement_line, self).unlink(cr, uid, ids, context=context)

account_bank_statement_line()

# vim:expandtab:smartindent:tabstop=4:softtabstop=4:shiftwidth=4:<|MERGE_RESOLUTION|>--- conflicted
+++ resolved
@@ -178,7 +178,7 @@
                 debit += l.amount
             for l in voucher.line_cr_ids:
                 credit += l.amount
-            res[voucher.id] =  abs(voucher.amount - abs(credit - debit)) 
+            res[voucher.id] =  abs(voucher.amount - abs(credit - debit))
         return res
 
     _name = 'account.voucher'
@@ -436,10 +436,6 @@
 
         if not partner_id:
             return default
-<<<<<<< HEAD
-        journal = journal_pool.browse(cr, uid, journal_id)
-        partner = partner_pool.browse(cr, uid, partner_id)
-=======
 
         if not partner_id and ids:
             line_ids = line_pool.search(cr, uid, [('voucher_id', '=', ids[0])])
@@ -449,7 +445,6 @@
 
         journal = journal_pool.browse(cr, uid, journal_id, context=context)
         partner = partner_pool.browse(cr, uid, partner_id, context=context)
->>>>>>> 6a2a30fa
         account_id = False
         if journal.type in ('sale','sale_refund'):
             account_id = partner.property_account_receivable.id
@@ -855,12 +850,8 @@
     _defaults = {
         'name': ''
     }
-<<<<<<< HEAD
-    def onchange_move_line_id(self, cr, user, ids, move_line_id, context={}):
-=======
 
     def onchange_move_line_id(self, cr, user, ids, move_line_id, context=None):
->>>>>>> 6a2a30fa
         """
         Returns a dict that contains new values and context
 
@@ -895,7 +886,7 @@
 
         @return: Returns a dict that contains default values for fields
         """
-        if context is None: 
+        if context is None:
             context = {}
         journal_id = context.get('journal_id', False)
         partner_id = context.get('partner_id', False)
