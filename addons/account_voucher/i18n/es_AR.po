<<<<<<< HEAD
# Spanish (Argentina) translation for openobject-addons
# Copyright (c) 2014 Rosetta Contributors and Canonical Ltd 2014
# This file is distributed under the same license as the openobject-addons package.
# FIRST AUTHOR <EMAIL@ADDRESS>, 2014.
#
msgid ""
msgstr ""
"Project-Id-Version: openobject-addons\n"
"Report-Msgid-Bugs-To: FULL NAME <EMAIL@ADDRESS>\n"
"POT-Creation-Date: 2014-09-23 16:27+0000\n"
"PO-Revision-Date: 2014-08-14 16:10+0000\n"
"Last-Translator: FULL NAME <EMAIL@ADDRESS>\n"
"Language-Team: Spanish (Argentina) <es_AR@li.org>\n"
=======
# Translation of Odoo Server.
# This file contains the translation of the following modules:
# * account_voucher
# 
# Translators:
# Emiliano Quinodoz <eq@ingadhoc.com>, 2016
# FIRST AUTHOR <EMAIL@ADDRESS>, 2014
# Leonardo Germán Chianea <noamixcontenidos@gmail.com>, 2015
# Mariano Ignacio Baragiola <mariano@baragiola.com.ar>, 2015
msgid ""
msgstr ""
"Project-Id-Version: Odoo 8.0\n"
"Report-Msgid-Bugs-To: \n"
"POT-Creation-Date: 2015-01-21 14:07+0000\n"
"PO-Revision-Date: 2016-02-26 17:27+0000\n"
"Last-Translator: Emiliano Quinodoz <eq@ingadhoc.com>\n"
"Language-Team: Spanish (Argentina) (http://www.transifex.com/odoo/odoo-8/language/es_AR/)\n"
>>>>>>> feedb0f1
"MIME-Version: 1.0\n"
"Content-Type: text/plain; charset=UTF-8\n"
"Content-Transfer-Encoding: 8bit\n"
"X-Launchpad-Export-Date: 2014-09-24 08:57+0000\n"
"X-Generator: Launchpad (build 17196)\n"

#. module: account_voucher
#: help:account.voucher,state:0
msgid ""
" * The 'Draft' status is used when a user is encoding a new and unconfirmed "
"Voucher.                         \n"
"* The 'Pro-forma' when voucher is in Pro-forma status,voucher does not have "
"an voucher number.                         \n"
"* The 'Posted' status is used when user create voucher,a voucher number is "
"generated and voucher entries are created in account                         "
"\n"
"* The 'Cancelled' status is used when user cancel voucher."
msgstr ""

#. module: account_voucher
#: field:sale.receipt.report,nbr:0
msgid "# of Voucher Lines"
msgstr ""

#. module: account_voucher
#: view:account.voucher:account_voucher.view_voucher_form
msgid "(Update)"
msgstr "(Actualizar)"

#. module: account_voucher
#: view:account.voucher:account_voucher.view_purchase_receipt_form
#: view:account.voucher:account_voucher.view_sale_receipt_form
msgid "(update)"
msgstr ""

#. module: account_voucher
#: model:ir.actions.act_window,help:account_voucher.action_vendor_payment
msgid ""
"<p class=\"oe_view_nocontent_create\">\n"
"                Click to create a new supplier payment.\n"
"              </p><p>\n"
"                Odoo helps you easily track payments you make and the "
"remaining balances you need to pay your suppliers.\n"
"              </p>\n"
"            "
msgstr ""

#. module: account_voucher
#: model:ir.actions.act_window,help:account_voucher.action_sale_receipt
msgid ""
"<p class=\"oe_view_nocontent_create\">\n"
"                Click to create a sale receipt.\n"
"              </p><p>\n"
"                When the sale receipt is confirmed, you can record the "
"customer\n"
"                payment related to this sales receipt.\n"
"              </p>\n"
"            "
msgstr ""

#. module: account_voucher
#: model:ir.actions.act_window,help:account_voucher.action_vendor_receipt
msgid ""
"<p class=\"oe_view_nocontent_create\">\n"
"                Click to register a new payment. \n"
"              </p><p>\n"
"                Enter the customer and the payment method and then, either\n"
"                create manually a payment record or Odoo will propose to "
"you\n"
"                automatically the reconciliation of this payment with the "
"open\n"
"                invoices or sales receipts.\n"
"              </p>\n"
"            "
msgstr ""

#. module: account_voucher
#: model:ir.actions.act_window,help:account_voucher.action_purchase_receipt
msgid ""
"<p class=\"oe_view_nocontent_create\">\n"
"                Click to register a purchase receipt. \n"
"              </p><p>\n"
"                When the purchase receipt is confirmed, you can record the\n"
"                supplier payment related to this purchase receipt.\n"
"              </p>\n"
"            "
msgstr ""

#. module: account_voucher
#: model:ir.actions.act_window,help:account_voucher.action_sale_receipt_report_all
msgid ""
"<p>\n"
"            From this report, you can have an overview of the amount "
"invoiced\n"
"            to your customer as well as payment delays. The tool search can\n"
"            also be used to personalise your Invoices reports and so, match\n"
"            this analysis to your needs.\n"
"          </p>\n"
"        "
msgstr ""

#. module: account_voucher
#: field:account.voucher,account_id:0
#: field:account.voucher.line,account_id:0
#: field:sale.receipt.report,account_id:0
msgid "Account"
msgstr "Cuenta"

#. module: account_voucher
#: field:account.voucher,move_id:0
msgid "Account Entry"
msgstr "Asiento contable"

#. module: account_voucher
#: view:account.voucher:account_voucher.view_voucher_form
#: model:ir.model,name:account_voucher.model_account_voucher
msgid "Accounting Voucher"
msgstr "Voucher de contabilidad"

#. module: account_voucher
#: view:account.voucher:account_voucher.view_vendor_receipt_dialog_form
#: view:account.voucher:account_voucher.view_vendor_receipt_form
msgid "Allocation"
msgstr ""

#. module: account_voucher
#: field:account.voucher.line,amount:0
msgid "Amount"
msgstr "Importe"

#. module: account_voucher
#: field:account.voucher.line,account_analytic_id:0
msgid "Analytic Account"
msgstr "Cuenta Analítica"

#. module: account_voucher
#: view:account.voucher:account_voucher.view_vendor_payment_form
#: view:account.voucher:account_voucher.view_vendor_receipt_form
msgid "Are you sure to unreconcile and cancel this record ?"
msgstr ""

#. module: account_voucher
#: view:account.voucher:account_voucher.view_purchase_receipt_form
#: view:account.voucher:account_voucher.view_sale_receipt_form
msgid "Are you sure you want to cancel this receipt?"
msgstr "¿Está seguro de que desea cancelar este recibo?"

#. module: account_voucher
#: view:account.voucher:account_voucher.view_voucher_form
msgid "Are you sure you want to unreconcile this record?"
msgstr ""

#. module: account_voucher
#: code:addons/account_voucher/account_voucher.py:269
#, python-format
msgid ""
"At the operation date, the exchange rate was\n"
"%s = %s"
msgstr ""

#. module: account_voucher
#: field:sale.receipt.report,delay_to_pay:0
msgid "Avg. Delay To Pay"
msgstr ""

#. module: account_voucher
#: field:sale.receipt.report,due_delay:0
msgid "Avg. Due Delay"
msgstr ""

#. module: account_voucher
#: view:account.voucher:account_voucher.view_purchase_receipt_form
msgid "Bill Date"
msgstr ""

#. module: account_voucher
#: view:account.voucher:account_voucher.view_purchase_receipt_form
msgid "Bill Information"
msgstr ""

#. module: account_voucher
#: view:account.voucher:account_voucher.view_low_priority_payment_form
#: model:ir.actions.act_window,name:account_voucher.act_pay_bills
msgid "Bill Payment"
msgstr ""

#. module: account_voucher
#: view:account.voucher:account_voucher.view_vendor_receipt_dialog_form
msgid "Cancel"
msgstr "Cancelar"

#. module: account_voucher
#: view:account.voucher:account_voucher.view_sale_receipt_form
#: view:account.voucher:account_voucher.view_vendor_receipt_form
msgid "Cancel Receipt"
msgstr ""

#. module: account_voucher
#: view:account.voucher:account_voucher.view_purchase_receipt_form
#: view:account.voucher:account_voucher.view_vendor_payment_form
#: view:account.voucher:account_voucher.view_voucher_form
msgid "Cancel Voucher"
msgstr ""

#. module: account_voucher
#: selection:account.voucher,state:0
#: selection:sale.receipt.report,state:0
msgid "Cancelled"
msgstr ""

#. module: account_voucher
#: code:addons/account_voucher/account_voucher.py:929
#, python-format
msgid "Cannot delete voucher(s) which are already opened or paid."
msgstr ""

#. module: account_voucher
#: help:account.voucher,audit:0
msgid ""
"Check this box if you are unsure of that journal entry and if you want to "
"note it as 'to be reviewed' by an accounting expert."
msgstr ""

#. module: account_voucher
#: field:account.voucher,company_id:0
#: field:account.voucher.line,company_id:0
#: view:sale.receipt.report:account_voucher.view_sale_receipt_report_search
#: field:sale.receipt.report,company_id:0
msgid "Company"
msgstr "Compañía"

#. module: account_voucher
#: help:account.voucher,writeoff_amount:0
msgid ""
"Computed as the difference between the amount stated in the voucher and the "
"sum of allocation on the voucher lines."
msgstr ""

#. module: account_voucher
#: code:addons/account_voucher/account_voucher.py:1027
#, python-format
msgid "Configuration Error !"
msgstr ""

#. module: account_voucher
#: field:account.voucher,writeoff_acc_id:0
msgid "Counterpart Account"
msgstr ""

#. module: account_voucher
#: field:account.voucher,comment:0
msgid "Counterpart Comment"
msgstr ""

#. module: account_voucher
#: field:account.voucher,create_uid:0
#: field:account.voucher.line,create_uid:0
msgid "Created by"
msgstr ""

#. module: account_voucher
#: field:account.voucher,create_date:0
#: field:account.voucher.line,create_date:0
msgid "Created on"
msgstr ""

#. module: account_voucher
#: selection:account.voucher.line,type:0
msgid "Credit"
msgstr "Haber"

#. module: account_voucher
#: view:account.voucher:account_voucher.view_vendor_payment_form
#: view:account.voucher:account_voucher.view_vendor_receipt_dialog_form
#: view:account.voucher:account_voucher.view_vendor_receipt_form
#: field:account.voucher,line_cr_ids:0
msgid "Credits"
msgstr ""

#. module: account_voucher
#: field:account.voucher,currency_id:0
#: field:account.voucher.line,currency_id:0
#: model:ir.model,name:account_voucher.model_res_currency
#: field:sale.receipt.report,currency_id:0
msgid "Currency"
msgstr "Moneda"

#. module: account_voucher
#: view:account.voucher:account_voucher.view_vendor_payment_form
msgid "Currency Options"
msgstr ""

#. module: account_voucher
#: view:account.voucher:account_voucher.view_sale_receipt_form
#: view:account.voucher:account_voucher.view_vendor_receipt_dialog_form
#: view:account.voucher:account_voucher.view_vendor_receipt_form
#: view:account.voucher:account_voucher.view_voucher_filter_customer_pay
#: view:account.voucher:account_voucher.view_voucher_filter_sale
msgid "Customer"
msgstr ""

#. module: account_voucher
#: model:ir.actions.act_window,name:account_voucher.act_pay_voucher
#: model:ir.actions.act_window,name:account_voucher.action_vendor_receipt
#: model:ir.ui.menu,name:account_voucher.menu_action_vendor_receipt
msgid "Customer Payments"
msgstr ""

#. module: account_voucher
#: field:account.voucher,date:0
#: field:account.voucher.line,date_original:0
#: field:sale.receipt.report,date:0
msgid "Date"
msgstr "Fecha"

#. module: account_voucher
#: help:account.voucher,message_last_post:0
msgid "Date of the last message posted on the record."
msgstr ""

#. module: account_voucher
#: selection:account.voucher.line,type:0
msgid "Debit"
msgstr "Debe"

#. module: account_voucher
#: field:account.voucher,line_dr_ids:0
msgid "Debits"
msgstr ""

#. module: account_voucher
#: field:account.voucher,type:0
msgid "Default Type"
msgstr ""

#. module: account_voucher
#: field:account.voucher.line,name:0
msgid "Description"
msgstr "Descripción"

#. module: account_voucher
#: field:account.voucher,writeoff_amount:0
msgid "Difference Amount"
msgstr ""

#. module: account_voucher
#: field:account.voucher.line,type:0
msgid "Dr/Cr"
msgstr "Dr/Cr"

#. module: account_voucher
#: view:account.voucher:account_voucher.view_voucher_filter
#: view:account.voucher:account_voucher.view_voucher_filter_customer_pay
#: view:account.voucher:account_voucher.view_voucher_filter_sale
#: view:account.voucher:account_voucher.view_voucher_filter_vendor
#: view:account.voucher:account_voucher.view_voucher_filter_vendor_pay
#: selection:account.voucher,state:0
#: view:sale.receipt.report:account_voucher.view_sale_receipt_report_search
#: selection:sale.receipt.report,state:0
msgid "Draft"
msgstr "Borrador"

#. module: account_voucher
#: view:account.voucher:account_voucher.view_voucher_filter
#: view:account.voucher:account_voucher.view_voucher_filter_customer_pay
#: view:account.voucher:account_voucher.view_voucher_filter_sale
#: view:account.voucher:account_voucher.view_voucher_filter_vendor
#: view:account.voucher:account_voucher.view_voucher_filter_vendor_pay
#: view:sale.receipt.report:account_voucher.view_sale_receipt_report_search
msgid "Draft Vouchers"
msgstr ""

#. module: account_voucher
#: field:account.voucher,date_due:0
#: field:account.voucher.line,date_due:0
#: field:sale.receipt.report,date_due:0
msgid "Due Date"
msgstr ""

#. module: account_voucher
#: view:sale.receipt.report:account_voucher.view_sale_receipt_report_search
msgid "Due Month"
msgstr ""

#. module: account_voucher
#: help:account.voucher,date:0
msgid "Effective date for accounting entries"
msgstr ""

#. module: account_voucher
#: code:addons/account_voucher/account_voucher.py:511
#: code:addons/account_voucher/account_voucher.py:1033
#, python-format
msgid "Error!"
msgstr ""

#. module: account_voucher
#: field:account.voucher,payment_rate:0
msgid "Exchange Rate"
msgstr ""

#. module: account_voucher
#: view:account.voucher:account_voucher.view_purchase_receipt_form
msgid "Expense Lines"
msgstr ""

#. module: account_voucher
#: view:sale.receipt.report:account_voucher.view_sale_receipt_report_search
msgid "Extended Filters..."
msgstr ""

#. module: account_voucher
#: help:account.voucher,is_multi_currency:0
msgid ""
"Fields with internal purpose only that depicts if the voucher is a multi "
"currency one or not"
msgstr ""

#. module: account_voucher
#: field:account.voucher,message_follower_ids:0
msgid "Followers"
msgstr ""

#. module: account_voucher
#: field:account.voucher.line,reconcile:0
msgid "Full Reconcile"
msgstr ""

#. module: account_voucher
#: code:addons/account_voucher/account_voucher.py:1068
#: code:addons/account_voucher/account_voucher.py:1074
#, python-format
msgid "Go to the configuration panel"
msgstr ""

#. module: account_voucher
#: view:account.voucher:account_voucher.view_voucher_filter
#: view:account.voucher:account_voucher.view_voucher_filter_customer_pay
#: view:account.voucher:account_voucher.view_voucher_filter_sale
#: view:account.voucher:account_voucher.view_voucher_filter_vendor
#: view:account.voucher:account_voucher.view_voucher_filter_vendor_pay
#: view:sale.receipt.report:account_voucher.view_sale_receipt_report_search
msgid "Group By"
msgstr ""

#. module: account_voucher
#: field:account.voucher,currency_help_label:0
msgid "Helping Sentence"
msgstr ""

#. module: account_voucher
#: help:account.voucher,message_summary:0
msgid ""
"Holds the Chatter summary (number of messages, ...). This summary is "
"directly in html format in order to be inserted in kanban views."
msgstr ""

#. module: account_voucher
#: field:account.voucher,id:0
#: field:account.voucher.line,id:0
#: field:sale.receipt.report,id:0
msgid "ID"
msgstr ""

#. module: account_voucher
#: help:account.voucher,message_unread:0
msgid "If checked new messages require your attention."
msgstr ""

#. module: account_voucher
#: view:account.voucher:account_voucher.view_low_priority_payment_form
#: view:account.voucher:account_voucher.view_purchase_receipt_form
#: view:account.voucher:account_voucher.view_sale_receipt_form
#: view:account.voucher:account_voucher.view_vendor_payment_form
#: view:account.voucher:account_voucher.view_voucher_form
msgid "Internal Notes"
msgstr ""

#. module: account_voucher
#: code:addons/account_voucher/account_voucher.py:929
#, python-format
msgid "Invalid Action!"
msgstr ""

#. module: account_voucher
#: model:ir.model,name:account_voucher.model_account_invoice
msgid "Invoice"
msgstr ""

#. module: account_voucher
#: view:account.voucher:account_voucher.view_vendor_receipt_dialog_form
#: view:account.voucher:account_voucher.view_vendor_receipt_form
msgid "Invoices and outstanding transactions"
msgstr ""

#. module: account_voucher
#: field:account.voucher,message_is_follower:0
msgid "Is a Follower"
msgstr ""

#. module: account_voucher
#: view:account.voucher:account_voucher.view_voucher_filter
#: view:account.voucher:account_voucher.view_voucher_filter_customer_pay
#: view:account.voucher:account_voucher.view_voucher_filter_sale
#: view:account.voucher:account_voucher.view_voucher_filter_vendor
#: view:account.voucher:account_voucher.view_voucher_filter_vendor_pay
#: field:account.voucher,journal_id:0
#: view:sale.receipt.report:account_voucher.view_sale_receipt_report_search
#: field:sale.receipt.report,journal_id:0
msgid "Journal"
msgstr "Libro diario"

#. module: account_voucher
#: field:account.voucher.line,move_line_id:0
msgid "Journal Item"
msgstr ""

#. module: account_voucher
#: view:account.voucher:account_voucher.view_purchase_receipt_form
#: view:account.voucher:account_voucher.view_sale_receipt_form
#: view:account.voucher:account_voucher.view_vendor_payment_form
#: view:account.voucher:account_voucher.view_vendor_receipt_form
#: view:account.voucher:account_voucher.view_voucher_form
#: field:account.voucher,move_ids:0
msgid "Journal Items"
msgstr ""

#. module: account_voucher
#: model:ir.actions.act_window,name:account_voucher.action_voucher_list
#: model:ir.ui.menu,name:account_voucher.menu_encode_entries_by_voucher
msgid "Journal Vouchers"
msgstr ""

#. module: account_voucher
#: selection:account.voucher,payment_option:0
msgid "Keep Open"
msgstr ""

#. module: account_voucher
#: field:account.voucher,message_last_post:0
msgid "Last Message Date"
msgstr ""

#. module: account_voucher
#: field:account.voucher,write_uid:0
#: field:account.voucher.line,write_uid:0
msgid "Last Updated by"
msgstr ""

#. module: account_voucher
#: field:account.voucher,write_date:0
#: field:account.voucher.line,write_date:0
msgid "Last Updated on"
msgstr ""

#. module: account_voucher
#: field:account.voucher,name:0
msgid "Memo"
msgstr ""

#. module: account_voucher
#: field:account.voucher,message_ids:0
msgid "Messages"
msgstr ""

#. module: account_voucher
#: help:account.voucher,message_ids:0
msgid "Messages and communication history"
msgstr ""

#. module: account_voucher
#: field:account.voucher,is_multi_currency:0
msgid "Multi Currency Voucher"
msgstr ""

#. module: account_voucher
#: code:addons/account_voucher/account_voucher.py:1213
#, python-format
msgid "No Account Base Code and Account Tax Code!"
msgstr ""

#. module: account_voucher
#: field:account.voucher,narration:0
msgid "Notes"
msgstr ""

#. module: account_voucher
#: field:account.voucher,number:0
msgid "Number"
msgstr "Número"

#. module: account_voucher
#: help:account.voucher,tax_id:0
msgid "Only for tax excluded from price"
msgstr ""

#. module: account_voucher
#: field:account.voucher.line,amount_unreconciled:0
msgid "Open Balance"
msgstr ""

#. module: account_voucher
#: view:account.voucher:account_voucher.view_low_priority_payment_form
msgid "Open Customer Journal Entries"
msgstr ""

#. module: account_voucher
#: model:ir.actions.client,name:account_voucher.action_client_invoice_menu
msgid "Open Invoicing Menu"
msgstr ""

#. module: account_voucher
#: view:account.voucher:account_voucher.view_low_priority_payment_form
msgid "Open Supplier Journal Entries"
msgstr ""

#. module: account_voucher
#: field:account.voucher.line,amount_original:0
msgid "Original Amount"
msgstr ""

#. module: account_voucher
#: view:account.voucher:account_voucher.view_low_priority_payment_form
msgid "Other Information"
msgstr ""

#. module: account_voucher
#: field:account.voucher,paid:0
msgid "Paid"
msgstr ""

#. module: account_voucher
#: view:account.voucher:account_voucher.view_vendor_receipt_dialog_form
#: view:account.voucher:account_voucher.view_vendor_receipt_form
msgid "Paid Amount"
msgstr ""

#. module: account_voucher
#: field:account.voucher,paid_amount_in_company_currency:0
msgid "Paid Amount in Company Currency"
msgstr ""

#. module: account_voucher
#: view:account.voucher:account_voucher.view_voucher_filter
#: field:account.voucher,partner_id:0
#: field:account.voucher.line,partner_id:0
#: view:sale.receipt.report:account_voucher.view_sale_receipt_report_search
#: field:sale.receipt.report,partner_id:0
msgid "Partner"
msgstr "Partner"

#. module: account_voucher
#: view:account.invoice:account_voucher.view_invoice_supplier
#: view:account.voucher:account_voucher.view_vendor_receipt_dialog_form
msgid "Pay"
msgstr ""

#. module: account_voucher
#: view:account.voucher:account_voucher.view_purchase_receipt_form
msgid "Pay Bill"
msgstr "Pagar Factura"

#. module: account_voucher
#: selection:account.voucher,pay_now:0
#: selection:sale.receipt.report,pay_now:0
msgid "Pay Directly"
msgstr ""

#. module: account_voucher
#: code:addons/account_voucher/invoice.py:34
#, python-format
msgid "Pay Invoice"
msgstr ""

#. module: account_voucher
#: selection:account.voucher,pay_now:0
#: selection:sale.receipt.report,pay_now:0
msgid "Pay Later or Group Funds"
msgstr ""

#. module: account_voucher
#: view:account.voucher:account_voucher.view_vendor_receipt_dialog_form
#: field:account.voucher,pay_now:0
#: selection:account.voucher,type:0
#: field:sale.receipt.report,pay_now:0
#: selection:sale.receipt.report,type:0
msgid "Payment"
msgstr ""

#. module: account_voucher
#: field:account.voucher,payment_option:0
msgid "Payment Difference"
msgstr ""

#. module: account_voucher
#: view:account.voucher:account_voucher.view_low_priority_payment_form
#: view:account.voucher:account_voucher.view_vendor_payment_form
#: view:account.voucher:account_voucher.view_vendor_receipt_dialog_form
#: view:account.voucher:account_voucher.view_vendor_receipt_form
msgid "Payment Information"
msgstr ""

#. module: account_voucher
#: view:account.voucher:account_voucher.view_low_priority_payment_form
#: view:account.voucher:account_voucher.view_vendor_payment_form
#: view:account.voucher:account_voucher.view_vendor_receipt_dialog_form
#: view:account.voucher:account_voucher.view_vendor_receipt_form
msgid "Payment Method"
msgstr ""

#. module: account_voucher
#: view:account.voucher:account_voucher.view_vendor_payment_form
msgid "Payment Options"
msgstr ""

#. module: account_voucher
#: field:account.voucher,payment_rate_currency_id:0
msgid "Payment Rate Currency"
msgstr ""

#. module: account_voucher
#: view:account.voucher:account_voucher.view_low_priority_payment_form
#: view:account.voucher:account_voucher.view_vendor_payment_form
#: view:account.voucher:account_voucher.view_vendor_receipt_dialog_form
#: view:account.voucher:account_voucher.view_vendor_receipt_form
msgid "Payment Ref"
msgstr ""

#. module: account_voucher
#: view:account.voucher:account_voucher.view_voucher_filter
#: view:account.voucher:account_voucher.view_voucher_filter_customer_pay
#: view:account.voucher:account_voucher.view_voucher_filter_sale
#: view:account.voucher:account_voucher.view_voucher_filter_vendor
#: view:account.voucher:account_voucher.view_voucher_filter_vendor_pay
#: field:account.voucher,period_id:0
msgid "Period"
msgstr "Período"

#. module: account_voucher
#: code:addons/account_voucher/account_voucher.py:1028
#, python-format
msgid "Please activate the sequence of selected journal !"
msgstr ""

#. module: account_voucher
#: code:addons/account_voucher/account_voucher.py:1034
#, python-format
msgid "Please define a sequence on the journal."
msgstr ""

#. module: account_voucher
#: code:addons/account_voucher/account_voucher.py:511
#, python-format
msgid "Please define default credit/debit accounts on the journal \"%s\"."
msgstr ""

#. module: account_voucher
#: view:account.voucher:account_voucher.view_voucher_form
msgid "Post"
msgstr ""

#. module: account_voucher
#: view:account.voucher:account_voucher.view_voucher_filter
#: view:account.voucher:account_voucher.view_voucher_filter_customer_pay
#: view:account.voucher:account_voucher.view_voucher_filter_sale
#: view:account.voucher:account_voucher.view_voucher_filter_vendor
#: view:account.voucher:account_voucher.view_voucher_filter_vendor_pay
#: selection:account.voucher,state:0
#: view:sale.receipt.report:account_voucher.view_sale_receipt_report_search
#: selection:sale.receipt.report,state:0
msgid "Posted"
msgstr "Publicado"

#. module: account_voucher
#: view:account.voucher:account_voucher.view_voucher_filter
#: view:account.voucher:account_voucher.view_voucher_filter_customer_pay
#: view:account.voucher:account_voucher.view_voucher_filter_sale
#: view:account.voucher:account_voucher.view_voucher_filter_vendor
#: view:account.voucher:account_voucher.view_voucher_filter_vendor_pay
msgid "Posted Vouchers"
msgstr ""

#. module: account_voucher
#: field:account.voucher,pre_line:0
msgid "Previous Payments ?"
msgstr ""

#. module: account_voucher
#: selection:account.voucher,state:0
#: view:sale.receipt.report:account_voucher.view_sale_receipt_report_search
#: selection:sale.receipt.report,state:0
msgid "Pro-forma"
msgstr "Pro-Forma"

#. module: account_voucher
#: view:sale.receipt.report:account_voucher.view_sale_receipt_report_search
msgid "Pro-forma Vouchers"
msgstr ""

#. module: account_voucher
#: selection:account.voucher,type:0
#: selection:sale.receipt.report,type:0
msgid "Purchase"
msgstr ""

#. module: account_voucher
#: view:account.voucher:account_voucher.view_purchase_receipt_form
msgid "Purchase Receipt"
msgstr ""

#. module: account_voucher
#: model:ir.actions.act_window,name:account_voucher.action_purchase_receipt
#: model:ir.ui.menu,name:account_voucher.menu_action_purchase_receipt
msgid "Purchase Receipts"
msgstr ""

#. module: account_voucher
#: view:account.voucher:account_voucher.view_purchase_receipt_form
msgid "Purchase Voucher"
msgstr ""

#. module: account_voucher
#: view:account.voucher:account_voucher.view_vendor_receipt_form
#: selection:account.voucher,type:0
#: selection:sale.receipt.report,type:0
msgid "Receipt"
msgstr ""

#. module: account_voucher
#: selection:account.voucher,payment_option:0
msgid "Reconcile Payment Balance"
<<<<<<< HEAD
msgstr ""
=======
msgstr "Conciliar saldo del pago"
>>>>>>> feedb0f1

#. module: account_voucher
#: field:account.voucher,reference:0
msgid "Ref #"
msgstr ""

#. module: account_voucher
#: view:account.invoice:account_voucher.view_invoice_customer
msgid "Register Payment"
msgstr ""

#. module: account_voucher
#: selection:account.voucher,type:0
#: selection:sale.receipt.report,type:0
msgid "Sale"
msgstr ""

#. module: account_voucher
#: view:account.voucher:account_voucher.view_sale_receipt_form
msgid "Sales Information"
msgstr ""

#. module: account_voucher
#: view:account.voucher:account_voucher.view_sale_receipt_form
msgid "Sales Lines"
msgstr ""

#. module: account_voucher
#: view:account.voucher:account_voucher.view_sale_receipt_form
msgid "Sales Receipt"
msgstr ""

#. module: account_voucher
#: model:ir.model,name:account_voucher.model_sale_receipt_report
msgid "Sales Receipt Statistics"
msgstr ""

#. module: account_voucher
#: model:ir.actions.act_window,name:account_voucher.action_sale_receipt
#: model:ir.ui.menu,name:account_voucher.menu_action_sale_receipt
msgid "Sales Receipts"
msgstr ""

#. module: account_voucher
#: model:ir.actions.act_window,name:account_voucher.action_sale_receipt_report_all
#: model:ir.ui.menu,name:account_voucher.menu_action_sale_receipt_report_all
#: view:sale.receipt.report:account_voucher.view_sale_receipt_report_graph
#: view:sale.receipt.report:account_voucher.view_sale_receipt_report_search
msgid "Sales Receipts Analysis"
msgstr ""

#. module: account_voucher
#: field:sale.receipt.report,user_id:0
msgid "Salesperson"
msgstr ""

#. module: account_voucher
#: view:account.voucher:account_voucher.view_voucher_filter
#: view:account.voucher:account_voucher.view_voucher_filter_customer_pay
#: view:account.voucher:account_voucher.view_voucher_filter_sale
#: view:account.voucher:account_voucher.view_voucher_filter_vendor
#: view:account.voucher:account_voucher.view_voucher_filter_vendor_pay
msgid "Search Vouchers"
msgstr ""

#. module: account_voucher
#: view:account.voucher:account_voucher.view_purchase_receipt_form
#: view:account.voucher:account_voucher.view_sale_receipt_form
#: view:account.voucher:account_voucher.view_vendor_payment_form
#: view:account.voucher:account_voucher.view_vendor_receipt_form
#: view:account.voucher:account_voucher.view_voucher_form
msgid "Set to Draft"
msgstr "Establecer como Borrador"

#. module: account_voucher
#: view:account.voucher:account_voucher.view_voucher_filter
#: view:account.voucher:account_voucher.view_voucher_filter_customer_pay
#: view:account.voucher:account_voucher.view_voucher_filter_sale
#: view:account.voucher:account_voucher.view_voucher_filter_vendor
#: view:account.voucher:account_voucher.view_voucher_filter_vendor_pay
#: field:account.voucher,state:0
#: view:sale.receipt.report:account_voucher.view_sale_receipt_report_search
msgid "Status"
msgstr ""

#. module: account_voucher
#: model:mail.message.subtype,name:account_voucher.mt_voucher_state_change
msgid "Status Change"
msgstr ""

#. module: account_voucher
#: model:mail.message.subtype,description:account_voucher.mt_voucher_state_change
msgid "Status changed"
msgstr ""

#. module: account_voucher
#: field:account.voucher,message_summary:0
msgid "Summary"
msgstr ""

#. module: account_voucher
#: view:account.voucher:account_voucher.view_low_priority_payment_form
#: view:account.voucher:account_voucher.view_purchase_receipt_form
#: view:account.voucher:account_voucher.view_vendor_payment_form
#: view:account.voucher:account_voucher.view_voucher_filter_vendor
#: view:account.voucher:account_voucher.view_voucher_filter_vendor_pay
#: code:addons/account_voucher/account_voucher.py:182
#, python-format
msgid "Supplier"
msgstr ""

#. module: account_voucher
#: view:account.voucher:account_voucher.view_vendor_payment_form
msgid "Supplier Invoices and Outstanding transactions"
msgstr ""

#. module: account_voucher
#: model:ir.actions.act_window,name:account_voucher.action_vendor_payment
#: model:ir.ui.menu,name:account_voucher.menu_action_vendor_payment
msgid "Supplier Payments"
msgstr ""

#. module: account_voucher
#: view:account.voucher:account_voucher.view_purchase_receipt_form
msgid "Supplier Voucher"
msgstr ""

#. module: account_voucher
#: view:account.voucher:account_voucher.view_purchase_receipt_form
#: view:account.voucher:account_voucher.view_sale_receipt_form
#: field:account.voucher,tax_id:0
msgid "Tax"
msgstr ""

#. module: account_voucher
#: field:account.voucher,tax_amount:0
msgid "Tax Amount"
msgstr ""

#. module: account_voucher
#: help:account.voucher,paid:0
msgid "The Voucher has been totally paid."
msgstr ""

#. module: account_voucher
#: code:addons/account_voucher/account_voucher.py:1172
#, python-format
msgid "The invoice you are willing to pay is not valid anymore."
msgstr ""

#. module: account_voucher
#: help:account.voucher,payment_rate:0
msgid ""
"The specific rate that will be used, in this voucher, between the selected "
"currency (in 'Payment Rate Currency' field)  and the voucher currency."
msgstr ""

#. module: account_voucher
#: help:account.voucher,payment_option:0
msgid ""
"This field helps you to choose what you want to do with the eventual "
"difference between the paid amount and the sum of allocated amounts. You can "
"either choose to keep open this difference on the partner's account, or "
"reconcile it with the payment(s)"
msgstr ""

#. module: account_voucher
#: help:account.voucher,currency_help_label:0
msgid ""
"This sentence helps you to know how to specify the payment rate by giving "
"you the direct effect it has"
msgstr ""

#. module: account_voucher
#: view:account.voucher:account_voucher.view_voucher_filter
#: field:account.voucher,audit:0
msgid "To Review"
msgstr ""

#. module: account_voucher
#: view:account.voucher:account_voucher.view_sale_receipt_form
#: field:account.voucher,amount:0
msgid "Total"
msgstr ""

#. module: account_voucher
#: view:account.voucher:account_voucher.view_low_priority_payment_form
#: view:account.voucher:account_voucher.view_vendor_payment_form
#: view:account.voucher:account_voucher.view_vendor_receipt_dialog_form
#: view:account.voucher:account_voucher.view_vendor_receipt_form
msgid "Total Allocation"
msgstr ""

#. module: account_voucher
#: view:account.voucher:account_voucher.view_voucher_form
#: view:account.voucher:account_voucher.view_voucher_tree
msgid "Total Amount"
msgstr "Importe Total"

#. module: account_voucher
#: field:sale.receipt.report,price_total_tax:0
msgid "Total With Tax"
msgstr ""

#. module: account_voucher
#: field:sale.receipt.report,price_total:0
msgid "Total Without Tax"
msgstr ""

#. module: account_voucher
#: help:account.voucher,reference:0
msgid "Transaction reference number."
msgstr "Número de referencia de transacción."

#. module: account_voucher
#: view:sale.receipt.report:account_voucher.view_sale_receipt_report_search
#: field:sale.receipt.report,type:0
msgid "Type"
msgstr "Tipo"

#. module: account_voucher
#: field:account.voucher,message_unread:0
msgid "Unread Messages"
msgstr "Mensajes No Leídos"

#. module: account_voucher
#: view:account.voucher:account_voucher.view_vendor_payment_form
#: view:account.voucher:account_voucher.view_vendor_receipt_form
msgid "Unreconcile"
msgstr ""

#. module: account_voucher
#: field:account.voucher.line,untax_amount:0
msgid "Untax Amount"
msgstr ""

#. module: account_voucher
#: view:account.voucher:account_voucher.view_purchase_receipt_form
#: view:account.voucher:account_voucher.view_sale_receipt_form
#: view:account.voucher:account_voucher.view_vendor_payment_form
#: view:account.voucher:account_voucher.view_vendor_receipt_form
msgid "Validate"
msgstr ""

#. module: account_voucher
#: view:account.voucher:account_voucher.view_sale_receipt_form
msgid "Validate Payment"
msgstr ""

#. module: account_voucher
#: view:sale.receipt.report:account_voucher.view_sale_receipt_report_search
msgid "Validated Vouchers"
msgstr ""

#. module: account_voucher
#: view:account.voucher:account_voucher.view_voucher_filter
#: view:account.voucher:account_voucher.view_voucher_filter_customer_pay
#: view:account.voucher:account_voucher.view_voucher_filter_sale
#: view:account.voucher:account_voucher.view_voucher_filter_vendor
#: view:account.voucher:account_voucher.view_voucher_filter_vendor_pay
#: field:account.voucher.line,voucher_id:0
#: code:addons/account_voucher/account_voucher.py:152
#: model:res.request.link,name:account_voucher.req_link_voucher
#, python-format
msgid "Voucher"
msgstr "Voucher"

#. module: account_voucher
#: view:account.voucher:account_voucher.view_voucher_tree
#: model:ir.actions.act_window,name:account_voucher.act_journal_voucher_open
msgid "Voucher Entries"
msgstr "Asientos de vouchers"

#. module: account_voucher
#: view:account.voucher:account_voucher.view_voucher_form
msgid "Voucher Entry"
msgstr ""

#. module: account_voucher
#: view:account.voucher:account_voucher.view_voucher_form
msgid "Voucher Items"
msgstr ""

#. module: account_voucher
#: field:account.voucher,line_ids:0
#: view:account.voucher.line:account_voucher.view_voucher_line_form
#: model:ir.model,name:account_voucher.model_account_voucher_line
msgid "Voucher Lines"
msgstr "Lineas del voucher"

#. module: account_voucher
#: view:account.voucher:account_voucher.view_vendor_payment_form
msgid "Voucher Payment"
msgstr ""

#. module: account_voucher
#: view:account.voucher:account_voucher.account_cash_statement_graph
msgid "Voucher Statistics"
msgstr ""

#. module: account_voucher
#: field:sale.receipt.report,state:0
msgid "Voucher Status"
msgstr ""

#. module: account_voucher
#: model:ir.actions.act_window,name:account_voucher.action_review_voucher_list
msgid "Vouchers Entries"
msgstr ""

#. module: account_voucher
#: field:account.voucher,website_message_ids:0
msgid "Website Messages"
msgstr ""

#. module: account_voucher
#: help:account.voucher,website_message_ids:0
msgid "Website communication history"
msgstr ""

#. module: account_voucher
#: code:addons/account_voucher/account_voucher.py:370
#, python-format
msgid "Write-Off"
msgstr ""

#. module: account_voucher
#: field:account.voucher,analytic_id:0
msgid "Write-Off Analytic Account"
msgstr ""

#. module: account_voucher
#: code:addons/account_voucher/account_voucher.py:1172
#, python-format
msgid "Wrong voucher line"
msgstr ""

#. module: account_voucher
#: code:addons/account_voucher/account_voucher.py:1213
#, python-format
msgid ""
"You have to configure account base code and account tax code on the '%s' tax!"
msgstr ""

#. module: account_voucher
#: code:addons/account_voucher/account_voucher.py:1073
#, python-format
msgid ""
"You should configure the 'Gain Exchange Rate Account' to manage "
"automatically the booking of accounting entries related to differences "
"between exchange rates."
msgstr ""

#. module: account_voucher
#: code:addons/account_voucher/account_voucher.py:1067
#, python-format
msgid ""
"You should configure the 'Loss Exchange Rate Account' to manage "
"automatically the booking of accounting entries related to differences "
"between exchange rates."
msgstr ""

#. module: account_voucher
#: code:addons/account_voucher/account_voucher.py:1084
#: code:addons/account_voucher/account_voucher.py:1098
#: code:addons/account_voucher/account_voucher.py:1249
#, python-format
msgid "change"
msgstr ""

#. module: account_voucher
#: view:account.voucher:account_voucher.view_vendor_payment_form
#: view:account.voucher:account_voucher.view_vendor_receipt_dialog_form
#: view:account.voucher:account_voucher.view_vendor_receipt_form
msgid "e.g. 003/10"
msgstr ""

#. module: account_voucher
#: view:account.voucher:account_voucher.view_vendor_payment_form
#: view:account.voucher:account_voucher.view_vendor_receipt_dialog_form
#: view:account.voucher:account_voucher.view_vendor_receipt_form
msgid "e.g. Invoice SAJ/0042"
msgstr ""<|MERGE_RESOLUTION|>--- conflicted
+++ resolved
@@ -1,18 +1,3 @@
-<<<<<<< HEAD
-# Spanish (Argentina) translation for openobject-addons
-# Copyright (c) 2014 Rosetta Contributors and Canonical Ltd 2014
-# This file is distributed under the same license as the openobject-addons package.
-# FIRST AUTHOR <EMAIL@ADDRESS>, 2014.
-#
-msgid ""
-msgstr ""
-"Project-Id-Version: openobject-addons\n"
-"Report-Msgid-Bugs-To: FULL NAME <EMAIL@ADDRESS>\n"
-"POT-Creation-Date: 2014-09-23 16:27+0000\n"
-"PO-Revision-Date: 2014-08-14 16:10+0000\n"
-"Last-Translator: FULL NAME <EMAIL@ADDRESS>\n"
-"Language-Team: Spanish (Argentina) <es_AR@li.org>\n"
-=======
 # Translation of Odoo Server.
 # This file contains the translation of the following modules:
 # * account_voucher
@@ -30,30 +15,25 @@
 "PO-Revision-Date: 2016-02-26 17:27+0000\n"
 "Last-Translator: Emiliano Quinodoz <eq@ingadhoc.com>\n"
 "Language-Team: Spanish (Argentina) (http://www.transifex.com/odoo/odoo-8/language/es_AR/)\n"
->>>>>>> feedb0f1
 "MIME-Version: 1.0\n"
 "Content-Type: text/plain; charset=UTF-8\n"
-"Content-Transfer-Encoding: 8bit\n"
-"X-Launchpad-Export-Date: 2014-09-24 08:57+0000\n"
-"X-Generator: Launchpad (build 17196)\n"
+"Content-Transfer-Encoding: \n"
+"Language: es_AR\n"
+"Plural-Forms: nplurals=2; plural=(n != 1);\n"
 
 #. module: account_voucher
 #: help:account.voucher,state:0
 msgid ""
-" * The 'Draft' status is used when a user is encoding a new and unconfirmed "
-"Voucher.                         \n"
-"* The 'Pro-forma' when voucher is in Pro-forma status,voucher does not have "
-"an voucher number.                         \n"
-"* The 'Posted' status is used when user create voucher,a voucher number is "
-"generated and voucher entries are created in account                         "
-"\n"
+" * The 'Draft' status is used when a user is encoding a new and unconfirmed Voucher.                         \n"
+"* The 'Pro-forma' when voucher is in Pro-forma status,voucher does not have an voucher number.                         \n"
+"* The 'Posted' status is used when user create voucher,a voucher number is generated and voucher entries are created in account                         \n"
 "* The 'Cancelled' status is used when user cancel voucher."
-msgstr ""
+msgstr " * El estado 'Borrador' se usa cuando un usuario está introduciendo un nuevo y no confirmado comprobante.\n* 'Pro-forma' se establece cuando el comprobante está en estado pro-forma. El comprobante aún no tiene un número de comprobante.\n* El estado 'Asentado' se usa cuando el usuario confirma el comprobante, asignándole un número de comprobante y creándose los asientos contables.\n* El estado 'Cancelado' se usa cuando el usuario cancela el comprobante."
 
 #. module: account_voucher
 #: field:sale.receipt.report,nbr:0
 msgid "# of Voucher Lines"
-msgstr ""
+msgstr "Nº de líneas de comprobantes"
 
 #. module: account_voucher
 #: view:account.voucher:account_voucher.view_voucher_form
@@ -64,7 +44,7 @@
 #: view:account.voucher:account_voucher.view_purchase_receipt_form
 #: view:account.voucher:account_voucher.view_sale_receipt_form
 msgid "(update)"
-msgstr ""
+msgstr "(actualizar)"
 
 #. module: account_voucher
 #: model:ir.actions.act_window,help:account_voucher.action_vendor_payment
@@ -72,11 +52,10 @@
 "<p class=\"oe_view_nocontent_create\">\n"
 "                Click to create a new supplier payment.\n"
 "              </p><p>\n"
-"                Odoo helps you easily track payments you make and the "
-"remaining balances you need to pay your suppliers.\n"
+"                Odoo helps you easily track payments you make and the remaining balances you need to pay your suppliers.\n"
 "              </p>\n"
 "            "
-msgstr ""
+msgstr "<p class=\"oe_view_nocontent_create\">\nPulse para crear un nuevo pago de proveedor.\n</p><p>\nOdoo le permite gestionar fácilmente los pagos que ha realizado y los saldos pendientes que tiene que pagar a sus proveedores.\n</p>"
 
 #. module: account_voucher
 #: model:ir.actions.act_window,help:account_voucher.action_sale_receipt
@@ -84,12 +63,11 @@
 "<p class=\"oe_view_nocontent_create\">\n"
 "                Click to create a sale receipt.\n"
 "              </p><p>\n"
-"                When the sale receipt is confirmed, you can record the "
-"customer\n"
+"                When the sale receipt is confirmed, you can record the customer\n"
 "                payment related to this sales receipt.\n"
 "              </p>\n"
 "            "
-msgstr ""
+msgstr "<p class=\"oe_view_nocontent_create\">\nPulse para crear un recibo de venta.\n</p>\n<p>\nCuando un recibo de venta es confirmado, puede grabar el pago de cliente relacionado.\n</p>"
 
 #. module: account_voucher
 #: model:ir.actions.act_window,help:account_voucher.action_vendor_receipt
@@ -98,14 +76,12 @@
 "                Click to register a new payment. \n"
 "              </p><p>\n"
 "                Enter the customer and the payment method and then, either\n"
-"                create manually a payment record or Odoo will propose to "
-"you\n"
-"                automatically the reconciliation of this payment with the "
-"open\n"
+"                create manually a payment record or Odoo will propose to you\n"
+"                automatically the reconciliation of this payment with the open\n"
 "                invoices or sales receipts.\n"
 "              </p>\n"
 "            "
-msgstr ""
+msgstr "<p class=\"oe_view_nocontent_create\">\nPulse para registrar un nuevo pago\n</p><p>\nIntroduzca el cliente y el método de pago y entonces, o bien crear \nmanualmente un registro de pago u Odoo le propondrá automáticamente\nla conciliación de este pago con las facturas o recibos abiertos.\n</p>\n          "
 
 #. module: account_voucher
 #: model:ir.actions.act_window,help:account_voucher.action_purchase_receipt
@@ -117,24 +93,22 @@
 "                supplier payment related to this purchase receipt.\n"
 "              </p>\n"
 "            "
-msgstr ""
+msgstr "<p class=\"oe_view_nocontent_create\">\nPulse para registrar un recibo de compras.\n</p><p>\nCuando se confirma un recibo de compra, puede registrar el pago de proveedor relacionado con este recibo de compra.\n</p>"
 
 #. module: account_voucher
 #: model:ir.actions.act_window,help:account_voucher.action_sale_receipt_report_all
 msgid ""
 "<p>\n"
-"            From this report, you can have an overview of the amount "
-"invoiced\n"
+"            From this report, you can have an overview of the amount invoiced\n"
 "            to your customer as well as payment delays. The tool search can\n"
 "            also be used to personalise your Invoices reports and so, match\n"
 "            this analysis to your needs.\n"
 "          </p>\n"
 "        "
-msgstr ""
-
-#. module: account_voucher
-#: field:account.voucher,account_id:0
-#: field:account.voucher.line,account_id:0
+msgstr "Desde este reporte, puede tener una vista general de la cantidad facturada a su cliente. La herramienta de búsqueda también puede ser usada para personalizar los informes de facturas y, de esa forma, hacer coincidir este análisis con sus necesidades."
+
+#. module: account_voucher
+#: field:account.voucher,account_id:0 field:account.voucher.line,account_id:0
 #: field:sale.receipt.report,account_id:0
 msgid "Account"
 msgstr "Cuenta"
@@ -154,7 +128,7 @@
 #: view:account.voucher:account_voucher.view_vendor_receipt_dialog_form
 #: view:account.voucher:account_voucher.view_vendor_receipt_form
 msgid "Allocation"
-msgstr ""
+msgstr "Asignación"
 
 #. module: account_voucher
 #: field:account.voucher.line,amount:0
@@ -170,7 +144,7 @@
 #: view:account.voucher:account_voucher.view_vendor_payment_form
 #: view:account.voucher:account_voucher.view_vendor_receipt_form
 msgid "Are you sure to unreconcile and cancel this record ?"
-msgstr ""
+msgstr "¿Está seguro de romper la conciliación y cancelar este registro?"
 
 #. module: account_voucher
 #: view:account.voucher:account_voucher.view_purchase_receipt_form
@@ -181,41 +155,41 @@
 #. module: account_voucher
 #: view:account.voucher:account_voucher.view_voucher_form
 msgid "Are you sure you want to unreconcile this record?"
-msgstr ""
-
-#. module: account_voucher
-#: code:addons/account_voucher/account_voucher.py:269
+msgstr "Está seguro de que desea romper la conciliación de este registro?"
+
+#. module: account_voucher
+#: code:addons/account_voucher/account_voucher.py:276
 #, python-format
 msgid ""
 "At the operation date, the exchange rate was\n"
 "%s = %s"
-msgstr ""
+msgstr "En la fecha de operación, la tasa de cambio fue\n%s = %s"
 
 #. module: account_voucher
 #: field:sale.receipt.report,delay_to_pay:0
 msgid "Avg. Delay To Pay"
-msgstr ""
+msgstr "Retraso medio para pagar"
 
 #. module: account_voucher
 #: field:sale.receipt.report,due_delay:0
 msgid "Avg. Due Delay"
-msgstr ""
+msgstr "Retraso promedio deuda"
 
 #. module: account_voucher
 #: view:account.voucher:account_voucher.view_purchase_receipt_form
 msgid "Bill Date"
-msgstr ""
+msgstr "Fecha factura"
 
 #. module: account_voucher
 #: view:account.voucher:account_voucher.view_purchase_receipt_form
 msgid "Bill Information"
-msgstr ""
+msgstr "Información factura"
 
 #. module: account_voucher
 #: view:account.voucher:account_voucher.view_low_priority_payment_form
 #: model:ir.actions.act_window,name:account_voucher.act_pay_bills
 msgid "Bill Payment"
-msgstr ""
+msgstr "Pago factura"
 
 #. module: account_voucher
 #: view:account.voucher:account_voucher.view_vendor_receipt_dialog_form
@@ -226,37 +200,35 @@
 #: view:account.voucher:account_voucher.view_sale_receipt_form
 #: view:account.voucher:account_voucher.view_vendor_receipt_form
 msgid "Cancel Receipt"
-msgstr ""
+msgstr "Cancelar recibo"
 
 #. module: account_voucher
 #: view:account.voucher:account_voucher.view_purchase_receipt_form
 #: view:account.voucher:account_voucher.view_vendor_payment_form
 #: view:account.voucher:account_voucher.view_voucher_form
 msgid "Cancel Voucher"
-msgstr ""
-
-#. module: account_voucher
-#: selection:account.voucher,state:0
-#: selection:sale.receipt.report,state:0
+msgstr "Cancelar comprobante"
+
+#. module: account_voucher
+#: selection:account.voucher,state:0 selection:sale.receipt.report,state:0
 msgid "Cancelled"
-msgstr ""
-
-#. module: account_voucher
-#: code:addons/account_voucher/account_voucher.py:929
+msgstr "Cancelado"
+
+#. module: account_voucher
+#: code:addons/account_voucher/account_voucher.py:959
 #, python-format
 msgid "Cannot delete voucher(s) which are already opened or paid."
-msgstr ""
+msgstr "No se puede borrar comprobante(s) que ya están abiertos o pagados."
 
 #. module: account_voucher
 #: help:account.voucher,audit:0
 msgid ""
 "Check this box if you are unsure of that journal entry and if you want to "
 "note it as 'to be reviewed' by an accounting expert."
-msgstr ""
-
-#. module: account_voucher
-#: field:account.voucher,company_id:0
-#: field:account.voucher.line,company_id:0
+msgstr "Marque esta opción si no está seguro de este asiento y desea marcarlo como 'Para ser revisado' por un experto contable."
+
+#. module: account_voucher
+#: field:account.voucher,company_id:0 field:account.voucher.line,company_id:0
 #: view:sale.receipt.report:account_voucher.view_sale_receipt_report_search
 #: field:sale.receipt.report,company_id:0
 msgid "Company"
@@ -267,35 +239,34 @@
 msgid ""
 "Computed as the difference between the amount stated in the voucher and the "
 "sum of allocation on the voucher lines."
-msgstr ""
-
-#. module: account_voucher
-#: code:addons/account_voucher/account_voucher.py:1027
+msgstr "Calculada como la diferencia entre la cantidad escrita en el comprobante y la suma de las asignaciones en las líneas del comprobante."
+
+#. module: account_voucher
+#: code:addons/account_voucher/account_voucher.py:1057
 #, python-format
 msgid "Configuration Error !"
-msgstr ""
+msgstr "¡Error de configuración!"
 
 #. module: account_voucher
 #: field:account.voucher,writeoff_acc_id:0
 msgid "Counterpart Account"
-msgstr ""
+msgstr "Contrapartida"
 
 #. module: account_voucher
 #: field:account.voucher,comment:0
 msgid "Counterpart Comment"
-msgstr ""
-
-#. module: account_voucher
-#: field:account.voucher,create_uid:0
-#: field:account.voucher.line,create_uid:0
+msgstr "Comentario de la contrapartida"
+
+#. module: account_voucher
+#: field:account.voucher,create_uid:0 field:account.voucher.line,create_uid:0
 msgid "Created by"
-msgstr ""
+msgstr "Creado por"
 
 #. module: account_voucher
 #: field:account.voucher,create_date:0
 #: field:account.voucher.line,create_date:0
 msgid "Created on"
-msgstr ""
+msgstr "Creado en"
 
 #. module: account_voucher
 #: selection:account.voucher.line,type:0
@@ -321,7 +292,7 @@
 #. module: account_voucher
 #: view:account.voucher:account_voucher.view_vendor_payment_form
 msgid "Currency Options"
-msgstr ""
+msgstr "Opciones de moneda"
 
 #. module: account_voucher
 #: view:account.voucher:account_voucher.view_sale_receipt_form
@@ -330,18 +301,17 @@
 #: view:account.voucher:account_voucher.view_voucher_filter_customer_pay
 #: view:account.voucher:account_voucher.view_voucher_filter_sale
 msgid "Customer"
-msgstr ""
+msgstr "Cliente"
 
 #. module: account_voucher
 #: model:ir.actions.act_window,name:account_voucher.act_pay_voucher
 #: model:ir.actions.act_window,name:account_voucher.action_vendor_receipt
 #: model:ir.ui.menu,name:account_voucher.menu_action_vendor_receipt
 msgid "Customer Payments"
-msgstr ""
-
-#. module: account_voucher
-#: field:account.voucher,date:0
-#: field:account.voucher.line,date_original:0
+msgstr "Pagos de cliente"
+
+#. module: account_voucher
+#: field:account.voucher,date:0 field:account.voucher.line,date_original:0
 #: field:sale.receipt.report,date:0
 msgid "Date"
 msgstr "Fecha"
@@ -349,7 +319,7 @@
 #. module: account_voucher
 #: help:account.voucher,message_last_post:0
 msgid "Date of the last message posted on the record."
-msgstr ""
+msgstr "Fecha del último mensaje publicado en el registro."
 
 #. module: account_voucher
 #: selection:account.voucher.line,type:0
@@ -359,12 +329,12 @@
 #. module: account_voucher
 #: field:account.voucher,line_dr_ids:0
 msgid "Debits"
-msgstr ""
+msgstr "Débitos"
 
 #. module: account_voucher
 #: field:account.voucher,type:0
 msgid "Default Type"
-msgstr ""
+msgstr "Tipo por defecto"
 
 #. module: account_voucher
 #: field:account.voucher.line,name:0
@@ -374,7 +344,7 @@
 #. module: account_voucher
 #: field:account.voucher,writeoff_amount:0
 msgid "Difference Amount"
-msgstr ""
+msgstr "Importe de la diferencia"
 
 #. module: account_voucher
 #: field:account.voucher.line,type:0
@@ -401,70 +371,69 @@
 #: view:account.voucher:account_voucher.view_voucher_filter_vendor_pay
 #: view:sale.receipt.report:account_voucher.view_sale_receipt_report_search
 msgid "Draft Vouchers"
-msgstr ""
-
-#. module: account_voucher
-#: field:account.voucher,date_due:0
-#: field:account.voucher.line,date_due:0
+msgstr "Comprobantes borrador"
+
+#. module: account_voucher
+#: field:account.voucher,date_due:0 field:account.voucher.line,date_due:0
 #: field:sale.receipt.report,date_due:0
 msgid "Due Date"
-msgstr ""
+msgstr "Fecha de vencimiento"
 
 #. module: account_voucher
 #: view:sale.receipt.report:account_voucher.view_sale_receipt_report_search
 msgid "Due Month"
-msgstr ""
+msgstr "Mes de vencimiento"
 
 #. module: account_voucher
 #: help:account.voucher,date:0
 msgid "Effective date for accounting entries"
-msgstr ""
-
-#. module: account_voucher
-#: code:addons/account_voucher/account_voucher.py:511
-#: code:addons/account_voucher/account_voucher.py:1033
+msgstr "Fecha efectiva para entradas contables."
+
+#. module: account_voucher
+#: code:addons/account_voucher/account_voucher.py:518
+#: code:addons/account_voucher/account_voucher.py:1063
 #, python-format
 msgid "Error!"
-msgstr ""
+msgstr "¡Error!"
 
 #. module: account_voucher
 #: field:account.voucher,payment_rate:0
 msgid "Exchange Rate"
-msgstr ""
+msgstr "Tipo de cambio"
 
 #. module: account_voucher
 #: view:account.voucher:account_voucher.view_purchase_receipt_form
 msgid "Expense Lines"
-msgstr ""
+msgstr "Líneas de gastos"
 
 #. module: account_voucher
 #: view:sale.receipt.report:account_voucher.view_sale_receipt_report_search
 msgid "Extended Filters..."
-msgstr ""
+msgstr "Filtros Extendidos..."
 
 #. module: account_voucher
 #: help:account.voucher,is_multi_currency:0
 msgid ""
 "Fields with internal purpose only that depicts if the voucher is a multi "
 "currency one or not"
-msgstr ""
+msgstr "Campos de uso interno para representar si el comprobante es multi-moneda o no"
 
 #. module: account_voucher
 #: field:account.voucher,message_follower_ids:0
 msgid "Followers"
-msgstr ""
+msgstr "Seguidores"
 
 #. module: account_voucher
 #: field:account.voucher.line,reconcile:0
 msgid "Full Reconcile"
-msgstr ""
-
-#. module: account_voucher
-#: code:addons/account_voucher/account_voucher.py:1068
-#: code:addons/account_voucher/account_voucher.py:1074
+msgstr "Conciliación completa"
+
+#. module: account_voucher
+#: code:addons/account_voucher/account_voucher.py:1098
+#: code:addons/account_voucher/account_voucher.py:1104
 #, python-format
 msgid "Go to the configuration panel"
-msgstr ""
+msgstr "Vaya al panel de configuración"
 
 #. module: account_voucher
 #: view:account.voucher:account_voucher.view_voucher_filter
@@ -474,31 +443,30 @@
 #: view:account.voucher:account_voucher.view_voucher_filter_vendor_pay
 #: view:sale.receipt.report:account_voucher.view_sale_receipt_report_search
 msgid "Group By"
-msgstr ""
+msgstr "Agrupar por"
 
 #. module: account_voucher
 #: field:account.voucher,currency_help_label:0
 msgid "Helping Sentence"
-msgstr ""
+msgstr "Frase de referencia"
 
 #. module: account_voucher
 #: help:account.voucher,message_summary:0
 msgid ""
 "Holds the Chatter summary (number of messages, ...). This summary is "
 "directly in html format in order to be inserted in kanban views."
-msgstr ""
-
-#. module: account_voucher
-#: field:account.voucher,id:0
-#: field:account.voucher.line,id:0
+msgstr "Conserva el resumen del Chateador (número de mensajes, ...). Este resumen esta directamente en formato html para poder ser insertado en las vistas kanban."
+
+#. module: account_voucher
+#: field:account.voucher,id:0 field:account.voucher.line,id:0
 #: field:sale.receipt.report,id:0
 msgid "ID"
-msgstr ""
+msgstr "ID"
 
 #. module: account_voucher
 #: help:account.voucher,message_unread:0
 msgid "If checked new messages require your attention."
-msgstr ""
+msgstr "Si esta marcado, los nuevos mensajes requieren su atención."
 
 #. module: account_voucher
 #: view:account.voucher:account_voucher.view_low_priority_payment_form
@@ -507,29 +475,29 @@
 #: view:account.voucher:account_voucher.view_vendor_payment_form
 #: view:account.voucher:account_voucher.view_voucher_form
 msgid "Internal Notes"
-msgstr ""
-
-#. module: account_voucher
-#: code:addons/account_voucher/account_voucher.py:929
+msgstr "Notas internas"
+
+#. module: account_voucher
+#: code:addons/account_voucher/account_voucher.py:959
 #, python-format
 msgid "Invalid Action!"
-msgstr ""
+msgstr "¡Acción Inválida!"
 
 #. module: account_voucher
 #: model:ir.model,name:account_voucher.model_account_invoice
 msgid "Invoice"
-msgstr ""
+msgstr "Factura"
 
 #. module: account_voucher
 #: view:account.voucher:account_voucher.view_vendor_receipt_dialog_form
 #: view:account.voucher:account_voucher.view_vendor_receipt_form
 msgid "Invoices and outstanding transactions"
-msgstr ""
+msgstr "Facturas y transacciones de salida"
 
 #. module: account_voucher
 #: field:account.voucher,message_is_follower:0
 msgid "Is a Follower"
-msgstr ""
+msgstr "Es un Seguidor"
 
 #. module: account_voucher
 #: view:account.voucher:account_voucher.view_voucher_filter
@@ -546,7 +514,7 @@
 #. module: account_voucher
 #: field:account.voucher.line,move_line_id:0
 msgid "Journal Item"
-msgstr ""
+msgstr "Apunte contable"
 
 #. module: account_voucher
 #: view:account.voucher:account_voucher.view_purchase_receipt_form
@@ -556,66 +524,64 @@
 #: view:account.voucher:account_voucher.view_voucher_form
 #: field:account.voucher,move_ids:0
 msgid "Journal Items"
-msgstr ""
+msgstr "Elementos del Diario"
 
 #. module: account_voucher
 #: model:ir.actions.act_window,name:account_voucher.action_voucher_list
 #: model:ir.ui.menu,name:account_voucher.menu_encode_entries_by_voucher
 msgid "Journal Vouchers"
-msgstr ""
+msgstr "Diarios de comprobantes"
 
 #. module: account_voucher
 #: selection:account.voucher,payment_option:0
 msgid "Keep Open"
-msgstr ""
+msgstr "Mantener abierto"
 
 #. module: account_voucher
 #: field:account.voucher,message_last_post:0
 msgid "Last Message Date"
-msgstr ""
-
-#. module: account_voucher
-#: field:account.voucher,write_uid:0
-#: field:account.voucher.line,write_uid:0
+msgstr "Fecha de último mensaje"
+
+#. module: account_voucher
+#: field:account.voucher,write_uid:0 field:account.voucher.line,write_uid:0
 msgid "Last Updated by"
-msgstr ""
-
-#. module: account_voucher
-#: field:account.voucher,write_date:0
-#: field:account.voucher.line,write_date:0
+msgstr "Última actualización realizada por"
+
+#. module: account_voucher
+#: field:account.voucher,write_date:0 field:account.voucher.line,write_date:0
 msgid "Last Updated on"
-msgstr ""
+msgstr "Última actualización el"
 
 #. module: account_voucher
 #: field:account.voucher,name:0
 msgid "Memo"
-msgstr ""
+msgstr "Memoria"
 
 #. module: account_voucher
 #: field:account.voucher,message_ids:0
 msgid "Messages"
-msgstr ""
+msgstr "Mensajes"
 
 #. module: account_voucher
 #: help:account.voucher,message_ids:0
 msgid "Messages and communication history"
-msgstr ""
+msgstr "Historial de mensajes y comunicación"
 
 #. module: account_voucher
 #: field:account.voucher,is_multi_currency:0
 msgid "Multi Currency Voucher"
-msgstr ""
-
-#. module: account_voucher
-#: code:addons/account_voucher/account_voucher.py:1213
+msgstr "Comprobante multi-moneda"
+
+#. module: account_voucher
+#: code:addons/account_voucher/account_voucher.py:1243
 #, python-format
 msgid "No Account Base Code and Account Tax Code!"
-msgstr ""
+msgstr "¡No hay Código de Cuenta Base ni Código Cuenta de Impuestos!"
 
 #. module: account_voucher
 #: field:account.voucher,narration:0
 msgid "Notes"
-msgstr ""
+msgstr "Notas"
 
 #. module: account_voucher
 #: field:account.voucher,number:0
@@ -625,58 +591,57 @@
 #. module: account_voucher
 #: help:account.voucher,tax_id:0
 msgid "Only for tax excluded from price"
-msgstr ""
+msgstr "Sólo para impuestos excluídos del precio"
 
 #. module: account_voucher
 #: field:account.voucher.line,amount_unreconciled:0
 msgid "Open Balance"
-msgstr ""
+msgstr "Balance Inicial"
 
 #. module: account_voucher
 #: view:account.voucher:account_voucher.view_low_priority_payment_form
 msgid "Open Customer Journal Entries"
-msgstr ""
+msgstr "Abrir asientos diario cliente"
 
 #. module: account_voucher
 #: model:ir.actions.client,name:account_voucher.action_client_invoice_menu
 msgid "Open Invoicing Menu"
-msgstr ""
+msgstr "Abrir menú de facturación"
 
 #. module: account_voucher
 #: view:account.voucher:account_voucher.view_low_priority_payment_form
 msgid "Open Supplier Journal Entries"
-msgstr ""
+msgstr "Abrir asientos de proveedor"
 
 #. module: account_voucher
 #: field:account.voucher.line,amount_original:0
 msgid "Original Amount"
-msgstr ""
+msgstr "Importe original"
 
 #. module: account_voucher
 #: view:account.voucher:account_voucher.view_low_priority_payment_form
 msgid "Other Information"
-msgstr ""
+msgstr "Otra información"
 
 #. module: account_voucher
 #: field:account.voucher,paid:0
 msgid "Paid"
-msgstr ""
+msgstr "Pagado"
 
 #. module: account_voucher
 #: view:account.voucher:account_voucher.view_vendor_receipt_dialog_form
 #: view:account.voucher:account_voucher.view_vendor_receipt_form
 msgid "Paid Amount"
-msgstr ""
+msgstr "Monto pagado"
 
 #. module: account_voucher
 #: field:account.voucher,paid_amount_in_company_currency:0
 msgid "Paid Amount in Company Currency"
-msgstr ""
+msgstr "Importe pagado en la moneda de la compañía"
 
 #. module: account_voucher
 #: view:account.voucher:account_voucher.view_voucher_filter
-#: field:account.voucher,partner_id:0
-#: field:account.voucher.line,partner_id:0
+#: field:account.voucher,partner_id:0 field:account.voucher.line,partner_id:0
 #: view:sale.receipt.report:account_voucher.view_sale_receipt_report_search
 #: field:sale.receipt.report,partner_id:0
 msgid "Partner"
@@ -684,9 +649,8 @@
 
 #. module: account_voucher
 #: view:account.invoice:account_voucher.view_invoice_supplier
-#: view:account.voucher:account_voucher.view_vendor_receipt_dialog_form
 msgid "Pay"
-msgstr ""
+msgstr "Pagar"
 
 #. module: account_voucher
 #: view:account.voucher:account_voucher.view_purchase_receipt_form
@@ -694,36 +658,32 @@
 msgstr "Pagar Factura"
 
 #. module: account_voucher
-#: selection:account.voucher,pay_now:0
-#: selection:sale.receipt.report,pay_now:0
+#: selection:account.voucher,pay_now:0 selection:sale.receipt.report,pay_now:0
 msgid "Pay Directly"
-msgstr ""
+msgstr "Pagar directamente"
 
 #. module: account_voucher
 #: code:addons/account_voucher/invoice.py:34
 #, python-format
 msgid "Pay Invoice"
-msgstr ""
-
-#. module: account_voucher
-#: selection:account.voucher,pay_now:0
-#: selection:sale.receipt.report,pay_now:0
+msgstr "Pagar factura"
+
+#. module: account_voucher
+#: selection:account.voucher,pay_now:0 selection:sale.receipt.report,pay_now:0
 msgid "Pay Later or Group Funds"
-msgstr ""
-
-#. module: account_voucher
-#: view:account.voucher:account_voucher.view_vendor_receipt_dialog_form
-#: field:account.voucher,pay_now:0
-#: selection:account.voucher,type:0
-#: field:sale.receipt.report,pay_now:0
-#: selection:sale.receipt.report,type:0
+msgstr "Pagar tarde o agrupar fondos"
+
+#. module: account_voucher
+#: view:account.voucher:account_voucher.view_vendor_receipt_dialog_form
+#: field:account.voucher,pay_now:0 selection:account.voucher,type:0
+#: field:sale.receipt.report,pay_now:0 selection:sale.receipt.report,type:0
 msgid "Payment"
-msgstr ""
+msgstr "Pago"
 
 #. module: account_voucher
 #: field:account.voucher,payment_option:0
 msgid "Payment Difference"
-msgstr ""
+msgstr "Diferencia del pago"
 
 #. module: account_voucher
 #: view:account.voucher:account_voucher.view_low_priority_payment_form
@@ -731,7 +691,7 @@
 #: view:account.voucher:account_voucher.view_vendor_receipt_dialog_form
 #: view:account.voucher:account_voucher.view_vendor_receipt_form
 msgid "Payment Information"
-msgstr ""
+msgstr "Información de pago"
 
 #. module: account_voucher
 #: view:account.voucher:account_voucher.view_low_priority_payment_form
@@ -739,17 +699,17 @@
 #: view:account.voucher:account_voucher.view_vendor_receipt_dialog_form
 #: view:account.voucher:account_voucher.view_vendor_receipt_form
 msgid "Payment Method"
-msgstr ""
+msgstr "Método de Pago"
 
 #. module: account_voucher
 #: view:account.voucher:account_voucher.view_vendor_payment_form
 msgid "Payment Options"
-msgstr ""
+msgstr "Opciones de pago"
 
 #. module: account_voucher
 #: field:account.voucher,payment_rate_currency_id:0
 msgid "Payment Rate Currency"
-msgstr ""
+msgstr "Tasa de cambio del pago"
 
 #. module: account_voucher
 #: view:account.voucher:account_voucher.view_low_priority_payment_form
@@ -757,7 +717,7 @@
 #: view:account.voucher:account_voucher.view_vendor_receipt_dialog_form
 #: view:account.voucher:account_voucher.view_vendor_receipt_form
 msgid "Payment Ref"
-msgstr ""
+msgstr "Ref. pago"
 
 #. module: account_voucher
 #: view:account.voucher:account_voucher.view_voucher_filter
@@ -770,27 +730,27 @@
 msgstr "Período"
 
 #. module: account_voucher
-#: code:addons/account_voucher/account_voucher.py:1028
+#: code:addons/account_voucher/account_voucher.py:1058
 #, python-format
 msgid "Please activate the sequence of selected journal !"
-msgstr ""
-
-#. module: account_voucher
-#: code:addons/account_voucher/account_voucher.py:1034
+msgstr "¡Active por favor la secuencia del diario seleccionado!"
+
+#. module: account_voucher
+#: code:addons/account_voucher/account_voucher.py:1064
 #, python-format
 msgid "Please define a sequence on the journal."
-msgstr ""
-
-#. module: account_voucher
-#: code:addons/account_voucher/account_voucher.py:511
+msgstr "Por favor defina por favor una secuencia en el diario."
+
+#. module: account_voucher
+#: code:addons/account_voucher/account_voucher.py:518
 #, python-format
 msgid "Please define default credit/debit accounts on the journal \"%s\"."
-msgstr ""
+msgstr "Por favor defina las cuentas de ingresos y gastos por defecto en el diario \"%s\"."
 
 #. module: account_voucher
 #: view:account.voucher:account_voucher.view_voucher_form
 msgid "Post"
-msgstr ""
+msgstr "Publicar"
 
 #. module: account_voucher
 #: view:account.voucher:account_voucher.view_voucher_filter
@@ -811,12 +771,12 @@
 #: view:account.voucher:account_voucher.view_voucher_filter_vendor
 #: view:account.voucher:account_voucher.view_voucher_filter_vendor_pay
 msgid "Posted Vouchers"
-msgstr ""
+msgstr "Comprobantes asentados"
 
 #. module: account_voucher
 #: field:account.voucher,pre_line:0
 msgid "Previous Payments ?"
-msgstr ""
+msgstr "¿Pagos previos?"
 
 #. module: account_voucher
 #: selection:account.voucher,state:0
@@ -828,87 +788,81 @@
 #. module: account_voucher
 #: view:sale.receipt.report:account_voucher.view_sale_receipt_report_search
 msgid "Pro-forma Vouchers"
-msgstr ""
-
-#. module: account_voucher
-#: selection:account.voucher,type:0
-#: selection:sale.receipt.report,type:0
+msgstr "Comprobantes pro-forma"
+
+#. module: account_voucher
+#: selection:account.voucher,type:0 selection:sale.receipt.report,type:0
 msgid "Purchase"
-msgstr ""
+msgstr "Compra"
 
 #. module: account_voucher
 #: view:account.voucher:account_voucher.view_purchase_receipt_form
 msgid "Purchase Receipt"
-msgstr ""
+msgstr "Recibo de compra"
 
 #. module: account_voucher
 #: model:ir.actions.act_window,name:account_voucher.action_purchase_receipt
 #: model:ir.ui.menu,name:account_voucher.menu_action_purchase_receipt
 msgid "Purchase Receipts"
-msgstr ""
+msgstr "Recibos de compra"
 
 #. module: account_voucher
 #: view:account.voucher:account_voucher.view_purchase_receipt_form
 msgid "Purchase Voucher"
-msgstr ""
-
-#. module: account_voucher
-#: view:account.voucher:account_voucher.view_vendor_receipt_form
-#: selection:account.voucher,type:0
-#: selection:sale.receipt.report,type:0
+msgstr "Recibo de compra"
+
+#. module: account_voucher
+#: view:account.voucher:account_voucher.view_vendor_receipt_form
+#: selection:account.voucher,type:0 selection:sale.receipt.report,type:0
 msgid "Receipt"
-msgstr ""
+msgstr "Recibo"
 
 #. module: account_voucher
 #: selection:account.voucher,payment_option:0
 msgid "Reconcile Payment Balance"
-<<<<<<< HEAD
-msgstr ""
-=======
 msgstr "Conciliar saldo del pago"
->>>>>>> feedb0f1
 
 #. module: account_voucher
 #: field:account.voucher,reference:0
 msgid "Ref #"
-msgstr ""
+msgstr "Nº de Ref"
 
 #. module: account_voucher
 #: view:account.invoice:account_voucher.view_invoice_customer
+#: view:account.voucher:account_voucher.view_vendor_receipt_dialog_form
 msgid "Register Payment"
-msgstr ""
-
-#. module: account_voucher
-#: selection:account.voucher,type:0
-#: selection:sale.receipt.report,type:0
+msgstr "Registrar pago"
+
+#. module: account_voucher
+#: selection:account.voucher,type:0 selection:sale.receipt.report,type:0
 msgid "Sale"
-msgstr ""
+msgstr "Venta"
 
 #. module: account_voucher
 #: view:account.voucher:account_voucher.view_sale_receipt_form
 msgid "Sales Information"
-msgstr ""
+msgstr "Información de ventas"
 
 #. module: account_voucher
 #: view:account.voucher:account_voucher.view_sale_receipt_form
 msgid "Sales Lines"
-msgstr ""
+msgstr "Líneas de ventas"
 
 #. module: account_voucher
 #: view:account.voucher:account_voucher.view_sale_receipt_form
 msgid "Sales Receipt"
-msgstr ""
+msgstr "Recibo de ventas"
 
 #. module: account_voucher
 #: model:ir.model,name:account_voucher.model_sale_receipt_report
 msgid "Sales Receipt Statistics"
-msgstr ""
+msgstr "Estadísticas de recibos de ventas"
 
 #. module: account_voucher
 #: model:ir.actions.act_window,name:account_voucher.action_sale_receipt
 #: model:ir.ui.menu,name:account_voucher.menu_action_sale_receipt
 msgid "Sales Receipts"
-msgstr ""
+msgstr "Recibo de ventas"
 
 #. module: account_voucher
 #: model:ir.actions.act_window,name:account_voucher.action_sale_receipt_report_all
@@ -916,12 +870,12 @@
 #: view:sale.receipt.report:account_voucher.view_sale_receipt_report_graph
 #: view:sale.receipt.report:account_voucher.view_sale_receipt_report_search
 msgid "Sales Receipts Analysis"
-msgstr ""
+msgstr "Análisis de los recibos de venta"
 
 #. module: account_voucher
 #: field:sale.receipt.report,user_id:0
 msgid "Salesperson"
-msgstr ""
+msgstr "Vendedor"
 
 #. module: account_voucher
 #: view:account.voucher:account_voucher.view_voucher_filter
@@ -930,7 +884,7 @@
 #: view:account.voucher:account_voucher.view_voucher_filter_vendor
 #: view:account.voucher:account_voucher.view_voucher_filter_vendor_pay
 msgid "Search Vouchers"
-msgstr ""
+msgstr "Buscar comprobantes"
 
 #. module: account_voucher
 #: view:account.voucher:account_voucher.view_purchase_receipt_form
@@ -950,22 +904,22 @@
 #: field:account.voucher,state:0
 #: view:sale.receipt.report:account_voucher.view_sale_receipt_report_search
 msgid "Status"
-msgstr ""
+msgstr "Estado"
 
 #. module: account_voucher
 #: model:mail.message.subtype,name:account_voucher.mt_voucher_state_change
 msgid "Status Change"
-msgstr ""
+msgstr "Cambio de estado"
 
 #. module: account_voucher
 #: model:mail.message.subtype,description:account_voucher.mt_voucher_state_change
 msgid "Status changed"
-msgstr ""
+msgstr "Estado cambiado"
 
 #. module: account_voucher
 #: field:account.voucher,message_summary:0
 msgid "Summary"
-msgstr ""
+msgstr "Resumen"
 
 #. module: account_voucher
 #: view:account.voucher:account_voucher.view_low_priority_payment_form
@@ -973,84 +927,84 @@
 #: view:account.voucher:account_voucher.view_vendor_payment_form
 #: view:account.voucher:account_voucher.view_voucher_filter_vendor
 #: view:account.voucher:account_voucher.view_voucher_filter_vendor_pay
-#: code:addons/account_voucher/account_voucher.py:182
+#: code:addons/account_voucher/account_voucher.py:187
 #, python-format
 msgid "Supplier"
-msgstr ""
+msgstr "Proveedor"
 
 #. module: account_voucher
 #: view:account.voucher:account_voucher.view_vendor_payment_form
 msgid "Supplier Invoices and Outstanding transactions"
-msgstr ""
+msgstr "Facturas de proveedor y transacciones de salida"
 
 #. module: account_voucher
 #: model:ir.actions.act_window,name:account_voucher.action_vendor_payment
 #: model:ir.ui.menu,name:account_voucher.menu_action_vendor_payment
 msgid "Supplier Payments"
-msgstr ""
+msgstr "Pagos a proveedores"
 
 #. module: account_voucher
 #: view:account.voucher:account_voucher.view_purchase_receipt_form
 msgid "Supplier Voucher"
-msgstr ""
+msgstr "Comprobante de proveedor"
 
 #. module: account_voucher
 #: view:account.voucher:account_voucher.view_purchase_receipt_form
 #: view:account.voucher:account_voucher.view_sale_receipt_form
 #: field:account.voucher,tax_id:0
 msgid "Tax"
-msgstr ""
+msgstr "Impuestos"
 
 #. module: account_voucher
 #: field:account.voucher,tax_amount:0
 msgid "Tax Amount"
-msgstr ""
+msgstr "Importe del impuesto"
 
 #. module: account_voucher
 #: help:account.voucher,paid:0
 msgid "The Voucher has been totally paid."
-msgstr ""
-
-#. module: account_voucher
-#: code:addons/account_voucher/account_voucher.py:1172
+msgstr "El comprobante ha sido totalmente pagado"
+
+#. module: account_voucher
+#: code:addons/account_voucher/account_voucher.py:1202
 #, python-format
 msgid "The invoice you are willing to pay is not valid anymore."
-msgstr ""
+msgstr "La factura que iba a pagar ya no es válida."
 
 #. module: account_voucher
 #: help:account.voucher,payment_rate:0
 msgid ""
 "The specific rate that will be used, in this voucher, between the selected "
 "currency (in 'Payment Rate Currency' field)  and the voucher currency."
-msgstr ""
+msgstr "La tasa de cambio específica que se usará en este comprobante, entre la moneda seleccionada (en el campo 'Tasa de cambio del pago') y la moneda del comprobante."
 
 #. module: account_voucher
 #: help:account.voucher,payment_option:0
 msgid ""
 "This field helps you to choose what you want to do with the eventual "
-"difference between the paid amount and the sum of allocated amounts. You can "
-"either choose to keep open this difference on the partner's account, or "
+"difference between the paid amount and the sum of allocated amounts. You can"
+" either choose to keep open this difference on the partner's account, or "
 "reconcile it with the payment(s)"
-msgstr ""
+msgstr "Este campo le ayuda a escoger que quiere hacer con la eventual diferencia entre la cantidad pagada y la suma de las cantidades asignadas. Puede escoger mantener abierta esa diferencia en la cuenta del cliente, o conciliarla con el/los pago(s)."
 
 #. module: account_voucher
 #: help:account.voucher,currency_help_label:0
 msgid ""
 "This sentence helps you to know how to specify the payment rate by giving "
 "you the direct effect it has"
-msgstr ""
+msgstr "Esta frase le ayuda a conocer cómo especificar la tasa del pago dándole el efecto directo que tiene"
 
 #. module: account_voucher
 #: view:account.voucher:account_voucher.view_voucher_filter
 #: field:account.voucher,audit:0
 msgid "To Review"
-msgstr ""
+msgstr "A revisar"
 
 #. module: account_voucher
 #: view:account.voucher:account_voucher.view_sale_receipt_form
 #: field:account.voucher,amount:0
 msgid "Total"
-msgstr ""
+msgstr "Total"
 
 #. module: account_voucher
 #: view:account.voucher:account_voucher.view_low_priority_payment_form
@@ -1058,23 +1012,24 @@
 #: view:account.voucher:account_voucher.view_vendor_receipt_dialog_form
 #: view:account.voucher:account_voucher.view_vendor_receipt_form
 msgid "Total Allocation"
-msgstr ""
+msgstr "Asignación total"
 
 #. module: account_voucher
 #: view:account.voucher:account_voucher.view_voucher_form
 #: view:account.voucher:account_voucher.view_voucher_tree
+#: view:account.voucher:account_voucher.view_voucher_tree_nocreate
 msgid "Total Amount"
 msgstr "Importe Total"
 
 #. module: account_voucher
 #: field:sale.receipt.report,price_total_tax:0
 msgid "Total With Tax"
-msgstr ""
+msgstr "Total con impuestos"
 
 #. module: account_voucher
 #: field:sale.receipt.report,price_total:0
 msgid "Total Without Tax"
-msgstr ""
+msgstr "Total sin impuesto"
 
 #. module: account_voucher
 #: help:account.voucher,reference:0
@@ -1096,12 +1051,12 @@
 #: view:account.voucher:account_voucher.view_vendor_payment_form
 #: view:account.voucher:account_voucher.view_vendor_receipt_form
 msgid "Unreconcile"
-msgstr ""
+msgstr "Desconciliar"
 
 #. module: account_voucher
 #: field:account.voucher.line,untax_amount:0
 msgid "Untax Amount"
-msgstr ""
+msgstr "Base Imponible"
 
 #. module: account_voucher
 #: view:account.voucher:account_voucher.view_purchase_receipt_form
@@ -1109,17 +1064,17 @@
 #: view:account.voucher:account_voucher.view_vendor_payment_form
 #: view:account.voucher:account_voucher.view_vendor_receipt_form
 msgid "Validate"
-msgstr ""
+msgstr "Validar"
 
 #. module: account_voucher
 #: view:account.voucher:account_voucher.view_sale_receipt_form
 msgid "Validate Payment"
-msgstr ""
+msgstr "Validar pago"
 
 #. module: account_voucher
 #: view:sale.receipt.report:account_voucher.view_sale_receipt_report_search
 msgid "Validated Vouchers"
-msgstr ""
+msgstr "Comprobantes validados"
 
 #. module: account_voucher
 #: view:account.voucher:account_voucher.view_voucher_filter
@@ -1128,7 +1083,7 @@
 #: view:account.voucher:account_voucher.view_voucher_filter_vendor
 #: view:account.voucher:account_voucher.view_voucher_filter_vendor_pay
 #: field:account.voucher.line,voucher_id:0
-#: code:addons/account_voucher/account_voucher.py:152
+#: code:addons/account_voucher/account_voucher.py:157
 #: model:res.request.link,name:account_voucher.req_link_voucher
 #, python-format
 msgid "Voucher"
@@ -1136,6 +1091,7 @@
 
 #. module: account_voucher
 #: view:account.voucher:account_voucher.view_voucher_tree
+#: view:account.voucher:account_voucher.view_voucher_tree_nocreate
 #: model:ir.actions.act_window,name:account_voucher.act_journal_voucher_open
 msgid "Voucher Entries"
 msgstr "Asientos de vouchers"
@@ -1143,12 +1099,12 @@
 #. module: account_voucher
 #: view:account.voucher:account_voucher.view_voucher_form
 msgid "Voucher Entry"
-msgstr ""
+msgstr "Entrada de Comprobante"
 
 #. module: account_voucher
 #: view:account.voucher:account_voucher.view_voucher_form
 msgid "Voucher Items"
-msgstr ""
+msgstr "Asientos de Comprobantes"
 
 #. module: account_voucher
 #: field:account.voucher,line_ids:0
@@ -1160,93 +1116,99 @@
 #. module: account_voucher
 #: view:account.voucher:account_voucher.view_vendor_payment_form
 msgid "Voucher Payment"
-msgstr ""
+msgstr "Pago de Comprobante"
 
 #. module: account_voucher
 #: view:account.voucher:account_voucher.account_cash_statement_graph
 msgid "Voucher Statistics"
-msgstr ""
+msgstr "Estadísticas de Comprobante"
 
 #. module: account_voucher
 #: field:sale.receipt.report,state:0
 msgid "Voucher Status"
-msgstr ""
+msgstr "Estado"
 
 #. module: account_voucher
 #: model:ir.actions.act_window,name:account_voucher.action_review_voucher_list
 msgid "Vouchers Entries"
-msgstr ""
+msgstr "Entradas de Comprobantes"
 
 #. module: account_voucher
 #: field:account.voucher,website_message_ids:0
 msgid "Website Messages"
-msgstr ""
+msgstr "Mensajes del sitio web"
 
 #. module: account_voucher
 #: help:account.voucher,website_message_ids:0
 msgid "Website communication history"
-msgstr ""
-
-#. module: account_voucher
-#: code:addons/account_voucher/account_voucher.py:370
+msgstr "Historial de comunicaciones del sitio web"
+
+#. module: account_voucher
+#: code:addons/account_voucher/account_voucher.py:377
 #, python-format
 msgid "Write-Off"
-msgstr ""
+msgstr "Cancelación"
 
 #. module: account_voucher
 #: field:account.voucher,analytic_id:0
 msgid "Write-Off Analytic Account"
-msgstr ""
-
-#. module: account_voucher
-#: code:addons/account_voucher/account_voucher.py:1172
+msgstr "Análitico de Cuenta de Cancelación"
+
+#. module: account_voucher
+#: code:addons/account_voucher/account_voucher.py:1202
 #, python-format
 msgid "Wrong voucher line"
-msgstr ""
-
-#. module: account_voucher
-#: code:addons/account_voucher/account_voucher.py:1213
-#, python-format
-msgid ""
-"You have to configure account base code and account tax code on the '%s' tax!"
-msgstr ""
-
-#. module: account_voucher
-#: code:addons/account_voucher/account_voucher.py:1073
+msgstr "Línea de Comprobante Equivocada"
+
+#. module: account_voucher
+#: code:addons/account_voucher/account_voucher.py:1243
+#, python-format
+msgid ""
+"You have to configure account base code and account tax code on the '%s' "
+"tax!"
+msgstr "¡Debe configurar el código de base de la cuenta y el código de cuenta impositiva en el impuesto '%s'!"
+
+#. module: account_voucher
+#: code:addons/account_voucher/account_voucher.py:1103
 #, python-format
 msgid ""
 "You should configure the 'Gain Exchange Rate Account' to manage "
 "automatically the booking of accounting entries related to differences "
 "between exchange rates."
-msgstr ""
-
-#. module: account_voucher
-#: code:addons/account_voucher/account_voucher.py:1067
+msgstr "Debería configurar 'Ingresos por diferencia de cambio' en la configuración de contabilidad para gestionar automáticamente los asientos de entrada en el libro contable asociado a los cambios de moneda."
+
+#. module: account_voucher
+#: code:addons/account_voucher/account_voucher.py:1097
 #, python-format
 msgid ""
 "You should configure the 'Loss Exchange Rate Account' to manage "
 "automatically the booking of accounting entries related to differences "
 "between exchange rates."
-msgstr ""
-
-#. module: account_voucher
-#: code:addons/account_voucher/account_voucher.py:1084
-#: code:addons/account_voucher/account_voucher.py:1098
-#: code:addons/account_voucher/account_voucher.py:1249
+msgstr "Debería configurar 'Pérdidas por diferencia de cambio' en la configuración de contabilidad para gestionar automáticamente los asientos de entrada en el libro contable asociado a los cambios de moneda."
+
+#. module: account_voucher
+#: code:addons/account_voucher/account_voucher.py:1114
+#: code:addons/account_voucher/account_voucher.py:1128
+#: code:addons/account_voucher/account_voucher.py:1279
 #, python-format
 msgid "change"
-msgstr ""
+msgstr "Cambio"
 
 #. module: account_voucher
 #: view:account.voucher:account_voucher.view_vendor_payment_form
 #: view:account.voucher:account_voucher.view_vendor_receipt_dialog_form
 #: view:account.voucher:account_voucher.view_vendor_receipt_form
 msgid "e.g. 003/10"
-msgstr ""
+msgstr "Ej. 003/10"
 
 #. module: account_voucher
 #: view:account.voucher:account_voucher.view_vendor_payment_form
 #: view:account.voucher:account_voucher.view_vendor_receipt_dialog_form
 #: view:account.voucher:account_voucher.view_vendor_receipt_form
 msgid "e.g. Invoice SAJ/0042"
-msgstr ""+msgstr "Ej. Invoice SAJ/0042"
+
+#. module: account_voucher
+#: view:account.voucher:account_voucher.view_vendor_receipt_dialog_form
+msgid "or"
+msgstr "o"