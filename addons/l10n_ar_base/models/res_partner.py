--- conflicted
+++ resolved
@@ -57,11 +57,7 @@
         for rec in self.filtered('l10n_ar_cuit'):
             rec.l10n_ar_formated_cuit = stdnum.ar.cuit.format(rec.l10n_ar_cuit)
 
-<<<<<<< HEAD
     @api.depends('vat', 'l10n_ar_identification_type_id')
-=======
-    @api.depends('l10n_ar_identification_type_id', 'vat')
->>>>>>> 845b44c8
     def _compute_l10n_ar_cuit(self):
         """ We add this computed field that returns cuit or nothing ig this one
         is not set for the partner. This Wvalidation can be also done by calling
@@ -74,26 +70,6 @@
                 rec.l10n_ar_cuit = rec.vat
             # If the partner is outside Argentina then we return the defined
             # country cuit defined by AFIP for that specific partner
-<<<<<<< HEAD
-            country = rec.country_id
-            if country and country.code != 'AR':
-                if rec.is_company:
-                    rec.l10n_ar_cuit = country.l10n_ar_cuit_juridica
-                else:
-                    rec.l10n_ar_cuit = country.l10n_ar_cuit_fisica
-            else:
-                rec.l10n_ar_cuit = rec.vat
-
-    # @api.constrains('vat', 'country_id', 'l10n_co_document_type')
-    # def check_vat(self):
-    #     # check_vat is implemented by base_vat which this localization
-    #     # doesn't directly depend on. It is however automatically
-    #     # installed for Colombia.
-    #         # don't check Colombian partners unless they have RUT (= Colombian VAT) set as document type
-    #     self = self.filtered(lambda partner: partner.country_id.code != self.env.ref('base.co') or\
-    #                                             partner.l10n_co_document_type == 'rut')
-    #     return super(ResPartner, self).check_vat()
-=======
             elif commercial_partner.country_id and \
                  commercial_partner.country_id.code != 'AR':
                 rec.l10n_ar_cuit = commercial_partner.country_id[
@@ -132,5 +108,4 @@
     @api.model
     def _commercial_fields(self):
         return super()._commercial_fields() + [
-            'l10n_ar_identification_type_id']
->>>>>>> 845b44c8
+            'l10n_ar_identification_type_id']