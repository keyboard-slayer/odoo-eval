# Translation of OpenERP Server.
# This file contains the translation of the following modules:
#	* base_module_record
#
msgid ""
msgstr ""
"Project-Id-Version: OpenERP Server 6.0dev\n"
"Report-Msgid-Bugs-To: support@openerp.com\n"
<<<<<<< HEAD
"POT-Creation-Date: 2010-10-18 17:46+0000\n"
"PO-Revision-Date: 2010-11-07 07:00+0000\n"
=======
"POT-Creation-Date: 2010-11-18 16:11+0000\n"
"PO-Revision-Date: 2010-11-22 07:34+0000\n"
>>>>>>> 192810c7
"Last-Translator: OpenERP Administrators <Unknown>\n"
"Language-Team: \n"
"MIME-Version: 1.0\n"
"Content-Type: text/plain; charset=UTF-8\n"
"Content-Transfer-Encoding: 8bit\n"
<<<<<<< HEAD
"X-Launchpad-Export-Date: 2010-11-08 05:12+0000\n"
=======
"X-Launchpad-Export-Date: 2010-11-23 05:00+0000\n"
>>>>>>> 192810c7
"X-Generator: Launchpad (build Unknown)\n"

#. module: base_module_record
#: wizard_field:base_module_record.module_record_objects,info,category:0
msgid "Category"
msgstr "Categoria"

#. module: base_module_record
#: wizard_view:base_module_record.module_record_objects,save:0
msgid "Information"
msgstr "Informazioni"

#. module: base_module_record
#: wizard_view:base_module_record.module_record_objects,save:0
msgid ""
"If you think your module could interest others people, we'd like you to "
"publish it on OpenERP.com, in the 'Modules' section. You can do it through "
"the website or using features of the 'base_module_publish' module."
msgstr ""
"Se pensate che il vostro modulo possa essere utile anche ad altre persone, "
"gradiremmo che lo pubblicaste su OpenERP.com, nella sezione \"Moduli\". La "
"pubblicazione è fattibile tramite il sito internet oppure usando le "
"caratteristiche del modulo: \"base_module_publish'"

#. module: base_module_record
#: wizard_button:base_module_record.module_record_data,info,end:0
#: wizard_button:base_module_record.module_record_data,save_yaml,end:0
msgid "End"
msgstr "Fine"

#. module: base_module_record
#: wizard_view:base_module_record.module_record_data,init:0
#: wizard_view:base_module_record.module_record_objects,init:0
msgid "Choose objects to record"
msgstr "Scegli gli oggetti da registrare"

#. module: base_module_record
#: wizard_field:base_module_record.module_record_objects,info,author:0
msgid "Author"
msgstr "Autore"

#. module: base_module_record
#: wizard_field:base_module_record.module_record_objects,info,directory_name:0
msgid "Directory Name"
msgstr "Nome Cartella"

#. module: base_module_record
#: wizard_field:base_module_record.module_record_data,init,filter_cond:0
#: wizard_field:base_module_record.module_record_objects,init,filter_cond:0
msgid "Records only"
msgstr "Solo registrazioni"

#. module: base_module_record
#: model:ir.model,name:base_module_record.model_ir_module_record
msgid "ir.module.record"
msgstr "ir.module.record"

#. module: base_module_record
#: selection:base_module_record.module_record_objects,info,data_kind:0
msgid "Demo Data"
msgstr "Dati dimostrativi"

#. module: base_module_record
#: wizard_field:base_module_record.module_record_objects,save,module_filename:0
msgid "Filename"
msgstr "Nome File"

#. module: base_module_record
#: wizard_field:base_module_record.module_record_objects,info,version:0
msgid "Version"
msgstr "Versione"

#. module: base_module_record
#: wizard_view:base_module_record.module_record_data,info:0
#: wizard_view:base_module_record.module_record_data,init:0
#: wizard_view:base_module_record.module_record_data,save_yaml:0
#: wizard_view:base_module_record.module_record_objects,init:0
msgid "Objects Recording"
msgstr "Registrazione Oggetti"

#. module: base_module_record
#: constraint:ir.ui.menu:0
msgid "Error ! You can not create recursive Menu."
msgstr "Errore ! Non puoi creare un Menu ricorsivo."

#. module: base_module_record
#: wizard_field:base_module_record.module_record_data,init,check_date:0
#: wizard_field:base_module_record.module_record_objects,init,check_date:0
msgid "Record from Date"
msgstr "Registra per Data"

#. module: base_module_record
#: constraint:ir.model:0
msgid ""
"The Object name must start with x_ and not contain any special character !"
msgstr ""
"Il nome dell'oggetto deve iniziare per x_ e non deve contenere caratteri "
"speciali!"

#. module: base_module_record
#: wizard_view:base_module_record.module_record_data,end:0
#: wizard_view:base_module_record.module_record_objects,end:0
#: wizard_view:base_module_record.module_record_objects,info:0
#: wizard_view:base_module_record.module_record_objects,save:0
#: wizard_view:base_module_record.module_record_objects,save_yaml:0
msgid "Module Recording"
msgstr "Registrazione Modulo"

#. module: base_module_record
#: model:ir.actions.wizard,name:base_module_record.wizard_base_module_record_objects
#: model:ir.ui.menu,name:base_module_record.menu_wizard_base_module_record_objects
msgid "Export Customizations As a Module"
msgstr "Esporta Personalizzazioni come Moduli"

#. module: base_module_record
#: wizard_view:base_module_record.module_record_objects,save:0
msgid "Thanks in advance for your contribution."
msgstr "Grazie per il tuo contributo !"

#. module: base_module_record
#: help:base_module_record.module_record_data,init,objects:0
#: help:base_module_record.module_record_objects,init,objects:0
msgid "List of objects to be recorded"
msgstr "Lista di oggetti che devo essere registrati"

#. module: base_module_record
#: wizard_field:base_module_record.module_record_objects,info,description:0
msgid "Full Description"
msgstr "Descrizione Completa"

#. module: base_module_record
#: wizard_field:base_module_record.module_record_objects,info,name:0
msgid "Module Name"
msgstr "Nome Modulo"

#. module: base_module_record
#: wizard_field:base_module_record.module_record_data,init,objects:0
#: wizard_field:base_module_record.module_record_objects,init,objects:0
msgid "Objects"
msgstr "Oggetti"

#. module: base_module_record
#: wizard_field:base_module_record.module_record_objects,save,module_file:0
#: wizard_field:base_module_record.module_record_objects,save_yaml,yaml_file:0
msgid "Module .zip File"
msgstr "File .ZIP del Modulo"

#. module: base_module_record
#: wizard_view:base_module_record.module_record_objects,save:0
msgid "Module successfully created !"
msgstr "Modulo creato con successo !"

#. module: base_module_record
#: wizard_view:base_module_record.module_record_objects,save_yaml:0
msgid "YAML file successfully created !"
msgstr "File YAML creato con successo !"

#. module: base_module_record
#: wizard_view:base_module_record.module_record_data,info:0
#: wizard_view:base_module_record.module_record_data,save_yaml:0
msgid "Result, paste this to your module's xml"
msgstr "Risultato, incolla questo all'XML del modulo"

#. module: base_module_record
#: selection:base_module_record.module_record_data,init,filter_cond:0
#: selection:base_module_record.module_record_objects,init,filter_cond:0
msgid "Created"
msgstr "Creato"

#. module: base_module_record
#: wizard_view:base_module_record.module_record_data,end:0
#: wizard_view:base_module_record.module_record_objects,end:0
msgid "Thanks For using Module Recorder"
msgstr "Grazie per aver utilizzato il Modulo di Registrazione"

#. module: base_module_record
#: wizard_field:base_module_record.module_record_objects,info,website:0
msgid "Documentation URL"
msgstr "URL Documentazione"

#. module: base_module_record
#: selection:base_module_record.module_record_data,init,filter_cond:0
#: selection:base_module_record.module_record_objects,init,filter_cond:0
msgid "Modified"
msgstr "Modificato"

#. module: base_module_record
#: wizard_button:base_module_record.module_record_data,init,record:0
#: wizard_button:base_module_record.module_record_objects,init,record:0
msgid "Record"
msgstr "Registra"

#. module: base_module_record
#: model:ir.module.module,shortdesc:base_module_record.module_meta_information
msgid "Module Record"
msgstr "Registra modulo"

#. module: base_module_record
#: wizard_button:base_module_record.module_record_objects,info,save:0
msgid "Continue"
msgstr "Continua"

#. module: base_module_record
#: model:ir.actions.wizard,name:base_module_record.wizard_base_module_record_data
#: model:ir.ui.menu,name:base_module_record.menu_wizard_base_module_record_data
msgid "Export Customizations As Data File"
msgstr "Esporta Personalizzazioni come File di Dati"

#. module: base_module_record
#: code:addons/base_module_record/wizard/base_module_save.py:0
#, python-format
msgid "Error"
msgstr "Errore"

#. module: base_module_record
#: selection:base_module_record.module_record_objects,info,data_kind:0
msgid "Normal Data"
msgstr "Dati normali"

#. module: base_module_record
#: wizard_button:base_module_record.module_record_data,end,end:0
#: wizard_button:base_module_record.module_record_objects,end,end:0
msgid "OK"
msgstr "OK"

#. module: base_module_record
#: model:ir.ui.menu,name:base_module_record.menu_wizard_base_mod_rec
msgid "Module Creation"
msgstr "Creazione modulo"

#. module: base_module_record
#: wizard_field:base_module_record.module_record_objects,info,data_kind:0
msgid "Type of Data"
msgstr "Tipo Dati"

#. module: base_module_record
#: wizard_view:base_module_record.module_record_objects,info:0
msgid "Module Information"
msgstr "Informazioni Modulo"

#. module: base_module_record
#: wizard_field:base_module_record.module_record_data,init,info_yaml:0
#: wizard_field:base_module_record.module_record_objects,init,info_yaml:0
msgid "YAML"
msgstr "YAML"

#. module: base_module_record
#: wizard_field:base_module_record.module_record_data,info,res_text:0
#: wizard_field:base_module_record.module_record_data,save_yaml,res_text:0
msgid "Result"
msgstr "Risultato"

#. module: base_module_record
#: wizard_button:base_module_record.module_record_data,init,end:0
#: wizard_button:base_module_record.module_record_objects,info,end:0
#: wizard_button:base_module_record.module_record_objects,init,end:0
msgid "Cancel"
msgstr "Annulla"

#. module: base_module_record
#: wizard_button:base_module_record.module_record_objects,save,end:0
#: wizard_button:base_module_record.module_record_objects,save_yaml,end:0
msgid "Close"
msgstr "Chiudi"

#. module: base_module_record
#: selection:base_module_record.module_record_data,init,filter_cond:0
#: selection:base_module_record.module_record_objects,init,filter_cond:0
msgid "Created & Modified"
msgstr "Creati e modificati"

#~ msgid "Recording Information"
#~ msgstr "Informazioni Registrazione"

#~ msgid "Status"
#~ msgstr "Stato"

#~ msgid "Start Recording"
#~ msgstr "Inizia Registrazione"

#~ msgid "Not Recording"
#~ msgstr "Non in fase di registrazione"

#~ msgid "Recording information"
#~ msgstr "Informazioni Registrazione"

#~ msgid "Recording Stopped"
#~ msgstr "Regsitrazione Fermata"

#~ msgid "Continue Previous Session"
#~ msgstr "Continua Sessione Precedente"

#~ msgid "Recording"
#~ msgstr "Registrazione in corso"

#~ msgid "Module Recorder"
#~ msgstr "Registratore di Modulo"

#~ msgid ""
#~ "If you think your module could interrest others people, we'd like you to "
#~ "publish it on OpenERP.com, in the 'Modules' section. You can do it through "
#~ "the website or using features of the 'base_module_publish' module."
#~ msgstr ""
#~ "Se pensi che il tuo modulo possa interessare altre persone, ci piacerebbe "
#~ "che lo pubblicassi su OpenERP.com, nella sezione 'Moduli'. Puoi farlo "
#~ "tramite il sito internet o utilizzando le caratteristiche del modulo "
#~ "'base_module_publish'."

#~ msgid ""
#~ "The module recorder allows you to record every operation made in the Open "
#~ "ERP client and save them as a module. You will be able to install this "
#~ "module on any database to reuse and/or publish it."
#~ msgstr ""
#~ "Il registratore di modulo permette di registrare ogni operazione fatta nel "
#~ "client Open ERP e  le salva come modulo. Sarà possibile installare questo "
#~ "modulo su qualunque database per riusarlo e/o pubblicarlo."

#~ msgid "Record module"
#~ msgstr "Modulo Registrazione"

#~ msgid ""
#~ "You can continue the recording session by relauching the 'start recording' "
#~ "wizard."
#~ msgstr ""
#~ "È possibile continuare la sessione di registrazione rilanciando la procedura "
#~ "guidata 'avviare la registrazione'."

#~ msgid "Save Recorded Module"
#~ msgstr "Salva Modulo Registrato"

#~ msgid ""
#~ "Open ERP recording is stopped. Don't forget to save the recorded module."
#~ msgstr ""
#~ "La registrazione Open ERP è fermata. Non dimenticare di salvare i moduli "
#~ "registrati."

#~ msgid "Stop Recording"
#~ msgstr "Ferma Registrazione"<|MERGE_RESOLUTION|>--- conflicted
+++ resolved
@@ -6,23 +6,14 @@
 msgstr ""
 "Project-Id-Version: OpenERP Server 6.0dev\n"
 "Report-Msgid-Bugs-To: support@openerp.com\n"
-<<<<<<< HEAD
-"POT-Creation-Date: 2010-10-18 17:46+0000\n"
-"PO-Revision-Date: 2010-11-07 07:00+0000\n"
-=======
 "POT-Creation-Date: 2010-11-18 16:11+0000\n"
 "PO-Revision-Date: 2010-11-22 07:34+0000\n"
->>>>>>> 192810c7
 "Last-Translator: OpenERP Administrators <Unknown>\n"
 "Language-Team: \n"
 "MIME-Version: 1.0\n"
 "Content-Type: text/plain; charset=UTF-8\n"
 "Content-Transfer-Encoding: 8bit\n"
-<<<<<<< HEAD
-"X-Launchpad-Export-Date: 2010-11-08 05:12+0000\n"
-=======
 "X-Launchpad-Export-Date: 2010-11-23 05:00+0000\n"
->>>>>>> 192810c7
 "X-Generator: Launchpad (build Unknown)\n"
 
 #. module: base_module_record
@@ -91,6 +82,11 @@
 msgstr "Nome File"
 
 #. module: base_module_record
+#: sql_constraint:ir.module.module:0
+msgid "The name of the module must be unique !"
+msgstr "Il nome del modulo deve essere unico!"
+
+#. module: base_module_record
 #: wizard_field:base_module_record.module_record_objects,info,version:0
 msgid "Version"
 msgstr "Versione"
@@ -121,6 +117,11 @@
 msgstr ""
 "Il nome dell'oggetto deve iniziare per x_ e non deve contenere caratteri "
 "speciali!"
+
+#. module: base_module_record
+#: sql_constraint:ir.module.module:0
+msgid "The certificate ID of the module must be unique !"
+msgstr "L'ID certificato del modulo deve essere unico!"
 
 #. module: base_module_record
 #: wizard_view:base_module_record.module_record_data,end:0
