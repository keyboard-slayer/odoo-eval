--- conflicted
+++ resolved
@@ -4,15 +4,10 @@
 #
 msgid ""
 msgstr ""
-"Project-Id-Version: Odoo Server 10.0alpha1c\n"
+"Project-Id-Version: Odoo Server 10.0c\n"
 "Report-Msgid-Bugs-To: \n"
-<<<<<<< HEAD
-"POT-Creation-Date: 2016-08-26 10:27+0000\n"
-"PO-Revision-Date: 2016-08-26 10:27+0000\n"
-=======
 "POT-Creation-Date: 2016-09-29 14:01+0000\n"
 "PO-Revision-Date: 2016-09-29 14:01+0000\n"
->>>>>>> 91a14488
 "Last-Translator: <>\n"
 "Language-Team: \n"
 "MIME-Version: 1.0\n"
@@ -21,6 +16,45 @@
 "Plural-Forms: \n"
 
 #. module: website_blog
+#: model:blog.post,content:website_blog.blog_post_2
+msgid "\"Finally, the leading edge is being brought to the masses.\n"
+"                        It will now be the turn of the big players to catch up to\n"
+"                        the superior technologies of the SME.\""
+msgstr ""
+
+#. module: website_blog
+#: model:blog.post,content:website_blog.blog_post_2
+msgid "\"Odoo now competes on many fronts, with no real\n"
+"                    competition out there to knock them off the top spot.\n"
+"                    With the launch of their integrated CMS and Ecommerce\n"
+"                    systems,it only elevates their position as one of the leading\n"
+"                    lights in the open source revolution. It will be at least 5\n"
+"                    years before another ERP or CMS provider will be able to\n"
+"                    compete at this level due to the technology currently\n"
+"                    employed by most industry providers.\""
+msgstr ""
+
+#. module: website_blog
+#: model:blog.post,content:website_blog.blog_post_2
+msgid "\"Odoo's latest launch will allow a business to go from\n"
+"                    zero to trading online quicker than ever before,” Stuart\n"
+"                    Mackintosh, MD of Open Source specialist and Odoo\n"
+"                    integration partner, OpusVL, explains. “The investment\n"
+"                    required to have a fully automated business system is\n"
+"                    dramatically reduced, enabling the small and medium\n"
+"                    enterprise to compete at a level of functionality and\n"
+"                    performance previously reserved for the big IT investors.\""
+msgstr ""
+
+#. module: website_blog
+#: model:blog.post,content:website_blog.blog_post_2
+msgid "\"This is another clever and highly disruptive move by\n"
+"                    Odoo,which will force other technology providers to\n"
+"                    take another look at the value they are providing to ensure\n"
+"                    that their 'solutions' can still compete.\""
+msgstr ""
+
+#. module: website_blog
 #: model:ir.ui.view,arch_db:website_blog.blog_post_short
 msgid "&amp;mdash;"
 msgstr ""
@@ -66,6 +100,13 @@
 #: code:addons/website_blog/static/src/js/website.tour.blog.js:44
 #, python-format
 msgid "<b>Write your story here.</b> Use the top toolbar to style your text: add an image or table, set bold or italic, etc. Drag and drop building blocks for more graphical blogs."
+msgstr ""
+
+#. module: website_blog
+#: model:blog.post,content:website_blog.blog_post_1
+msgid "A mix of push &amp; pull: Today, people\n"
+"                        are victims of what others decide to push to them.\n"
+"                        Odoo differentiates:"
 msgstr ""
 
 #. module: website_blog
@@ -90,6 +131,11 @@
 msgstr ""
 
 #. module: website_blog
+#: model:blog.post,content:website_blog.blog_post_2
+msgid "Adding to industry leading technology"
+msgstr ""
+
+#. module: website_blog
 #: model:ir.ui.view,arch_db:website_blog.blog_blog_view_search
 #: model:ir.ui.view,arch_db:website_blog.view_blog_post_search
 msgid "Archived"
@@ -98,6 +144,23 @@
 #. module: website_blog
 #: model:ir.ui.view,arch_db:website_blog.opt_blog_rc_history
 msgid "Archives"
+msgstr ""
+
+#. module: website_blog
+#: model:blog.post,content:website_blog.blog_post_2
+msgid "As it comes, there is a default website based on Bootstrap\n"
+"                    3, the latest industry standard for rapid development of\n"
+"                    multi-device websites backed by Twitter, so can be directly\n"
+"                    integrated with many web tools and works across all devices\n"
+"                    by default."
+msgstr ""
+
+#. module: website_blog
+#: model:blog.post,content:website_blog.blog_post_1
+msgid "At Odoo, we build tools to bring productivity to\n"
+"                    enterprises. As emails and information flows are one of\n"
+"                    the biggest wastes of time in companies, we have to fix\n"
+"                    this."
 msgstr ""
 
 #. module: website_blog
@@ -196,6 +259,11 @@
 msgstr ""
 
 #. module: website_blog
+#: model:blog.post,subtitle:website_blog.blog_post_2
+msgid "Building your company's website and selling your products online easy."
+msgstr ""
+
+#. module: website_blog
 #. openerp-web
 #: code:addons/website_blog/static/src/js/website.tour.blog.js:29
 #: model:ir.ui.view,arch_db:website_blog.website_blog
@@ -289,6 +357,19 @@
 msgstr ""
 
 #. module: website_blog
+#: model:blog.post,content:website_blog.blog_post_1
+msgid "Emails are broken."
+msgstr ""
+
+#. module: website_blog
+#: model:blog.post,content:website_blog.blog_post_1
+msgid "Emails make me waste my time. But I need them.\n"
+"                    Given the importance that emails have in our lives,\n"
+"                    it's incredible it's still one of the only software\n"
+"                    areas that did not evolve in the past 20 years!"
+msgstr ""
+
+#. module: website_blog
 #: model:ir.ui.view,arch_db:website_blog.website_blog
 msgid "Filter Color"
 msgstr ""
@@ -299,8 +380,36 @@
 msgstr ""
 
 #. module: website_blog
+#: model:blog.post,content:website_blog.blog_post_1
+msgid "Focus on the Content: Everything is\n"
+"                        stripped to emphasize on the real message. No more\n"
+"                        welcome introductions, greetings, signatures and legal\n"
+"                        notes.We standardize the layout of each message.\n"
+"                        (signatures are on the profile of a contact, not in\n"
+"                        every message)"
+msgstr ""
+
+#. module: website_blog
+#: model:blog.post,content:website_blog.blog_post_1
+msgid "Folders and mailing lists are great tools but too\n"
+"                        complex in traditional email clients. In Odoo, a\n"
+"                        group of contacts that share a discussion can be\n"
+"                        created with one click. Every group should have it's\n"
+"                        own email address."
+msgstr ""
+
+#. module: website_blog
 #: model:ir.ui.view,arch_db:website_blog.website_blog
 msgid "Full Screen"
+msgstr ""
+
+#. module: website_blog
+#: model:blog.post,content:website_blog.blog_post_1
+msgid "Get Things Done: your inbox is a\n"
+"                        todo list. You should be able to process (not only\n"
+"                        read) the inbox and easily mark messages for future\n"
+"                        actions. Every inbox should be empty after having\n"
+"                        been processed; no more overload of information."
 msgstr ""
 
 #. module: website_blog
@@ -319,8 +428,22 @@
 msgstr ""
 
 #. module: website_blog
+#: model:blog.post,content:website_blog.blog_post_1
+msgid "Here are the ideas behind the Odoo communication tools:"
+msgstr ""
+
+#. module: website_blog
 #: model:ir.ui.view,arch_db:website_blog.website_blog
 msgid "High"
+msgstr ""
+
+#. module: website_blog
+#: model:blog.post,content:website_blog.blog_post_2
+msgid "However, unlike other web content management systems, it\n"
+"                    fully integrates into the back-end database. This means\n"
+"                    that when you edit a product description, image or price,\n"
+"                    it updates the product database in real time, providing a\n"
+"                    true self-service window into the business."
 msgstr ""
 
 #. module: website_blog
@@ -331,8 +454,26 @@
 msgstr ""
 
 #. module: website_blog
+#: model:blog.post,subtitle:website_blog.blog_post_1
+msgid "Ideas behind the Odoo communication tools."
+msgstr ""
+
+#. module: website_blog
 #: model:ir.ui.view,arch_db:website_blog.latest_blogs
 msgid "In"
+msgstr ""
+
+#. module: website_blog
+#: model:blog.post,name:website_blog.blog_post_2
+msgid "Integrating your CMS and E-Commerce"
+msgstr ""
+
+#. module: website_blog
+#: model:blog.post,content:website_blog.blog_post_1
+msgid "Keep control of what you want to receive or don't want\n"
+"                        to receive. People should never receive spam. You\n"
+"                        should follow/unfollow any kind of information in one\n"
+"                        click."
 msgstr ""
 
 #. module: website_blog
@@ -367,6 +508,13 @@
 msgstr ""
 
 #. module: website_blog
+#: model:blog.post,content:website_blog.blog_post_2
+msgid "Like many modern website editors, with Odoo you can edit\n"
+"                    content in-line, enabling you to see exactly what you are\n"
+"                    changing and ensure your changes suit the context."
+msgstr ""
+
+#. module: website_blog
 #: model:ir.ui.view,arch_db:website_blog.website_blog
 msgid "Low"
 msgstr ""
@@ -382,6 +530,25 @@
 msgstr ""
 
 #. module: website_blog
+#: model:blog.post,content:website_blog.blog_post_1
+msgid "Messages \"for action\": they\n"
+"                                require your immediate attention and you need\n"
+"                                to process them all. This accounts for 10%\n"
+"                                of your daily emails. Use the \"To: me\" menu\n"
+"                                for these."
+msgstr ""
+
+#. module: website_blog
+#: model:blog.post,content:website_blog.blog_post_1
+msgid "Messages \"for information\":\n"
+"                                you can pull them when you need some specific\n"
+"                                information; they are not required to be read\n"
+"                                every day.You receive only what you decided\n"
+"                                to follow.This accounts for 90% of your daily\n"
+"                                emails.Use the \"Inbox\" menu for these."
+msgstr ""
+
+#. module: website_blog
 #: model:ir.ui.view,arch_db:website_blog.website_blog
 msgid "Mid screen"
 msgstr ""
@@ -405,6 +572,11 @@
 msgstr ""
 
 #. module: website_blog
+#: model:blog.post,content:website_blog.blog_post_2
+msgid "New Features Launched"
+msgstr ""
+
+#. module: website_blog
 #: model:ir.ui.view,arch_db:website_blog.header_footer_custom
 msgid "News"
 msgstr ""
@@ -435,6 +607,18 @@
 msgstr ""
 
 #. module: website_blog
+#: model:blog.post,content:website_blog.blog_post_2
+msgid "Odoo claims to be 'the Open Source software that makes\n"
+"                    building your company's website and selling your products\n"
+"                    online easy'. So how true is this statement?"
+msgstr ""
+
+#. module: website_blog
+#: model:blog.post,website_meta_keywords:website_blog.blog_post_1
+msgid "Odoo, email"
+msgstr ""
+
+#. module: website_blog
 #. openerp-web
 #: code:addons/website_blog/static/src/js/website.tour.blog.js:63
 #, python-format
@@ -462,7 +646,15 @@
 msgstr ""
 
 #. module: website_blog
-#: code:addons/website_blog/controllers/main.py:262
+#: model:blog.post,content:website_blog.blog_post_1
+msgid "Productivity is key: our smart user\n"
+"                        interface does not require you to click on every mail\n"
+"                        to read a thread. Reading a full thread, replying,\n"
+"                        attaching documents is super fast."
+msgstr ""
+
+#. module: website_blog
+#: code:addons/website_blog/controllers/main.py:263
 #, python-format
 msgid "Public user cannot post comments on blog post."
 msgstr ""
@@ -509,6 +701,18 @@
 msgstr ""
 
 #. module: website_blog
+#: model:blog.post,content:website_blog.blog_post_1
+msgid "Reading my inbox is the most unproductive task I do\n"
+"                    on a daily basis. I have to spend one full hour a\n"
+"                    day to process my emails. All the junk flows in the\n"
+"                    same inbox; spams, information that doesn't matter,\n"
+"                    quoted answers of quoted answers, etc. At the end\n"
+"                    of the hour, only 10 emails actually requested an\n"
+"                    answer from me. With a good tool, I could have done\n"
+"                    my job in 10 minutes!"
+msgstr ""
+
+#. module: website_blog
 #: model:ir.ui.view,arch_db:website_blog.website_blog
 msgid "Red"
 msgstr ""
@@ -539,7 +743,7 @@
 
 #. module: website_blog
 #. openerp-web
-#: code:addons/website_blog/models/website_blog.py:100
+#: code:addons/website_blog/models/website_blog.py:103
 #: code:addons/website_blog/static/src/js/website.tour.blog.js:52
 #, python-format
 msgid "Start writing here..."
@@ -603,14 +807,45 @@
 msgstr ""
 
 #. module: website_blog
+#: model:blog.post,content:website_blog.blog_post_1
+msgid "The Communication Mechanism of Odoo"
+msgstr ""
+
+#. module: website_blog
+#: model:blog.post,name:website_blog.blog_post_1
+#: model:blog.post,website_meta_description:website_blog.blog_post_1
+msgid "The Future of Emails"
+msgstr ""
+
+#. module: website_blog
 #: model:ir.ui.view,arch_db:website_blog.latest_blogs
 msgid "This page is great to improve your <strong>Search Engine Optimization</strong>;\n"
 "                   You can review titles, keywords and descriptions of all blogs at once."
 msgstr ""
 
 #. module: website_blog
+#: model:blog.post,content:website_blog.blog_post_2
+msgid "This provides a single source of data for your company and\n"
+"                    removes the need to create offline synchronisation between\n"
+"                    website and product database."
+msgstr ""
+
+#. module: website_blog
 #: model:ir.model.fields,field_description:website_blog.field_blog_post_name
 msgid "Title"
+msgstr ""
+
+#. module: website_blog
+#: model:blog.post,content:website_blog.blog_post_2
+msgid "To add to an already comprehensive set of Odoo\n"
+"                features, a website content management system (CMS or WMS) has been developed and a beta release is\n"
+"                available from today, 31st January 2014."
+msgstr ""
+
+#. module: website_blog
+#: model:blog.post,content:website_blog.blog_post_1
+msgid "To disrupt emails, you need more than just another user\n"
+"                    interface. We need to rethink the whole communication flow."
 msgstr ""
 
 #. module: website_blog
@@ -643,15 +878,6 @@
 msgstr ""
 
 #. module: website_blog
-<<<<<<< HEAD
-#: code:addons/website_blog/models/website_blog.py:212
-#, python-format
-msgid "View Blog Post"
-msgstr ""
-
-#. module: website_blog
-=======
->>>>>>> 91a14488
 #: model:ir.model,name:website_blog.model_website
 msgid "Website"
 msgstr ""
