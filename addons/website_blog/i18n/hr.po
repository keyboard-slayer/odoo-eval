# #-#-#-#-#  hr.po (Odoo 9.0)  #-#-#-#-#
# Translation of Odoo Server.
# This file contains the translation of the following modules:
# * website_blog
#
# Translators:
# Davor Bojkić <bole@dajmi5.com>, 2015
# Ivica Dimjašević <ivica.dimjasevic@storm.hr>, 2015
# Karolina Tonković <karolina.tonkovic@storm.hr>, 2015
# #-#-#-#-#  hr.po (Odoo 9.0)  #-#-#-#-#
# Translation of Odoo Server.
# This file contains the translation of the following modules:
# * website_blog
#
# Translators:
# Davor Bojkić <bole@dajmi5.com>, 2015
# Ivica Dimjašević <ivica.dimjasevic@storm.hr>, 2015
#, fuzzy
msgid ""
msgstr ""
"Project-Id-Version: Odoo 9.0\n"
"Report-Msgid-Bugs-To: \n"
<<<<<<< HEAD
"POT-Creation-Date: 2016-08-19 10:26+0000\n"
=======
"POT-Creation-Date: 2016-08-18 14:08+0000\n"
>>>>>>> bc1a0a32
"PO-Revision-Date: 2015-10-22 13:05+0000\n"
"Last-Translator: Ivica Dimjašević <ivica.dimjasevic@storm.hr>\n"
"Language-Team: Croatian (http://www.transifex.com/odoo/odoo-9/language/hr/)\n"
"Language: hr\n"
"MIME-Version: 1.0\n"
"Content-Type: text/plain; charset=UTF-8\n"
"Content-Transfer-Encoding: \n"
"#-#-#-#-#  hr.po (Odoo 9.0)  #-#-#-#-#\n"
"Plural-Forms: nplurals=3; plural=n%10==1 && n%100!=11 ? 0 : n%10>=2 && n"
"%10<=4 && (n%100<10 || n%100>=20) ? 1 : 2;\n"
"#-#-#-#-#  hr.po (Odoo 9.0)  #-#-#-#-#\n"
"Plural-Forms: nplurals=3; plural=n%10==1 && n%100!=11 ? 0 : n%10>=2 && n"
"%10<=4 && (n%100<10 || n%100>=20) ? 1 : 2;\n"

#. module: website_blog
#. openerp-web
#: code:addons/website_blog/static/src/js/website.tour.blog.js:118
#, python-format
msgid " Click on this button to send your blog post online."
msgstr ""

#. module: website_blog
#: model:blog.post,content:website_blog.blog_post_2
msgid ""
"\"Finally, the leading edge is being brought to the masses.\n"
"                    It will now be the turn of the big players to catch up "
"to\n"
"                    the superior technologies of the SME.\""
msgstr ""

#. module: website_blog
#: model:blog.post,content:website_blog.blog_post_2
msgid ""
"\"Odoo now competes on many fronts, with no real\n"
"                competition out there to knock them off the top spot.\n"
"                With the launch of their integrated CMS and Ecommerce\n"
"                systems,it only elevates their position as one of the "
"leading\n"
"                lights in the open source revolution. It will be at least 5\n"
"                years before another ERP or CMS provider will be able to\n"
"                compete at this level due to the technology currently\n"
"                employed by most industry providers.\""
msgstr ""

#. module: website_blog
#: model:blog.post,content:website_blog.blog_post_2
msgid ""
"\"Odoo's latest launch will allow a business to go from\n"
"                zero to trading online quicker than ever before,” Stuart\n"
"                Mackintosh, MD of Open Source specialist and Odoo\n"
"                integration partner, OpusVL, explains. “The investment\n"
"                required to have a fully automated business system is\n"
"                dramatically reduced, enabling the small and medium\n"
"                enterprise to compete at a level of functionality and\n"
"                performance previously reserved for the big IT investors.\""
msgstr ""

#. module: website_blog
#: model:blog.post,content:website_blog.blog_post_2
msgid ""
"\"This is another clever and highly disruptive move by\n"
"                Odoo,which will force other technology providers to\n"
"                take another look at the value they are providing to ensure\n"
"                that their 'solutions' can still compete.\""
msgstr ""

#. module: website_blog
#: model:ir.ui.view,arch_db:website_blog.latest_blogs
msgid "&amp;times;"
msgstr "&amp;times;"

#. module: website_blog
#: model:ir.ui.view,arch_db:website_blog.blog_feed
msgid "&lt;?xml version=\"1.0\" encoding=\"utf-8\"?&gt;"
msgstr ""

#. module: website_blog
<<<<<<< HEAD
#: model:ir.ui.view,arch_db:website_blog.view_blog_blog_form
msgid ""
"(Un)archiving a blog automatically (un)archives its posts. Do you want to "
"proceed?"
msgstr ""

#. module: website_blog
=======
>>>>>>> bc1a0a32
#: model:blog.post,content:website_blog.blog_post_1
msgid ""
"A mix of push &amp; pull: Today, people\n"
"                    are victims of what others decide to push to them.\n"
"                    Odoo differentiates:"
msgstr ""

#. module: website_blog
#: model:ir.ui.view,arch_db:website_blog.blog_post_template_new_post
msgid "A new post"
msgstr ""

#. module: website_blog
#: model:ir.ui.view,arch_db:website_blog.opt_blog_rc_about_us
msgid "About us"
msgstr "O nama"

#. module: website_blog
#: model:ir.ui.view,arch_db:website_blog.blog_post_template_new_post
msgid "Access post"
msgstr ""
<<<<<<< HEAD

#. module: website_blog
#: model:ir.model.fields,field_description:website_blog.field_blog_blog_active
#: model:ir.model.fields,field_description:website_blog.field_blog_post_active
msgid "Active"
msgstr ""
=======
>>>>>>> bc1a0a32

#. module: website_blog
#. openerp-web
#: code:addons/website_blog/static/src/js/website.tour.blog.js:24
#, python-format
msgid "Add Content"
msgstr "Dodaj sadržaj"

#. module: website_blog
#: model:blog.post,content:website_blog.blog_post_2
msgid "Adding to industry leading technology"
msgstr ""

#. module: website_blog
<<<<<<< HEAD
#: model:ir.ui.view,arch_db:website_blog.blog_blog_view_search
#: model:ir.ui.view,arch_db:website_blog.view_blog_post_search
#, fuzzy
msgid "Archived"
msgstr "Arhive"

#. module: website_blog
=======
>>>>>>> bc1a0a32
#: model:ir.ui.view,arch_db:website_blog.opt_blog_rc_history
msgid "Archives"
msgstr "Arhive"

#. module: website_blog
#: model:blog.post,content:website_blog.blog_post_2
msgid ""
"As it comes, there is a default website based on Bootstrap\n"
"                3, the latest industry standard for rapid development of\n"
"                multi-device websites backed by Twitter, so can be directly\n"
"                integrated with many web tools and works across all devices\n"
"                by default."
msgstr ""

#. module: website_blog
#: model:blog.post,content:website_blog.blog_post_1
msgid ""
"At Odoo, we build tools to bring productivity to\n"
"                enterprises. As emails and information flows are one of\n"
"                the biggest wastes of time in companies, we have to fix\n"
"                this."
msgstr ""

#. module: website_blog
#: model:ir.ui.view,arch_db:website_blog.blog_post_short
msgid "Atom Feed"
msgstr ""

#. module: website_blog
#: model:ir.model.fields,field_description:website_blog.field_blog_post_author_id
#: model:ir.model.fields,field_description:website_blog.field_blog_post_create_uid
#: model:ir.ui.view,arch_db:website_blog.view_blog_post_search
msgid "Author"
msgstr "Autor"

#. module: website_blog
#: model:ir.model.fields,field_description:website_blog.field_blog_post_author_avatar
msgid "Avatar"
msgstr "Avatar"

#. module: website_blog
#: model:ir.model.fields,field_description:website_blog.field_blog_post_blog_id
#: model:ir.ui.menu,name:website_blog.menu_website_blog_root
#: model:ir.ui.view,arch_db:website_blog.blog_blog_view_search
#: model:ir.ui.view,arch_db:website_blog.view_blog_blog_form
#: model:ir.ui.view,arch_db:website_blog.view_blog_post_search
#: model:website.menu,name:website_blog.menu_news
msgid "Blog"
msgstr "Blog"

#. module: website_blog
#: model:ir.model.fields,field_description:website_blog.field_blog_blog_name
msgid "Blog Name"
msgstr "Naziv bloga"

#. module: website_blog
<<<<<<< HEAD
#: code:addons/website_blog/models/website_blog.py:300
=======
#: code:addons/website_blog/models/website_blog.py:283
>>>>>>> bc1a0a32
#: model:ir.model,name:website_blog.model_blog_post
#: model:ir.ui.view,arch_db:website_blog.view_blog_post_form
#: model:ir.ui.view,arch_db:website_blog.view_blog_post_search
#, python-format
msgid "Blog Post"
msgstr "Blog objava"

#. module: website_blog
<<<<<<< HEAD
#: code:addons/website_blog/models/website_blog.py:304
=======
#: code:addons/website_blog/models/website_blog.py:287
>>>>>>> bc1a0a32
#, python-format
msgid "Blog Post <b>%s</b> seems to have a link to this page !"
msgstr "Blog objava <b>%s</b> kao da ima link na ovu stranicu!"

#. module: website_blog
#. openerp-web
#: code:addons/website_blog/static/src/js/website.tour.blog.js:37
#, python-format
msgid "Blog Post Created"
msgstr "Kreriana blog objava"

#. module: website_blog
#: model:ir.ui.view,arch_db:website_blog.blog_post_complete
#: model:ir.ui.view,arch_db:website_blog.view_blog_post_form
msgid "Blog Post Title"
msgstr "Naslov blog objave"

#. module: website_blog
#: model:ir.actions.act_window,name:website_blog.action_blog_post
#: model:ir.ui.menu,name:website_blog.menu_page
#: model:ir.ui.view,arch_db:website_blog.view_blog_post_list
msgid "Blog Posts"
msgstr "Blog objave"

#. module: website_blog
#: model:ir.model.fields,field_description:website_blog.field_blog_blog_subtitle
#: model:ir.ui.view,arch_db:website_blog.view_blog_post_form
msgid "Blog Subtitle"
msgstr "Podnaslov bloga"

#. module: website_blog
#: model:ir.model,name:website_blog.model_blog_tag
msgid "Blog Tag"
msgstr "Oznaka bloga"

#. module: website_blog
#: model:ir.actions.act_window,name:website_blog.action_tags
#: model:ir.ui.menu,name:website_blog.menu_blog_tag
msgid "Blog Tags"
msgstr "Oznake bloga"

#. module: website_blog
#: model:ir.actions.act_window,name:website_blog.action_blog_blog
#: model:ir.model,name:website_blog.model_blog_blog
#: model:ir.ui.menu,name:website_blog.menu_blog
#: model:ir.ui.view,arch_db:website_blog.view_blog_blog_list
msgid "Blogs"
msgstr "Blogovi"

#. module: website_blog
#: model:ir.ui.view,arch_db:website_blog.website_blog
msgid "Blue"
msgstr "Plavo"

#. module: website_blog
#: model:blog.post,subtitle:website_blog.blog_post_2
msgid "Building your company's website and selling your products online easy."
msgstr ""

#. module: website_blog
#. openerp-web
#: code:addons/website_blog/static/src/js/website.tour.blog.js:58
#: model:ir.ui.view,arch_db:website_blog.website_blog
#, python-format
msgid "Change Cover"
msgstr ""

#. module: website_blog
#. openerp-web
#: code:addons/website_blog/static/src/js/website.tour.blog.js:54
#, python-format
msgid "Change and customize your blog post cover."
msgstr ""

#. module: website_blog
#. openerp-web
#: code:addons/website_blog/static/src/js/website.tour.blog.js:109
#, python-format
msgid "Check Mobile Preview"
msgstr "Provjeri izgled na mobilnim uređajima"

#. module: website_blog
#. openerp-web
#: code:addons/website_blog/static/src/js/website.tour.blog.js:68
#, python-format
msgid "Choose an image"
msgstr "Izaberi sliku"

#. module: website_blog
#. openerp-web
#: code:addons/website_blog/static/src/js/website.tour.blog.js:69
#, python-format
msgid "Choose an image from the library."
msgstr "Izaberi sliku iz knjižnice."

#. module: website_blog
#: model:ir.ui.view,arch_db:website_blog.blog_post_short
msgid "Click on \"Content\" on the top menu to write your first blog post."
msgstr ""
"Klikni na \"Sadržaj\" na gornjem izborniku kako bi napisali svoju prvu blog "
"objavu."

#. module: website_blog
#. openerp-web
#: code:addons/website_blog/static/src/js/website.tour.blog.js:94
#, python-format
msgid "Click on '<em>Save</em>' button to record changes on the page."
msgstr ""
"Klikni na '<em>Spremi</em>' gumb kako bi spremili promjene na stranici."

#. module: website_blog
#. openerp-web
#: code:addons/website_blog/static/src/js/website.tour.blog.js:77
#, python-format
msgid "Click on '<em>Save</em>' to set the picture as cover."
msgstr ""

#. module: website_blog
#. openerp-web
#: code:addons/website_blog/static/src/js/website.tour.blog.js:102
#, python-format
msgid ""
"Click on the mobile icon to preview how your blog post will be displayed on "
"a mobile device."
msgstr ""

#. module: website_blog
#: model:ir.actions.act_window,help:website_blog.action_blog_post
msgid "Click to create a new blog post."
msgstr ""

#. module: website_blog
#. openerp-web
#: code:addons/website_blog/static/src/js/website.tour.blog.js:125
#, python-format
msgid "Close Tutorial"
msgstr "Zatvori tutorial"

#. module: website_blog
#: model:ir.ui.view,arch_db:website_blog.website_blog
msgid "Color"
msgstr "Boja"

#. module: website_blog
#: model:ir.ui.view,arch_db:website_blog.opt_blog_rc_about_us
msgid "Contact us"
msgstr "Kontaktirajte nas"

#. module: website_blog
#. openerp-web
#: code:addons/website_blog/static/src/js/website.tour.blog.js:84
#: model:ir.model.fields,field_description:website_blog.field_blog_post_content
#: model:ir.ui.view,arch_db:website_blog.view_blog_post_search
#, python-format
msgid "Content"
msgstr "Sadržaj"

#. module: website_blog
#. openerp-web
#: code:addons/website_blog/static/src/js/website.tour.blog.js:39
#, python-format
msgid "Continue"
msgstr "Nastavi"

#. module: website_blog
#. openerp-web
#: code:addons/website_blog/static/src/js/website.tour.blog.js:60
#, python-format
msgid "Cover"
msgstr ""

#. module: website_blog
#: model:ir.model.fields,field_description:website_blog.field_blog_post_cover_properties
msgid "Cover Properties"
msgstr ""

#. module: website_blog
#. openerp-web
#: code:addons/website_blog/static/src/js/website.tour.blog.js:14
#, python-format
msgid "Create a blog post"
msgstr ""

#. module: website_blog
#: model:ir.model.fields,field_description:website_blog.field_blog_blog_create_uid
#: model:ir.model.fields,field_description:website_blog.field_blog_tag_create_uid
msgid "Created by"
msgstr "Kreirao"

#. module: website_blog
#: model:ir.model.fields,field_description:website_blog.field_blog_blog_create_date
#: model:ir.model.fields,field_description:website_blog.field_blog_post_create_date
#: model:ir.model.fields,field_description:website_blog.field_blog_tag_create_date
msgid "Created on"
msgstr "Datum kreiranja"

#. module: website_blog
#. openerp-web
#: code:addons/website_blog/static/src/js/website.tour.blog.js:53
#, python-format
msgid "Customize Cover"
msgstr ""

#. module: website_blog
#: model:ir.model.fields,field_description:website_blog.field_mail_compose_message_path
#: model:ir.model.fields,field_description:website_blog.field_mail_message_path
#: model:ir.model.fields,field_description:website_blog.field_survey_mail_compose_message_path
msgid "Discussion Path"
msgstr ""

#. module: website_blog
#: model:ir.model.fields,field_description:website_blog.field_blog_blog_display_name
#: model:ir.model.fields,field_description:website_blog.field_blog_post_display_name
#: model:ir.model.fields,field_description:website_blog.field_blog_tag_display_name
msgid "Display Name"
msgstr "Naziv za prikaz"

#. module: website_blog
#: model:ir.ui.view,arch_db:website_blog.blog_post_complete
msgid "Duplicate"
msgstr "Dupliciraj"

#. module: website_blog
#: model:ir.model,name:website_blog.model_mail_compose_message
msgid "Email composition wizard"
msgstr ""

#. module: website_blog
#: model:ir.model,name:website_blog.model_survey_mail_compose_message
msgid "Email composition wizard for Survey"
msgstr ""

#. module: website_blog
#: model:blog.post,content:website_blog.blog_post_1
msgid "Emails are broken."
<<<<<<< HEAD
=======
msgstr ""

#. module: website_blog
#: model:blog.post,content:website_blog.blog_post_1
msgid ""
"Emails make me waste my time. But I need them.\n"
"                Given the importance that emails have in our lives,\n"
"                it's incredible it's still one of the only software\n"
"                areas that did not evolve in the past 20 years!"
>>>>>>> bc1a0a32
msgstr ""

#. module: website_blog
#: model:blog.post,content:website_blog.blog_post_1
msgid ""
<<<<<<< HEAD
"Emails make me waste my time. But I need them.\n"
"                Given the importance that emails have in our lives,\n"
"                it's incredible it's still one of the only software\n"
"                areas that did not evolve in the past 20 years!"
=======
"Focus on the Content: Everything is\n"
"                    stripped to emphasize on the real message. No more\n"
"                    welcome introductions, greetings, signatures and legal\n"
"                    notes.We standardize the layout of each message.\n"
"                    (signatures are on the profile of a contact, not in\n"
"                    every message)"
>>>>>>> bc1a0a32
msgstr ""

#. module: website_blog
#: model:blog.post,content:website_blog.blog_post_1
msgid ""
<<<<<<< HEAD
"Focus on the Content: Everything is\n"
"                    stripped to emphasize on the real message. No more\n"
"                    welcome introductions, greetings, signatures and legal\n"
"                    notes.We standardize the layout of each message.\n"
"                    (signatures are on the profile of a contact, not in\n"
"                    every message)"
msgstr ""

#. module: website_blog
#: model:blog.post,content:website_blog.blog_post_1
msgid ""
"Folders and mailing lists are great tools but too\n"
"                    complex in traditional email clients. In Odoo, a\n"
"                    group of contacts that share a discussion can be\n"
"                    created with one click. Every group should have it's\n"
"                    own email address."
msgstr ""

#. module: website_blog
=======
"Folders and mailing lists are great tools but too\n"
"                    complex in traditional email clients. In Odoo, a\n"
"                    group of contacts that share a discussion can be\n"
"                    created with one click. Every group should have it's\n"
"                    own email address."
msgstr ""

#. module: website_blog
>>>>>>> bc1a0a32
#: model:ir.ui.view,arch_db:website_blog.opt_blog_rc_follow_us
msgid "Follow us"
msgstr "Slijedite nas"

#. module: website_blog
#: model:ir.ui.view,arch_db:website_blog.website_blog
msgid "Full Screen"
msgstr "Puni zaslon"

#. module: website_blog
#: model:blog.post,content:website_blog.blog_post_1
msgid ""
"Get Things Done: your inbox is a\n"
"                    todo list. You should be able to process (not only\n"
"                    read) the inbox and easily mark messages for future\n"
"                    actions. Every inbox should be empty after having\n"
"                    been processed; no more overload of information."
msgstr ""

#. module: website_blog
#: model:blog.blog,subtitle:website_blog.blog_blog_1
msgid "Get in touch with us"
msgstr "Kontaktirajte nas"

#. module: website_blog
#: model:ir.ui.view,arch_db:website_blog.website_blog
msgid "Green"
msgstr "Zeleno"

#. module: website_blog
#: model:ir.ui.view,arch_db:website_blog.view_blog_post_search
msgid "Group By"
msgstr "Grupiraj po"

#. module: website_blog
#: model:blog.post,content:website_blog.blog_post_1
msgid "Here are the ideas behind the Odoo communication tools:"
msgstr ""

#. module: website_blog
#: model:ir.ui.view,arch_db:website_blog.website_blog
msgid "High"
msgstr "Visoka"

#. module: website_blog
#: model:blog.post,content:website_blog.blog_post_2
msgid ""
"However, unlike other web content management systems, it\n"
"                fully integrates into the back-end database. This means\n"
"                that when you edit a product description, image or price,\n"
"                it updates the product database in real time, providing a\n"
"                true self-service window into the business."
msgstr ""

#. module: website_blog
#: model:ir.model.fields,field_description:website_blog.field_blog_blog_id
#: model:ir.model.fields,field_description:website_blog.field_blog_post_id
#: model:ir.model.fields,field_description:website_blog.field_blog_tag_id
msgid "ID"
msgstr "ID"

#. module: website_blog
#: model:blog.post,subtitle:website_blog.blog_post_1
msgid "Ideas behind the Odoo communication tools."
msgstr ""

#. module: website_blog
#: model:ir.ui.view,arch_db:website_blog.latest_blogs
msgid "In"
msgstr "U"

#. module: website_blog
#: model:blog.post,name:website_blog.blog_post_2
msgid "Integrating your CMS and E-Commerce"
msgstr ""

#. module: website_blog
#: model:blog.post,content:website_blog.blog_post_1
msgid ""
"Keep control of what you want to receive or don't want\n"
"                    to receive. People should never receive spam. You\n"
"                    should follow/unfollow any kind of information in one\n"
"                    click."
msgstr ""

#. module: website_blog
#: model:ir.model.fields,field_description:website_blog.field_blog_post_write_uid
#: model:ir.ui.view,arch_db:website_blog.view_blog_post_search
msgid "Last Contributor"
msgstr "Zadnji doprinos"

#. module: website_blog
#: model:ir.model.fields,field_description:website_blog.field_blog_blog___last_update
#: model:ir.model.fields,field_description:website_blog.field_blog_post___last_update
#: model:ir.model.fields,field_description:website_blog.field_blog_post_write_date
#: model:ir.model.fields,field_description:website_blog.field_blog_tag___last_update
msgid "Last Modified on"
msgstr "Zadnja promjena"

#. module: website_blog
#: model:ir.model.fields,field_description:website_blog.field_blog_blog_write_uid
#: model:ir.model.fields,field_description:website_blog.field_blog_tag_write_uid
msgid "Last Updated by"
msgstr "Promijenio"

#. module: website_blog
#: model:ir.model.fields,field_description:website_blog.field_blog_blog_write_date
#: model:ir.model.fields,field_description:website_blog.field_blog_tag_write_date
msgid "Last Updated on"
msgstr "Vrijeme promjene"

#. module: website_blog
#: model:ir.ui.view,arch_db:website_blog.latest_blogs
msgid "Latest Posts"
msgstr ""

#. module: website_blog
#. openerp-web
#: code:addons/website_blog/static/src/js/website.tour.blog.js:18
#, python-format
msgid "Let's go through the first steps to write beautiful blog posts."
msgstr ""

#. module: website_blog
#: model:blog.post,content:website_blog.blog_post_2
msgid ""
"Like many modern website editors, with Odoo you can edit\n"
"                content in-line, enabling you to see exactly what you are\n"
"                changing and ensure your changes suit the context."
msgstr ""

#. module: website_blog
#: model:ir.ui.view,arch_db:website_blog.website_blog
msgid "Low"
msgstr "Niska"

#. module: website_blog
#: model:ir.ui.view,arch_db:website_blog.website_blog
msgid "Medium"
msgstr "Srednji"

#. module: website_blog
#: model:ir.model,name:website_blog.model_mail_message
msgid "Message"
msgstr "Poruka"

#. module: website_blog
#: model:blog.post,content:website_blog.blog_post_1
msgid ""
"Messages \"for action\": they\n"
"                            require your immediate attention and you need\n"
"                            to process them all. This accounts for 10%\n"
"                            of your daily emails. Use the \"To: me\" menu\n"
"                            for these."
msgstr ""

#. module: website_blog
#: model:blog.post,content:website_blog.blog_post_1
msgid ""
"Messages \"for information\":\n"
"                            you can pull them when you need some specific\n"
"                            information; they are not required to be read\n"
"                            every day.You receive only what you decided\n"
"                            to follow.This accounts for 90% of your daily\n"
"                            emails.Use the \"Inbox\" menu for these."
msgstr ""

#. module: website_blog
#. openerp-web
#: code:addons/website_blog/static/src/js/website.tour.blog.js:101
#, python-format
msgid "Mobile Preview"
msgstr ""

#. module: website_blog
#: model:ir.model.fields,field_description:website_blog.field_blog_tag_name
msgid "Name"
msgstr "Naziv"

#. module: website_blog
#: model:ir.ui.view,arch_db:website_blog.website_blog
msgid "Narrow"
msgstr "Uzak"

#. module: website_blog
#. openerp-web
#: code:addons/website_blog/static/src/js/website.tour.blog.js:17
#: code:addons/website_blog/static/src/js/website.tour.blog.js:31
#: code:addons/website_blog/static/src/js/website_blog.editor.js:21
#: model:ir.ui.view,arch_db:website_blog.content_new_blogpost
#, python-format
msgid "New Blog Post"
msgstr ""

#. module: website_blog
#: model:blog.post,content:website_blog.blog_post_2
msgid "New Features Launched"
msgstr ""

#. module: website_blog
#: model:ir.ui.view,arch_db:website_blog.header_footer_custom
msgid "News"
msgstr "Novosti"

#. module: website_blog
#: model:ir.ui.view,arch_db:website_blog.website_blog
msgid "No Cover"
msgstr ""

#. module: website_blog
#: model:ir.ui.view,arch_db:website_blog.blog_post_short
msgid "No blog post yet."
msgstr ""

#. module: website_blog
#: model:ir.ui.view,arch_db:website_blog.latest_blogs
msgid "No keywords defined!"
msgstr ""

#. module: website_blog
#: model:ir.model.fields,field_description:website_blog.field_blog_post_visits
msgid "No of Views"
msgstr ""

#. module: website_blog
#: model:ir.ui.view,arch_db:website_blog.website_blog
msgid "None"
msgstr "Ništa"

#. module: website_blog
#. openerp-web
#: code:addons/website_blog/static/src/xml/website_blog.inline.discussion.xml:9
#, python-format
msgid "Not Published"
msgstr "Nije objavljeno"

#. module: website_blog
#: model:blog.post,content:website_blog.blog_post_2
msgid ""
"Odoo claims to be 'the Open Source software that makes\n"
"                building your company's website and selling your products\n"
"                online easy'. So how true is this statement?"
msgstr ""

#. module: website_blog
#: model:blog.post,website_meta_keywords:website_blog.blog_post_1
msgid "Odoo, email"
msgstr "Odoo, e-mail"

#. module: website_blog
#: model:ir.ui.view,arch_db:website_blog.website_blog
msgid "Opacity"
msgstr ""

#. module: website_blog
#: model:blog.blog,name:website_blog.blog_blog_1
msgid "Our Blog"
msgstr "Naš blog"

#. module: website_blog
#: model:ir.ui.view,arch_db:website_blog.opt_blog_rc_blogs
msgid "Our Blogs"
msgstr "Naši blogovi"

#. module: website_blog
#: model:ir.ui.view,arch_db:website_blog.opt_blog_rc_follow_us
msgid "Participate on our social stream."
msgstr ""

#. module: website_blog
#. openerp-web
#: code:addons/website_blog/static/src/xml/website_blog.inline.discussion.xml:28
#, python-format
msgid "Please"
msgstr "Molim"

#. module: website_blog
#. openerp-web
#: code:addons/website_blog/static/src/xml/website_blog.inline.discussion.xml:31
#, python-format
msgid "Post"
msgstr "Objava"

#. module: website_blog
#. openerp-web
#: code:addons/website_blog/static/src/js/website.tour.blog.js:44
#, python-format
msgid "Post Headline"
msgstr ""

#. module: website_blog
#: model:ir.model.fields,field_description:website_blog.field_blog_tag_post_ids
msgid "Posts"
msgstr "Objave"

#. module: website_blog
#: model:blog.post,content:website_blog.blog_post_1
msgid ""
"Productivity is key: our smart user\n"
"                    interface does not require you to click on every mail\n"
"                    to read a thread. Reading a full thread, replying,\n"
"                    attaching documents is super fast."
msgstr ""

#. module: website_blog
<<<<<<< HEAD
#: code:addons/website_blog/controllers/main.py:278
=======
#: code:addons/website_blog/controllers/main.py:268
>>>>>>> bc1a0a32
#, python-format
msgid "Public user cannot post comments on blog post."
msgstr "Javni korisnik ne može objavljivati komentare na blogu."

#. module: website_blog
#. openerp-web
#: code:addons/website_blog/static/src/xml/website_blog.inline.discussion.xml:10
#, python-format
msgid "Published"
msgstr "Objavljeno"

#. module: website_blog
#: model:mail.message.subtype,description:website_blog.mt_blog_blog_published
#: model:mail.message.subtype,name:website_blog.mt_blog_blog_published
msgid "Published Post"
msgstr "Objavljeni post"

#. module: website_blog
#. openerp-web
#: code:addons/website_blog/static/src/js/website.tour.blog.js:117
#, python-format
msgid "Publishing status"
msgstr "Objavljivanje statusa"

#. module: website_blog
#: model:ir.ui.view,arch_db:website_blog.website_blog
msgid "Purple"
msgstr "Ljubičasta"

#. module: website_blog
#: model:ir.model.fields,field_description:website_blog.field_blog_post_ranking
msgid "Ranking"
msgstr "Poredak"

#. module: website_blog
#: model:ir.ui.view,arch_db:website_blog.blog_post_complete
msgid "Read Next <span class=\"fa fa-long-arrow-right\"/>"
msgstr "Pročitajte dalje <span class=\"fa fa-long-arrow-right\"/>"

#. module: website_blog
#: model:blog.post,content:website_blog.blog_post_1
msgid ""
"Reading my inbox is the most unproductive task I do\n"
"                on a daily basis. I have to spend one full hour a\n"
"                day to process my emails. All the junk flows in the\n"
"                same inbox; spams, information that doesn't matter,\n"
"                quoted answers of quoted answers, etc. At the end\n"
"                of the hour, only 10 emails actually requested an\n"
"                answer from me. With a good tool, I could have done\n"
"                my job in 10 minutes!"
msgstr ""

#. module: website_blog
#: model:ir.ui.view,arch_db:website_blog.website_blog
msgid "Red"
msgstr "Crveno"

#. module: website_blog
#. openerp-web
#: code:addons/website_blog/static/src/js/website.tour.blog.js:76
#, python-format
msgid "Save"
msgstr "Spremi"

#. module: website_blog
#. openerp-web
#: code:addons/website_blog/static/src/js/website.tour.blog.js:93
#, python-format
msgid "Save your modifications once you are done"
msgstr ""

#. module: website_blog
#. openerp-web
#: code:addons/website_blog/static/src/js/website.tour.blog.js:110
#, python-format
msgid "Scroll to check rendering and then close the mobile preview."
msgstr ""

#. module: website_blog
#. openerp-web
#: code:addons/website_blog/static/src/js/website.tour.blog.js:61
#, python-format
msgid "Select this menu item to change blog cover."
msgstr ""

#. module: website_blog
#. openerp-web
#: code:addons/website_blog/static/src/js/website.tour.blog.js:32
#, python-format
msgid "Select this menu item to create a new blog post."
msgstr ""

#. module: website_blog
#. openerp-web
#: code:addons/website_blog/static/src/xml/website_blog.inline.discussion.xml:29
#, python-format
msgid "Sign in"
msgstr "Prijava"

#. module: website_blog
#: model:ir.ui.view,arch_db:website_blog.website_blog
msgid "Size"
msgstr "Veličina"

#. module: website_blog
#. openerp-web
#: code:addons/website_blog/static/src/js/website.tour.blog.js:19
#, python-format
msgid "Skip"
msgstr "Preskoči"

#. module: website_blog
#. openerp-web
#: code:addons/website_blog/static/src/js/website.tour.blog.js:19
#, python-format
msgid "Start Tutorial"
msgstr "Pokreni vodič"

#. module: website_blog
#. openerp-web
<<<<<<< HEAD
#: code:addons/website_blog/models/website_blog.py:106
=======
#: code:addons/website_blog/models/website_blog.py:91
>>>>>>> bc1a0a32
#: code:addons/website_blog/static/src/js/website.tour.blog.js:90
#, python-format
msgid "Start writing here..."
msgstr "Ovdje počnite pisati..."

#. module: website_blog
#. openerp-web
#: code:addons/website_blog/static/src/js/website.tour.blog.js:85
#, fuzzy, python-format
msgid "Start writing your story here."
msgstr "Ovdje počnite pisati..."

#. module: website_blog
#: model:ir.model.fields,field_description:website_blog.field_blog_post_subtitle
msgid "Sub Title"
msgstr "Pod naslov"

#. module: website_blog
#: model:ir.ui.view,arch_db:website_blog.blog_post_complete
msgid "Subtitle"
msgstr "Podnaslov"

#. module: website_blog
#: model:ir.ui.view,arch_db:website_blog.blog_tag_form
msgid "Tag Form"
msgstr ""

#. module: website_blog
#: model:ir.ui.view,arch_db:website_blog.blog_tag_tree
msgid "Tag List"
msgstr ""

#. module: website_blog
#: sql_constraint:blog.tag:0
msgid "Tag name already exists !"
msgstr "Naziv oznake već postoji !"

#. module: website_blog
#: model:ir.model.fields,field_description:website_blog.field_blog_post_tag_ids
#: model:ir.ui.view,arch_db:website_blog.opt_blog_rc_tags
msgid "Tags"
msgstr "Oznake"

#. module: website_blog
#: model:ir.ui.view,arch_db:website_blog.view_blog_post_form
msgid "Technical"
msgstr "Tehnički"

#. module: website_blog
#: model:blog.post,content:website_blog.blog_post_1
msgid "The Communication Mechanism of Odoo"
msgstr ""

#. module: website_blog
#: model:blog.post,name:website_blog.blog_post_1
#: model:blog.post,website_meta_description:website_blog.blog_post_1
msgid "The Future of Emails"
msgstr ""

#. module: website_blog
#. openerp-web
#: code:addons/website_blog/static/src/js/website.tour.blog.js:38
#, python-format
msgid "This is your new blog post. Let's edit it."
msgstr ""

#. module: website_blog
#: model:ir.ui.view,arch_db:website_blog.latest_blogs
msgid ""
"This page is great to improve your <strong>Search Engine Optimization</"
"strong>;\n"
"                   You can review titles, keywords and descriptions of all "
"blogs at once."
msgstr ""

#. module: website_blog
#: model:blog.post,content:website_blog.blog_post_2
msgid ""
"This provides a single source of data for your company and\n"
"                removes the need to create offline synchronisation between\n"
"                website and product database."
msgstr ""

#. module: website_blog
#. openerp-web
#: code:addons/website_blog/static/src/js/website.tour.blog.js:124
#, python-format
msgid ""
"This tutorial is over. To discover more features and improve the content of "
"this page, go to the upper left customize menu. You can also add some cool "
"content with your text in the edit mode with the upper right button."
msgstr ""

#. module: website_blog
#: model:ir.model.fields,field_description:website_blog.field_blog_post_name
msgid "Title"
msgstr "Titula"

#. module: website_blog
#: model:blog.post,content:website_blog.blog_post_2
msgid ""
"To add to an already comprehensive set of Odoo\n"
"                    features, a website content management system (CMS\n"
"                    or WMS) has been developed and a beta release is\n"
"                    available from today, 31st January 2014."
msgstr ""

#. module: website_blog
#: model:blog.post,content:website_blog.blog_post_1
msgid ""
"To disrupt emails, you need more than just another user\n"
"                interface. We need to rethink the whole communication flow."
msgstr ""

#. module: website_blog
#: model:ir.ui.view,arch_db:website_blog.blog_post_short
msgid "Untitled Post"
msgstr ""

#. module: website_blog
#. openerp-web
#: code:addons/website_blog/static/src/js/website.tour.blog.js:25
#, python-format
msgid ""
"Use this button to create a new blog post like any other document (page, "
"menu, products, event, ...)."
msgstr ""

#. module: website_blog
#: model:ir.ui.view,arch_db:website_blog.blog_tag_form
msgid "Used in:"
msgstr "Koristi se u:"

#. module: website_blog
#: model:ir.model.fields,help:website_blog.field_mail_compose_message_path
#: model:ir.model.fields,help:website_blog.field_mail_message_path
#: model:ir.model.fields,help:website_blog.field_survey_mail_compose_message_path
msgid ""
"Used to display messages in a paragraph-based chatter using a unique path;"
msgstr ""

#. module: website_blog
<<<<<<< HEAD
#: code:addons/website_blog/models/website_blog.py:279
=======
#: code:addons/website_blog/models/website_blog.py:262
>>>>>>> bc1a0a32
#, python-format
msgid "View Blog Post"
msgstr ""

#. module: website_blog
#: model:ir.model,name:website_blog.model_website
msgid "Website"
msgstr "Web stranice"

#. module: website_blog
#: model:ir.actions.act_url,name:website_blog.action_open_website
msgid "Website Blogs"
msgstr "Web blogovi"

#. module: website_blog
#: model:ir.model.fields,field_description:website_blog.field_blog_post_website_message_ids
msgid "Website Messages"
msgstr "Website poruke"

#. module: website_blog
#: model:ir.model.fields,help:website_blog.field_blog_post_website_message_ids
msgid "Website communication history"
msgstr "Povijest komunikacije Web stranice"

#. module: website_blog
#. openerp-web
#: code:addons/website_blog/static/src/xml/website_blog.inline.discussion.xml:26
#, python-format
msgid "Write a comment..."
msgstr "Napišite komentar..."

#. module: website_blog
#: model:ir.ui.view,arch_db:website_blog.opt_blog_rc_about_us
msgid ""
"Write a small text here for when <b>new visitors</b> find your website\n"
"            through your <b>blog entries</b>, referenced in Google."
msgstr ""

#. module: website_blog
#. openerp-web
#: code:addons/website_blog/static/src/js/website.tour.blog.js:46
#, python-format
msgid "Write a title, the subtitle is optional."
msgstr "Napiši naslov, podnaslov je opcionalan."

#. module: website_blog
#: model:ir.ui.view,arch_db:website_blog.website_blog
msgid "Yellow"
msgstr "Žuta"

#. module: website_blog
#: model:ir.ui.view,arch_db:website_blog.latest_blogs
msgid ""
"You should <strong>add a banner on the top</strong> as it is a frequent "
"landing page for new visitors.\n"
"                   <span class=\"text-muted\">This box will not be visible "
"to your visitors.</span>"
msgstr ""

#. module: website_blog
#: model:ir.ui.view,arch_db:website_blog.blog_post_template_new_post
#, fuzzy
msgid "blog. Click here to access the blog :"
msgstr "Klikni ovdje za pristup objavi."

#. module: website_blog
#. openerp-web
#: code:addons/website_blog/static/src/xml/website_blog.inline.discussion.xml:14
#, python-format
msgid "by"
msgstr "od"

#. module: website_blog
#: model:ir.ui.view,arch_db:website_blog.blog_post_short
#: model:ir.ui.view,arch_db:website_blog.latest_blogs
msgid "comment"
msgstr "komentar"

#. module: website_blog
#: model:ir.ui.view,arch_db:website_blog.blog_post_short
#: model:ir.ui.view,arch_db:website_blog.latest_blogs
msgid "comments"
msgstr "komentari"

#. module: website_blog
#: model:ir.ui.view,arch_db:website_blog.blog_post_template_new_post
#, fuzzy
msgid "has been published on the"
msgstr "Novi post %s je objavljen na %s blogu."

#. module: website_blog
#: model:ir.ui.view,arch_db:website_blog.blog_post_short
msgid "not published"
msgstr "nije objavljeno"

#. module: website_blog
#: model:ir.ui.view,arch_db:website_blog.blog_post_short
#: model:ir.ui.view,arch_db:website_blog.latest_blogs
msgid "pull-right"
msgstr "povuci-desno"

#. module: website_blog
#. openerp-web
#: code:addons/website_blog/static/src/xml/website_blog.inline.discussion.xml:29
#, python-format
msgid "to comment."
msgstr "komentirati."

#. module: website_blog
#: model:ir.ui.view,arch_db:website_blog.blog_post_short
msgid "view"
msgstr "pogled"

#. module: website_blog
#: model:ir.ui.view,arch_db:website_blog.blog_post_short
msgid "views"
msgstr "pogledi"

#~ msgid "Action Needed"
#~ msgstr "Potrebna dodatna radnja"

#~ msgid "Date of the last message posted on the record."
#~ msgstr "Datum zadnjeg zapisa"

#~ msgid "Followers"
#~ msgstr "Pratitelji"

#~ msgid "Followers (Channels)"
#~ msgstr "Pratitelji (Kanali)"

#~ msgid "Followers (Partners)"
#~ msgstr "Pratitelji (Partneri)"

#~ msgid "If checked new messages require your attention."
#~ msgstr "Ako je odabrano, nove poruke zahtijevaju Vašu pažnju."

#~ msgid "If checked, new messages require your attention."
#~ msgstr "Ako je označeno, nove poruke zahtijevaju vašu pažnju."

#~ msgid "Is Follower"
#~ msgstr "Je pratitelj"

#~ msgid "Last Message Date"
#~ msgstr "Datum zadnje poruke"

#~ msgid "Messages"
#~ msgstr "Poruke"

#~ msgid "Messages and communication history"
#~ msgstr "Poruke i povijest"

#~ msgid "Number of Actions"
#~ msgstr "Broj akcija"

#~ msgid "Number of messages which requires an action"
#~ msgstr "Broj poruka koje zahtijevaju aktivnost"

#~ msgid "Number of unread messages"
#~ msgstr "Broj nepročitanih poruka"

#~ msgid "Save Your Blog"
#~ msgstr "Spremi svoj blog"

#~ msgid ""
#~ "Start writing your story here. Click on save in the upper left corner "
#~ "when you are done."
#~ msgstr ""
#~ "Ovdje počnite pisati svoju priču. Klikni na spremi u gornjem lijevom kutu "
#~ "kada ste gotovi. "

#~ msgid "The full URL to access the document through the website."
#~ msgstr "Puni URL za pristup dokumentu putem web stranice."

#~ msgid "Unread Messages"
#~ msgstr "Nepročitane poruke"

#~ msgid "Unread Messages Counter"
#~ msgstr "Brojač nepročitanih poruka"

#~ msgid "Visible in Website"
#~ msgstr "Vidljivo na web stranicama"

#~ msgid "Website URL"
#~ msgstr "URL web stranice"

#~ msgid "Website meta description"
#~ msgstr "Web meta opis"

#~ msgid "Website meta keywords"
#~ msgstr "Web meta ključne riječi"

#~ msgid "Website meta title"
#~ msgstr "Web meta naslov"

#~ msgid "on"
#~ msgstr "na"<|MERGE_RESOLUTION|>--- conflicted
+++ resolved
@@ -20,11 +20,7 @@
 msgstr ""
 "Project-Id-Version: Odoo 9.0\n"
 "Report-Msgid-Bugs-To: \n"
-<<<<<<< HEAD
-"POT-Creation-Date: 2016-08-19 10:26+0000\n"
-=======
 "POT-Creation-Date: 2016-08-18 14:08+0000\n"
->>>>>>> bc1a0a32
 "PO-Revision-Date: 2015-10-22 13:05+0000\n"
 "Last-Translator: Ivica Dimjašević <ivica.dimjasevic@storm.hr>\n"
 "Language-Team: Croatian (http://www.transifex.com/odoo/odoo-9/language/hr/)\n"
@@ -41,7 +37,7 @@
 
 #. module: website_blog
 #. openerp-web
-#: code:addons/website_blog/static/src/js/website.tour.blog.js:118
+#: code:addons/website_blog/static/src/js/website.tour.blog.js:117
 #, python-format
 msgid " Click on this button to send your blog post online."
 msgstr ""
@@ -102,16 +98,6 @@
 msgstr ""
 
 #. module: website_blog
-<<<<<<< HEAD
-#: model:ir.ui.view,arch_db:website_blog.view_blog_blog_form
-msgid ""
-"(Un)archiving a blog automatically (un)archives its posts. Do you want to "
-"proceed?"
-msgstr ""
-
-#. module: website_blog
-=======
->>>>>>> bc1a0a32
 #: model:blog.post,content:website_blog.blog_post_1
 msgid ""
 "A mix of push &amp; pull: Today, people\n"
@@ -133,15 +119,6 @@
 #: model:ir.ui.view,arch_db:website_blog.blog_post_template_new_post
 msgid "Access post"
 msgstr ""
-<<<<<<< HEAD
-
-#. module: website_blog
-#: model:ir.model.fields,field_description:website_blog.field_blog_blog_active
-#: model:ir.model.fields,field_description:website_blog.field_blog_post_active
-msgid "Active"
-msgstr ""
-=======
->>>>>>> bc1a0a32
 
 #. module: website_blog
 #. openerp-web
@@ -156,16 +133,6 @@
 msgstr ""
 
 #. module: website_blog
-<<<<<<< HEAD
-#: model:ir.ui.view,arch_db:website_blog.blog_blog_view_search
-#: model:ir.ui.view,arch_db:website_blog.view_blog_post_search
-#, fuzzy
-msgid "Archived"
-msgstr "Arhive"
-
-#. module: website_blog
-=======
->>>>>>> bc1a0a32
 #: model:ir.ui.view,arch_db:website_blog.opt_blog_rc_history
 msgid "Archives"
 msgstr "Arhive"
@@ -209,7 +176,6 @@
 #. module: website_blog
 #: model:ir.model.fields,field_description:website_blog.field_blog_post_blog_id
 #: model:ir.ui.menu,name:website_blog.menu_website_blog_root
-#: model:ir.ui.view,arch_db:website_blog.blog_blog_view_search
 #: model:ir.ui.view,arch_db:website_blog.view_blog_blog_form
 #: model:ir.ui.view,arch_db:website_blog.view_blog_post_search
 #: model:website.menu,name:website_blog.menu_news
@@ -222,11 +188,7 @@
 msgstr "Naziv bloga"
 
 #. module: website_blog
-<<<<<<< HEAD
-#: code:addons/website_blog/models/website_blog.py:300
-=======
 #: code:addons/website_blog/models/website_blog.py:283
->>>>>>> bc1a0a32
 #: model:ir.model,name:website_blog.model_blog_post
 #: model:ir.ui.view,arch_db:website_blog.view_blog_post_form
 #: model:ir.ui.view,arch_db:website_blog.view_blog_post_search
@@ -235,11 +197,7 @@
 msgstr "Blog objava"
 
 #. module: website_blog
-<<<<<<< HEAD
-#: code:addons/website_blog/models/website_blog.py:304
-=======
 #: code:addons/website_blog/models/website_blog.py:287
->>>>>>> bc1a0a32
 #, python-format
 msgid "Blog Post <b>%s</b> seems to have a link to this page !"
 msgstr "Blog objava <b>%s</b> kao da ima link na ovu stranicu!"
@@ -316,7 +274,7 @@
 
 #. module: website_blog
 #. openerp-web
-#: code:addons/website_blog/static/src/js/website.tour.blog.js:109
+#: code:addons/website_blog/static/src/js/website.tour.blog.js:108
 #, python-format
 msgid "Check Mobile Preview"
 msgstr "Provjeri izgled na mobilnim uređajima"
@@ -373,7 +331,7 @@
 
 #. module: website_blog
 #. openerp-web
-#: code:addons/website_blog/static/src/js/website.tour.blog.js:125
+#: code:addons/website_blog/static/src/js/website.tour.blog.js:124
 #, python-format
 msgid "Close Tutorial"
 msgstr "Zatvori tutorial"
@@ -475,8 +433,6 @@
 #. module: website_blog
 #: model:blog.post,content:website_blog.blog_post_1
 msgid "Emails are broken."
-<<<<<<< HEAD
-=======
 msgstr ""
 
 #. module: website_blog
@@ -486,37 +442,17 @@
 "                Given the importance that emails have in our lives,\n"
 "                it's incredible it's still one of the only software\n"
 "                areas that did not evolve in the past 20 years!"
->>>>>>> bc1a0a32
-msgstr ""
-
-#. module: website_blog
-#: model:blog.post,content:website_blog.blog_post_1
-msgid ""
-<<<<<<< HEAD
-"Emails make me waste my time. But I need them.\n"
-"                Given the importance that emails have in our lives,\n"
-"                it's incredible it's still one of the only software\n"
-"                areas that did not evolve in the past 20 years!"
-=======
+msgstr ""
+
+#. module: website_blog
+#: model:blog.post,content:website_blog.blog_post_1
+msgid ""
 "Focus on the Content: Everything is\n"
 "                    stripped to emphasize on the real message. No more\n"
 "                    welcome introductions, greetings, signatures and legal\n"
 "                    notes.We standardize the layout of each message.\n"
 "                    (signatures are on the profile of a contact, not in\n"
 "                    every message)"
->>>>>>> bc1a0a32
-msgstr ""
-
-#. module: website_blog
-#: model:blog.post,content:website_blog.blog_post_1
-msgid ""
-<<<<<<< HEAD
-"Focus on the Content: Everything is\n"
-"                    stripped to emphasize on the real message. No more\n"
-"                    welcome introductions, greetings, signatures and legal\n"
-"                    notes.We standardize the layout of each message.\n"
-"                    (signatures are on the profile of a contact, not in\n"
-"                    every message)"
 msgstr ""
 
 #. module: website_blog
@@ -530,16 +466,6 @@
 msgstr ""
 
 #. module: website_blog
-=======
-"Folders and mailing lists are great tools but too\n"
-"                    complex in traditional email clients. In Odoo, a\n"
-"                    group of contacts that share a discussion can be\n"
-"                    created with one click. Every group should have it's\n"
-"                    own email address."
-msgstr ""
-
-#. module: website_blog
->>>>>>> bc1a0a32
 #: model:ir.ui.view,arch_db:website_blog.opt_blog_rc_follow_us
 msgid "Follow us"
 msgstr "Slijedite nas"
@@ -845,11 +771,7 @@
 msgstr ""
 
 #. module: website_blog
-<<<<<<< HEAD
-#: code:addons/website_blog/controllers/main.py:278
-=======
 #: code:addons/website_blog/controllers/main.py:268
->>>>>>> bc1a0a32
 #, python-format
 msgid "Public user cannot post comments on blog post."
 msgstr "Javni korisnik ne može objavljivati komentare na blogu."
@@ -869,7 +791,7 @@
 
 #. module: website_blog
 #. openerp-web
-#: code:addons/website_blog/static/src/js/website.tour.blog.js:117
+#: code:addons/website_blog/static/src/js/website.tour.blog.js:116
 #, python-format
 msgid "Publishing status"
 msgstr "Objavljivanje statusa"
@@ -923,7 +845,7 @@
 
 #. module: website_blog
 #. openerp-web
-#: code:addons/website_blog/static/src/js/website.tour.blog.js:110
+#: code:addons/website_blog/static/src/js/website.tour.blog.js:109
 #, python-format
 msgid "Scroll to check rendering and then close the mobile preview."
 msgstr ""
@@ -970,11 +892,7 @@
 
 #. module: website_blog
 #. openerp-web
-<<<<<<< HEAD
-#: code:addons/website_blog/models/website_blog.py:106
-=======
 #: code:addons/website_blog/models/website_blog.py:91
->>>>>>> bc1a0a32
 #: code:addons/website_blog/static/src/js/website.tour.blog.js:90
 #, python-format
 msgid "Start writing here..."
@@ -1060,7 +978,7 @@
 
 #. module: website_blog
 #. openerp-web
-#: code:addons/website_blog/static/src/js/website.tour.blog.js:124
+#: code:addons/website_blog/static/src/js/website.tour.blog.js:123
 #, python-format
 msgid ""
 "This tutorial is over. To discover more features and improve the content of "
@@ -1117,11 +1035,7 @@
 msgstr ""
 
 #. module: website_blog
-<<<<<<< HEAD
-#: code:addons/website_blog/models/website_blog.py:279
-=======
 #: code:addons/website_blog/models/website_blog.py:262
->>>>>>> bc1a0a32
 #, python-format
 msgid "View Blog Post"
 msgstr ""
