# -*- coding: utf-8 -*-
##############################################################################
#
#    OpenERP, Open Source Management Solution
#    Copyright (C) 2013-Today OpenERP SA (<http://www.openerp.com>).
#
#    This program is free software: you can redistribute it and/or modify
#    it under the terms of the GNU Affero General Public License as
#    published by the Free Software Foundation, either version 3 of the
#    License, or (at your option) any later version.
#
#    This program is distributed in the hope that it will be useful,
#    but WITHOUT ANY WARRANTY; without even the implied warranty of
#    MERCHANTABILITY or FITNESS FOR A PARTICULAR PURPOSE.  See the
#    GNU Affero General Public License for more details.
#
#    You should have received a copy of the GNU Affero General Public License
#    along with this program.  If not, see <http://www.gnu.org/licenses/>.
#
##############################################################################

<<<<<<< HEAD
import werkzeug

=======
import datetime
import werkzeug

from openerp import tools
>>>>>>> cf139fae
from openerp.addons.web import http
from openerp.addons.web.http import request
from openerp.addons.website.models.website import slug
from openerp.osv.orm import browse_record
from openerp.tools.translate import _
from openerp import SUPERUSER_ID
<<<<<<< HEAD
from openerp.tools import html2plaintext
=======


class QueryURL(object):
    def __init__(self, path='', path_args=None, **args):
        self.path = path
        self.args = args
        self.path_args = set(path_args or [])

    def __call__(self, path=None, path_args=None, **kw):
        path = path or self.path
        for k, v in self.args.items():
            kw.setdefault(k, v)
        path_args = set(path_args or []).union(self.path_args)
        paths, fragments = [], []
        for key, value in kw.items():
            if value and key in path_args:
                if isinstance(value, browse_record):
                    paths.append((key, slug(value)))
                else:
                    paths.append((key, value))
            elif value:
                if isinstance(value, list) or isinstance(value, set):
                    fragments.append(werkzeug.url_encode([(key, item) for item in value]))
                else:
                    fragments.append(werkzeug.url_encode([(key, value)]))
        for key, value in paths:
            path += '/' + key + '/%s' % value
        if fragments:
            path += '?' + '&'.join(fragments)
        return path

>>>>>>> cf139fae

class WebsiteBlog(http.Controller):
    _blog_post_per_page = 20
    _post_comment_per_page = 10

    def nav_list(self):
        blog_post_obj = request.registry['blog.post']
        groups = blog_post_obj.read_group(request.cr, request.uid, [], ['name', 'create_date'],
            groupby="create_date", orderby="create_date asc", context=request.context)
        for group in groups:
            begin_date = datetime.datetime.strptime(group['__domain'][0][2], tools.DEFAULT_SERVER_DATETIME_FORMAT).date()
            end_date = datetime.datetime.strptime(group['__domain'][1][2], tools.DEFAULT_SERVER_DATETIME_FORMAT).date()
            group['date_begin'] = '%s' % datetime.date.strftime(begin_date, tools.DEFAULT_SERVER_DATE_FORMAT)
            group['date_end'] = '%s' % datetime.date.strftime(end_date, tools.DEFAULT_SERVER_DATE_FORMAT)
        return groups

    @http.route([
        '/blog',
        '/blog/page/<int:page>',
    ], type='http', auth="public", website=True, multilang=True)
<<<<<<< HEAD
    def blogs(self, page=1):
=======
    def blogs(self, page=1, **post):
>>>>>>> cf139fae
        cr, uid, context = request.cr, request.uid, request.context
        blog_obj = request.registry['blog.post']
        total = blog_obj.search(cr, uid, [], count=True, context=context)
        pager = request.website.pager(
            url='/blog',
            total=total,
            page=page,
            step=self._blog_post_per_page,
        )
<<<<<<< HEAD
        bids = blog_obj.search(cr, uid, [], offset=pager['offset'], limit=self._blog_post_per_page, context=context)
        blogs = blog_obj.browse(cr, uid, bids, context=context)
=======
        post_ids = blog_obj.search(cr, uid, [], offset=(page-1)*self._blog_post_per_page, limit=self._blog_post_per_page, context=context)
        posts = blog_obj.browse(cr, uid, post_ids, context=context)
        blog_url = QueryURL('', ['blog', 'tag'])
>>>>>>> cf139fae
        return request.website.render("website_blog.latest_blogs", {
            'posts': posts,
            'pager': pager,
            'blog_url': blog_url,
        })

    @http.route([
        '/blog/<model("blog.blog"):blog>',
        '/blog/<model("blog.blog"):blog>/page/<int:page>',
        '/blog/<model("blog.blog"):blog>/tag/<model("blog.tag"):tag>',
        '/blog/<model("blog.blog"):blog>/tag/<model("blog.tag"):tag>/page/<int:page>',
    ], type='http', auth="public", website=True, multilang=True)
    def blog(self, blog=None, tag=None, page=1, **opt):
        """ Prepare all values to display the blog.

        :param blog: blog currently browsed.
        :param tag: tag that is currently used to filter blog posts
        :param integer page: current page of the pager. Can be the blog or
                            post pager.
        :param date: date currently used to filter blog posts (dateBegin_dateEnd)

        :return dict values: values for the templates, containing

         - 'blog_posts': list of browse records that are the posts to display
                         in a given blog, if not blog_post_id
         - 'blog': browse of the current blog, if blog_id
         - 'blogs': list of browse records of blogs
         - 'pager': the pager to display posts pager in a blog
         - 'tag': current tag, if tag_id
         - 'nav_list': a dict [year][month] for archives navigation
        """
<<<<<<< HEAD
=======
        date_begin, date_end = opt.get('date_begin'), opt.get('date_end')

>>>>>>> cf139fae
        cr, uid, context = request.cr, request.uid, request.context
        blog_post_obj = request.registry['blog.post']

        blog_obj = request.registry['blog.blog']
        blog_ids = blog_obj.search(cr, uid, [], order="create_date asc", context=context)
        blogs = blog_obj.browse(cr, uid, blog_ids, context=context)

        domain = []
        if blog:
<<<<<<< HEAD
            path_filter += "%s" % blog.id
            domain += [("blog_id", "in", [blog.id])]
        if tag:
            path_filter += 'tag/%s' % tag.id
            domain += [("tag_ids", "in", [tag.id])]
        if date:
            path_filter += "date/%s" % date
            domain += [("create_date", ">=", date.split("_")[0]), ("create_date", "<=", date.split("_")[1])]
=======
            domain += [('blog_id', '=', blog.id)]
        if tag:
            domain += [('tag_ids', 'in', tag.id)]
        if date_begin and date_end:
            domain += [("create_date", ">=", date_begin), ("create_date", "<=", date_end)]

        blog_url = QueryURL('', ['blog', 'tag'], blog=blog, tag=tag, date_begin=date_begin, date_end=date_end)
        post_url = QueryURL('', ['blogpost'], tag_id=tag and tag.id or None, date_begin=date_begin, date_end=date_end)
>>>>>>> cf139fae

        blog_post_count = blog_post_obj.search(cr, uid, domain, count=True, context=context)
        pager = request.website.pager(
<<<<<<< HEAD
            url="/blog/%s" % path_filter,
            total=blog_post_count,
            page=page,
            step=self._blog_post_per_page,
            scope=10
=======
            url=blog_url(),
            total=len(blog_posts),
            page=page,
            step=self._blog_post_per_page,
>>>>>>> cf139fae
        )
        blog_post_ids = blog_post_obj.search(cr, uid, domain, order="create_date asc", context=context)
        blog_posts = blog_post_obj.browse(cr, uid, blog_post_ids, context=context)

        tag_obj = request.registry['blog.tag']
        tag_ids = tag_obj.search(cr, uid, [], context=context)
        tags = tag_obj.browse(cr, uid, tag_ids, context=context)

        values = {
            'blog': blog,
            'blogs': blogs,
            'tags': tags,
            'tag': tag,
            'blog_posts': blog_posts,
            'pager': pager,
            'nav_list': self.nav_list(),
            'blog_url': blog_url,
            'post_url': post_url,
            'date': date_begin,
        }
        response = request.website.render("website_blog.blog_post_short", values)
        return response

    @http.route([
        '/blog/<model("blog.blog"):blog>/post/<model("blog.post"):blog_post>',
    ], type='http', auth="public", website=True, multilang=True)
<<<<<<< HEAD
    def blog_post(self, blog, blog_post, enable_editor=None, **post):
=======
    def blog_post(self, blog_post, tag_id=None, page=1, enable_editor=None, **post):
>>>>>>> cf139fae
        """ Prepare all values to display the blog.

        :param blog_post: blog post currently browsed. If not set, the user is
                          browsing the blog and a post pager is calculated.
                          If set the user is reading the blog post and a
                          comments pager is calculated.
        :param blog: blog currently browsed.
        :param tag: tag that is currently used to filter blog posts
        :param integer page: current page of the pager. Can be the blog or
                            post pager.
        :param date: date currently used to filter blog posts (dateBegin_dateEnd)

         - 'enable_editor': editor control

        :return dict values: values for the templates, containing

         - 'blog_post': browse of the current post, if blog_post_id
         - 'blog': browse of the current blog, if blog_id
         - 'blogs': list of browse records of blogs
         - 'pager': the pager to display comments pager in a blog post
         - 'tag': current tag, if tag_id
         - 'nav_list': a dict [year][month] for archives navigation
         - 'next_blog': next blog post , display in footer
        """
<<<<<<< HEAD
        cr, uid, context = request.cr, request.uid, request.context
        if not blog_post.blog_id.id==blog.id:
            return request.redirect("/blog/%s/post/%s" % (blog_post.blog_id.id, blog_post.id))
        blog_post_obj = request.registry.get('blog.post')

        # Find next Post
        visited_blogs = request.httprequest.cookies.get('visited_blogs') or ''
        visited_ids = filter(None, visited_blogs.split(','))
        visited_ids = map(lambda x: int(x), visited_ids)
        if blog_post.id not in visited_ids:
            visited_ids.append(blog_post.id)
        next_post_id = blog_post_obj.search(cr, uid, [
            ('id', 'not in', visited_ids),
            ], order='ranking desc', limit=1, context=context)
        next_post = next_post_id and blog_post_obj.browse(cr, uid, next_post_id[0], context=context) or False

        values = {
            'blog': blog,
=======
        date_begin, date_end = post.get('date_begin'), post.get('date_end')

        pager_url = "/blogpost/%s" % blog_post.id

        pager = request.website.pager(
            url=pager_url,
            total=len(blog_post.website_message_ids),
            page=page,
            step=self._post_comment_per_page,
            scope=7
        )
        pager_begin = (page - 1) * self._post_comment_per_page
        pager_end = page * self._post_comment_per_page
        blog_post.website_message_ids = blog_post.website_message_ids[pager_begin:pager_end]

        tag = None
        if tag_id:
            tag = request.registry['blog.tag'].browse(request.cr, request.uid, int(tag_id), context=request.context)
        post_url = QueryURL('', ['blogpost'], blogpost=blog_post, tag_id=tag_id, date_begin=date_begin, date_end=date_end)
        blog_url = QueryURL('', ['blog', 'tag'], blog=blog_post.blog_id, tag=tag, date_begin=date_begin, date_end=date_end)

        cr, uid, context = request.cr, request.uid, request.context
        blog_obj = request.registry['blog.blog']
        blog_ids = blog_obj.search(cr, uid, [], context=context)
        blogs = blog_obj.browse(cr, uid, blog_ids, context=context)

        tag_obj = request.registry['blog.tag']
        tag_ids = tag_obj.search(cr, uid, [], context=context)
        tags = tag_obj.browse(cr, uid, tag_ids, context=context)

        values = {
            'blog': blog_post.blog_id,
            'blogs': blogs,
            'tags': tags,
            'tag': tag,
>>>>>>> cf139fae
            'blog_post': blog_post,
            'main_object': blog_post,
            'enable_editor': enable_editor,
<<<<<<< HEAD
            'next_post' : next_post,
=======
            'date': date_begin,
            'post_url': post_url,
            'blog_url': blog_url,
>>>>>>> cf139fae
        }
        response = request.website.render("website_blog.blog_post_complete", values)
        response.set_cookie('visited_blogs', ','.join(map(str, visited_ids)))

        request.session[request.session_id] = request.session.get(request.session_id, [])
        if not (blog_post.id in request.session[request.session_id]):
            request.session[request.session_id].append(blog_post.id)
            # Increase counter
            blog_post_obj.write(cr, SUPERUSER_ID, [blog_post.id], {
                'visits': blog_post.visits+1,
            },context=context)
        return response

    def _blog_post_message(self, user, blog_post_id=0, **post):
        cr, uid, context = request.cr, request.uid, request.context
        blog_post = request.registry['blog.post']
        partner_obj = request.registry['res.partner']
        thread_obj = request.registry['mail.thread']
        website = request.registry['website']

        public_id = website.get_public_user(cr, uid, context)
        if uid != public_id:
            partner_ids = [user.partner_id.id]
        else:
            partner_ids = blog_post._find_partner_from_emails(
                cr, SUPERUSER_ID, 0, [post.get('email')], context=context)
            if not partner_ids or not partner_ids[0]:
                partner_ids = [partner_obj.create(cr, SUPERUSER_ID, {'name': post.get('name'), 'email': post.get('email')}, context=context)]

        message_id = blog_post.message_post(
            cr, SUPERUSER_ID, int(blog_post_id),
            body=post.get('comment'),
            type='comment',
            subtype='mt_comment',
            author_id=partner_ids[0],
            discussion=post.get('discussion'),
            context=dict(context, mail_create_nosubcribe=True))
        return message_id

    @http.route(['/blogpost/comment'], type='http', auth="public", methods=['POST'], website=True)
    def blog_post_comment(self, blog_post_id=0, **post):
        cr, uid, context = request.cr, request.uid, request.context
        if post.get('comment'):
            user = request.registry['res.users'].browse(cr, uid, uid, context=context)
            blog_post = request.registry['blog.post']
            blog_post.check_access_rights(cr, uid, 'read')
            self._blog_post_message(user, blog_post_id, **post)
        return werkzeug.utils.redirect(request.httprequest.referrer + "#comments")

    def _get_discussion_detail(self, ids, publish=False, **post):
        cr, uid, context = request.cr, request.uid, request.context
        values = []
        mail_obj = request.registry.get('mail.message')
        for message in mail_obj.browse(cr, SUPERUSER_ID, ids, context=context):
            values.append({
                "id": message.id,
                "author_name": message.author_id.name,
                "author_image": message.author_id.image and \
                    ("data:image/png;base64,%s" % message.author_id.image) or \
                    '/website_blog/static/src/img/anonymous.png',
                "date": message.date,
                'body': html2plaintext(message.body),
                'website_published' : message.website_published,
                'publish' : publish,
            })
        return values

    @http.route(['/blogpost/post_discussion'], type='json', auth="public", website=True)
    def post_discussion(self, blog_post_id=0, **post):
        cr, uid, context = request.cr, request.uid, request.context
        publish = request.registry['res.users'].has_group(cr, uid, 'base.group_website_publisher')
        user = request.registry['res.users'].browse(cr, uid, uid, context=context)
        id = self._blog_post_message(user, blog_post_id, **post)
        return self._get_discussion_detail([id], publish, **post)
    
    @http.route('/blogpost/new', type='http', auth="public", website=True, multilang=True)
    def blog_post_create(self, blog_id, **post):
        cr, uid, context = request.cr, request.uid, request.context
        create_context = dict(context, mail_create_nosubscribe=True)
        new_blog_post_id = request.registry['blog.post'].create(cr, uid, {
                'blog_id': blog_id,
                'name': _("Blog Post Title"),
                'sub_title': _("Subtitle"),
                'content': '',
                'website_published': False,
            }, context=create_context)
        return werkzeug.utils.redirect("/blog/%s/post/%s/?enable_editor=1" % (blog_id, new_blog_post_id))

    @http.route('/blogpost/duplicate', type='http', auth="public", website=True)
    def blog_post_copy(self, blog_post_id, **post):
        """ Duplicate a blog.

        :param blog_post_id: id of the blog post currently browsed.

        :return redirect to the new blog created
        """
        cr, uid, context = request.cr, request.uid, request.context
        create_context = dict(context, mail_create_nosubscribe=True)
        nid = request.registry['blog.post'].copy(cr, uid, blog_post_id, {}, context=create_context)
        post = request.registry['blog.post'].browse(cr, uid, nid, context)
        return werkzeug.utils.redirect("/blog/%s/post/%s/?enable_editor=1" % (post.blog_id.id, nid))

    @http.route('/blogpost/get_discussion/', type='json', auth="public", website=True)
    def discussion(self, post_id=0, discussion=None, count=False, **post):
        cr, uid, context = request.cr, request.uid, request.context
        mail_obj = request.registry.get('mail.message')
        domain = [('res_id', '=', int(post_id)) ,('model','=','blog.post'), ('discussion', '=', discussion)]
        #check current user belongs to website publisher group
        publish = request.registry['res.users'].has_group(cr, uid, 'base.group_website_publisher')
        if not publish:
            domain.append(('website_published', '=', True))
        ids = mail_obj.search(cr, SUPERUSER_ID, domain, count=count)
        if count:
            return ids
        return self._get_discussion_detail(ids, publish, **post)

    @http.route('/blogpsot/change_background', type='json', auth="public", website=True)
    def change_bg(self, post_id=0, image=None, **post):
        post_obj = request.registry.get('blog.post')
        values = {'content_image' : image}

        ids = post_obj.write(request.cr, request.uid, [int(post_id)], values, request.context)
        return []

    @http.route('/blog/get_user/', type='json', auth="public", website=True)
    def get_user(self, **post):
        return [False if request.session.uid else True]<|MERGE_RESOLUTION|>--- conflicted
+++ resolved
@@ -19,24 +19,17 @@
 #
 ##############################################################################
 
-<<<<<<< HEAD
-import werkzeug
-
-=======
 import datetime
 import werkzeug
 
 from openerp import tools
->>>>>>> cf139fae
 from openerp.addons.web import http
 from openerp.addons.web.http import request
 from openerp.addons.website.models.website import slug
 from openerp.osv.orm import browse_record
 from openerp.tools.translate import _
 from openerp import SUPERUSER_ID
-<<<<<<< HEAD
 from openerp.tools import html2plaintext
-=======
 
 
 class QueryURL(object):
@@ -68,7 +61,6 @@
             path += '?' + '&'.join(fragments)
         return path
 
->>>>>>> cf139fae
 
 class WebsiteBlog(http.Controller):
     _blog_post_per_page = 20
@@ -89,11 +81,7 @@
         '/blog',
         '/blog/page/<int:page>',
     ], type='http', auth="public", website=True, multilang=True)
-<<<<<<< HEAD
-    def blogs(self, page=1):
-=======
     def blogs(self, page=1, **post):
->>>>>>> cf139fae
         cr, uid, context = request.cr, request.uid, request.context
         blog_obj = request.registry['blog.post']
         total = blog_obj.search(cr, uid, [], count=True, context=context)
@@ -103,14 +91,9 @@
             page=page,
             step=self._blog_post_per_page,
         )
-<<<<<<< HEAD
-        bids = blog_obj.search(cr, uid, [], offset=pager['offset'], limit=self._blog_post_per_page, context=context)
-        blogs = blog_obj.browse(cr, uid, bids, context=context)
-=======
         post_ids = blog_obj.search(cr, uid, [], offset=(page-1)*self._blog_post_per_page, limit=self._blog_post_per_page, context=context)
         posts = blog_obj.browse(cr, uid, post_ids, context=context)
         blog_url = QueryURL('', ['blog', 'tag'])
->>>>>>> cf139fae
         return request.website.render("website_blog.latest_blogs", {
             'posts': posts,
             'pager': pager,
@@ -142,11 +125,8 @@
          - 'tag': current tag, if tag_id
          - 'nav_list': a dict [year][month] for archives navigation
         """
-<<<<<<< HEAD
-=======
         date_begin, date_end = opt.get('date_begin'), opt.get('date_end')
 
->>>>>>> cf139fae
         cr, uid, context = request.cr, request.uid, request.context
         blog_post_obj = request.registry['blog.post']
 
@@ -156,16 +136,6 @@
 
         domain = []
         if blog:
-<<<<<<< HEAD
-            path_filter += "%s" % blog.id
-            domain += [("blog_id", "in", [blog.id])]
-        if tag:
-            path_filter += 'tag/%s' % tag.id
-            domain += [("tag_ids", "in", [tag.id])]
-        if date:
-            path_filter += "date/%s" % date
-            domain += [("create_date", ">=", date.split("_")[0]), ("create_date", "<=", date.split("_")[1])]
-=======
             domain += [('blog_id', '=', blog.id)]
         if tag:
             domain += [('tag_ids', 'in', tag.id)]
@@ -174,25 +144,19 @@
 
         blog_url = QueryURL('', ['blog', 'tag'], blog=blog, tag=tag, date_begin=date_begin, date_end=date_end)
         post_url = QueryURL('', ['blogpost'], tag_id=tag and tag.id or None, date_begin=date_begin, date_end=date_end)
->>>>>>> cf139fae
-
-        blog_post_count = blog_post_obj.search(cr, uid, domain, count=True, context=context)
+
+        blog_post_ids = blog_post_obj.search(cr, uid, domain, order="create_date asc", context=context)
+        blog_posts = blog_post_obj.browse(cr, uid, blog_post_ids, context=context)
+
         pager = request.website.pager(
-<<<<<<< HEAD
-            url="/blog/%s" % path_filter,
-            total=blog_post_count,
-            page=page,
-            step=self._blog_post_per_page,
-            scope=10
-=======
             url=blog_url(),
             total=len(blog_posts),
             page=page,
             step=self._blog_post_per_page,
->>>>>>> cf139fae
         )
-        blog_post_ids = blog_post_obj.search(cr, uid, domain, order="create_date asc", context=context)
-        blog_posts = blog_post_obj.browse(cr, uid, blog_post_ids, context=context)
+        pager_begin = (page - 1) * self._blog_post_per_page
+        pager_end = page * self._blog_post_per_page
+        blog_posts = blog_posts[pager_begin:pager_end]
 
         tag_obj = request.registry['blog.tag']
         tag_ids = tag_obj.search(cr, uid, [], context=context)
@@ -216,11 +180,7 @@
     @http.route([
         '/blog/<model("blog.blog"):blog>/post/<model("blog.post"):blog_post>',
     ], type='http', auth="public", website=True, multilang=True)
-<<<<<<< HEAD
-    def blog_post(self, blog, blog_post, enable_editor=None, **post):
-=======
-    def blog_post(self, blog_post, tag_id=None, page=1, enable_editor=None, **post):
->>>>>>> cf139fae
+    def blog_post(self, blog, blog_post, tag_id=None, page=1, enable_editor=None, **post):
         """ Prepare all values to display the blog.
 
         :param blog_post: blog post currently browsed. If not set, the user is
@@ -245,11 +205,39 @@
          - 'nav_list': a dict [year][month] for archives navigation
          - 'next_blog': next blog post , display in footer
         """
-<<<<<<< HEAD
+        date_begin, date_end = post.get('date_begin'), post.get('date_end')
+
+        pager_url = "/blogpost/%s" % blog_post.id
+
+        pager = request.website.pager(
+            url=pager_url,
+            total=len(blog_post.website_message_ids),
+            page=page,
+            step=self._post_comment_per_page,
+            scope=7
+        )
+        pager_begin = (page - 1) * self._post_comment_per_page
+        pager_end = page * self._post_comment_per_page
+        blog_post.website_message_ids = blog_post.website_message_ids[pager_begin:pager_end]
+
+        tag = None
+        if tag_id:
+            tag = request.registry['blog.tag'].browse(request.cr, request.uid, int(tag_id), context=request.context)
+        post_url = QueryURL('', ['blogpost'], blogpost=blog_post, tag_id=tag_id, date_begin=date_begin, date_end=date_end)
+        blog_url = QueryURL('', ['blog', 'tag'], blog=blog_post.blog_id, tag=tag, date_begin=date_begin, date_end=date_end)
+
         cr, uid, context = request.cr, request.uid, request.context
         if not blog_post.blog_id.id==blog.id:
             return request.redirect("/blog/%s/post/%s" % (blog_post.blog_id.id, blog_post.id))
         blog_post_obj = request.registry.get('blog.post')
+
+        blog_obj = request.registry['blog.blog']
+        blog_ids = blog_obj.search(cr, uid, [], context=context)
+        blogs = blog_obj.browse(cr, uid, blog_ids, context=context)
+
+        tag_obj = request.registry['blog.tag']
+        tag_ids = tag_obj.search(cr, uid, [], context=context)
+        tags = tag_obj.browse(cr, uid, tag_ids, context=context)
 
         # Find next Post
         visited_blogs = request.httprequest.cookies.get('visited_blogs') or ''
@@ -264,53 +252,17 @@
 
         values = {
             'blog': blog,
-=======
-        date_begin, date_end = post.get('date_begin'), post.get('date_end')
-
-        pager_url = "/blogpost/%s" % blog_post.id
-
-        pager = request.website.pager(
-            url=pager_url,
-            total=len(blog_post.website_message_ids),
-            page=page,
-            step=self._post_comment_per_page,
-            scope=7
-        )
-        pager_begin = (page - 1) * self._post_comment_per_page
-        pager_end = page * self._post_comment_per_page
-        blog_post.website_message_ids = blog_post.website_message_ids[pager_begin:pager_end]
-
-        tag = None
-        if tag_id:
-            tag = request.registry['blog.tag'].browse(request.cr, request.uid, int(tag_id), context=request.context)
-        post_url = QueryURL('', ['blogpost'], blogpost=blog_post, tag_id=tag_id, date_begin=date_begin, date_end=date_end)
-        blog_url = QueryURL('', ['blog', 'tag'], blog=blog_post.blog_id, tag=tag, date_begin=date_begin, date_end=date_end)
-
-        cr, uid, context = request.cr, request.uid, request.context
-        blog_obj = request.registry['blog.blog']
-        blog_ids = blog_obj.search(cr, uid, [], context=context)
-        blogs = blog_obj.browse(cr, uid, blog_ids, context=context)
-
-        tag_obj = request.registry['blog.tag']
-        tag_ids = tag_obj.search(cr, uid, [], context=context)
-        tags = tag_obj.browse(cr, uid, tag_ids, context=context)
-
-        values = {
-            'blog': blog_post.blog_id,
             'blogs': blogs,
             'tags': tags,
             'tag': tag,
->>>>>>> cf139fae
             'blog_post': blog_post,
             'main_object': blog_post,
+            'nav_list': self.nav_list(),
             'enable_editor': enable_editor,
-<<<<<<< HEAD
             'next_post' : next_post,
-=======
             'date': date_begin,
             'post_url': post_url,
             'blog_url': blog_url,
->>>>>>> cf139fae
         }
         response = request.website.render("website_blog.blog_post_complete", values)
         response.set_cookie('visited_blogs', ','.join(map(str, visited_ids)))
