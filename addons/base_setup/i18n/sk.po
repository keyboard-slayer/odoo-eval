--- conflicted
+++ resolved
@@ -1,30 +1,22 @@
-# Slovak translation for openobject-addons
-# Copyright (c) 2014 Rosetta Contributors and Canonical Ltd 2014
-# This file is distributed under the same license as the openobject-addons package.
-# FIRST AUTHOR <EMAIL@ADDRESS>, 2014.
-#
-msgid ""
-msgstr ""
-<<<<<<< HEAD
-"Project-Id-Version: openobject-addons\n"
-"Report-Msgid-Bugs-To: FULL NAME <EMAIL@ADDRESS>\n"
-"POT-Creation-Date: 2014-08-14 13:08+0000\n"
-"PO-Revision-Date: 2014-08-14 16:10+0000\n"
-"Last-Translator: FULL NAME <EMAIL@ADDRESS>\n"
-"Language-Team: Slovak <sk@li.org>\n"
-=======
+# Translation of Odoo Server.
+# This file contains the translation of the following modules:
+# * base_setup
+# 
+# Translators:
+# FIRST AUTHOR <EMAIL@ADDRESS>, 2014
+msgid ""
+msgstr ""
 "Project-Id-Version: Odoo 8.0\n"
 "Report-Msgid-Bugs-To: \n"
 "POT-Creation-Date: 2015-01-21 14:07+0000\n"
 "PO-Revision-Date: 2016-01-09 22:46+0000\n"
 "Last-Translator: Martin Trigaux\n"
 "Language-Team: Slovak (http://www.transifex.com/odoo/odoo-8/language/sk/)\n"
->>>>>>> 37ed5ce8
 "MIME-Version: 1.0\n"
 "Content-Type: text/plain; charset=UTF-8\n"
-"Content-Transfer-Encoding: 8bit\n"
-"X-Launchpad-Export-Date: 2014-08-15 06:58+0000\n"
-"X-Generator: Launchpad (build 17156)\n"
+"Content-Transfer-Encoding: \n"
+"Language: sk\n"
+"Plural-Forms: nplurals=3; plural=(n==1) ? 0 : (n>=2 && n<=4) ? 1 : 2;\n"
 
 #. module: base_setup
 #: view:base.config.settings:base_setup.view_general_configuration
@@ -55,7 +47,7 @@
 #: view:base.config.settings:base_setup.view_general_configuration
 #: view:sale.config.settings:base_setup.view_sale_config_settings
 msgid "Apply"
-msgstr ""
+msgstr "Použiť"
 
 #. module: base_setup
 #: field:base.config.settings,module_google_drive:0
@@ -65,12 +57,12 @@
 #. module: base_setup
 #: view:base.config.settings:base_setup.view_general_configuration
 msgid "Authentication"
-msgstr ""
+msgstr "Autentifikácia"
 
 #. module: base_setup
 #: field:sale.config.settings,module_crm:0
 msgid "CRM"
-msgstr ""
+msgstr "CRM"
 
 #. module: base_setup
 #: view:base.config.settings:base_setup.view_general_configuration
@@ -81,7 +73,7 @@
 #. module: base_setup
 #: selection:base.setup.terminology,partner:0
 msgid "Client"
-msgstr ""
+msgstr "Klient"
 
 #. module: base_setup
 #: model:ir.actions.act_window,name:base_setup.action_sale_config
@@ -102,26 +94,26 @@
 #. module: base_setup
 #: view:sale.config.settings:base_setup.view_sale_config_settings
 msgid "Contacts"
-msgstr ""
+msgstr "Kontakty"
 
 #. module: base_setup
 #: field:base.config.settings,create_uid:0
 #: field:base.setup.terminology,create_uid:0
 #: field:sale.config.settings,create_uid:0
 msgid "Created by"
-msgstr ""
+msgstr "Vytvoril"
 
 #. module: base_setup
 #: field:base.config.settings,create_date:0
 #: field:base.setup.terminology,create_date:0
 #: field:sale.config.settings,create_date:0
 msgid "Created on"
-msgstr ""
+msgstr "Vytvorené"
 
 #. module: base_setup
 #: selection:base.setup.terminology,partner:0
 msgid "Customer"
-msgstr ""
+msgstr "Zákazník"
 
 #. module: base_setup
 #: view:sale.config.settings:base_setup.view_sale_config_settings
@@ -136,7 +128,7 @@
 #. module: base_setup
 #: view:base.config.settings:base_setup.view_general_configuration
 msgid "Email"
-msgstr ""
+msgstr "Email"
 
 #. module: base_setup
 #: view:sale.config.settings:base_setup.view_sale_config_settings
@@ -148,7 +140,7 @@
 #: model:ir.actions.act_window,name:base_setup.action_general_configuration
 #: model:ir.ui.menu,name:base_setup.menu_general_configuration
 msgid "General Settings"
-msgstr ""
+msgstr "Všeobecné nastavenia"
 
 #. module: base_setup
 #: help:sale.config.settings,module_mass_mailing:0
@@ -168,7 +160,7 @@
 #. module: base_setup
 #: view:base.config.settings:base_setup.view_general_configuration
 msgid "Google Calendar"
-msgstr ""
+msgstr "Google kalendár"
 
 #. module: base_setup
 #: view:base.config.settings:base_setup.view_general_configuration
@@ -186,30 +178,29 @@
 msgstr ""
 
 #. module: base_setup
-#: field:base.config.settings,id:0
-#: field:base.setup.terminology,id:0
+#: field:base.config.settings,id:0 field:base.setup.terminology,id:0
 #: field:sale.config.settings,id:0
 msgid "ID"
-msgstr ""
+msgstr "ID"
 
 #. module: base_setup
 #: view:base.config.settings:base_setup.view_general_configuration
 msgid "Import / Export"
-msgstr ""
+msgstr "Import / Export"
 
 #. module: base_setup
 #: field:base.config.settings,write_uid:0
 #: field:base.setup.terminology,write_uid:0
 #: field:sale.config.settings,write_uid:0
 msgid "Last Updated by"
-msgstr ""
+msgstr "Naposledy upravoval"
 
 #. module: base_setup
 #: field:base.config.settings,write_date:0
 #: field:base.setup.terminology,write_date:0
 #: field:sale.config.settings,write_date:0
 msgid "Last Updated on"
-msgstr ""
+msgstr "Naposledy upravované"
 
 #. module: base_setup
 #: field:sale.config.settings,module_mass_mailing:0
@@ -224,18 +215,15 @@
 #. module: base_setup
 #: selection:base.setup.terminology,partner:0
 msgid "Member"
-msgstr ""
+msgstr "Člen"
 
 #. module: base_setup
 #: view:sale.config.settings:base_setup.view_sale_config_settings
 msgid ""
 "Odoo allows to automatically create leads (or others documents)\n"
-"                            from incoming emails. You can automatically "
-"synchronize emails with Odoo\n"
-"                            using regular POP/IMAP accounts, using a direct "
-"email integration script for your\n"
-"                            email server, or by manually pushing emails to "
-"Odoo using specific\n"
+"                            from incoming emails. You can automatically synchronize emails with Odoo\n"
+"                            using regular POP/IMAP accounts, using a direct email integration script for your\n"
+"                            email server, or by manually pushing emails to Odoo using specific\n"
 "                            plugins for your preferred email application."
 msgstr ""
 
@@ -254,7 +242,7 @@
 #. module: base_setup
 #: selection:base.setup.terminology,partner:0
 msgid "Partner"
-msgstr ""
+msgstr "Partner"
 
 #. module: base_setup
 #: selection:base.setup.terminology,partner:0
@@ -295,13 +283,8 @@
 
 #. module: base_setup
 #: help:base.config.settings,module_share:0
-<<<<<<< HEAD
-msgid "Share or embbed any screen of openerp."
-msgstr ""
-=======
 msgid "Share or embbed any screen of Odoo."
 msgstr "Zdielať lebo vloźiť ktorúkoľvek Odoo obrazovku."
->>>>>>> 37ed5ce8
 
 #. module: base_setup
 #: view:sale.config.settings:base_setup.view_sale_config_settings
@@ -350,20 +333,16 @@
 #: view:base.config.settings:base_setup.view_general_configuration
 msgid ""
 "When you send a document to a customer\n"
-"                                    (quotation, invoice), your customer will "
-"be\n"
-"                                    able to signup to get all his "
-"documents,\n"
-"                                    read your company news, check his "
-"projects,\n"
+"                                    (quotation, invoice), your customer will be\n"
+"                                    able to signup to get all his documents,\n"
+"                                    read your company news, check his projects,\n"
 "                                    etc."
 msgstr ""
 
 #. module: base_setup
 #: help:base.config.settings,module_multi_company:0
 msgid ""
-"Work in multi-company environments, with appropriate security access between "
-"companies.\n"
+"Work in multi-company environments, with appropriate security access between companies.\n"
 "-This installs the module multi_company."
 msgstr ""
 
@@ -380,6 +359,12 @@
 "You will find more options in your company details: address for the header "
 "and footer, overdue payments texts, etc."
 msgstr ""
+
+#. module: base_setup
+#: view:base.config.settings:base_setup.view_general_configuration
+#: view:sale.config.settings:base_setup.view_sale_config_settings
+msgid "or"
+msgstr "alebo"
 
 #. module: base_setup
 #: view:base.setup.terminology:base_setup.base_setup_terminology_form
