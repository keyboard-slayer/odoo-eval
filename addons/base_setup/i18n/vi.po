--- conflicted
+++ resolved
@@ -7,61 +7,57 @@
 msgstr ""
 "Project-Id-Version: openobject-addons\n"
 "Report-Msgid-Bugs-To: FULL NAME <EMAIL@ADDRESS>\n"
-<<<<<<< HEAD
-"POT-Creation-Date: 2010-10-18 17:46+0000\n"
-"PO-Revision-Date: 2010-08-02 14:38+0000\n"
-"Last-Translator: FULL NAME <EMAIL@ADDRESS>\n"
-=======
 "POT-Creation-Date: 2010-11-18 16:11+0000\n"
 "PO-Revision-Date: 2010-11-24 09:29+0000\n"
 "Last-Translator: OpenERP Administrators <Unknown>\n"
->>>>>>> cc7031ec
 "Language-Team: Vietnamese <vi@li.org>\n"
 "MIME-Version: 1.0\n"
 "Content-Type: text/plain; charset=UTF-8\n"
 "Content-Transfer-Encoding: 8bit\n"
-<<<<<<< HEAD
-"X-Launchpad-Export-Date: 2010-10-30 05:22+0000\n"
-=======
 "X-Launchpad-Export-Date: 2010-11-25 04:54+0000\n"
->>>>>>> cc7031ec
 "X-Generator: Launchpad (build Unknown)\n"
 
 #. module: base_setup
 #: field:base.setup.company,city:0
 msgid "City"
-msgstr ""
+msgstr "Thành phố"
 
 #. module: base_setup
 #: constraint:ir.model:0
 msgid ""
 "The Object name must start with x_ and not contain any special character !"
 msgstr ""
+"Tên đối tượng phải bắt đầu với x_ và không chứa bất kỳ ký tự đặc biệt nào!"
 
 #. module: base_setup
 #: constraint:ir.actions.act_window:0
 msgid "Invalid model name in the action definition."
-msgstr ""
+msgstr "Tên mô hình không hợp lệ trong định nghĩa hành động."
 
 #. module: base_setup
 #: field:base.setup.installer,account_voucher:0
 msgid "Invoicing"
-msgstr ""
+msgstr "Hóa đơn"
 
 #. module: base_setup
 #: field:base.setup.company,name:0
 msgid "Company Name"
-msgstr ""
+msgstr "Tên công ty"
 
 #. module: base_setup
 #: field:base.setup.company,email:0
 msgid "E-mail"
-msgstr ""
+msgstr "Thư điện tử"
+
+#. module: base_setup
+#: sql_constraint:ir.module.module:0
+msgid "The certificate ID of the module must be unique !"
+msgstr "Mã chứng nhận của mô đun này phải là duy nhất !"
 
 #. module: base_setup
 #: field:base.setup.company,account_no:0
 msgid "Bank Account No"
-msgstr ""
+msgstr "Số tài khoản ngân hàng"
 
 #. module: base_setup
 #: field:base.setup.installer,profile_tools:0
@@ -88,7 +84,7 @@
 #. module: base_setup
 #: view:base.setup.config:0
 msgid "Your database is now created."
-msgstr ""
+msgstr "CSDL của bạn đã được tạo"
 
 #. module: base_setup
 #: field:base.setup.installer,point_of_sale:0
@@ -108,10 +104,9 @@
 msgstr ""
 
 #. module: base_setup
-#: view:base.setup.config:0
-msgid ""
-"You can start configuring the system or connect directly to the database as "
-"an administrator."
+#: code:addons/base_setup/__init__.py:0
+#, python-format
+msgid "The following users have been installed : \n"
 msgstr ""
 
 #. module: base_setup
@@ -129,7 +124,7 @@
 #: field:base.setup.company,currency:0
 #: model:ir.model,name:base_setup.model_res_currency
 msgid "Currency"
-msgstr ""
+msgstr "Loại tiền"
 
 #. module: base_setup
 #: field:base.setup.company,state_id:0
@@ -144,12 +139,12 @@
 #. module: base_setup
 #: field:base.setup.company,company_id:0
 msgid "Company"
-msgstr ""
+msgstr "Công ty"
 
 #. module: base_setup
 #: field:base.setup.installer,sale:0
 msgid "Sales Management"
-msgstr ""
+msgstr "Quản lý bán hàng"
 
 #. module: base_setup
 #: help:base.setup.installer,profile_tools:0
@@ -159,6 +154,13 @@
 msgstr ""
 
 #. module: base_setup
+#: view:base.setup.config:0
+msgid ""
+"You can start configuring the system or connect directly to the database as "
+"an administrator."
+msgstr ""
+
+#. module: base_setup
 #: field:base.setup.installer,report_designer:0
 msgid "Advanced Reporting"
 msgstr ""
@@ -166,7 +168,7 @@
 #. module: base_setup
 #: field:base.setup.company,phone:0
 msgid "Phone"
-msgstr ""
+msgstr "Điện thoại"
 
 #. module: base_setup
 #: view:base.setup.company:0
@@ -176,17 +178,17 @@
 #. module: base_setup
 #: view:base.setup.installer:0
 msgid "title"
-msgstr ""
-
-#. module: base_setup
-#: view:base.setup.config:0
-msgid "Use Directly"
-msgstr ""
+msgstr "cách xưng hô"
 
 #. module: base_setup
 #: field:base.setup.installer,knowledge:0
 msgid "Knowledge Management"
-msgstr ""
+msgstr "Quản lý kiến thức"
+
+#. module: base_setup
+#: sql_constraint:ir.module.module:0
+msgid "The name of the module must be unique !"
+msgstr "Tên của mô đun phải duy nhất !"
 
 #. module: base_setup
 #: help:base.setup.installer,product_expiry:0
@@ -211,6 +213,11 @@
 msgstr ""
 
 #. module: base_setup
+#: view:base.setup.config:0
+msgid "Skip Configuration Wizards"
+msgstr ""
+
+#. module: base_setup
 #: help:base.setup.installer,hr:0
 msgid ""
 "Helps you manage your human resources by encoding your employees structure, "
@@ -232,7 +239,7 @@
 #. module: base_setup
 #: field:base.setup.installer,hr:0
 msgid "Human Resources"
-msgstr ""
+msgstr "Quản trị Nhân lực"
 
 #. module: base_setup
 #: help:base.setup.installer,purchase:0
@@ -262,17 +269,17 @@
 #. module: base_setup
 #: field:base.setup.company,country_id:0
 msgid "Country"
-msgstr ""
+msgstr "Quốc gia"
 
 #. module: base_setup
 #: model:ir.actions.act_window,name:base_setup.action_base_setup
 msgid "Setup"
-msgstr ""
+msgstr "Cài đặt"
 
 #. module: base_setup
 #: field:base.setup.installer,account_accountant:0
 msgid "Accounting & Finance"
-msgstr ""
+msgstr "Kế toán & Tài chính"
 
 #. module: base_setup
 #: field:base.setup.installer,auction:0
@@ -282,7 +289,7 @@
 #. module: base_setup
 #: field:base.setup.company,zip:0
 msgid "Zip Code"
-msgstr ""
+msgstr "Mã bưu điện"
 
 #. module: base_setup
 #: view:base.setup.config:0
@@ -324,7 +331,7 @@
 #. module: base_setup
 #: field:base.setup.installer,project:0
 msgid "Project Management"
-msgstr ""
+msgstr "Quản lý dự án"
 
 #. module: base_setup
 #: field:base.setup.config,installed_users:0
@@ -466,7 +473,6 @@
 msgstr ""
 
 #. module: base_setup
-#: code:addons/base_setup/__init__.py:0
-#, python-format
-msgid "The following users have been installed : \n"
+#: sql_constraint:ir.model.fields:0
+msgid "Size of the field can never be less than 1 !"
 msgstr ""