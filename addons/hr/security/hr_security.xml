<?xml version="1.0" encoding="utf-8"?>
<openerp>
<data noupdate="1">

    <record id="base.group_hr_manager" model="res.groups">
        <field name="name">Human Resources / Manager</field>
    </record>

    <record id="base.group_hr_user" model="res.groups">
        <field name="name">Human Resources / User</field>
    </record>
<<<<<<< HEAD
    
    <record id="base.user_demo" model="res.users">
        <field eval="[(4, ref('base.group_hr_user'))]" name="groups_id"/>
    </record>

=======
	<record id="base.user_demo" model="res.users">
            <field name="groups_id" eval="[(4, ref('base.group_hr_user'))]"/>
     </record>
>>>>>>> 6de3dcb8
</data>
</openerp><|MERGE_RESOLUTION|>--- conflicted
+++ resolved
@@ -9,16 +9,8 @@
     <record id="base.group_hr_user" model="res.groups">
         <field name="name">Human Resources / User</field>
     </record>
-<<<<<<< HEAD
-    
-    <record id="base.user_demo" model="res.users">
-        <field eval="[(4, ref('base.group_hr_user'))]" name="groups_id"/>
-    </record>
-
-=======
 	<record id="base.user_demo" model="res.users">
             <field name="groups_id" eval="[(4, ref('base.group_hr_user'))]"/>
      </record>
->>>>>>> 6de3dcb8
 </data>
 </openerp>