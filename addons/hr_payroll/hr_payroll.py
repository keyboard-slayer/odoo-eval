#-*- coding:utf-8 -*-
##############################################################################
#
#    OpenERP, Open Source Management Solution
#    Copyright (C) 2004-2009 Tiny SPRL (<http://tiny.be>). All Rights Reserved
#    d$
#
#    This program is free software: you can redistribute it and/or modify
#    it under the terms of the GNU Affero General Public License as published by
#    the Free Software Foundation, either version 3 of the License, or
#    (at your option) any later version.
#
#    This program is distributed in the hope that it will be useful,
#    but WITHOUT ANY WARRANTY; without even the implied warranty of
#    MERCHANTABILITY or FITNESS FOR A PARTICULAR PURPOSE.  See the
#    GNU Affero General Public License for more details.
#
#    You should have received a copy of the GNU Affero General Public License
#    along with this program.  If not, see <http://www.gnu.org/licenses/>.
#
##############################################################################

import time
from datetime import date
from datetime import datetime
from datetime import timedelta
from dateutil import relativedelta

import netsvc
from osv import fields, osv
import tools
from tools.translate import _
import decimal_precision as dp

from tools.safe_eval import safe_eval as eval

class hr_payroll_structure(osv.osv):
    """
    Salary structure used to defined
    - Basic
    - Allowances
    - Deductions
    """

    _name = 'hr.payroll.structure'
    _description = 'Salary Structure'
    _columns = {
        'name':fields.char('Name', size=256, required=True),
        'code':fields.char('Reference', size=64, required=True),
        'company_id':fields.many2one('res.company', 'Company', required=True),
        'note': fields.text('Description'),
        'parent_id':fields.many2one('hr.payroll.structure', 'Parent'),
    }
    _defaults = {
        'company_id': lambda self, cr, uid, context: \
                self.pool.get('res.users').browse(cr, uid, uid,
                    context=context).company_id.id,
    }

    def copy(self, cr, uid, id, default=None, context=None):
        """
        Create a new record in hr_payroll_structure model from existing one
        @param cr: cursor to database
        @param user: id of current user
        @param id: list of record ids on which copy method executes
        @param default: dict type contains the values to be override during copy of object
        @param context: context arguments, like lang, time zone

        @return: returns a id of newly created record
        """
        if not default:
            default = {}
        default.update({
            'code': self.browse(cr, uid, id, context=context).code + "(copy)",
            'company_id': self.pool.get('res.users').browse(cr, uid, uid, context=context).company_id.id
        })
        return super(hr_payroll_structure, self).copy(cr, uid, id, default, context=context)

    def get_all_rules(self, cr, uid, structure_ids, context=None):
        """
        @param structure_ids: list of structure
        @return: returns a list of tuple (id, sequence) of rules that are maybe to apply
        """

        all_rules = []
        for struct in self.browse(cr, uid, structure_ids, context=context):
            all_rules += self.pool.get('hr.salary.rule')._recursive_search_of_rules(cr, uid, struct.rule_ids, context=context)
        return all_rules

    def _get_parent_structure(self, cr, uid, struct_ids, context=None):
        if not struct_ids:
            return []
        parent = []
        for struct in self.browse(cr, uid, struct_ids, context=context):
            if struct.parent_id:
                parent.append(struct.parent_id.id)
        if parent:
            parent = self._get_parent_structure(cr, uid, parent, context)
        return parent + struct_ids

hr_payroll_structure()

class hr_contract(osv.osv):
    """
    Employee contract based on the visa, work permits
    allows to configure different Salary structure
    """

    _inherit = 'hr.contract'
    _description = 'Employee Contract'
    _columns = {
        'struct_id': fields.many2one('hr.payroll.structure', 'Salary Structure', required=True),
        'schedule_pay': fields.selection([
            ('monthly', 'Monthly'),
            ('quarterly', 'Quarterly'),
            ('semi-annually', 'Semi-annually'),
            ('annually', 'Annually'),
            ('weekly', 'Weekly'),
            ('bi-weekly', 'Bi-weekly'),
            ('bi-monthly', 'Bi-monthly'),
            ], 'Scheduled Pay', select=True),
    }

    def get_all_structures(self, cr, uid, contract_ids, context=None):
        """
        @param contract_ids: list of contracts
        @return: the structures linked to the given contracts, ordered by hierachy (parent=False first, then first level children and so on) and without duplicata
        """
        all_structures = []
        structure_ids = [contract.struct_id.id for contract in self.browse(cr, uid, contract_ids, context=context)]
        return list(set(self.pool.get('hr.payroll.structure')._get_parent_structure(cr, uid, structure_ids, context=context)))

hr_contract()

class contrib_register(osv.osv):
    '''
    Contribution Register
    '''

    _name = 'hr.contibution.register'
    _description = 'Contribution Register'

    _columns = {
        'company_id':fields.many2one('res.company', 'Company', required=False),
        'name':fields.char('Name', size=256, required=True, readonly=False),
        'register_line_ids':fields.one2many('hr.payslip.line', 'register_id', 'Register Line', readonly=True),
        'note': fields.text('Description'),
    }
    _defaults = {
        'company_id': lambda self, cr, uid, context: \
                self.pool.get('res.users').browse(cr, uid, uid,
                    context=context).company_id.id,
    }

contrib_register()

class hr_salary_head(osv.osv):
    """
    HR Salary Head
    """

    _name = 'hr.salary.head'
    _description = 'Salary Head'
    _columns = {
        'name':fields.char('Name', size=64, required=True, readonly=False),
        'code':fields.char('Code', size=64, required=True, readonly=False),
        'parent_id':fields.many2one('hr.salary.head', 'Parent', help="Linking a salary head to its parent is used only for the reporting purpose."),
        'note': fields.text('Description'),
        'company_id':fields.many2one('res.company', 'Company', required=False),
        'sequence': fields.integer('Sequence', required=True, help='Display sequence order'),
    }

    _defaults = {
        'company_id': lambda self, cr, uid, context: \
                self.pool.get('res.users').browse(cr, uid, uid,
                    context=context).company_id.id,
        'sequence': 5
    }

hr_salary_head()

class hr_payslip(osv.osv):
    '''
    Pay Slip
    '''

    _name = 'hr.payslip'
    _description = 'Pay Slip'

    def _get_lines_salary_head(self, cr, uid, ids, field_names, arg=None, context=None):
        result = {}
        if not ids: return result
        cr.execute('''SELECT pl.slip_id, pl.id FROM hr_payslip_line AS pl \
                    LEFT JOIN hr_salary_head AS sh on (pl.category_id = sh.id) \
                    WHERE pl.slip_id in %s \
                    GROUP BY pl.slip_id, sh.sequence, pl.sequence, pl.id ORDER BY sh.sequence, pl.sequence''',(tuple(ids),))
        res = cr.fetchall()
        for r in res:
            result.setdefault(r[0], [])
            result[r[0]].append(r[1])
        return result

    _columns = {
        'struct_id': fields.many2one('hr.payroll.structure', 'Structure', help='Defines the rules that have to be applied to this payslip, accordingly to the contract chosen. If you let empty the field contract, this field isn\'t mandatory anymore and thus the rules applied will be all the rules set on the structure of all contracts of the employee valid for the chosen period'),
        'name': fields.char('Description', size=64, required=False, readonly=True, states={'draft': [('readonly', False)]}),
        'number': fields.char('Reference', size=64, required=False, readonly=True, states={'draft': [('readonly', False)]}),
        'employee_id': fields.many2one('hr.employee', 'Employee', required=True, readonly=True, states={'draft': [('readonly', False)]}),
        'date_from': fields.date('Date From', readonly=True, states={'draft': [('readonly', False)]}, required=True),
        'date_to': fields.date('Date To', readonly=True, states={'draft': [('readonly', False)]}, required=True),
        'state': fields.selection([
            ('draft', 'Waiting for Verification'),
            ('hr_check', 'Waiting for HR Verification'),
            ('accont_check', 'Waiting for Account Verification'),
            ('confirm', 'Confirm Sheet'),
            ('done', 'Paid Salary'),
            ('cancel', 'Reject'),
        ], 'State', select=True, readonly=True,
            help=' * When the payslip is created the state is \'Waiting for verification\'.\
            \n* It is varified by the user and payslip is sent for HR varification, the state is \'Waiting for HR Verification\'. \
            \n* If HR varify the payslip, it is sent for account verification, the state is \'Waiting for Account Verification\'. \
            \n* It is confirmed by the accountant and the state set to \'Confirm Sheet\'.\
            \n* If the salary is paid then state is set to \'Paid Salary\'.\
            \n* The \'Reject\' state is used when user cancel payslip.'),
        'line_ids': fields.one2many('hr.payslip.line', 'slip_id', 'Payslip Line', required=False, readonly=True, states={'draft': [('readonly', False)]}),
        'company_id': fields.many2one('res.company', 'Company', required=False, readonly=True, states={'draft': [('readonly', False)]}),
        'input_line_ids': fields.one2many('hr.payslip.input', 'payslip_id', 'Payslip Inputs', required=False, readonly=True, states={'draft': [('readonly', False)]}),
        'paid': fields.boolean('Made Payment Order ? ', required=False, readonly=True, states={'draft': [('readonly', False)]}),
        'note': fields.text('Description'),
        'contract_id': fields.many2one('hr.contract', 'Contract', required=False, readonly=True, states={'draft': [('readonly', False)]}),
<<<<<<< HEAD
        'details_by_salary_head': fields.function(_get_lines_salary_head, method=True, type='one2many', relation='hr.payslip.line', string='Details by Salary Head'),
=======
        'credit_note': fields.boolean('Credit Note', help="It indicates that the payslip has been refunded", readonly=True),
       #TODO put me back
       # 'details_by_salary_head': fields.function(_get_salary_rules, method=True, type='one2many', relation='hr.salary.rule', string='Details by Salary Head', multi='details_by_salary_head'),
>>>>>>> a1fec3b6
    }
    _defaults = {
        'date_from': lambda *a: time.strftime('%Y-%m-01'),
        'date_to': lambda *a: str(datetime.now() + relativedelta.relativedelta(months=+1, day=1, days=-1))[:10],
        'state': 'draft',
        'credit_note': False,
        'company_id': lambda self, cr, uid, context: \
                self.pool.get('res.users').browse(cr, uid, uid,
                    context=context).company_id.id,
    }

    def copy(self, cr, uid, id, default=None, context=None):
        if not default:
            default = {}
        company_id = self.pool.get('res.users').browse(cr, uid, uid, context=context).company_id.id
        default.update({
            'line_ids': [],
            'move_ids': [],
            'move_line_ids': [],
            'move_payment_ids': [],
            'company_id': company_id,
            'period_id': False,
            'basic_before_leaves': 0.0,
            'basic_amount': 0.0
        })
        return super(hr_payslip, self).copy(cr, uid, id, default, context=context)

    def cancel_sheet(self, cr, uid, ids, context=None):
        return self.write(cr, uid, ids, {'state': 'cancel'}, context=context)

    def account_check_sheet(self, cr, uid, ids, context=None):
        return self.write(cr, uid, ids, {'state': 'accont_check'}, context=context)

    def hr_check_sheet(self, cr, uid, ids, context=None):
        return self.write(cr, uid, ids, {'state': 'hr_check'}, context=context)

    def process_sheet(self, cr, uid, ids, context=None):
        return self.write(cr, uid, ids, {'paid': True, 'state': 'done'}, context=context)

    def refund_sheet(self, cr, uid, ids, context=None):
        mod_obj = self.pool.get('ir.model.data')
        wf_service = netsvc.LocalService("workflow")
        for id in ids:
            id_copy = self.copy(cr, uid, id, {'credit_note': True}, context=context)
            self.compute_sheet(cr, uid, [id_copy], context=context)
            wf_service.trg_validate(uid, 'hr.payslip', id_copy, 'verify_sheet', cr)
            wf_service.trg_validate(uid, 'hr.payslip', id_copy, 'final_verify_sheet', cr)
            wf_service.trg_validate(uid, 'hr.payslip', id_copy, 'process_sheet', cr)

        form_id = mod_obj.get_object_reference(cr, uid, 'hr_payroll', 'view_hr_payslip_form')
        form_res = form_id and form_id[1] or False
        tree_id = mod_obj.get_object_reference(cr, uid, 'hr_payroll', 'view_hr_payslip_tree')
        tree_res = tree_id and tree_id[1] or False
        return {
            'name':_("Refund Payslip"),
            'view_mode': 'tree, form',
            'view_id': False,
            'view_type': 'form',
            'res_model': 'hr.payslip',
            'type': 'ir.actions.act_window',
            'nodestroy': True,
            'target': 'current',
            'domain': "[('id', 'in', %s)]" % [id_copy],
            'views': [(tree_res, 'tree'), (form_res, 'form')],
            'context': {}
        }

    def verify_sheet(self, cr, uid, ids, context=None):
         #TODO clean me: this function should create the register lines accordingly to the rules computed (run the compute_sheet first)
#        holiday_pool = self.pool.get('hr.holidays')
#        salary_rule_pool = self.pool.get('hr.salary.rule')
#        structure_pool = self.pool.get('hr.payroll.structure')
#        register_line_pool = self.pool.get('hr.contibution.register.line')
#        contracts = []
#        structures = []
#        rules = []
#        lines = []
#        sal_structures =[]
#        for slip in self.browse(cr, uid, ids, context=context):
#            if slip.contract_id:
#                contracts.append(slip.contract_id)
#            else:
#                contracts = self.get_contract(cr, uid, slip.employee_id, slip.date, context=context)
#            for contract in contracts:
#                structures.append(contract.struct_id.id)
#                leave_ids = self._get_leaves(cr, uid, slip.date, slip.employee_id, contract, context)
#                for hday in holiday_pool.browse(cr, uid, leave_ids, context=context):
#                    salary_rules = salary_rule_pool.search(cr, uid, [('code', '=', hday.holiday_status_id.code)], context=context)
#                    rules +=  salary_rule_pool.browse(cr, uid, salary_rules, context=context)
#            for structure in structures:
#                sal_structures = self._get_parent_structure(cr, uid, [structure], context=context)
#                for struct in sal_structures:
#                    lines = structure_pool.browse(cr, uid, struct, context=context).rule_ids
#                    for line in lines:
#                        if line.child_ids:
#                            for r in line.child_ids:
#                                lines.append(r)
#                        rules.append(line)
#            base = {
#                'basic': slip.basic_amount,
#            }
#            if rules:
#                for rule in rules:
#                    if rule.company_contribution:
#                        base[rule.code.lower()] = rule.amount
#                        if rule.register_id:
#                            for slip in slip.line_ids:
#                                if slip.category_id == rule.category_id:
#                                    line_tot = slip.total
#                            value = eval(rule.computational_expression, base)
#                            company_contrib = self._compute(cr, uid, rule.id, value, employee, contract, context)
#                            reg_line = {
#                                'name': rule.name,
#                                'register_id': rule.register_id.id,
#                                'code': rule.code,
#                                'employee_id': slip.employee_id.id,
#                                'emp_deduction': line_tot,
#                                'comp_deduction': company_contrib,
#                                'total': rule.amount + line_tot
#                            }
#                            register_line_pool.create(cr, uid, reg_line, context=context)
        return self.write(cr, uid, ids, {'state': 'confirm'}, context=context)

    #TODO move this function into hr_contract module, on hr.employee object
    def get_contract(self, cr, uid, employee, date_from, date_to, context=None):
        """
        @param employee: browse record of employee
        @param date_from: date field
        @param date_to: date field
        @return: returns the ids of all the contracts for the given employee that need to be considered for the given dates
        """
        contract_obj = self.pool.get('hr.contract')
        clause = []
        #a contract is valid if it ends between the given dates
        clause_1 = ['&',('date_end', '<=', date_to),('date_end','>=', date_from)]
        #OR if it starts between the given dates
        clause_2 = ['&',('date_start', '<=', date_to),('date_start','>=', date_from)]
        #OR if it starts before the date_from and finish after the date_end (or never finish)
        clause_3 = [('date_start','<=', date_from),'|',('date_end', '=', False),('date_end','>=', date)]
        clause_final =  [('employee_id', '=', employee.id),'|','|'] + clause_1 + clause_2 + clause_3
        contract_ids = contract_obj.search(cr, uid, [('employee_id', '=', employee.id),], context=context)
        return contract_ids

    def compute_sheet(self, cr, uid, ids, context=None):
        slip_line_pool = self.pool.get('hr.payslip.line')
        for payslip in self.browse(cr, uid, ids, context=context):
            #delete old payslip lines
            old_slipline_ids = slip_line_pool.search(cr, uid, [('slip_id', '=', payslip.id)], context=context)
            old_slipline_ids
            if old_slipline_ids:
                slip_line_pool.unlink(cr, uid, old_slipline_ids, context=context)
            if payslip.contract_id:
                #set the list of contract for which the rules have to be applied
                contract_ids = [payslip.contract_id.id]
            else:
                #if we don't give the contract, then the rules to apply should be for all current contracts of the employee
                contract_ids = self.get_contract(cr, uid, payslip.employee_id, payslip.date_from, payslip.date_to, context=context)
            lines = [(0,0,line) for line in self.pool.get('hr.payslip').get_payslip_lines(cr, uid, contract_ids, payslip.id, context=context) if line['appears_on_payslip']]
            self.write(cr, uid, [payslip.id], {'line_ids': lines}, context=context)
        return True

    def get_input_lines(self, cr, uid, contract_ids, date_from, date_to, context=None):
        """
        @param contract_ids: list of contract id
        @return: returns a list of dict containing the input that should be applied for the given contract between date_from and date_to
        """
        def was_on_leave(employee_id, datetime_day, context=None):
            res = False
            day = datetime_day.strftime("%Y-%m-%d")
            holiday_ids = self.pool.get('hr.holidays').search(cr, uid, [('state','=','validate'),('employee_id','=',employee_id),('type','=','remove'),('date_from','<=',day),('date_to','>=',day)])
            if holiday_ids:
                res = self.pool.get('hr.holidays').browse(cr, uid, holiday_ids, context=context)[0].holiday_status_id.name
            return res

        res = []
        for contract in self.pool.get('hr.contract').browse(cr, uid, contract_ids, context=context):
            if not contract.working_hours:
                #fill only if the contract as a working schedule linked
                continue
            attendances = {
                 'name': _("Normal Working Days paid at 100%"),
                 'sequence': 1,
                 'code': 'WORK100',
                 'number_of_days': 0.0,
                 'number_of_hours': 0.0,
                 'contract_id': contract.id,
            }
            leaves = {}
            day_from = datetime.strptime(date_from,"%Y-%m-%d")
            day_to = datetime.strptime(date_to,"%Y-%m-%d")
            nb_of_days = (day_to - day_from).days + 1
            for day in range(0, nb_of_days):
                working_hours_on_day = self.pool.get('resource.calendar').working_hours_on_day(cr, uid, contract.working_hours, day_from + timedelta(days=day), context)
                if working_hours_on_day:
                    #the employee had to work
                    leave_type = was_on_leave(contract.employee_id.id, day_from + timedelta(days=day), context=context)
                    if leave_type:
                        #if he was on leave, fill the leaves dict
                        if leave_type in leaves:
                            leaves[leave_type]['number_of_days'] += 1.0
                            leaves[leave_type]['number_of_hours'] += working_hours_on_day
                        else:
                            leaves[leave_type] = {
                                'name': leave_type,
                                'sequence': 5,
                                'code': leave_type,
                                'number_of_days': 1.0,
                                'number_of_hours': working_hours_on_day,
                                'contract_id': contract.id,
                            }
                    else:
                        #add the input vals to tmp (increment if existing)
                        attendances['number_of_days'] += 1.0
                        attendances['number_of_hours'] += working_hours_on_day
            leaves = [value for key,value in leaves.items()]
            res += [attendances] + leaves
        return res

    def get_payslip_lines(self, cr, uid, contract_ids, payslip_id, context):
        def _sum_salary_head(localdict, head, amount):
            if head.parent_id:
                localdict = _sum_salary_head(localdict, head.parent_id, amount)
            localdict['heads'][head.code] = head.code in localdict['heads'] and localdict['heads'][head.code] + amount or amount
            return localdict

        result = []
        blacklist = []
        payslip = self.pool.get('hr.payslip').browse(cr, uid, payslip_id, context=context)
        worked_days = {}
        for input_line in payslip.input_line_ids:
            worked_days[input_line.code] = input_line
        localdict = {'rules': {}, 'heads': {}, 'payslip': payslip, 'worked_days': worked_days}
        #get the ids of the structures on the contracts and their parent id as well
        structure_ids = self.pool.get('hr.contract').get_all_structures(cr, uid, contract_ids, context=context)
        #get the rules of the structure and thier children
        rule_ids = self.pool.get('hr.payroll.structure').get_all_rules(cr, uid, structure_ids, context=context)
        #run the rules by sequence
        sorted_rule_ids = [id for id, sequence in sorted(rule_ids, key=lambda x:x[1])]

        for contract in self.pool.get('hr.contract').browse(cr, uid, contract_ids, context=context):
            employee = contract.employee_id
            localdict.update({'employee': employee, 'contract': contract})
            for rule in self.pool.get('hr.salary.rule').browse(cr, uid, sorted_rule_ids, context=context):
                localdict['result'] = None
                #check if the rule can be applied
                if self.pool.get('hr.salary.rule').satisfy_condition(cr, uid, rule.id, localdict, context=context) and rule.id not in blacklist:
                    amount = self.pool.get('hr.salary.rule').compute_rule(cr, uid, rule.id, localdict, context=context)
                    #set/overwrite the amount computed for this rule in the localdict
                    localdict['rules'][rule.code] = amount
                    #sum the amount for its salary head
                    localdict = _sum_salary_head(localdict, rule.category_id, amount)
                    vals = {
                        'salary_rule_id': rule.id,
                        'name': rule.name,
                        'code': rule.code,
                        'category_id': rule.category_id.id,
                        'sequence': rule.sequence,
                        'appears_on_payslip': rule.appears_on_payslip,
                        'condition_select': rule.condition_select,
                        'condition_python': rule.condition_python,
                        'condition_range': rule.condition_range,
                        'condition_range_min': rule.condition_range_min,
                        'condition_range_max': rule.condition_range_max,
                        'amount_select': rule.amount_select,
                        'amount_fix': rule.amount_fix,
                        'amount_python_compute': rule.amount_python_compute,
                        'amount_percentage': rule.amount_percentage,
                        'amount_percentage_base': rule.amount_percentage_base,
                        'register_id': rule.register_id.id,
                        'total': amount,
                        'employee_id': contract.employee_id.id,
                    }
                    result.append(vals)
                else:
                    #blacklist this rule and its children
                    blacklist += [id for id, seq in self.pool.get('hr.salary.rule')._recursive_search_of_rules(cr, uid, [rule], context=context)]

        return result

    def onchange_employee_id(self, cr, uid, ids, date_from, date_to, employee_id=False, contract_id=False, context=None):
        empolyee_obj = self.pool.get('hr.employee')
        contract_obj = self.pool.get('hr.contract')
        input_obj = self.pool.get('hr.payslip.input')

        if context is None:
            context = {}
        #delete old input lines
        old_input_ids = ids and input_obj.search(cr, uid, [('payslip_id', '=', ids[0])], context=context) or False
        if old_input_ids:
            input_obj.unlink(cr, uid, old_input_ids, context=context)

        #defaults
        res = {'value':{
                      'line_ids':[],
                      #'details_by_salary_head':[], TODO put me back
                      'name':'',
                      'contract_id': False,
                      'struct_id': False,
                      }
                 }
        if not employee_id:
            return res
        ttyme = datetime.fromtimestamp(time.mktime(time.strptime(date_from, "%Y-%m-%d")))
        employee_id = empolyee_obj.browse(cr, uid, employee_id, context=context)
        res['value'].update({
                           'name': _('Salary Slip of %s for %s') % (employee_id.name, tools.ustr(ttyme.strftime('%B-%Y'))),
                           'company_id': employee_id.company_id.id
                           })

        if not context.get('contract', False):
            #fill with the first contract of the employee
            contract_ids = self.get_contract(cr, uid, employee_id, date_from, date_to, context=context)
            res['value'].update({
                    'struct_id': contract_ids and contract_obj.read(cr, uid, contract_ids[0], ['struct_id'], context=context)['struct_id'][0] or False,
                    'contract_id': contract_ids and contract_ids[0] or False,
            })
        else:
            if contract_id:
                #set the list of contract for which the input have to be filled
                contract_ids = [contract_id]
                #fill the structure with the one on the selected contract
                contract_record = contract_obj.browse(cr, uid, contract_id, context=context)
                res['value'].update({'struct_id': contract_record.struct_id.id, 'contract_id': contract_id})
            else:
                #if we don't give the contract, then the input to fill should be for all current contracts of the employee
                contract_ids = self.get_contract(cr, uid, employee_id, date_from, date_to, context=context)
                if not contract_ids:
                    return res

        #computation of the salary input
        input_line_ids = self.get_input_lines(cr, uid, contract_ids, date_from, date_to, context=context)
        res['value'].update({
                    'input_line_ids': input_line_ids,
            })
        return res

    def onchange_contract_id(self, cr, uid, ids, date_from, date_to, employee_id=False, contract_id=False, context=None):
        if context is None:
            context = {}
        res = {'value':{
                 'line_ids': [],
                 'name': '',
                 }
              }
        context.update({'contract': True})
        if not contract_id:
            res['value'].update({'struct_id': False})
        return self.onchange_employee_id(cr, uid, ids, date_from=date_from, date_to=date_to, employee_id=employee_id, contract_id=contract_id, context=context)

hr_payslip()

class hr_payslip_input(osv.osv):
    '''
    Payslip Input
    '''

    _name = 'hr.payslip.input'
    _description = 'Payslip Input'
    _columns = {
        'name': fields.char('Description', size=256, required=True),
        'payslip_id': fields.many2one('hr.payslip', 'Pay Slip', required=True),
        'sequence': fields.integer('Sequence', required=True,),
        'code': fields.char('Code', size=52, required=True, help="The code that can be used in the salary rules"),
        'number_of_days': fields.float('Number of Days'),
        'number_of_hours': fields.float('Number of Hours'),
        'contract_id': fields.many2one('hr.contract', 'Contract', required=True, help="The contract for which applied this input"),
    }
    _order = 'payslip_id,sequence'
    _defaults = {
        'sequence': 10,
    }
hr_payslip_input()

class hr_salary_rule(osv.osv):

    _name = 'hr.salary.rule'
    _columns = {
        'name':fields.char('Name', size=256, required=True, readonly=False),
        'code':fields.char('Code', size=64, required=True),
        'sequence': fields.integer('Sequence', required=True, help='Use to arrange calculation sequence'),
        'category_id':fields.many2one('hr.salary.head', 'Salary Head', required=True),
        'active':fields.boolean('Active', help="If the active field is set to false, it will allow you to hide the salary rule without removing it."),
        'appears_on_payslip': fields.boolean('Appears on Payslip', help="Used for the display of rule on payslip"),
        'parent_rule_id':fields.many2one('hr.salary.rule', 'Parent Salary Rule', select=True),
        'company_id':fields.many2one('res.company', 'Company', required=False),
        'condition_select': fields.selection([('none', 'Always True'),('range', 'Range'), ('python', 'Python Expression')], "Condition Based on", required=True),
        'condition_range':fields.char('Range Based on',size=1024, readonly=False, help='This will use to computer the % fields values, in general its on basic, but You can use all heads code field in small letter as a variable name i.e. hra, ma, lta, etc...., also you can use, static varible basic'),#old name = conputional expression
        'condition_python':fields.text('Python Condition', required=True, readonly=False, help='Applied this rule for calculation if condition is true. You can specify condition like basic > 1000.'),#old name = conditions
        'condition_range_min': fields.float('Minimum Range', required=False, help="The minimum amount, applied for this rule."),
        'condition_range_max': fields.float('Maximum Range', required=False, help="The maximum amount, applied for this rule."),
        'amount_select':fields.selection([
            ('percentage','Percentage (%)'),
            ('fix','Fixed Amount'),
            ('code','Python Code'),
        ],'Amount Type', select=True, required=True, help="The computation method for the rule amount."),
        'amount_fix': fields.float('Fixed Amount', digits_compute=dp.get_precision('Account'),),
        'amount_percentage': fields.float('Percentage (%)', digits_compute=dp.get_precision('Account'), help='For example, enter 50.0 to apply a percentage of 50%'),
        'amount_python_compute':fields.text('Python Code'),
        'amount_percentage_base':fields.char('Percentage based on',size=1024, required=False, readonly=False, help='result will be affected to a variable'), #old name = expressiont
        'child_ids':fields.one2many('hr.salary.rule', 'parent_rule_id', 'Child Salary Rule'),
        'register_id':fields.property(
            'hr.contibution.register',
            type='many2one',
            relation='hr.contibution.register',
            string="Contribution Register",
            method=True,
            view_load=True,
            help="Contribution register based on company",
            required=False
        ),
        'note':fields.text('Description'),
     }
    _defaults = {
        'amount_python_compute': '''
# Available variables:
#----------------------
# payslip: hr.payslip object
# employee: hr.employee object
# contract: hr.contract object
# rules: dictionary containing the previsouly computed rules. Keys are the rule codes.
# heads: dictionary containing the computed heads (sum of amount of all rules belonging to that head). Keys are the head codes.
# worked_days: dictionary containing the computed worked days. Keys are the worked days codes.

# Note: returned value have to be set in the variable 'result'

result = contract.wage * 0.10''',
        'condition_python':
'''
# Available variables:
#----------------------
# payslip: hr.payslip object
# employee: hr.employee object
# contract: hr.contract object
# rules: dictionary containing the previsouly computed rules. Keys are the rule codes.
# heads: dictionary containing the computed heads (sum of amount of all rules belonging to that head). Keys are the head codes.
# worked_days: dictionary containing the computed worked days. Keys are the worked days codes.

# Note: returned value have to be set in the variable 'result'

result = rules['NET'] > heads['NET'] * 0.10''',
        'condition_range': 'contract.wage',
        'sequence': 5,
        'appears_on_payslip': True,
        'active': True,
        'company_id': lambda self, cr, uid, context: \
                self.pool.get('res.users').browse(cr, uid, uid,
                    context=context).company_id.id,
        'condition_select': 'none',
        'amount_select': 'fix',
        'amount_fix': 0.0,
        'amount_percentage': 0.0,
     }

    def _recursive_search_of_rules(self, cr, uid, rule_ids, context=None):
        """
        @param rule_ids: list of browse record
        @return: returns a list of tuple (id, sequence) which are all the children of the passed rule_ids
        """
        children_rules = []
        for rule in rule_ids:
            if rule.child_ids:
                children_rules += self._recursive_search_of_rules(cr, uid, rule.child_ids, context=context)
        return [(r.id, r.sequence) for r in rule_ids] + children_rules

    #TODO should add some checks on the type of result (should be float)
    def compute_rule(self, cr, uid, rule_id, localdict, context=None):
        """
        @param rule_id: id of rule to compute
        @param localdict: dictionary containing the environement in which to compute the rule
        @return: returns the result of computation as float
        """
        rule = self.browse(cr, uid, rule_id, context=context)
        if rule.amount_select == 'fix':
            return rule.amount_fix
        elif rule.amount_select == 'percentage':
            try:
                return rule.amount_percentage * eval(rule.amount_percentage_base, localdict) / 100
            except:
                raise osv.except_osv(_('Error'), _('Wrong percentage base defined for salary rule %s (%s)')% (rule.name, rule.code))
        else:
            try:
                eval(rule.amount_python_compute, localdict, mode='exec', nocopy=True)
                return localdict['result']
            except:
                raise osv.except_osv(_('Error'), _('Wrong python code defined for salary rule %s (%s) ')% (rule.name, rule.code))

    def satisfy_condition(self, cr, uid, rule_id, localdict, context=None):
        """
        @param rule_id: id of hr.salary.rule to be tested
        @param contract_id: id of hr.contract to be tested
        @return: returns True if the given rule match the condition for the given contract. Return False otherwise.
        """
        rule = self.browse(cr, uid, rule_id, context=context)

        if rule.condition_select == 'none':
            return True
        elif rule.condition_select == 'range':
            try:
                result = eval(rule.condition_range, localdict)
                return rule.condition_range_min <=  result and result <= rule.condition_range_max or False
            except:
                raise osv.except_osv(_('Error'), _('Wrong range condition defined for salary rule %s (%s)')% (rule.name, rule.code))
        else: #python code
            try:
                eval(rule.condition_python, localdict, mode='exec', nocopy=True)
                return 'result' in localdict and localdict['result'] or False
            except:
                raise osv.except_osv(_('Error'), _('Wrong python condition defined for salary rule %s (%s)')% (rule.name, rule.code))

hr_salary_rule()

class hr_payslip_line(osv.osv):
    '''
    Payslip Line
    '''

    _name = 'hr.payslip.line'
    _inherit = 'hr.salary.rule'
    _description = 'Payslip Line'
    _order = 'sequence'

    _columns = {
        'slip_id':fields.many2one('hr.payslip', 'Pay Slip', required=True),
        'salary_rule_id':fields.many2one('hr.salary.rule', 'Rule', required=True),
        'employee_id':fields.many2one('hr.employee', 'Employee', required=True),
        'total': fields.float('Amount', digits_compute=dp.get_precision('Account')),
        'company_contrib': fields.float('Company Contribution', readonly=True, digits_compute=dp.get_precision('Account')),
    }

hr_payslip_line()

class hr_payroll_structure(osv.osv):

    _inherit = 'hr.payroll.structure'
    _columns = {
        'rule_ids':fields.many2many('hr.salary.rule', 'hr_structure_salary_rule_rel', 'struct_id', 'rule_id', 'Salary Rules'),
    }

hr_payroll_structure()

class hr_employee(osv.osv):
    '''
    Employee
    '''

    _inherit = 'hr.employee'
    _description = 'Employee'

    def _calculate_total_wage(self, cr, uid, ids, name, args, context):
        if not ids: return {}
        res = {}
        current_date = datetime.now().strftime('%Y-%m-%d')
        for employee in self.browse(cr, uid, ids, context=context):
            if not employee.contract_ids:
                res[employee.id] = {'basic': 0.0}
                continue
            cr.execute( 'SELECT SUM(wage) '\
                        'FROM hr_contract '\
                        'WHERE employee_id = %s '\
                        'AND date_start <= %s '\
                        'AND (date_end > %s OR date_end is NULL)',
                         (employee.id, current_date, current_date))
            result = dict(cr.dictfetchone())
            res[employee.id] = {'basic': result['sum']}
        return res

    _columns = {
        'slip_ids':fields.one2many('hr.payslip', 'employee_id', 'Payslips', required=False, readonly=True),
        'total_wage': fields.function(_calculate_total_wage, method=True, type='float', string='Total Basic Salary', digits_compute=dp.get_precision('Account'), help="Sum of all current contract's wage of employee."),
    }

hr_employee()

# vim:expandtab:smartindent:tabstop=4:softtabstop=4:shiftwidth=4:<|MERGE_RESOLUTION|>--- conflicted
+++ resolved
@@ -227,13 +227,8 @@
         'paid': fields.boolean('Made Payment Order ? ', required=False, readonly=True, states={'draft': [('readonly', False)]}),
         'note': fields.text('Description'),
         'contract_id': fields.many2one('hr.contract', 'Contract', required=False, readonly=True, states={'draft': [('readonly', False)]}),
-<<<<<<< HEAD
         'details_by_salary_head': fields.function(_get_lines_salary_head, method=True, type='one2many', relation='hr.payslip.line', string='Details by Salary Head'),
-=======
         'credit_note': fields.boolean('Credit Note', help="It indicates that the payslip has been refunded", readonly=True),
-       #TODO put me back
-       # 'details_by_salary_head': fields.function(_get_salary_rules, method=True, type='one2many', relation='hr.salary.rule', string='Details by Salary Head', multi='details_by_salary_head'),
->>>>>>> a1fec3b6
     }
     _defaults = {
         'date_from': lambda *a: time.strftime('%Y-%m-01'),
