#-*- coding:utf-8 -*-
##############################################################################
#
#    OpenERP, Open Source Management Solution
#    Copyright (C) 2004-2009 Tiny SPRL (<http://tiny.be>). All Rights Reserved
#    d$
#
#    This program is free software: you can redistribute it and/or modify
#    it under the terms of the GNU Affero General Public License as published by
#    the Free Software Foundation, either version 3 of the License, or
#    (at your option) any later version.
#
#    This program is distributed in the hope that it will be useful,
#    but WITHOUT ANY WARRANTY; without even the implied warranty of
#    MERCHANTABILITY or FITNESS FOR A PARTICULAR PURPOSE.  See the
#    GNU Affero General Public License for more details.
#
#    You should have received a copy of the GNU Affero General Public License
#    along with this program.  If not, see <http://www.gnu.org/licenses/>.
#
##############################################################################

import time
from datetime import date
from datetime import datetime
from datetime import timedelta
from dateutil import relativedelta

from openerp.osv import fields, osv
from openerp import tools
from openerp.tools.translate import _
import openerp.addons.decimal_precision as dp

from openerp.tools.safe_eval import safe_eval as eval

class hr_payroll_structure(osv.osv):
    """
    Salary structure used to defined
    - Basic
    - Allowances
    - Deductions
    """

    _name = 'hr.payroll.structure'
    _description = 'Salary Structure'
    _columns = {
        'name':fields.char('Name', size=256, required=True),
        'code':fields.char('Reference', size=64, required=True),
        'company_id':fields.many2one('res.company', 'Company', required=True),
        'note': fields.text('Description'),
        'parent_id':fields.many2one('hr.payroll.structure', 'Parent'),
        'children_ids':fields.one2many('hr.payroll.structure', 'parent_id', 'Children'),
    }

    def _get_parent(self, cr, uid, context=None):
        obj_model = self.pool.get('ir.model.data')
        res = False
        data_id = obj_model.search(cr, uid, [('model', '=', 'hr.payroll.structure'), ('name', '=', 'structure_base')])
        if data_id:
            res = obj_model.browse(cr, uid, data_id[0], context=context).res_id
        return res

    _defaults = {
        'company_id': lambda self, cr, uid, context: \
                self.pool.get('res.users').browse(cr, uid, uid,
                    context=context).company_id.id,
        'parent_id': _get_parent,
    }

    def copy(self, cr, uid, id, default=None, context=None):
        """
        Create a new record in hr_payroll_structure model from existing one
        @param cr: cursor to database
        @param user: id of current user
        @param id: list of record ids on which copy method executes
        @param default: dict type contains the values to be override during copy of object
        @param context: context arguments, like lang, time zone

        @return: returns a id of newly created record
        """
        if not default:
            default = {}
        default.update(
            code=_("%s (copy)") % (self.browse(cr, uid, id, context=context).code),
            company_id=self.pool.get('res.users').browse(cr, uid, uid, context=context).company_id.id)
        return super(hr_payroll_structure, self).copy(cr, uid, id, default, context=context)

    def get_all_rules(self, cr, uid, structure_ids, context=None):
        """
        @param structure_ids: list of structure
        @return: returns a list of tuple (id, sequence) of rules that are maybe to apply
        """

        all_rules = []
        for struct in self.browse(cr, uid, structure_ids, context=context):
            all_rules += self.pool.get('hr.salary.rule')._recursive_search_of_rules(cr, uid, struct.rule_ids, context=context)
        return all_rules

    def _get_parent_structure(self, cr, uid, struct_ids, context=None):
        if not struct_ids:
            return []
        parent = []
        for struct in self.browse(cr, uid, struct_ids, context=context):
            if struct.parent_id:
                parent.append(struct.parent_id.id)
        if parent:
            parent = self._get_parent_structure(cr, uid, parent, context)
        return parent + struct_ids


class hr_contract(osv.osv):
    """
    Employee contract based on the visa, work permits
    allows to configure different Salary structure
    """

    _inherit = 'hr.contract'
    _description = 'Employee Contract'
    _columns = {
        'struct_id': fields.many2one('hr.payroll.structure', 'Salary Structure'),
        'schedule_pay': fields.selection([
            ('monthly', 'Monthly'),
            ('quarterly', 'Quarterly'),
            ('semi-annually', 'Semi-annually'),
            ('annually', 'Annually'),
            ('weekly', 'Weekly'),
            ('bi-weekly', 'Bi-weekly'),
            ('bi-monthly', 'Bi-monthly'),
            ], 'Scheduled Pay', select=True),
    }

    _defaults = {
        'schedule_pay': 'monthly',
    }

    def get_all_structures(self, cr, uid, contract_ids, context=None):
        """
        @param contract_ids: list of contracts
        @return: the structures linked to the given contracts, ordered by hierachy (parent=False first, then first level children and so on) and without duplicata
        """
        all_structures = []
        structure_ids = [contract.struct_id.id for contract in self.browse(cr, uid, contract_ids, context=context)]
        return list(set(self.pool.get('hr.payroll.structure')._get_parent_structure(cr, uid, structure_ids, context=context)))


class contrib_register(osv.osv):
    '''
    Contribution Register
    '''

    _name = 'hr.contribution.register'
    _description = 'Contribution Register'

    _columns = {
        'company_id':fields.many2one('res.company', 'Company'),
        'partner_id':fields.many2one('res.partner', 'Partner'),
        'name':fields.char('Name', size=256, required=True, readonly=False),
        'register_line_ids':fields.one2many('hr.payslip.line', 'register_id', 'Register Line', readonly=True),
        'note': fields.text('Description'),
    }
    _defaults = {
        'company_id': lambda self, cr, uid, context: \
                self.pool.get('res.users').browse(cr, uid, uid,
                    context=context).company_id.id,
    }


class hr_salary_rule_category(osv.osv):
    """
    HR Salary Rule Category
    """

    _name = 'hr.salary.rule.category'
    _description = 'Salary Rule Category'
    _columns = {
        'name':fields.char('Name', size=64, required=True, readonly=False),
        'code':fields.char('Code', size=64, required=True, readonly=False),
        'parent_id':fields.many2one('hr.salary.rule.category', 'Parent', help="Linking a salary category to its parent is used only for the reporting purpose."),
        'children_ids': fields.one2many('hr.salary.rule.category', 'parent_id', 'Children'),
        'note': fields.text('Description'),
        'company_id':fields.many2one('res.company', 'Company', required=False),
    }

    _defaults = {
        'company_id': lambda self, cr, uid, context: \
                self.pool.get('res.users').browse(cr, uid, uid,
                    context=context).company_id.id,
    }


class one2many_mod2(fields.one2many):

    def get(self, cr, obj, ids, name, user=None, offset=0, context=None, values=None):
        if context is None:
            context = {}
        if not values:
            values = {}
        res = {}
        for id in ids:
            res[id] = []
        ids2 = obj.pool[self._obj].search(cr, user, [(self._fields_id,'in',ids), ('appears_on_payslip', '=', True)], limit=self._limit)
        for r in obj.pool[self._obj]._read_flat(cr, user, ids2, [self._fields_id], context=context, load='_classic_write'):
            res[r[self._fields_id]].append( r['id'] )
        return res

class hr_payslip_run(osv.osv):

    _name = 'hr.payslip.run'
    _description = 'Payslip Batches'
    _columns = {
        'name': fields.char('Name', size=64, required=True, readonly=True, states={'draft': [('readonly', False)]}),
        'slip_ids': fields.one2many('hr.payslip', 'payslip_run_id', 'Payslips', required=False, readonly=True, states={'draft': [('readonly', False)]}),
        'state': fields.selection([
            ('draft', 'Draft'),
            ('close', 'Close'),
        ], 'Status', select=True, readonly=True),
        'date_start': fields.date('Date From', required=True, readonly=True, states={'draft': [('readonly', False)]}),
        'date_end': fields.date('Date To', required=True, readonly=True, states={'draft': [('readonly', False)]}),
        'credit_note': fields.boolean('Credit Note', readonly=True, states={'draft': [('readonly', False)]}, help="If its checked, indicates that all payslips generated from here are refund payslips."),
    }
    _defaults = {
        'state': 'draft',
        'date_start': lambda *a: time.strftime('%Y-%m-01'),
        'date_end': lambda *a: str(datetime.now() + relativedelta.relativedelta(months=+1, day=1, days=-1))[:10],
    }

    def draft_payslip_run(self, cr, uid, ids, context=None):
        return self.write(cr, uid, ids, {'state': 'draft'}, context=context)

    def close_payslip_run(self, cr, uid, ids, context=None):
        return self.write(cr, uid, ids, {'state': 'close'}, context=context)


class hr_payslip(osv.osv):
    '''
    Pay Slip
    '''

    _name = 'hr.payslip'
    _description = 'Pay Slip'

    def _get_lines_salary_rule_category(self, cr, uid, ids, field_names, arg=None, context=None):
        result = {}
        if not ids: return result
        for id in ids:
            result.setdefault(id, [])
        cr.execute('''SELECT pl.slip_id, pl.id FROM hr_payslip_line AS pl \
                    LEFT JOIN hr_salary_rule_category AS sh on (pl.category_id = sh.id) \
                    WHERE pl.slip_id in %s \
                    GROUP BY pl.slip_id, pl.sequence, pl.id ORDER BY pl.sequence''',(tuple(ids),))
        res = cr.fetchall()
        for r in res:
            result[r[0]].append(r[1])
        return result

    _columns = {
        'struct_id': fields.many2one('hr.payroll.structure', 'Structure', readonly=True, states={'draft': [('readonly', False)]}, help='Defines the rules that have to be applied to this payslip, accordingly to the contract chosen. If you let empty the field contract, this field isn\'t mandatory anymore and thus the rules applied will be all the rules set on the structure of all contracts of the employee valid for the chosen period'),
        'name': fields.char('Description', size=64, required=False, readonly=True, states={'draft': [('readonly', False)]}),
        'number': fields.char('Reference', size=64, required=False, readonly=True, states={'draft': [('readonly', False)]}),
        'employee_id': fields.many2one('hr.employee', 'Employee', required=True, readonly=True, states={'draft': [('readonly', False)]}),
        'date_from': fields.date('Date From', readonly=True, states={'draft': [('readonly', False)]}, required=True),
        'date_to': fields.date('Date To', readonly=True, states={'draft': [('readonly', False)]}, required=True),
        'state': fields.selection([
            ('draft', 'Draft'),
            ('verify', 'Waiting'),
            ('done', 'Done'),
            ('cancel', 'Rejected'),
        ], 'Status', select=True, readonly=True,
            help='* When the payslip is created the status is \'Draft\'.\
            \n* If the payslip is under verification, the status is \'Waiting\'. \
            \n* If the payslip is confirmed then status is set to \'Done\'.\
            \n* When user cancel payslip the status is \'Rejected\'.'),
#        'line_ids': fields.one2many('hr.payslip.line', 'slip_id', 'Payslip Line', required=False, readonly=True, states={'draft': [('readonly', False)]}),
        'line_ids': one2many_mod2('hr.payslip.line', 'slip_id', 'Payslip Lines', readonly=True, states={'draft':[('readonly',False)]}),
        'company_id': fields.many2one('res.company', 'Company', required=False, readonly=True, states={'draft': [('readonly', False)]}),
        'worked_days_line_ids': fields.one2many('hr.payslip.worked_days', 'payslip_id', 'Payslip Worked Days', required=False, readonly=True, states={'draft': [('readonly', False)]}),
        'input_line_ids': fields.one2many('hr.payslip.input', 'payslip_id', 'Payslip Inputs', required=False, readonly=True, states={'draft': [('readonly', False)]}),
        'paid': fields.boolean('Made Payment Order ? ', required=False, readonly=True, states={'draft': [('readonly', False)]}),
        'note': fields.text('Description', readonly=True, states={'draft':[('readonly',False)]}),
        'contract_id': fields.many2one('hr.contract', 'Contract', required=False, readonly=True, states={'draft': [('readonly', False)]}),
        'details_by_salary_rule_category': fields.function(_get_lines_salary_rule_category, method=True, type='one2many', relation='hr.payslip.line', string='Details by Salary Rule Category'),
        'credit_note': fields.boolean('Credit Note', help="Indicates this payslip has a refund of another", readonly=True, states={'draft': [('readonly', False)]}),
        'payslip_run_id': fields.many2one('hr.payslip.run', 'Payslip Batches', readonly=True, states={'draft': [('readonly', False)]}),
    }
    _defaults = {
        'date_from': lambda *a: time.strftime('%Y-%m-01'),
        'date_to': lambda *a: str(datetime.now() + relativedelta.relativedelta(months=+1, day=1, days=-1))[:10],
        'state': 'draft',
        'credit_note': False,
        'company_id': lambda self, cr, uid, context: \
                self.pool.get('res.users').browse(cr, uid, uid,
                    context=context).company_id.id,
    }

    def _check_dates(self, cr, uid, ids, context=None):
        for payslip in self.browse(cr, uid, ids, context=context):
            if payslip.date_from > payslip.date_to:
                return False
        return True

    _constraints = [(_check_dates, "Payslip 'Date From' must be before 'Date To'.", ['date_from', 'date_to'])]

    def copy(self, cr, uid, id, default=None, context=None):
        if not default:
            default = {}
        company_id = self.pool.get('res.users').browse(cr, uid, uid, context=context).company_id.id
        default.update({
            'line_ids': [],
            'company_id': company_id,
            'number': '',
            'payslip_run_id': False,
            'paid': False,
        })
        return super(hr_payslip, self).copy(cr, uid, id, default, context=context)

    def cancel_sheet(self, cr, uid, ids, context=None):
        return self.write(cr, uid, ids, {'state': 'cancel'}, context=context)

    def process_sheet(self, cr, uid, ids, context=None):
        return self.write(cr, uid, ids, {'paid': True, 'state': 'done'}, context=context)

    def hr_verify_sheet(self, cr, uid, ids, context=None):
        self.compute_sheet(cr, uid, ids, context)
        return self.write(cr, uid, ids, {'state': 'verify'}, context=context)

    def refund_sheet(self, cr, uid, ids, context=None):
        mod_obj = self.pool.get('ir.model.data')
        for payslip in self.browse(cr, uid, ids, context=context):
            id_copy = self.copy(cr, uid, payslip.id, {'credit_note': True, 'name': _('Refund: ')+payslip.name}, context=context)
            self.compute_sheet(cr, uid, [id_copy], context=context)
            self.signal_hr_verify_sheet(cr, uid, [id_copy])
            self.signal_process_sheet(cr, uid, [id_copy])
            
        form_id = mod_obj.get_object_reference(cr, uid, 'hr_payroll', 'view_hr_payslip_form')
        form_res = form_id and form_id[1] or False
        tree_id = mod_obj.get_object_reference(cr, uid, 'hr_payroll', 'view_hr_payslip_tree')
        tree_res = tree_id and tree_id[1] or False
        return {
            'name':_("Refund Payslip"),
            'view_mode': 'tree, form',
            'view_id': False,
            'view_type': 'form',
            'res_model': 'hr.payslip',
            'type': 'ir.actions.act_window',
            'nodestroy': True,
            'target': 'current',
            'domain': "[('id', 'in', %s)]" % [id_copy],
            'views': [(tree_res, 'tree'), (form_res, 'form')],
            'context': {}
        }

    def check_done(self, cr, uid, ids, context=None):
        return True

    def unlink(self, cr, uid, ids, context=None):
        for payslip in self.browse(cr, uid, ids, context=context):
            if payslip.state not in  ['draft','cancel']:
                raise osv.except_osv(_('Warning!'),_('You cannot delete a payslip which is not draft or cancelled!'))
        return super(hr_payslip, self).unlink(cr, uid, ids, context)

    #TODO move this function into hr_contract module, on hr.employee object
    def get_contract(self, cr, uid, employee, date_from, date_to, context=None):
        """
        @param employee: browse record of employee
        @param date_from: date field
        @param date_to: date field
        @return: returns the ids of all the contracts for the given employee that need to be considered for the given dates
        """
        contract_obj = self.pool.get('hr.contract')
        clause = []
        #a contract is valid if it ends between the given dates
        clause_1 = ['&',('date_end', '<=', date_to),('date_end','>=', date_from)]
        #OR if it starts between the given dates
        clause_2 = ['&',('date_start', '<=', date_to),('date_start','>=', date_from)]
        #OR if it starts before the date_from and finish after the date_end (or never finish)
        clause_3 = [('date_start','<=', date_from),'|',('date_end', '=', False),('date_end','>=', date_to)]
        clause_final =  [('employee_id', '=', employee.id),'|','|'] + clause_1 + clause_2 + clause_3
        contract_ids = contract_obj.search(cr, uid, clause_final, context=context)
        return contract_ids

    def compute_sheet(self, cr, uid, ids, context=None):
        slip_line_pool = self.pool.get('hr.payslip.line')
        sequence_obj = self.pool.get('ir.sequence')
        for payslip in self.browse(cr, uid, ids, context=context):
            number = payslip.number or sequence_obj.get(cr, uid, 'salary.slip')
            #delete old payslip lines
            old_slipline_ids = slip_line_pool.search(cr, uid, [('slip_id', '=', payslip.id)], context=context)
#            old_slipline_ids
            if old_slipline_ids:
                slip_line_pool.unlink(cr, uid, old_slipline_ids, context=context)
            if payslip.contract_id:
                #set the list of contract for which the rules have to be applied
                contract_ids = [payslip.contract_id.id]
            else:
                #if we don't give the contract, then the rules to apply should be for all current contracts of the employee
                contract_ids = self.get_contract(cr, uid, payslip.employee_id, payslip.date_from, payslip.date_to, context=context)
            lines = [(0,0,line) for line in self.pool.get('hr.payslip').get_payslip_lines(cr, uid, contract_ids, payslip.id, context=context)]
            self.write(cr, uid, [payslip.id], {'line_ids': lines, 'number': number,}, context=context)
        return True

    def get_worked_day_lines(self, cr, uid, contract_ids, date_from, date_to, context=None):
        """
        @param contract_ids: list of contract id
        @return: returns a list of dict containing the input that should be applied for the given contract between date_from and date_to
        """
        def was_on_leave(employee_id, datetime_day, context=None):
            res = False
            day = datetime_day.strftime("%Y-%m-%d")
            holiday_ids = self.pool.get('hr.holidays').search(cr, uid, [('state','=','validate'),('employee_id','=',employee_id),('type','=','remove'),('date_from','<=',day),('date_to','>=',day)])
            if holiday_ids:
                res = self.pool.get('hr.holidays').browse(cr, uid, holiday_ids, context=context)[0].holiday_status_id.name
            return res

        res = []
        for contract in self.pool.get('hr.contract').browse(cr, uid, contract_ids, context=context):
            if not contract.working_hours:
                #fill only if the contract as a working schedule linked
                continue
            attendances = {
                 'name': _("Normal Working Days paid at 100%"),
                 'sequence': 1,
                 'code': 'WORK100',
                 'number_of_days': 0.0,
                 'number_of_hours': 0.0,
                 'contract_id': contract.id,
            }
            leaves = {}
            day_from = datetime.strptime(date_from,"%Y-%m-%d")
            day_to = datetime.strptime(date_to,"%Y-%m-%d")
            nb_of_days = (day_to - day_from).days + 1
            for day in range(0, nb_of_days):
                working_hours_on_day = self.pool.get('resource.calendar').working_hours_on_day(cr, uid, contract.working_hours, day_from + timedelta(days=day), context)
                if working_hours_on_day:
                    #the employee had to work
                    leave_type = was_on_leave(contract.employee_id.id, day_from + timedelta(days=day), context=context)
                    if leave_type:
                        #if he was on leave, fill the leaves dict
                        if leave_type in leaves:
                            leaves[leave_type]['number_of_days'] += 1.0
                            leaves[leave_type]['number_of_hours'] += working_hours_on_day
                        else:
                            leaves[leave_type] = {
                                'name': leave_type,
                                'sequence': 5,
                                'code': leave_type,
                                'number_of_days': 1.0,
                                'number_of_hours': working_hours_on_day,
                                'contract_id': contract.id,
                            }
                    else:
                        #add the input vals to tmp (increment if existing)
                        attendances['number_of_days'] += 1.0
                        attendances['number_of_hours'] += working_hours_on_day
            leaves = [value for key,value in leaves.items()]
            res += [attendances] + leaves
        return res

    def get_inputs(self, cr, uid, contract_ids, date_from, date_to, context=None):
        res = []
        contract_obj = self.pool.get('hr.contract')
        rule_obj = self.pool.get('hr.salary.rule')

        structure_ids = contract_obj.get_all_structures(cr, uid, contract_ids, context=context)
        rule_ids = self.pool.get('hr.payroll.structure').get_all_rules(cr, uid, structure_ids, context=context)
        sorted_rule_ids = [id for id, sequence in sorted(rule_ids, key=lambda x:x[1])]

        for contract in contract_obj.browse(cr, uid, contract_ids, context=context):
            for rule in rule_obj.browse(cr, uid, sorted_rule_ids, context=context):
                if rule.input_ids:
                    for input in rule.input_ids:
                        inputs = {
                             'name': input.name,
                             'code': input.code,
                             'contract_id': contract.id,
                        }
                        res += [inputs]
        return res

    def get_payslip_lines(self, cr, uid, contract_ids, payslip_id, context):
        def _sum_salary_rule_category(localdict, category, amount):
            if category.parent_id:
                localdict = _sum_salary_rule_category(localdict, category.parent_id, amount)
            localdict['categories'].dict[category.code] = category.code in localdict['categories'].dict and localdict['categories'].dict[category.code] + amount or amount
            return localdict

        class BrowsableObject(object):
            def __init__(self, pool, cr, uid, employee_id, dict):
                self.pool = pool
                self.cr = cr
                self.uid = uid
                self.employee_id = employee_id
                self.dict = dict

            def __getattr__(self, attr):
                return attr in self.dict and self.dict.__getitem__(attr) or 0.0

        class InputLine(BrowsableObject):
            """a class that will be used into the python code, mainly for usability purposes"""
            def sum(self, code, from_date, to_date=None):
                if to_date is None:
                    to_date = datetime.now().strftime('%Y-%m-%d')
                result = 0.0
                self.cr.execute("SELECT sum(amount) as sum\
                            FROM hr_payslip as hp, hr_payslip_input as pi \
                            WHERE hp.employee_id = %s AND hp.state = 'done' \
                            AND hp.date_from >= %s AND hp.date_to <= %s AND hp.id = pi.payslip_id AND pi.code = %s",
                           (self.employee_id, from_date, to_date, code))
                res = self.cr.fetchone()[0]
                return res or 0.0

        class WorkedDays(BrowsableObject):
            """a class that will be used into the python code, mainly for usability purposes"""
            def _sum(self, code, from_date, to_date=None):
                if to_date is None:
                    to_date = datetime.now().strftime('%Y-%m-%d')
                result = 0.0
                self.cr.execute("SELECT sum(number_of_days) as number_of_days, sum(number_of_hours) as number_of_hours\
                            FROM hr_payslip as hp, hr_payslip_worked_days as pi \
                            WHERE hp.employee_id = %s AND hp.state = 'done'\
                            AND hp.date_from >= %s AND hp.date_to <= %s AND hp.id = pi.payslip_id AND pi.code = %s",
                           (self.employee_id, from_date, to_date, code))
                return self.cr.fetchone()

            def sum(self, code, from_date, to_date=None):
                res = self._sum(code, from_date, to_date)
                return res and res[0] or 0.0

            def sum_hours(self, code, from_date, to_date=None):
                res = self._sum(code, from_date, to_date)
                return res and res[1] or 0.0

        class Payslips(BrowsableObject):
            """a class that will be used into the python code, mainly for usability purposes"""

            def sum(self, code, from_date, to_date=None):
                if to_date is None:
                    to_date = datetime.now().strftime('%Y-%m-%d')
                self.cr.execute("SELECT sum(case when hp.credit_note = False then (pl.total) else (-pl.total) end)\
                            FROM hr_payslip as hp, hr_payslip_line as pl \
                            WHERE hp.employee_id = %s AND hp.state = 'done' \
                            AND hp.date_from >= %s AND hp.date_to <= %s AND hp.id = pl.slip_id AND pl.code = %s",
                            (self.employee_id, from_date, to_date, code))
                res = self.cr.fetchone()
                return res and res[0] or 0.0

        #we keep a dict with the result because a value can be overwritten by another rule with the same code
        result_dict = {}
        rules = {}
        categories_dict = {}
        blacklist = []
        payslip_obj = self.pool.get('hr.payslip')
        inputs_obj = self.pool.get('hr.payslip.worked_days')
        obj_rule = self.pool.get('hr.salary.rule')
        payslip = payslip_obj.browse(cr, uid, payslip_id, context=context)
        worked_days = {}
        for worked_days_line in payslip.worked_days_line_ids:
            worked_days[worked_days_line.code] = worked_days_line
        inputs = {}
        for input_line in payslip.input_line_ids:
            inputs[input_line.code] = input_line

        categories_obj = BrowsableObject(self.pool, cr, uid, payslip.employee_id.id, categories_dict)
        input_obj = InputLine(self.pool, cr, uid, payslip.employee_id.id, inputs)
        worked_days_obj = WorkedDays(self.pool, cr, uid, payslip.employee_id.id, worked_days)
        payslip_obj = Payslips(self.pool, cr, uid, payslip.employee_id.id, payslip)
        rules_obj = BrowsableObject(self.pool, cr, uid, payslip.employee_id.id, rules)

        localdict = {'categories': categories_obj, 'rules': rules_obj, 'payslip': payslip_obj, 'worked_days': worked_days_obj, 'inputs': input_obj}
        #get the ids of the structures on the contracts and their parent id as well
        structure_ids = self.pool.get('hr.contract').get_all_structures(cr, uid, contract_ids, context=context)
        #get the rules of the structure and thier children
        rule_ids = self.pool.get('hr.payroll.structure').get_all_rules(cr, uid, structure_ids, context=context)
        #run the rules by sequence
        sorted_rule_ids = [id for id, sequence in sorted(rule_ids, key=lambda x:x[1])]

        for contract in self.pool.get('hr.contract').browse(cr, uid, contract_ids, context=context):
            employee = contract.employee_id
            localdict.update({'employee': employee, 'contract': contract})
            for rule in obj_rule.browse(cr, uid, sorted_rule_ids, context=context):
                key = rule.code + '-' + str(contract.id)
                localdict['result'] = None
                localdict['result_qty'] = 1.0
                #check if the rule can be applied
                if obj_rule.satisfy_condition(cr, uid, rule.id, localdict, context=context) and rule.id not in blacklist:
                    #compute the amount of the rule
                    amount, qty, rate = obj_rule.compute_rule(cr, uid, rule.id, localdict, context=context)
                    #check if there is already a rule computed with that code
                    previous_amount = rule.code in localdict and localdict[rule.code] or 0.0
                    #set/overwrite the amount computed for this rule in the localdict
                    tot_rule = amount * qty * rate / 100.0
                    localdict[rule.code] = tot_rule
                    rules[rule.code] = rule
                    #sum the amount for its salary category
                    localdict = _sum_salary_rule_category(localdict, rule.category_id, tot_rule - previous_amount)
                    #create/overwrite the rule in the temporary results
                    result_dict[key] = {
                        'salary_rule_id': rule.id,
                        'contract_id': contract.id,
                        'name': rule.name,
                        'code': rule.code,
                        'category_id': rule.category_id.id,
                        'sequence': rule.sequence,
                        'appears_on_payslip': rule.appears_on_payslip,
                        'condition_select': rule.condition_select,
                        'condition_python': rule.condition_python,
                        'condition_range': rule.condition_range,
                        'condition_range_min': rule.condition_range_min,
                        'condition_range_max': rule.condition_range_max,
                        'amount_select': rule.amount_select,
                        'amount_fix': rule.amount_fix,
                        'amount_python_compute': rule.amount_python_compute,
                        'amount_percentage': rule.amount_percentage,
                        'amount_percentage_base': rule.amount_percentage_base,
                        'register_id': rule.register_id.id,
                        'amount': amount,
                        'employee_id': contract.employee_id.id,
                        'quantity': qty,
                        'rate': rate,
                    }
                else:
                    #blacklist this rule and its children
                    blacklist += [id for id, seq in self.pool.get('hr.salary.rule')._recursive_search_of_rules(cr, uid, [rule], context=context)]

        result = [value for code, value in result_dict.items()]
        return result

    def onchange_employee_id(self, cr, uid, ids, date_from, date_to, employee_id=False, contract_id=False, context=None):
        empolyee_obj = self.pool.get('hr.employee')
        contract_obj = self.pool.get('hr.contract')
        worked_days_obj = self.pool.get('hr.payslip.worked_days')
        input_obj = self.pool.get('hr.payslip.input')

        if context is None:
            context = {}
        #delete old worked days lines
        old_worked_days_ids = ids and worked_days_obj.search(cr, uid, [('payslip_id', '=', ids[0])], context=context) or False
        if old_worked_days_ids:
            worked_days_obj.unlink(cr, uid, old_worked_days_ids, context=context)

        #delete old input lines
        old_input_ids = ids and input_obj.search(cr, uid, [('payslip_id', '=', ids[0])], context=context) or False
        if old_input_ids:
            input_obj.unlink(cr, uid, old_input_ids, context=context)


        #defaults
        res = {'value':{
                      'line_ids':[],
                      'input_line_ids': [],
                      'worked_days_line_ids': [],
                      #'details_by_salary_head':[], TODO put me back
                      'name':'',
                      'contract_id': False,
                      'struct_id': False,
                      }
            }
        if (not employee_id) or (not date_from) or (not date_to):
            return res
        ttyme = datetime.fromtimestamp(time.mktime(time.strptime(date_from, "%Y-%m-%d")))
        employee_id = empolyee_obj.browse(cr, uid, employee_id, context=context)
        res['value'].update({
                    'name': _('Salary Slip of %s for %s') % (employee_id.name, tools.ustr(ttyme.strftime('%B-%Y'))),
                    'company_id': employee_id.company_id.id
        })

        if not context.get('contract', False):
            #fill with the first contract of the employee
            contract_ids = self.get_contract(cr, uid, employee_id, date_from, date_to, context=context)
        else:
            if contract_id:
                #set the list of contract for which the input have to be filled
                contract_ids = [contract_id]
            else:
                #if we don't give the contract, then the input to fill should be for all current contracts of the employee
                contract_ids = self.get_contract(cr, uid, employee_id, date_from, date_to, context=context)

        if not contract_ids:
            return res
        contract_record = contract_obj.browse(cr, uid, contract_ids[0], context=context)
        res['value'].update({
                    'contract_id': contract_record and contract_record.id or False
        })
        struct_record = contract_record and contract_record.struct_id or False
        if not struct_record:
            return res
        res['value'].update({
                    'struct_id': struct_record.id,
        })
        #computation of the salary input
        worked_days_line_ids = self.get_worked_day_lines(cr, uid, contract_ids, date_from, date_to, context=context)
        input_line_ids = self.get_inputs(cr, uid, contract_ids, date_from, date_to, context=context)
        res['value'].update({
                    'worked_days_line_ids': worked_days_line_ids,
                    'input_line_ids': input_line_ids,
        })
        return res

    def onchange_contract_id(self, cr, uid, ids, date_from, date_to, employee_id=False, contract_id=False, context=None):
#TODO it seems to be the mess in the onchanges, we should have onchange_employee => onchange_contract => doing all the things
        if context is None:
            context = {}
        res = {'value':{
                 'line_ids': [],
                 'name': '',
                 }
              }
        context.update({'contract': True})
        if not contract_id:
            res['value'].update({'struct_id': False})
        return self.onchange_employee_id(cr, uid, ids, date_from=date_from, date_to=date_to, employee_id=employee_id, contract_id=contract_id, context=context)


class hr_payslip_worked_days(osv.osv):
    '''
    Payslip Worked Days
    '''

    _name = 'hr.payslip.worked_days'
    _description = 'Payslip Worked Days'
    _columns = {
        'name': fields.char('Description', size=256, required=True),
        'payslip_id': fields.many2one('hr.payslip', 'Pay Slip', required=True, ondelete='cascade', select=True),
        'sequence': fields.integer('Sequence', required=True, select=True),
        'code': fields.char('Code', size=52, required=True, help="The code that can be used in the salary rules"),
        'number_of_days': fields.float('Number of Days'),
        'number_of_hours': fields.float('Number of Hours'),
        'contract_id': fields.many2one('hr.contract', 'Contract', required=True, help="The contract for which applied this input"),
    }
    _order = 'payslip_id, sequence'
    _defaults = {
        'sequence': 10,
    }

class hr_payslip_input(osv.osv):
    '''
    Payslip Input
    '''

    _name = 'hr.payslip.input'
    _description = 'Payslip Input'
    _columns = {
        'name': fields.char('Description', size=256, required=True),
        'payslip_id': fields.many2one('hr.payslip', 'Pay Slip', required=True, ondelete='cascade', select=True),
        'sequence': fields.integer('Sequence', required=True, select=True),
        'code': fields.char('Code', size=52, required=True, help="The code that can be used in the salary rules"),
        'amount': fields.float('Amount', help="It is used in computation. For e.g. A rule for sales having 1% commission of basic salary for per product can defined in expression like result = inputs.SALEURO.amount * contract.wage*0.01."),
        'contract_id': fields.many2one('hr.contract', 'Contract', required=True, help="The contract for which applied this input"),
    }
    _order = 'payslip_id, sequence'
    _defaults = {
        'sequence': 10,
        'amount': 0.0,
    }


class hr_salary_rule(osv.osv):

    _name = 'hr.salary.rule'
    _columns = {
        'name':fields.char('Name', size=256, required=True, readonly=False),
        'code':fields.char('Code', size=64, required=True, help="The code of salary rules can be used as reference in computation of other rules. In that case, it is case sensitive."),
        'sequence': fields.integer('Sequence', required=True, help='Use to arrange calculation sequence', select=True),
        'quantity': fields.char('Quantity', size=256, help="It is used in computation for percentage and fixed amount.For e.g. A rule for Meal Voucher having fixed amount of 1€ per worked day can have its quantity defined in expression like worked_days.WORK100.number_of_days."),
        'category_id':fields.many2one('hr.salary.rule.category', 'Category', required=True),
        'active':fields.boolean('Active', help="If the active field is set to false, it will allow you to hide the salary rule without removing it."),
        'appears_on_payslip': fields.boolean('Appears on Payslip', help="Used to display the salary rule on payslip."),
        'parent_rule_id':fields.many2one('hr.salary.rule', 'Parent Salary Rule', select=True),
        'company_id':fields.many2one('res.company', 'Company', required=False),
        'condition_select': fields.selection([('none', 'Always True'),('range', 'Range'), ('python', 'Python Expression')], "Condition Based on", required=True),
        'condition_range':fields.char('Range Based on',size=1024, readonly=False, help='This will be used to compute the % fields values; in general it is on basic, but you can also use categories code fields in lowercase as a variable names (hra, ma, lta, etc.) and the variable basic.'),
        'condition_python':fields.text('Python Condition', required=True, readonly=False, help='Applied this rule for calculation if condition is true. You can specify condition like basic > 1000.'),
        'condition_range_min': fields.float('Minimum Range', required=False, help="The minimum amount, applied for this rule."),
        'condition_range_max': fields.float('Maximum Range', required=False, help="The maximum amount, applied for this rule."),
        'amount_select':fields.selection([
            ('percentage','Percentage (%)'),
            ('fix','Fixed Amount'),
            ('code','Python Code'),
        ],'Amount Type', select=True, required=True, help="The computation method for the rule amount."),
        'amount_fix': fields.float('Fixed Amount', digits_compute=dp.get_precision('Payroll'),),
        'amount_percentage': fields.float('Percentage (%)', digits_compute=dp.get_precision('Payroll Rate'), help='For example, enter 50.0 to apply a percentage of 50%'),
        'amount_python_compute':fields.text('Python Code'),
        'amount_percentage_base':fields.char('Percentage based on',size=1024, required=False, readonly=False, help='result will be affected to a variable'),
        'child_ids':fields.one2many('hr.salary.rule', 'parent_rule_id', 'Child Salary Rule'),
        'register_id':fields.many2one('hr.contribution.register', 'Contribution Register', help="Eventual third party involved in the salary payment of the employees."),
        'input_ids': fields.one2many('hr.rule.input', 'input_id', 'Inputs'),
        'note':fields.text('Description'),
     }
    _defaults = {
        'amount_python_compute': '''
# Available variables:
#----------------------
# payslip: object containing the payslips
# employee: hr.employee object
# contract: hr.contract object
# rules: object containing the rules code (previously computed)
# categories: object containing the computed salary rule categories (sum of amount of all rules belonging to that category).
# worked_days: object containing the computed worked days.
# inputs: object containing the computed inputs.

# Note: returned value have to be set in the variable 'result'

result = contract.wage * 0.10''',
        'condition_python':
'''
# Available variables:
#----------------------
# payslip: object containing the payslips
# employee: hr.employee object
# contract: hr.contract object
# rules: object containing the rules code (previously computed)
# categories: object containing the computed salary rule categories (sum of amount of all rules belonging to that category).
# worked_days: object containing the computed worked days
# inputs: object containing the computed inputs

# Note: returned value have to be set in the variable 'result'

result = rules.NET > categories.NET * 0.10''',
        'condition_range': 'contract.wage',
        'sequence': 5,
        'appears_on_payslip': True,
        'active': True,
        'company_id': lambda self, cr, uid, context: \
                self.pool.get('res.users').browse(cr, uid, uid,
                    context=context).company_id.id,
        'condition_select': 'none',
        'amount_select': 'fix',
        'amount_fix': 0.0,
        'amount_percentage': 0.0,
        'quantity': '1.0',
     }

    def _recursive_search_of_rules(self, cr, uid, rule_ids, context=None):
        """
        @param rule_ids: list of browse record
        @return: returns a list of tuple (id, sequence) which are all the children of the passed rule_ids
        """
        children_rules = []
        for rule in rule_ids:
            if rule.child_ids:
                children_rules += self._recursive_search_of_rules(cr, uid, rule.child_ids, context=context)
        return [(r.id, r.sequence) for r in rule_ids] + children_rules

    #TODO should add some checks on the type of result (should be float)
    def compute_rule(self, cr, uid, rule_id, localdict, context=None):
        """
        :param rule_id: id of rule to compute
        :param localdict: dictionary containing the environement in which to compute the rule
        :return: returns a tuple build as the base/amount computed, the quantity and the rate
        :rtype: (float, float, float)
        """
        rule = self.browse(cr, uid, rule_id, context=context)
        if rule.amount_select == 'fix':
            try:
                return rule.amount_fix, eval(rule.quantity, localdict), 100.0
            except:
                raise osv.except_osv(_('Error!'), _('Wrong quantity defined for salary rule %s (%s).')% (rule.name, rule.code))
        elif rule.amount_select == 'percentage':
            try:
                return eval(rule.amount_percentage_base, localdict), eval(rule.quantity, localdict), rule.amount_percentage
            except:
                raise osv.except_osv(_('Error!'), _('Wrong percentage base or quantity defined for salary rule %s (%s).')% (rule.name, rule.code))
        else:
            try:
                eval(rule.amount_python_compute, localdict, mode='exec', nocopy=True)
                return localdict['result'], 'result_qty' in localdict and localdict['result_qty'] or 1.0, 'result_rate' in localdict and localdict['result_rate'] or 100.0
            except:
                raise osv.except_osv(_('Error!'), _('Wrong python code defined for salary rule %s (%s).')% (rule.name, rule.code))

    def satisfy_condition(self, cr, uid, rule_id, localdict, context=None):
        """
        @param rule_id: id of hr.salary.rule to be tested
        @param contract_id: id of hr.contract to be tested
        @return: returns True if the given rule match the condition for the given contract. Return False otherwise.
        """
        rule = self.browse(cr, uid, rule_id, context=context)

        if rule.condition_select == 'none':
            return True
        elif rule.condition_select == 'range':
            try:
                result = eval(rule.condition_range, localdict)
                return rule.condition_range_min <=  result and result <= rule.condition_range_max or False
            except:
                raise osv.except_osv(_('Error!'), _('Wrong range condition defined for salary rule %s (%s).')% (rule.name, rule.code))
        else: #python code
            try:
                eval(rule.condition_python, localdict, mode='exec', nocopy=True)
                return 'result' in localdict and localdict['result'] or False
            except:
                raise osv.except_osv(_('Error!'), _('Wrong python condition defined for salary rule %s (%s).')% (rule.name, rule.code))


class hr_rule_input(osv.osv):
    '''
    Salary Rule Input
    '''

    _name = 'hr.rule.input'
    _description = 'Salary Rule Input'
    _columns = {
        'name': fields.char('Description', size=256, required=True),
        'code': fields.char('Code', size=52, required=True, help="The code that can be used in the salary rules"),
        'input_id': fields.many2one('hr.salary.rule', 'Salary Rule Input', required=True)
    }


class hr_payslip_line(osv.osv):
    '''
    Payslip Line
    '''

    _name = 'hr.payslip.line'
    _inherit = 'hr.salary.rule'
    _description = 'Payslip Line'
    _order = 'contract_id, sequence'

    def _calculate_total(self, cr, uid, ids, name, args, context):
        if not ids: return {}
        res = {}
        for line in self.browse(cr, uid, ids, context=context):
            res[line.id] = float(line.quantity) * line.amount * line.rate / 100
        return res

    _columns = {
        'slip_id':fields.many2one('hr.payslip', 'Pay Slip', required=True, ondelete='cascade'),
        'salary_rule_id':fields.many2one('hr.salary.rule', 'Rule', required=True),
        'employee_id':fields.many2one('hr.employee', 'Employee', required=True),
        'contract_id':fields.many2one('hr.contract', 'Contract', required=True, select=True),
        'rate': fields.float('Rate (%)', digits_compute=dp.get_precision('Payroll Rate')),
        'amount': fields.float('Amount', digits_compute=dp.get_precision('Payroll')),
        'quantity': fields.float('Quantity', digits_compute=dp.get_precision('Payroll')),
        'total': fields.function(_calculate_total, method=True, type='float', string='Total', digits_compute=dp.get_precision('Payroll'),store=True ),
    }

    _defaults = {
        'quantity': 1.0,
        'rate': 100.0,
    }

<<<<<<< HEAD

class hr_payroll_structure(osv.osv):

    _inherit = 'hr.payroll.structure'
    _columns = {
        'rule_ids':fields.many2many('hr.salary.rule', 'hr_structure_salary_rule_rel', 'struct_id', 'rule_id', 'Salary Rules'),
    }
=======
>>>>>>> 176481a9


class hr_employee(osv.osv):
    '''
    Employee
    '''

    _inherit = 'hr.employee'
    _description = 'Employee'

    def _calculate_total_wage(self, cr, uid, ids, name, args, context):
        if not ids: return {}
        res = {}
        current_date = datetime.now().strftime('%Y-%m-%d')
        for employee in self.browse(cr, uid, ids, context=context):
            if not employee.contract_ids:
                res[employee.id] = {'basic': 0.0}
                continue
            cr.execute( 'SELECT SUM(wage) '\
                        'FROM hr_contract '\
                        'WHERE employee_id = %s '\
                        'AND date_start <= %s '\
                        'AND (date_end > %s OR date_end is NULL)',
                         (employee.id, current_date, current_date))
            result = dict(cr.dictfetchone())
            res[employee.id] = {'basic': result['sum']}
        return res

    _columns = {
        'slip_ids':fields.one2many('hr.payslip', 'employee_id', 'Payslips', required=False, readonly=True),
        'total_wage': fields.function(_calculate_total_wage, method=True, type='float', string='Total Basic Salary', digits_compute=dp.get_precision('Payroll'), help="Sum of all current contract's wage of employee."),
    }


# vim:expandtab:smartindent:tabstop=4:softtabstop=4:shiftwidth=4:<|MERGE_RESOLUTION|>--- conflicted
+++ resolved
@@ -50,6 +50,7 @@
         'note': fields.text('Description'),
         'parent_id':fields.many2one('hr.payroll.structure', 'Parent'),
         'children_ids':fields.one2many('hr.payroll.structure', 'parent_id', 'Children'),
+        'rule_ids':fields.many2many('hr.salary.rule', 'hr_structure_salary_rule_rel', 'struct_id', 'rule_id', 'Salary Rules'),
     }
 
     def _get_parent(self, cr, uid, context=None):
@@ -67,6 +68,10 @@
         'parent_id': _get_parent,
     }
 
+    _constraints = [
+        (osv.osv._check_recursion, 'Error ! You cannot create a recursive Salary Structure.', ['parent_id']) 
+    ]
+        
     def copy(self, cr, uid, id, default=None, context=None):
         """
         Create a new record in hr_payroll_structure model from existing one
@@ -937,16 +942,6 @@
         'rate': 100.0,
     }
 
-<<<<<<< HEAD
-
-class hr_payroll_structure(osv.osv):
-
-    _inherit = 'hr.payroll.structure'
-    _columns = {
-        'rule_ids':fields.many2many('hr.salary.rule', 'hr_structure_salary_rule_rel', 'struct_id', 'rule_id', 'Salary Rules'),
-    }
-=======
->>>>>>> 176481a9
 
 
 class hr_employee(osv.osv):
