--- conflicted
+++ resolved
@@ -7,32 +7,22 @@
 msgstr ""
 "Project-Id-Version: openobject-addons\n"
 "Report-Msgid-Bugs-To: FULL NAME <EMAIL@ADDRESS>\n"
-<<<<<<< HEAD
-"POT-Creation-Date: 2010-10-18 17:46+0000\n"
-"PO-Revision-Date: 2010-09-03 12:11+0000\n"
-"Last-Translator: FULL NAME <EMAIL@ADDRESS>\n"
-=======
 "POT-Creation-Date: 2010-11-18 16:11+0000\n"
 "PO-Revision-Date: 2010-11-24 09:39+0000\n"
 "Last-Translator: Maxime Chambreuil (http://www.savoirfairelinux.com) "
 "<maxime.chambreuil@savoirfairelinux.com>\n"
->>>>>>> cc7031ec
 "Language-Team: French <fr@li.org>\n"
 "MIME-Version: 1.0\n"
 "Content-Type: text/plain; charset=UTF-8\n"
 "Content-Transfer-Encoding: 8bit\n"
-<<<<<<< HEAD
-"X-Launchpad-Export-Date: 2010-10-30 05:52+0000\n"
-=======
 "X-Launchpad-Export-Date: 2010-11-25 04:57+0000\n"
->>>>>>> cc7031ec
 "X-Generator: Launchpad (build Unknown)\n"
 
 #. module: account_coda
 #: help:account.coda,journal_id:0
 #: field:account.coda.import,journal_id:0
 msgid "Bank Journal"
-msgstr ""
+msgstr "Journal de banque"
 
 #. module: account_coda
 #: constraint:ir.model:0
@@ -48,27 +38,27 @@
 #. module: account_coda
 #: model:ir.model,name:account_coda.model_account_coda_import
 msgid "Account Coda Import"
-msgstr ""
+msgstr "Importer les comptes selon CODA"
 
 #. module: account_coda
 #: field:account.coda,name:0
 msgid "Coda file"
-msgstr ""
+msgstr "Fichier CODA"
 
 #. module: account_coda
 #: view:account.coda:0
 msgid "Group By..."
-msgstr ""
+msgstr "Regrouper par..."
 
 #. module: account_coda
 #: field:account.coda.import,awaiting_account:0
 msgid "Default Account for Unrecognized Movement"
-msgstr ""
+msgstr "Compte par défaut pour les mouvements non reconus"
 
 #. module: account_coda
 #: help:account.coda,date:0
 msgid "Import Date"
-msgstr ""
+msgstr "Date d'import"
 
 #. module: account_coda
 #: constraint:ir.ui.menu:0
@@ -78,22 +68,33 @@
 #. module: account_coda
 #: field:account.coda,note:0
 msgid "Import log"
-msgstr ""
+msgstr "Historique d'import"
 
 #. module: account_coda
 #: view:account.coda.import:0
 msgid "Import"
-msgstr ""
+msgstr "Import"
 
 #. module: account_coda
 #: view:account.coda:0
 msgid "Coda import"
-msgstr ""
+msgstr "Import du CODA"
 
 #. module: account_coda
 #: view:account.coda:0
 #: field:account.coda.import,note:0
 msgid "Log"
+msgstr "Historique"
+
+#. module: account_coda
+#: sql_constraint:ir.module.module:0
+msgid "The certificate ID of the module must be unique !"
+msgstr ""
+
+#. module: account_coda
+#: code:addons/account_coda/account_coda.py:0
+#, python-format
+msgid "Coda file not found for bank statement !!"
 msgstr ""
 
 #. module: account_coda
@@ -102,12 +103,14 @@
 "Set here the default account that will be used, if the partner is found but "
 "does not have the bank account, or if he is domiciled"
 msgstr ""
+"Définir ici le compte qui va être utilisé par défaut si un partenaire est "
+"trouvé mais ne possède pas de compte bancaire"
 
 #. module: account_coda
 #: view:account.coda:0
 #: field:account.coda,company_id:0
 msgid "Company"
-msgstr ""
+msgstr "Société"
 
 #. module: account_coda
 #: help:account.coda.import,def_payable:0
@@ -115,28 +118,30 @@
 "Set here the payable account that will be used, by default, if the partner "
 "is not found"
 msgstr ""
+"Définir ici le compte à payer qui sera utilisé par défaut si le partenaire "
+"n'est pas trouvé"
 
 #. module: account_coda
 #: view:account.coda:0
 msgid "Search Coda"
-msgstr ""
+msgstr "Rechercher dans le CODA"
 
 #. module: account_coda
 #: view:account.coda:0
 #: field:account.coda,user_id:0
 msgid "User"
-msgstr ""
+msgstr "Utilisateur"
 
 #. module: account_coda
 #: view:account.coda:0
 #: field:account.coda,date:0
 msgid "Date"
-msgstr ""
+msgstr "Date"
 
 #. module: account_coda
 #: model:ir.ui.menu,name:account_coda.menu_account_coda_statement
 msgid "Coda Import Logs"
-msgstr ""
+msgstr "Historique des imports du CODA"
 
 #. module: account_coda
 #: constraint:ir.ui.view:0
@@ -146,43 +151,54 @@
 #. module: account_coda
 #: model:ir.model,name:account_coda.model_account_coda
 msgid "coda for an Account"
-msgstr ""
+msgstr "CODA pour un compte"
 
 #. module: account_coda
 #: field:account.coda.import,def_payable:0
 msgid "Default Payable Account"
-msgstr ""
+msgstr "Compte à payer par défaut"
+
+#. module: account_coda
+#: sql_constraint:ir.rule:0
+msgid "Rule must have at least one checked access right !"
+msgstr ""
+
+#. module: account_coda
+#: view:account.coda.import:0
+msgid "Cancel"
+msgstr "Annuler"
+
+#. module: account_coda
+#: view:account.coda.import:0
+msgid "Open Statements"
+msgstr "Relevés de compte ouverts"
 
 #. module: account_coda
 #: help:account.coda,name:0
 msgid "Store the detail of bank statements"
-msgstr ""
-
-#. module: account_coda
-#: view:account.coda.import:0
-msgid "Cancel"
-msgstr ""
-
-#. module: account_coda
-#: view:account.coda.import:0
-msgid "Open Statements"
-msgstr ""
+msgstr "Stocker le détail des relevés bancaires"
+
+#. module: account_coda
+#: code:addons/account_coda/wizard/account_coda_import.py:0
+#, python-format
+msgid "The bank account %s is not defined for the partner %s.\n"
+msgstr "Le compte bancaire %s n'est pas défini pour le partenaire %s.\n"
 
 #. module: account_coda
 #: model:ir.ui.menu,name:account_coda.menu_account_coda_import
 msgid "Import Coda Statements"
-msgstr ""
+msgstr "Importer les relevés de compte du CODA"
 
 #. module: account_coda
 #: view:account.coda.import:0
 #: model:ir.actions.act_window,name:account_coda.action_account_coda_import
 msgid "Import Coda Statement"
-msgstr ""
+msgstr "Importer les relevés de compte du CODA"
 
 #. module: account_coda
 #: view:account.coda:0
 msgid "Statements"
-msgstr ""
+msgstr "Relevés de compte"
 
 #. module: account_coda
 #: constraint:ir.rule:0
@@ -192,17 +208,22 @@
 #. module: account_coda
 #: field:account.bank.statement,coda_id:0
 msgid "Coda"
+msgstr "CODA"
+
+#. module: account_coda
+#: sql_constraint:ir.module.module:0
+msgid "The name of the module must be unique !"
 msgstr ""
 
 #. module: account_coda
 #: view:account.coda.import:0
 msgid "Results :"
-msgstr ""
+msgstr "Résultats :"
 
 #. module: account_coda
 #: view:account.coda.import:0
 msgid "Result of Imported Coda Statements"
-msgstr ""
+msgstr "Résultat de l'import des relevés du CODA"
 
 #. module: account_coda
 #: help:account.coda.import,def_receivable:0
@@ -210,72 +231,74 @@
 "Set here the receivable account that will be used, by default, if the "
 "partner is not found"
 msgstr ""
+"Définir ici le compte à recevoir qui sera utilisé par défaut si le "
+"partenaire n'est pas trouvé"
 
 #. module: account_coda
 #: field:account.coda.import,coda:0
 #: model:ir.actions.act_window,name:account_coda.act_account_payment_account_bank_statement
 msgid "Coda File"
-msgstr ""
+msgstr "Fichier CODA"
 
 #. module: account_coda
 #: model:ir.model,name:account_coda.model_account_bank_statement
 msgid "Bank Statement"
-msgstr ""
+msgstr "Relevé bancaire"
 
 #. module: account_coda
 #: model:ir.actions.act_window,name:account_coda.action_account_coda
 msgid "Coda Logs"
-msgstr ""
+msgstr "Historique du CODA"
 
 #. module: account_coda
 #: code:addons/account_coda/wizard/account_coda_import.py:0
 #, python-format
 msgid "Result"
-msgstr ""
+msgstr "Résultat"
 
 #. module: account_coda
 #: view:account.coda.import:0
 msgid "Click on 'New' to select your file :"
-msgstr ""
+msgstr "Cliquer sur 'Nouveau' pour sélectionner le fichier :"
 
 #. module: account_coda
 #: field:account.coda.import,def_receivable:0
 msgid "Default Receivable Account"
-msgstr ""
+msgstr "Compte à recevoir par défaut"
 
 #. module: account_coda
 #: view:account.coda.import:0
 msgid "Close"
-msgstr ""
+msgstr "Fermer"
 
 #. module: account_coda
 #: field:account.coda,statement_ids:0
 msgid "Generated Bank Statements"
-msgstr ""
+msgstr "Relevés bancaires générés"
 
 #. module: account_coda
 #: model:ir.module.module,shortdesc:account_coda.module_meta_information
 msgid "Account CODA - import bank statements from coda file"
 msgstr ""
+"Compte du CODA - importer les relevés bancaires depuis le fichier CODA"
 
 #. module: account_coda
 #: view:account.coda.import:0
 msgid "Configure Your Journal and Account :"
-msgstr ""
+msgstr "Configurer votre journal et votre compte :"
 
 #. module: account_coda
 #: view:account.coda:0
 msgid "Coda Import"
-msgstr ""
-
-#. module: account_coda
-#: code:addons/account_coda/wizard/account_coda_import.py:0
-#, python-format
-msgid "The bank account %s is not defined for the partner %s.\n"
+msgstr "Importer le CODA"
+
+#. module: account_coda
+#: sql_constraint:ir.model.fields:0
+msgid "Size of the field can never be less than 1 !"
 msgstr ""
 
 #. module: account_coda
 #: view:account.coda:0
 #: field:account.coda,journal_id:0
 msgid "Journal"
-msgstr ""+msgstr "Journal"