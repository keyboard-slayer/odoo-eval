--- conflicted
+++ resolved
@@ -7,13 +7,10 @@
 
     _inherit = 'res.company'
 
-<<<<<<< HEAD
-=======
     l10n_ar_identification_type_id = fields.Many2one(
         related='partner_id.l10n_ar_identification_type_id',
         readonly=False,
     )
->>>>>>> 0765b581
     l10n_ar_cuit = fields.Char(
         related='partner_id.l10n_ar_cuit',
     )
