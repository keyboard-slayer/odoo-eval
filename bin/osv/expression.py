--- conflicted
+++ resolved
@@ -150,36 +150,19 @@
 
             if field._properties and not field.store:
                 # this is a function field
-<<<<<<< HEAD
                 if not field._fnct_search:
                     # the function field doesn't provide a search function and doesn't store
                     # values in the database, so we must ignore it : we generate a dummy leaf
                     self.__exp[i] = self.__DUMMY_LEAF
                 else:
-                    subexp = field.search(cr, uid, table, left, [self.__exp[i]])
+                    subexp = field.search(cr, uid, table, left, [self.__exp[i]], context=context)
                     # we assume that the expression is valid
                     # we create a dummy leaf for forcing the parsing of the resulting expression
                     self.__exp[i] = '&'
                     self.__exp.insert(i + 1, self.__DUMMY_LEAF)
                     for j, se in enumerate(subexp):
                         self.__exp.insert(i + 2 + j, se)
-=======
-                if not field.store:
-                    if not field._fnct_search:
-                        # the function field doesn't provide a search function and doesn't store
-                        # values in the database, so we must ignore it : we generate a dummy leaf
-                        self.__exp[i] = self.__DUMMY_LEAF
-                    else:
-                        subexp = field.search(cr, uid, table, left, [self.__exp[i]], context=context)
-                        # we assume that the expression is valid
-                        # we create a dummy leaf for forcing the parsing of the resulting expression
-                        self.__exp[i] = '&'
-                        self.__exp.insert(i + 1, self.__DUMMY_LEAF)
-                        for j, se in enumerate(subexp):
-                            self.__exp.insert(i + 2 + j, se)
->>>>>>> 78574879
-
-                # else, the value of the field is store in the database, so we search on it
+            # else, the value of the field is store in the database, so we search on it
 
 
             elif field._type == 'one2many':
