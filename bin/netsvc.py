--- conflicted
+++ resolved
@@ -360,11 +360,6 @@
         Logger().notifyChannel('%s' % title, LOG_DEBUG_RPC, pformat(msg))
 
     def dispatch(self, service_name, method, params):
-<<<<<<< HEAD
-        if service_name not in GROUPS['web-services']:
-            raise Exception('Access Denied for Service :'+service_name)
-=======
->>>>>>> f566ea57
         try:
             self.log('service', service_name)
             self.log('method', method)
