--- conflicted
+++ resolved
@@ -179,12 +179,12 @@
         if isinstance(msg, Exception):
             msg = tools.exception_to_unicode(msg)
 
-<<<<<<< HEAD
 	try:
+	    msg = tools.ustr(msg).strip()
             if level in (LOG_ERROR,LOG_CRITICAL) and tools.config.get_misc('debug','env_info',True):
                 msg = common().get_server_environment() + msg
 
-            result = tools.ustr(msg).strip().split('\n')
+            result = msg.split('\n')
 	except UnicodeDecodeError:
 		result = msg.strip().split('\n')
 	try:
@@ -206,19 +206,6 @@
         log.setLevel(logging.INFO) # make sure next msg is printed
         log.info("Log level changed to %s" % logging.getLevelName(level))
         log.setLevel(level)
-=======
-        msg = tools.ustr(msg).strip()
-        
-        if level in (LOG_ERROR,LOG_CRITICAL):
-            msg = common().get_server_environment() + msg
-
-        result = msg.split('\n')
-        if len(result)>1:
-            for idx, s in enumerate(result):
-                level_method('[%02d]: %s' % (idx+1, s,))
-        elif result:
-            level_method(result[0])
->>>>>>> fe82cf7f
 
     def shutdown(self):
         logging.shutdown()
