# -*- encoding: utf-8 -*-
##############################################################################
#
#    OpenERP, Open Source Management Solution	
#    Copyright (C) 2004-2008 Tiny SPRL (<http://tiny.be>). All Rights Reserved
#    $Id$
#
#    This program is free software: you can redistribute it and/or modify
#    it under the terms of the GNU General Public License as published by
#    the Free Software Foundation, either version 3 of the License, or
#    (at your option) any later version.
#
#    This program is distributed in the hope that it will be useful,
#    but WITHOUT ANY WARRANTY; without even the implied warranty of
#    MERCHANTABILITY or FITNESS FOR A PARTICULAR PURPOSE.  See the
#    GNU General Public License for more details.
#
#    You should have received a copy of the GNU General Public License
#    along with this program.  If not, see <http://www.gnu.org/licenses/>.
#
##############################################################################

import os
from os.path import join
import fnmatch
import csv, xml.dom, re
import osv, tools, pooler
import ir
import netsvc
from tools.misc import UpdateableStr
import inspect
import mx.DateTime as mxdt
import tempfile
import tarfile
import codecs


class UNIX_LINE_TERMINATOR(csv.excel):
    lineterminator = '\n'

csv.register_dialect("UNIX", UNIX_LINE_TERMINATOR)

#
# Warning: better use self.pool.get('ir.translation')._get_source if you can
#
def translate(cr, name, source_type, lang, source=None):
    if source and name:
        cr.execute('select value from ir_translation where lang=%s and type=%s and name=%s and src=%s', (lang, source_type, str(name), source))
    elif name:
        cr.execute('select value from ir_translation where lang=%s and type=%s and name=%s', (lang, source_type, str(name)))
    elif source:
        cr.execute('select value from ir_translation where lang=%s and type=%s and src=%s', (lang, source_type, source))
    res_trans = cr.fetchone()
    res = res_trans and res_trans[0] or False
    return res

class GettextAlias(object):
    def __call__(self, source):
        frame = inspect.stack()[1][0]
        cr = frame.f_locals.get('cr')
	try:
        	lang = frame.f_locals.get('context', {}).get('lang', False)
		if not (lang and cr):
			return source
	except:
		return source

        cr.execute('select value from ir_translation where lang=%s and type=%s and src=%s', (lang, 'code', source))
        res_trans = cr.fetchone()
        return res_trans and res_trans[0] or source
_ = GettextAlias()


# class to handle po files
class TinyPoFile(object):
    def __init__(self, buffer):
        self.buffer = buffer

    def __iter__(self):
        self.buffer.seek(0)
        self.lines = self._get_lines()
	self.lines_count = len(self.lines);

        self.first = True
        self.tnrs= []
        return self

    def _get_lines(self):
        lines = self.buffer.readlines()
        # remove the BOM (Byte Order Mark):
        if len(lines):
            lines[0] = unicode(lines[0], 'utf8').lstrip(unicode( codecs.BOM_UTF8, "utf8"))

        lines.append('') # ensure that the file ends with at least an empty line
        return lines

    def cur_line(self):
	return (self.lines_count - len(self.lines))

    def next(self):
        def unquote(str):
            return str[1:-1].replace("\\n", "\n")   \
                            .replace('\\"', '"')

        type = name = res_id = source = trad = None

        if self.tnrs:
            type, name, res_id, source, trad = self.tnrs.pop(0)
        else:
            tmp_tnrs = []
            line = None
	    fuzzy = False
            while (not line):
                if 0 == len(self.lines):
                    raise StopIteration()
                line = self.lines.pop(0).strip()

            while line.startswith('#'):
                if line.startswith('#:'):
                    tmp_tnrs.append( line[2:].strip().split(':') )
		elif line.startswith('#,') and (line[2:].strip() == 'fuzzy'):
			fuzzy = True
                line = self.lines.pop(0).strip()
            while not line:
                # allow empty lines between comments and msgid
                line = self.lines.pop(0).strip()
            if not line.startswith('msgid'):
                raise Exception("malformed file: bad line: %s" % line)
            source = unquote(line[6:])
            line = self.lines.pop(0).strip()
            if not source and self.first:
                # if the source is "" and it's the first msgid, it's the special
                # msgstr with the informations about the traduction and the
                # traductor; we skip it
                self.tnrs = []
                while line:
                    line = self.lines.pop(0).strip()
                return self.next()

            while not line.startswith('msgstr'):
                if not line:
                    raise Exception('malformed file at %d'% self.cur_line())
                source += unquote(line)
                line = self.lines.pop(0).strip()

            trad = unquote(line[7:])
            line = self.lines.pop(0).strip()
            while line:
                trad += unquote(line)
                line = self.lines.pop(0).strip()

            if tmp_tnrs and not fuzzy:
                type, name, res_id = tmp_tnrs.pop(0)
                for t, n, r in tmp_tnrs:
                    self.tnrs.append((t, n, r, source, trad))

        self.first = False
	
	if name == None:
		return self.next()
        return type, name, res_id, source, trad

    def write_infos(self, modules):
        import release
        self.buffer.write("# Translation of %(project)s.\n" \
                          "# This file containt the translation of the following modules:\n" \
                          "%(modules)s" \
                          "#\n" \
                          "msgid \"\"\n" \
                          "msgstr \"\"\n" \
                          '''"Project-Id-Version: %(project)s %(version)s\\n"\n''' \
                          '''"Report-Msgid-Bugs-To: %(bugmail)s\\n"\n''' \
                          '''"POT-Creation-Date: %(now)s\\n"\n'''        \
                          '''"PO-Revision-Date: %(now)s\\n"\n'''         \
                          '''"Last-Translator: <>\\n"\n''' \
                          '''"Language-Team: \\n"\n'''   \
                          '''"MIME-Version: 1.0\\n"\n''' \
                          '''"Content-Type: text/plain; charset=UTF-8\\n"\n'''   \
                          '''"Content-Transfer-Encoding: \\n"\n'''       \
                          '''"Plural-Forms: \\n"\n'''    \
                          "\n"

                          % { 'project': release.description,
                              'version': release.version,
                              'modules': reduce(lambda s, m: s + "#\t* %s\n" % m, modules, ""),
                              'bugmail': release.support_email,
                              'now': mxdt.ISO.strUTC(mxdt.ISO.DateTime.utc()),
                            }
                          )

    def write(self, modules, tnrs, source, trad):
        def quote(s):
            return '"%s"' % s.replace('"','\\"') \
                             .replace('\n', '\\n"\n"')

        plurial = len(modules) > 1 and 's' or ''
        self.buffer.write("#. module%s: %s\n" % (plurial, ', '.join(modules)))


        code = False
        for typy, name, res_id in tnrs:
            self.buffer.write("#: %s:%s:%s\n" % (typy, name, res_id))
            if typy == 'code':
                code = True

        if code:
            # only strings in python code are python formated
            self.buffer.write("#, python-format\n")

        if not isinstance(trad, unicode):
            trad = unicode(trad, 'utf8')
        if not isinstance(source, unicode):
            source = unicode(source, 'utf8')

        msg = "msgid %s\n"      \
              "msgstr %s\n\n"   \
                  % (quote(source), quote(trad))
        self.buffer.write(msg.encode('utf8'))


# Methods to export the translation file

def trans_export(lang, modules, buffer, format, dbname=None):

    def _process(format, modules, rows, buffer, lang, newlang):
        if format == 'csv':
            writer=csv.writer(buffer, 'UNIX')
            for row in rows:
                writer.writerow(row)
        elif format == 'po':
            rows.pop(0)
            writer = tools.TinyPoFile(buffer)
            writer.write_infos(modules)

            # we now group the translations by source. That means one translation per source.
            grouped_rows = {}
            for module, type, name, res_id, src, trad in rows:
                row = grouped_rows.setdefault(src, {})
                row.setdefault('modules', set()).add(module)
                if ('translation' not in row) or (not row['translation']):
                    row['translation'] = trad
                row.setdefault('tnrs', []).append((type, name, res_id))

            for src, row in grouped_rows.items():
                writer.write(row['modules'], row['tnrs'], src, row['translation'])

        elif format == 'tgz':
            rows.pop(0)
            rows_by_module = {}
            for row in rows:
                module = row[0]
                rows_by_module.setdefault(module, []).append(row)

            tmpdir = tempfile.mkdtemp()
            for mod, modrows in rows_by_module.items():
                tmpmoddir = join(tmpdir, mod, 'i18n')
                os.makedirs(tmpmoddir)
                pofilename = (newlang and mod or lang) + ".po" + (newlang and 't' or '')
                buf = open(join(tmpmoddir, pofilename), 'w')
                _process('po', [mod], modrows, buf, lang, newlang)

            tar = tarfile.open(fileobj=buffer, mode='w|gz')
            tar.add(tmpdir, '')
            tar.close()

        else:
            raise Exception(_('Bad file format'))

    newlang = not bool(lang)
    if newlang:
        lang = 'en_US'
    trans = trans_generate(lang, modules, dbname)
    modules = set([t[0] for t in trans[1:]])
    _process(format, modules, trans, buffer, lang, newlang)
    del trans


def trans_parse_xsl(de):
    res = []
    for n in [i for i in de.childNodes if (i.nodeType == i.ELEMENT_NODE)]:
        if n.hasAttribute("t"):
            for m in [j for j in n.childNodes if (j.nodeType == j.TEXT_NODE)]:
                l = m.data.strip().replace('\n',' ')
                if len(l):
                    res.append(l.encode("utf8"))
        res.extend(trans_parse_xsl(n))
    return res

def trans_parse_rml(de):
    res = []
    for n in [i for i in de.childNodes if (i.nodeType == i.ELEMENT_NODE)]:
        for m in [j for j in n.childNodes if (j.nodeType == j.TEXT_NODE)]:
            string_list = [s.replace('\n', ' ').strip() for s in re.split('\[\[.+?\]\]', m.data)]
            for s in string_list:
                if s:
                    res.append(s.encode("utf8"))
        res.extend(trans_parse_rml(n))
    return res

def trans_parse_view(de):
    res = []
    if de.hasAttribute("string"):
        s = de.getAttribute('string')
        if s:
            res.append(s.encode("utf8"))
    if de.hasAttribute("sum"):
        s = de.getAttribute('sum')
        if s:
            res.append(s.encode("utf8"))
    for n in [i for i in de.childNodes if (i.nodeType == i.ELEMENT_NODE)]:
        res.extend(trans_parse_view(n))
    return res

# tests whether an object is in a list of modules
def in_modules(object_name, modules):
    if 'all' in modules:
        return True

    module_dict = {
        'ir': 'base',
        'res': 'base',
        'workflow': 'base',
    }
    module = object_name.split('.')[0]
    module = module_dict.get(module, module)
    return module in modules

def trans_generate(lang, modules, dbname=None):
    logger = netsvc.Logger()
    if not dbname:
        dbname=tools.config['db_name']
        if not modules:
            modules = ['all']

    pool = pooler.get_pool(dbname)
    trans_obj = pool.get('ir.translation')
    model_data_obj = pool.get('ir.model.data')
    cr = pooler.get_db(dbname).cursor()
    uid = 1
    l = pool.obj_pool.items()
    l.sort()

    query = 'SELECT name, model, res_id, module'    \
            '  FROM ir_model_data'
    if not 'all' in modules:
        query += ' WHERE module IN (%s)' % ','.join(['%s']*len(modules))
    query += ' ORDER BY module, model, name'

    query_param = not 'all' in modules and modules or None
    cr.execute(query, query_param)

    _to_translate = []
    def push_translation(module, type, name, id, source):
        tuple = (module, type, name, id, source)
        if source and tuple not in _to_translate:
            _to_translate.append(tuple)
    
    def encode(s):
        if isinstance(s, unicode):
            return s.encode('utf8')
        return s

    for (xml_name,model,res_id,module) in cr.fetchall():
        module = encode(module)
        model = encode(model)
        xml_name = "%s.%s" % (module, encode(xml_name))

        if not pool.get(model):
            logger.notifyChannel("db", netsvc.LOG_ERROR, "unable to find object %r" % (model,))
            continue
        obj = pool.get(model).browse(cr, uid, res_id)
        if model=='ir.ui.view':
            d = xml.dom.minidom.parseString(obj.arch)
            for t in trans_parse_view(d.documentElement):
                push_translation(module, 'view', encode(obj.model), 0, t)
        elif model=='ir.actions.wizard':
<<<<<<< HEAD
            service_name = 'wizard.'+obj.wiz_name
	    try:
                obj2 = netsvc._service[service_name]
	    except KeyError, exc:
	        logger.notifyChannel("db", netsvc.LOG_ERROR, "key error in %s: %s" % (xml_name,str(exc)))
	        continue
=======
            service_name = 'wizard.'+encode(obj.wiz_name)
            obj2 = netsvc._service[service_name]
>>>>>>> f510071f
            for state_name, state_def in obj2.states.iteritems():
                if 'result' in state_def:
                    result = state_def['result']
                    if result['type'] != 'form':
                        continue
                    name = "%s,%s" % (encode(obj.wiz_name), state_name)

                    def_params = {
                        'string': ('wizard_field', lambda s: [encode(s)]),
                        'selection': ('selection', lambda s: [encode(e[1]) for e in s]),
                        'help': ('help', lambda s: [encode(s)]),
                    }

                    # export fields
                    for field_name, field_def in result['fields'].iteritems():
                        res_name = name + ',' + field_name
                       
                        for fn in def_params:
                            if fn in field_def:
                                transtype, modifier = def_params[fn]
                                for val in modifier(field_def[fn]):
                                    push_translation(module, transtype, res_name, 0, val)

                    # export arch
                    arch = result['arch']
                    if arch and not isinstance(arch, UpdateableStr):
                        d = xml.dom.minidom.parseString(arch)
                        for t in trans_parse_view(d.documentElement):
                            push_translation(module, 'wizard_view', name, 0, t)

                    # export button labels
                    for but_args in result['state']:
                        button_name = but_args[0]
                        button_label = but_args[1]
                        res_name = name + ',' + button_name
                        push_translation(module, 'wizard_button', res_name, 0, button_label)

        elif model=='ir.model.fields':
<<<<<<< HEAD
	    try:
                field_name = obj.name
	    except AttributeError, exc:
	        logger.notifyChannel("db", netsvc.LOG_ERROR, "name error in %s: %s" % (xml_name,str(exc)))
	        continue
=======
            field_name = encode(obj.name)
>>>>>>> f510071f
            objmodel = pool.get(obj.model)
            if not objmodel or not field_name in objmodel._columns:
                continue
            field_def = objmodel._columns[field_name]

            name = "%s,%s" % (encode(obj.model), field_name)
            push_translation(module, 'field', name, 0, encode(field_def.string))

            if field_def.help:
                push_translation(module, 'help', name, 0, encode(field_def.help))

            if field_def.translate:
                ids = objmodel.search(cr, uid, [])
                obj_values = objmodel.read(cr, uid, ids, [field_name])
                for obj_value in obj_values:
                    res_id = obj_value['id']
                    if obj.name in ('ir.model', 'ir.ui.menu'):
                        res_id = 0
                    model_data_ids = model_data_obj.search(cr, uid, [
                        ('model', '=', model),
                        ('res_id', '=', res_id),
                        ])
                    if not model_data_ids:
                        push_translation(module, 'model', name, 0, encode(obj_value[field_name]))

            if hasattr(field_def, 'selection') and isinstance(field_def.selection, (list, tuple)):
                for key, val in field_def.selection:
                    push_translation(module, 'selection', name, 0, encode(val))

        elif model=='ir.actions.report.xml':
            name = encode(obj.report_name)
            fname = ""
            if obj.report_rml:
                fname = obj.report_rml
                parse_func = trans_parse_rml
                report_type = "rml"
            elif obj.report_xsl:
                fname = obj.report_xsl
                parse_func = trans_parse_xsl
                report_type = "xsl"
            try:
                xmlstr = tools.file_open(fname).read()
                d = xml.dom.minidom.parseString(xmlstr)
                for t in parse_func(d.documentElement):
                    push_translation(module, report_type, name, 0, t)
            except IOError:
                if fname:
                    logger.notifyChannel("init", netsvc.LOG_WARNING, "couldn't export translation for report %s %s %s" % (name, report_type, fname))

        for constraint in pool.get(model)._constraints:
            msg = constraint[1]
            push_translation(module, 'constraint', model, 0, encode(msg))

        for field_name,field_def in pool.get(model)._columns.items():
            if field_def.translate:
                name = model + "," + field_name
<<<<<<< HEAD
		try:
                    trad = getattr(obj, field_name) or ''
		except:
		    trad = ''
                push_translation(module, 'model', name, xml_name, trad)
=======
                trad = getattr(obj, field_name) or ''
                push_translation(module, 'model', name, xml_name, encode(trad))
>>>>>>> f510071f

    # parse source code for _() calls
    def get_module_from_path(path):
        relative_addons_path = tools.config['addons_path'][len(tools.config['root_path'])+1:]
        if path.startswith(relative_addons_path) and (os.path.dirname(path) != relative_addons_path):
            path = path[len(relative_addons_path)+1:]
            return path.split(os.path.sep)[0]
        return 'base'   # files that are not in a module are considered as being in 'base' module

    modobj = pool.get('ir.module.module')
    installed_modids = modobj.search(cr, uid, [('state', '=', 'installed')])
    installed_modules = map(lambda m: m['name'], modobj.read(cr, uid, installed_modids, ['name']))

    for root, dirs, files in tools.osutil.walksymlinks(tools.config['root_path']):
        for fname in fnmatch.filter(files, '*.py'):
            fabsolutepath = join(root, fname)
            frelativepath = fabsolutepath[len(tools.config['root_path'])+1:]
            module = get_module_from_path(frelativepath)
            is_mod_installed = module in installed_modules
            if (('all' in modules) or (module in modules)) and is_mod_installed:
                code_string = tools.file_open(fabsolutepath, subdir='').read()
                iter = re.finditer(
                    '[^a-zA-Z0-9_]_\([\s]*["\'](.+?)["\'][\s]*\)',
                    code_string, re.M)
                for i in iter:
                    push_translation(module, 'code', frelativepath, 0, encode(i.group(1)))


    out = [["module","type","name","res_id","src","value"]] # header
    # translate strings marked as to be translated
    for module, type, name, id, source in _to_translate:
        trans = trans_obj._get_source(cr, uid, name, type, lang, source)
        out.append([module, type, name, id, source, encode(trans) or ''])
    
    cr.close()
    return out

def trans_load(db_name, filename, lang, strict=False, verbose=True):
    logger = netsvc.Logger()
    try:
        fileobj = open(filename,'r')
        fileformat = os.path.splitext(filename)[-1][1:].lower()
        r = trans_load_data(db_name, fileobj, fileformat, lang, strict=strict, verbose=verbose)
        fileobj.close()
        return r
    except IOError:
        if verbose:
            logger.notifyChannel("init", netsvc.LOG_ERROR, "couldn't read translation file %s" % (filename,)) 
        return None

def trans_load_data(db_name, fileobj, fileformat, lang, strict=False, lang_name=None, verbose=True):
    logger = netsvc.Logger()
    if verbose:
        logger.notifyChannel("init", netsvc.LOG_INFO,
                'loading translation file for language %s' % (lang))
    pool = pooler.get_pool(db_name)
    lang_obj = pool.get('res.lang')
    trans_obj = pool.get('ir.translation')
    model_data_obj = pool.get('ir.model.data')
    try:
        uid = 1
        cr = pooler.get_db(db_name).cursor()

        ids = lang_obj.search(cr, uid, [('code','=',lang)])
        if not ids:
            if not lang_name:
                lang_name=lang
                languages=tools.get_languages()
                lang_name = languages.get(lang, lang)
            ids = lang_obj.create(cr, uid, {
                'code': lang,
                'name': lang_name,
                'translatable': 1,
                })
        else:
            lang_obj.write(cr, uid, ids, {'translatable':1})
        lang_ids = lang_obj.search(cr, uid, [])
        langs = lang_obj.read(cr, uid, lang_ids)
        ls = map(lambda x: (x['code'],x['name']), langs)

        fileobj.seek(0)

        if fileformat == 'csv':
            reader = csv.reader(fileobj, quotechar='"', delimiter=',')
            # read the first line of the file (it contains columns titles)
            for row in reader:
                f = row
                break
        elif fileformat == 'po':
            reader = TinyPoFile(fileobj)
            f = ['type', 'name', 'res_id', 'src', 'value']
        else:
            raise Exception(_('Bad file format'))

        # read the rest of the file
        line = 1
        for row in reader:
            line += 1
            # skip empty rows and rows where the translation field (=last fiefd) is empty
            if (not row) or (not row[-1]):
                continue

            # dictionary which holds values for this line of the csv file
            # {'lang': ..., 'type': ..., 'name': ..., 'res_id': ...,
            #  'src': ..., 'value': ...}
            dic = {'lang': lang}
            for i in range(len(f)):
                if f[i] in ('module',):
                    continue
                dic[f[i]] = row[i]

            try:
                dic['res_id'] = int(dic['res_id'])
            except:
                model_data_ids = model_data_obj.search(cr, uid, [
                    ('model', '=', dic['name'].split(',')[0]),
                    ('module', '=', dic['res_id'].split('.', 1)[0]),
                    ('name', '=', dic['res_id'].split('.', 1)[1]),
                    ])
                if model_data_ids:
                    dic['res_id'] = model_data_obj.browse(cr, uid,
                            model_data_ids[0]).res_id
                else:
                    dic['res_id'] = False

            if dic['type'] == 'model' and not strict:
                (model, field) = dic['name'].split(',')

                # get the ids of the resources of this model which share
                # the same source
                obj = pool.get(model)
                if obj:
                    ids = obj.search(cr, uid, [(field, '=', dic['src'])])

                    # if the resource id (res_id) is in that list, use it,
                    # otherwise use the whole list
                    ids = (dic['res_id'] in ids) and [dic['res_id']] or ids
                    for id in ids:
                        dic['res_id'] = id
                        ids = trans_obj.search(cr, uid, [
                            ('lang', '=', lang),
                            ('type', '=', dic['type']),
                            ('name', '=', dic['name']),
                            ('src', '=', dic['src']),
                            ('res_id', '=', dic['res_id'])
                        ])
                        if ids:
                            trans_obj.write(cr, uid, ids, {'value': dic['value']})
                        else:
                            trans_obj.create(cr, uid, dic)
            else:
                ids = trans_obj.search(cr, uid, [
                    ('lang', '=', lang),
                    ('type', '=', dic['type']),
                    ('name', '=', dic['name']),
                    ('src', '=', dic['src'])
                ])
                if ids:
                    trans_obj.write(cr, uid, ids, {'value': dic['value']})
                else:
                    trans_obj.create(cr, uid, dic)
            cr.commit()
        cr.close()
        if verbose:
            logger.notifyChannel("init", netsvc.LOG_INFO,
                    "translation file loaded succesfully")
    except IOError:
        filename = '[lang: %s][format: %s]' % (lang or 'new', fileformat)
        logger.notifyChannel("init", netsvc.LOG_ERROR, "couldn't read translation file %s" % (filename,))


# vim:expandtab:smartindent:tabstop=4:softtabstop=4:shiftwidth=4:
<|MERGE_RESOLUTION|>--- conflicted
+++ resolved
@@ -374,17 +374,12 @@
             for t in trans_parse_view(d.documentElement):
                 push_translation(module, 'view', encode(obj.model), 0, t)
         elif model=='ir.actions.wizard':
-<<<<<<< HEAD
-            service_name = 'wizard.'+obj.wiz_name
+            service_name = 'wizard.'+encode(obj.wiz_name)
 	    try:
                 obj2 = netsvc._service[service_name]
 	    except KeyError, exc:
 	        logger.notifyChannel("db", netsvc.LOG_ERROR, "key error in %s: %s" % (xml_name,str(exc)))
 	        continue
-=======
-            service_name = 'wizard.'+encode(obj.wiz_name)
-            obj2 = netsvc._service[service_name]
->>>>>>> f510071f
             for state_name, state_def in obj2.states.iteritems():
                 if 'result' in state_def:
                     result = state_def['result']
@@ -423,15 +418,11 @@
                         push_translation(module, 'wizard_button', res_name, 0, button_label)
 
         elif model=='ir.model.fields':
-<<<<<<< HEAD
 	    try:
-                field_name = obj.name
+                field_name = encode(obj.name)
 	    except AttributeError, exc:
 	        logger.notifyChannel("db", netsvc.LOG_ERROR, "name error in %s: %s" % (xml_name,str(exc)))
 	        continue
-=======
-            field_name = encode(obj.name)
->>>>>>> f510071f
             objmodel = pool.get(obj.model)
             if not objmodel or not field_name in objmodel._columns:
                 continue
@@ -488,16 +479,11 @@
         for field_name,field_def in pool.get(model)._columns.items():
             if field_def.translate:
                 name = model + "," + field_name
-<<<<<<< HEAD
 		try:
                     trad = getattr(obj, field_name) or ''
 		except:
 		    trad = ''
-                push_translation(module, 'model', name, xml_name, trad)
-=======
-                trad = getattr(obj, field_name) or ''
                 push_translation(module, 'model', name, xml_name, encode(trad))
->>>>>>> f510071f
 
     # parse source code for _() calls
     def get_module_from_path(path):
