--- conflicted
+++ resolved
@@ -219,19 +219,10 @@
             time.sleep(SLEEP_INTERVAL + number)     # Steve Reich timing style
             registries = odoo.modules.registry.Registry.registries
             _logger.debug('cron%d polling for jobs', number)
-<<<<<<< HEAD
             for db_name, registry in registries.items():
-                while registry.ready:
-                    try:
-                        acquired = ir_cron._acquire_job(db_name)
-                        if not acquired:
-                            break
-=======
-            for db_name, registry in registries.iteritems():
                 if registry.ready:
                     try:
-                        odoo.addons.base.ir.ir_cron.ir_cron._acquire_job(db_name)
->>>>>>> 82add438
+                        ir_cron._acquire_job(db_name)
                     except Exception:
                         _logger.warning('cron%d encountered an Exception:', number, exc_info=True)
 
