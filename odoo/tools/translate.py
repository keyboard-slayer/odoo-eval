--- conflicted
+++ resolved
@@ -1101,7 +1101,6 @@
 
             # discard the target from the POT targets.
             src = dic['src']
-<<<<<<< HEAD
             target = pot_targets.get(src)
             if not target or (dic['type'], dic['name'], dic['res_id']) not in target.targets:
                 _logger.info("Translation '%s' (%s, %s, %s) not found in reference pot, skipping",
@@ -1109,13 +1108,7 @@
                 return
 
             target.value = dic['value']
-            target.targets.discard((dic['type'], dic['name'], dic['res_id']))
-=======
-            if src in pot_targets:
-                target = pot_targets[src]
-                target.value = dic['value']
-                target.targets.discard((dic['type'], dic['name'], dic['type'] != 'code' and dic['res_id'] or 0))
->>>>>>> 4850fb08
+            target.targets.discard((dic['type'], dic['name'], dic['type'] != 'code' and dic['res_id'] or 0))
 
             # This would skip terms that fail to specify a res_id
             res_id = dic['res_id']
