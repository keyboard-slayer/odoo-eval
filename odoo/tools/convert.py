--- conflicted
+++ resolved
@@ -178,19 +178,20 @@
             return res
     elif node.tag == "function":
         a_eval = node.get('eval')
-<<<<<<< HEAD
+        model_str = node.get('model')
         if a_eval:
-            self.idref['ref'] = self.id_get
+            idref2 = _get_idref(self, env, model_str, self.idref)
+            args = safe_eval(a_eval, idref2)
             # ensure the args are a list (sometimes folks eval a tuple which
             # is inconvenient when trying to concatenate w/ a list)
-            args = list(safe_eval(a_eval, self.idref))
+            args = list(safe_eval(a_eval, idref2))
         else:
             args = [
                 r for r in (_eval_xml(self, n, env) for n in node)
                 if r is not None
             ]
 
-        model = env[node.get('model')]
+        model = env[model_str]
         method_name = node.get('name')
         method = getattr(model, method_name)
 
@@ -204,21 +205,6 @@
         kwargs['context'] = {**env.context, **(context or {})}
 
         return odoo.api.call_kw(model, method_name, ids + args, kwargs)
-=======
-        model_str = node.get('model')
-        # FIXME: should probably be exclusive
-        if a_eval:
-            idref2 = _get_idref(self, env, model_str, self.idref)
-            args = safe_eval(a_eval, idref2)
-        for n in node:
-            return_val = _eval_xml(self, n, env)
-            if return_val is not None:
-                args.append(return_val)
-        model = env[model_str]
-        method = node.get('name')
-        # this one still depends on the old API
-        return odoo.api.call_kw(model, method, args, {})
->>>>>>> c545783b
     elif node.tag == "test":
         return node.text
 
