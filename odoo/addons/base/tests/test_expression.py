# -*- coding: utf-8 -*-
# Part of Odoo. See LICENSE file for full copyright and licensing details.

import psycopg2

from odoo.models import BaseModel
from odoo.tests.common import TransactionCase
from odoo.tools import mute_logger
from odoo.osv import expression


class TestExpression(TransactionCase):

    def test_00_in_not_in_m2m(self):
        # Create 4 partners with no category, or one or two categories (out of two categories).
        categories = self.env['res.partner.category']
        cat_a = categories.create({'name': 'test_expression_category_A'})
        cat_b = categories.create({'name': 'test_expression_category_B'})

        partners = self.env['res.partner']
        a = partners.create({'name': 'test_expression_partner_A', 'category_id': [(6, 0, [cat_a.id])]})
        b = partners.create({'name': 'test_expression_partner_B', 'category_id': [(6, 0, [cat_b.id])]})
        ab = partners.create({'name': 'test_expression_partner_AB', 'category_id': [(6, 0, [cat_a.id, cat_b.id])]})
        c = partners.create({'name': 'test_expression_partner_C'})

        # The tests.

        # On a one2many or many2many field, `in` should be read `contains` (and
        # `not in` should be read `doesn't contain`.

        with_a = partners.search([('category_id', 'in', [cat_a.id])])
        self.assertEqual(a + ab, with_a, "Search for category_id in cat_a failed.")

        with_b = partners.search([('category_id', 'in', [cat_b.id])])
        self.assertEqual(b + ab, with_b, "Search for category_id in cat_b failed.")

        # Partners with the category A or the category B.
        with_a_or_b = partners.search([('category_id', 'in', [cat_a.id, cat_b.id])])
        self.assertEqual(a + b + ab, with_a_or_b, "Search for category_id contains cat_a or cat_b failed.")

        # Show that `contains list` is really `contains element or contains element`.
        with_a_or_with_b = partners.search(['|', ('category_id', 'in', [cat_a.id]), ('category_id', 'in', [cat_b.id])])
        self.assertEqual(a + b + ab, with_a_or_with_b, "Search for category_id contains cat_a or contains cat_b failed.")

        # If we change the OR in AND...
        with_a_and_b = partners.search([('category_id', 'in', [cat_a.id]), ('category_id', 'in', [cat_b.id])])
        self.assertEqual(ab, with_a_and_b, "Search for category_id contains cat_a and cat_b failed.")

        # Partners without category A and without category B.
        without_a_or_b = partners.search([('category_id', 'not in', [cat_a.id, cat_b.id])])
        self.assertFalse(without_a_or_b & (a + b + ab), "Search for category_id doesn't contain cat_a or cat_b failed (1).")
        self.assertTrue(c in without_a_or_b, "Search for category_id doesn't contain cat_a or cat_b failed (2).")

        # Show that `doesn't contain list` is really `doesn't contain element and doesn't contain element`.
        without_a_and_without_b = partners.search([('category_id', 'not in', [cat_a.id]), ('category_id', 'not in', [cat_b.id])])
        self.assertFalse(without_a_and_without_b & (a + b + ab), "Search for category_id doesn't contain cat_a and cat_b failed (1).")
        self.assertTrue(c in without_a_and_without_b, "Search for category_id doesn't contain cat_a and cat_b failed (2).")

        # We can exclude any partner containing the category A.
        without_a = partners.search([('category_id', 'not in', [cat_a.id])])
        self.assertTrue(a not in without_a, "Search for category_id doesn't contain cat_a failed (1).")
        self.assertTrue(ab not in without_a, "Search for category_id doesn't contain cat_a failed (2).")
        self.assertLessEqual(b + c, without_a, "Search for category_id doesn't contain cat_a failed (3).")

        # (Obviously we can do the same for cateory B.)
        without_b = partners.search([('category_id', 'not in', [cat_b.id])])
        self.assertTrue(b not in without_b, "Search for category_id doesn't contain cat_b failed (1).")
        self.assertTrue(ab not in without_b, "Search for category_id doesn't contain cat_b failed (2).")
        self.assertLessEqual(a + c, without_b, "Search for category_id doesn't contain cat_b failed (3).")

    def test_05_not_str_m2m(self):
        partners = self.env['res.partner']
        categories = self.env['res.partner.category']

        cids = {}
        for name in 'A B AB'.split():
            cids[name] = categories.create({'name': name}).id

        partners_config = {
            '0': [],
            'a': [cids['A']],
            'b': [cids['B']],
            'ab': [cids['AB']],
            'a b': [cids['A'], cids['B']],
            'b ab': [cids['B'], cids['AB']],
        }
        pids = {}
        for name, cat_ids in partners_config.items():
            pids[name] = partners.create({'name': name, 'category_id': [(6, 0, cat_ids)]}).id

        base_domain = [('id', 'in', list(pids.values()))]

        def test(op, value, expected):
            found_ids = partners.search(base_domain + [('category_id', op, value)]).ids
            expected_ids = [pids[name] for name in expected]
            self.assertItemsEqual(found_ids, expected_ids, '%s %r should return %r' % (op, value, expected))

        test('=', 'A', ['a', 'a b'])
        test('!=', 'B', ['0', 'a', 'ab'])
        test('like', 'A', ['a', 'ab', 'a b', 'b ab'])
        test('not ilike', 'B', ['0', 'a'])
        test('not like', 'AB', ['0', 'a', 'b', 'a b'])

    def test_10_hierarchy_in_m2m(self):
        Partner = self.env['res.partner']
        Category = self.env['res.partner.category']

        # search through m2m relation
        partners = Partner.search([('category_id', 'child_of', self.ref('base.res_partner_category_0'))])
        self.assertTrue(partners)

        # setup test partner categories
        categ_root = Category.create({'name': 'Root category'})
        categ_0 = Category.create({'name': 'Parent category', 'parent_id': categ_root.id})
        categ_1 = Category.create({'name': 'Child1', 'parent_id': categ_0.id})

        # test hierarchical search in m2m with child id (list of ids)
        cats = Category.search([('id', 'child_of', categ_root.ids)])
        self.assertEqual(len(cats), 3)

        # test hierarchical search in m2m with child id (single id)
        cats = Category.search([('id', 'child_of', categ_root.id)])
        self.assertEqual(len(cats), 3)

        # test hierarchical search in m2m with child ids
        cats = Category.search([('id', 'child_of', (categ_0 + categ_1).ids)])
        self.assertEqual(len(cats), 2)

        # test hierarchical search in m2m with child ids
        cats = Category.search([('id', 'child_of', categ_0.ids)])
        self.assertEqual(len(cats), 2)

        # test hierarchical search in m2m with child ids
        cats = Category.search([('id', 'child_of', categ_1.ids)])
        self.assertEqual(len(cats), 1)

        # test hierarchical search in m2m with an empty list
        cats = Category.search([('id', 'child_of', [])])
        self.assertEqual(len(cats), 0)

        # test hierarchical search in m2m with 'False' value
        with self.assertLogs('odoo.osv.expression'):
            cats = Category.search([('id', 'child_of', False)])
        self.assertEqual(len(cats), 0)

        # test hierarchical search in m2m with parent id (list of ids)
        cats = Category.search([('id', 'parent_of', categ_1.ids)])
        self.assertEqual(len(cats), 3)

        # test hierarchical search in m2m with parent id (single id)
        cats = Category.search([('id', 'parent_of', categ_1.id)])
        self.assertEqual(len(cats), 3)

        # test hierarchical search in m2m with parent ids
        cats = Category.search([('id', 'parent_of', (categ_root + categ_0).ids)])
        self.assertEqual(len(cats), 2)

        # test hierarchical search in m2m with parent ids
        cats = Category.search([('id', 'parent_of', categ_0.ids)])
        self.assertEqual(len(cats), 2)

        # test hierarchical search in m2m with parent ids
        cats = Category.search([('id', 'parent_of', categ_root.ids)])
        self.assertEqual(len(cats), 1)

        # test hierarchical search in m2m with an empty list
        cats = Category.search([('id', 'parent_of', [])])
        self.assertEqual(len(cats), 0)

        # test hierarchical search in m2m with 'False' value
        with self.assertLogs('odoo.osv.expression'):
            cats = Category.search([('id', 'parent_of', False)])
        self.assertEqual(len(cats), 0)

    def test_10_equivalent_id(self):
        # equivalent queries
        Currency = self.env['res.currency']
        non_currency_id = max(Currency.search([]).ids) + 1003
        res_0 = Currency.search([])
        res_1 = Currency.search([('name', 'not like', 'probably_unexisting_name')])
        self.assertEqual(res_0, res_1)
        res_2 = Currency.search([('id', 'not in', [non_currency_id])])
        self.assertEqual(res_0, res_2)
        res_3 = Currency.search([('id', 'not in', [])])
        self.assertEqual(res_0, res_3)
        res_4 = Currency.search([('id', '!=', False)])
        self.assertEqual(res_0, res_4)

        # equivalent queries, integer and string
        Partner = self.env['res.partner']
        all_partners = Partner.search([])
        self.assertTrue(len(all_partners) > 1)
        one = all_partners[0]
        others = all_partners[1:]

        res_1 = Partner.search([('id', '=', one.id)])
        self.assertEqual(one, res_1)
        # Partner.search([('id', '!=', others)]) # not permitted
        res_2 = Partner.search([('id', 'not in', others.ids)])
        self.assertEqual(one, res_2)
        res_3 = Partner.search(['!', ('id', '!=', one.id)])
        self.assertEqual(one, res_3)
        res_4 = Partner.search(['!', ('id', 'in', others.ids)])
        self.assertEqual(one, res_4)
        # res_5 = Partner.search([('id', 'in', one)]) # TODO make it permitted, just like for child_of
        # self.assertEqual(one, res_5)
        res_6 = Partner.search([('id', 'in', [one.id])])
        self.assertEqual(one, res_6)
        res_7 = Partner.search([('name', '=', one.name)])
        self.assertEqual(one, res_7)
        res_8 = Partner.search([('name', 'in', [one.name])])
        # res_9 = Partner.search([('name', 'in', one.name)]) # TODO

    def test_15_m2o(self):
        Partner = self.env['res.partner']

        # testing equality with name
        partners = Partner.search([('parent_id', '=', 'Agrolait')])
        self.assertTrue(partners)

        # testing the in operator with name
        partners = Partner.search([('parent_id', 'in', 'Agrolait')])
        self.assertTrue(partners)

        # testing the in operator with a list of names
        partners = Partner.search([('parent_id', 'in', ['Agrolait', 'ASUStek'])])
        self.assertTrue(partners)

        # check if many2one works with empty search list
        partners = Partner.search([('company_id', 'in', [])])
        self.assertFalse(partners)

        # create new company with partners, and partners with no company
        company2 = self.env['res.company'].create({'name': 'Acme 2'})
        for i in range(4):
            Partner.create({'name': 'P of Acme %s' % i, 'company_id': company2.id})
            Partner.create({'name': 'P of All %s' % i, 'company_id': False})

        # check if many2one works with negative empty list
        all_partners = Partner.search([])
        res_partners = Partner.search(['|', ('company_id', 'not in', []), ('company_id', '=', False)])
        self.assertEqual(all_partners, res_partners, "not in [] fails")

        # check that many2one will pick the correct records with a list
        partners = Partner.search([('company_id', 'in', [False])])
        self.assertTrue(len(partners) >= 4, "We should have at least 4 partners with no company")

        # check that many2one will exclude the correct records with a list
        partners = Partner.search([('company_id', 'not in', [1])])
        self.assertTrue(len(partners) >= 4, "We should have at least 4 partners not related to company #1")

        # check that many2one will exclude the correct records with a list and False
        partners = Partner.search(['|', ('company_id', 'not in', [1]),
                                        ('company_id', '=', False)])
        self.assertTrue(len(partners) >= 8, "We should have at least 8 partners not related to company #1")

        # check that multi-level expressions also work
        partners = Partner.search([('company_id.partner_id', 'in', [])])
        self.assertFalse(partners)

        # check multi-level expressions with magic columns
        partners = Partner.search([('create_uid.active', '=', True)])

        # check that multi-level expressions with negative op work
        all_partners = Partner.search([('company_id', '!=', False)])
        res_partners = Partner.search([('company_id.partner_id', 'not in', [])])
        self.assertEqual(all_partners, res_partners, "not in [] fails")

        # Test the '(not) like/in' behavior. res.partner and its parent_id
        # column are used because parent_id is a many2one, allowing to test the
        # Null value, and there are actually some null and non-null values in
        # the demo data.
        all_partners = Partner.search([])
        non_partner_id = max(all_partners.ids) + 1

        with_parent = all_partners.filtered(lambda p: p.parent_id)
        without_parent = all_partners.filtered(lambda p: not p.parent_id)
        with_website = all_partners.filtered(lambda p: p.website)

        # We treat null values differently than in SQL. For instance in SQL:
        #   SELECT id FROM res_partner WHERE parent_id NOT IN (0)
        # will return only the records with non-null parent_id.
        #   SELECT id FROM res_partner WHERE parent_id IN (0)
        # will return expectedly nothing (our ids always begin at 1).
        # This means the union of those two results will give only some
        # records, but not all present in database.
        #
        # When using domains and the ORM's search method, we think it is
        # more intuitive that the union returns all the records, and that
        # a domain like ('parent_id', 'not in', [0]) will return all
        # the records. For instance, if you perform a search for the companies
        # that don't have OpenERP has a parent company, you expect to find,
        # among others, the companies that don't have parent company.
        #

        # existing values be treated similarly if we simply check that some
        # existing value belongs to them.
        res_0 = Partner.search([('parent_id', 'not like', 'probably_unexisting_name')]) # get all rows, included null parent_id
        self.assertEqual(res_0, all_partners)
        res_1 = Partner.search([('parent_id', 'not in', [non_partner_id])]) # get all rows, included null parent_id
        self.assertEqual(res_1, all_partners)
        res_2 = Partner.search([('parent_id', '!=', False)]) # get rows with not null parent_id, deprecated syntax
        self.assertEqual(res_2, with_parent)
        res_3 = Partner.search([('parent_id', 'not in', [])]) # get all rows, included null parent_id
        self.assertEqual(res_3, all_partners)
        res_4 = Partner.search([('parent_id', 'not in', [False])]) # get rows with not null parent_id
        self.assertEqual(res_4, with_parent)
        res_4b = Partner.search([('parent_id', 'not ilike', '')]) # get only rows without parent
        self.assertEqual(res_4b, without_parent)

        # The results of these queries, when combined with queries 0..4 must
        # give the whole set of ids.
        res_5 = Partner.search([('parent_id', 'like', 'probably_unexisting_name')])
        self.assertFalse(res_5)
        res_6 = Partner.search([('parent_id', 'in', [non_partner_id])])
        self.assertFalse(res_6)
        res_7 = Partner.search([('parent_id', '=', False)])
        self.assertEqual(res_7, without_parent)
        res_8 = Partner.search([('parent_id', 'in', [])])
        self.assertFalse(res_8)
        res_9 = Partner.search([('parent_id', 'in', [False])])
        self.assertEqual(res_9, without_parent)
        res_9b = Partner.search([('parent_id', 'ilike', '')]) # get those with a parent
        self.assertEqual(res_9b, with_parent)

        # These queries must return exactly the results than the queries 0..4,
        # i.e. not ... in ... must be the same as ... not in ... .
        res_10 = Partner.search(['!', ('parent_id', 'like', 'probably_unexisting_name')])
        self.assertEqual(res_0, res_10)
        res_11 = Partner.search(['!', ('parent_id', 'in', [non_partner_id])])
        self.assertEqual(res_1, res_11)
        res_12 = Partner.search(['!', ('parent_id', '=', False)])
        self.assertEqual(res_2, res_12)
        res_13 = Partner.search(['!', ('parent_id', 'in', [])])
        self.assertEqual(res_3, res_13)
        res_14 = Partner.search(['!', ('parent_id', 'in', [False])])
        self.assertEqual(res_4, res_14)

        # Testing many2one field is not enough, a regular char field is tested
        res_15 = Partner.search([('website', 'in', [])])
        self.assertFalse(res_15)
        res_16 = Partner.search([('website', 'not in', [])])
        self.assertEqual(res_16, all_partners)
        res_17 = Partner.search([('website', '!=', False)])
        self.assertEqual(res_17, with_website)

        # check behavior for required many2one fields: currency_id is required
        companies = self.env['res.company'].search([])
        res_101 = companies.search([('currency_id', 'not ilike', '')]) # get no companies
        self.assertFalse(res_101)
        res_102 = companies.search([('currency_id', 'ilike', '')]) # get all companies
        self.assertEqual(res_102, companies)

    def test_in_operator(self):
        """ check that we can use the 'in' operator for plain fields """
        menus = self.env['ir.ui.menu'].search([('sequence', 'in', [1, 2, 10, 20])])
        self.assertTrue(menus)

    def test_15_o2m(self):
        Partner = self.env['res.partner']

        # test one2many operator with empty search list
        partners = Partner.search([('child_ids', 'in', [])])
        self.assertFalse(partners)

        # test one2many operator with False
        partners = Partner.search([('child_ids', '=', False)])
        for partner in partners:
            self.assertFalse(partner.child_ids)

        # verify domain evaluation for one2many != False and one2many == False
        categories = self.env['res.partner.category'].search([])
        parents = categories.search([('child_ids', '!=', False)])
        self.assertEqual(parents, categories.filtered(lambda c: c.child_ids))
        leafs = categories.search([('child_ids', '=', False)])
        self.assertEqual(leafs, categories.filtered(lambda c: not c.child_ids))

        # test many2many operator with empty search list
        partners = Partner.search([('category_id', 'in', [])])
        self.assertFalse(partners)

        # test many2many operator with False
        partners = Partner.search([('category_id', '=', False)])
        for partner in partners:
            self.assertFalse(partner.category_id)

        # filtering on nonexistent value across x2many should return nothing
        partners = Partner.search([('child_ids.city', '=', 'foo')])
        self.assertFalse(partners)

    def test_15_equivalent_one2many_1(self):
        Company = self.env['res.company']
        company3 = Company.create({'name': 'Acme 3'})
        company4 = Company.create({'name': 'Acme 4', 'parent_id': company3.id})

        # one2many towards same model
        res_1 = Company.search([('child_ids', 'in', company3.child_ids.ids)]) # any company having a child of company3 as child
        self.assertEqual(res_1, company3)
        res_2 = Company.search([('child_ids', 'in', company3.child_ids[0].ids)]) # any company having the first child of company3 as child
        self.assertEqual(res_2, company3)

        # child_of x returns x and its children (direct or not).
        expected = company3 + company4
        res_1 = Company.search([('id', 'child_of', [company3.id])])
        self.assertEqual(res_1, expected)
        res_2 = Company.search([('id', 'child_of', company3.id)])
        self.assertEqual(res_2, expected)
        res_3 = Company.search([('id', 'child_of', [company3.name])])
        self.assertEqual(res_3, expected)
        res_4 = Company.search([('id', 'child_of', company3.name)])
        self.assertEqual(res_4, expected)

        # parent_of x returns x and its parents (direct or not).
        expected = company3 + company4
        res_1 = Company.search([('id', 'parent_of', [company4.id])])
        self.assertEqual(res_1, expected)
        res_2 = Company.search([('id', 'parent_of', company4.id)])
        self.assertEqual(res_2, expected)
        res_3 = Company.search([('id', 'parent_of', [company4.name])])
        self.assertEqual(res_3, expected)
        res_4 = Company.search([('id', 'parent_of', company4.name)])
        self.assertEqual(res_4, expected)

        # try testing real subsets with IN/NOT IN
        Partner = self.env['res.partner']
        Users = self.env['res.users']
        p1, _ = Partner.name_create("Dédé Boitaclou")
        p2, _ = Partner.name_create("Raoulette Pizza O'poil")
        u1a = Users.create({'login': 'dbo', 'partner_id': p1}).id
        u1b = Users.create({'login': 'dbo2', 'partner_id': p1}).id
        u2 = Users.create({'login': 'rpo', 'partner_id': p2}).id
        self.assertEqual([p1], Partner.search([('user_ids', 'in', u1a)]).ids, "o2m IN accept single int on right side")
        self.assertEqual([p1], Partner.search([('user_ids', '=', 'Dédé Boitaclou')]).ids, "o2m NOT IN matches none on the right side")
        self.assertEqual([], Partner.search([('user_ids', 'in', [10000])]).ids, "o2m NOT IN matches none on the right side")
        self.assertEqual([p1,p2], Partner.search([('user_ids', 'in', [u1a,u2])]).ids, "o2m IN matches any on the right side")
        all_ids = Partner.search([]).ids
        self.assertEqual(set(all_ids) - set([p1]), set(Partner.search([('user_ids', 'not in', u1a)]).ids), "o2m NOT IN matches none on the right side")
        self.assertEqual(set(all_ids) - set([p1]), set(Partner.search([('user_ids', '!=', 'Dédé Boitaclou')]).ids), "o2m NOT IN matches none on the right side")
        self.assertEqual(set(all_ids) - set([p1,p2]), set(Partner.search([('user_ids', 'not in', [u1b, u2])]).ids), "o2m NOT IN matches none on the right side")

    def test_15_equivalent_one2many_2(self):
        Currency = self.env['res.currency']
        CurrencyRate = self.env['res.currency.rate']

        # create a currency and a currency rate
        currency = Currency.create({'name': 'ZZZ', 'symbol': 'ZZZ', 'rounding': 1.0})
        currency_rate = CurrencyRate.create({'name': '2010-01-01', 'currency_id': currency.id, 'rate': 1.0})
        non_currency_id = currency_rate.id + 1000
        default_currency = Currency.browse(1)

        # search the currency via its rates one2many (the one2many must point back at the currency)
        currency_rate1 = CurrencyRate.search([('name', 'not like', 'probably_unexisting_name')])
        currency_rate2 = CurrencyRate.search([('id', 'not in', [non_currency_id])])
        self.assertEqual(currency_rate1, currency_rate2)
        currency_rate3 = CurrencyRate.search([('id', 'not in', [])])
        self.assertEqual(currency_rate1, currency_rate3)

        # one2many towards another model
        res_3 = Currency.search([('rate_ids', 'in', default_currency.rate_ids.ids)]) # currencies having a rate of main currency
        self.assertEqual(res_3, default_currency)
        res_4 = Currency.search([('rate_ids', 'in', default_currency.rate_ids[0].ids)]) # currencies having first rate of main currency
        self.assertEqual(res_4, default_currency)
        res_5 = Currency.search([('rate_ids', 'in', default_currency.rate_ids[0].id)]) # currencies having first rate of main currency
        self.assertEqual(res_5, default_currency)
        # res_6 = Currency.search([('rate_ids', 'in', [default_currency.rate_ids[0].name])])
        # res_7 = Currency.search([('rate_ids', '=', default_currency.rate_ids[0].name)])
        # res_8 = Currency.search([('rate_ids', 'like', default_currency.rate_ids[0].name)])

        res_9 = Currency.search([('rate_ids', 'like', 'probably_unexisting_name')])
        self.assertFalse(res_9)
        # Currency.search([('rate_ids', 'unexisting_op', 'probably_unexisting_name')]) # TODO expected exception

        # get the currencies referenced by some currency rates using a weird negative domain
        res_10 = Currency.search([('rate_ids', 'not like', 'probably_unexisting_name')])
        res_11 = Currency.search([('rate_ids', 'not in', [non_currency_id])])
        self.assertEqual(res_10, res_11)
        res_12 = Currency.search([('rate_ids', '!=', False)])
        self.assertEqual(res_10, res_12)
        res_13 = Currency.search([('rate_ids', 'not in', [])])
        self.assertEqual(res_10, res_13)

    def test_20_expression_parse(self):
        # TDE note: those tests have been added when refactoring the expression.parse() method.
        # They come in addition to the already existing tests; maybe some tests
        # will be a bit redundant
        Users = self.env['res.users']

        # Create users
        a = Users.create({'name': 'test_A', 'login': 'test_A'})
        b1 = Users.create({'name': 'test_B', 'login': 'test_B'})
        b2 = Users.create({'name': 'test_B2', 'login': 'test_B2', 'parent_id': b1.partner_id.id})

        # Test1: simple inheritance
        users = Users.search([('name', 'like', 'test')])
        self.assertEqual(users, a + b1 + b2, 'searching through inheritance failed')
        users = Users.search([('name', '=', 'test_B')])
        self.assertEqual(users, b1, 'searching through inheritance failed')

        # Test2: inheritance + relational fields
        users = Users.search([('child_ids.name', 'like', 'test_B')])
        self.assertEqual(users, b1, 'searching through inheritance failed')
        
        # Special =? operator mean "is equal if right is set, otherwise always True"
        users = Users.search([('name', 'like', 'test'), ('parent_id', '=?', False)])
        self.assertEqual(users, a + b1 + b2, '(x =? False) failed')
        users = Users.search([('name', 'like', 'test'), ('parent_id', '=?', b1.partner_id.id)])
        self.assertEqual(users, b2, '(x =? id) failed')

    def test_30_normalize_domain(self):
        norm_domain = domain = ['&', (1, '=', 1), ('a', '=', 'b')]
        self.assertEqual(norm_domain, expression.normalize_domain(domain), "Normalized domains should be left untouched")
        domain = [('x', 'in', ['y', 'z']), ('a.v', '=', 'e'), '|', '|', ('a', '=', 'b'), '!', ('c', '>', 'd'), ('e', '!=', 'f'), ('g', '=', 'h')]
        norm_domain = ['&', '&', '&'] + domain
        self.assertEqual(norm_domain, expression.normalize_domain(domain), "Non-normalized domains should be properly normalized")

    def test_40_negating_long_expression(self):
        source = ['!', '&', ('user_id', '=', 4), ('partner_id', 'in', [1, 2])]
        expect = ['|', ('user_id', '!=', 4), ('partner_id', 'not in', [1, 2])]
        self.assertEqual(expression.distribute_not(source), expect,
            "distribute_not on expression applied wrongly")

        pos_leaves = [[('a', 'in', [])], [('d', '!=', 3)]]
        neg_leaves = [[('a', 'not in', [])], [('d', '=', 3)]]

        source = expression.OR([expression.AND(pos_leaves)] * 1000)
        expect = source
        self.assertEqual(expression.distribute_not(source), expect,
            "distribute_not on long expression without negation operator should not alter it")

        source = ['!'] + source
        expect = expression.AND([expression.OR(neg_leaves)] * 1000)
        self.assertEqual(expression.distribute_not(source), expect,
            "distribute_not on long expression applied wrongly")

    def test_accent(self):
        if not self.registry.has_unaccent:
            return
        Company = self.env['res.company']
        helene = Company.create({'name': u'Hélène'})
        self.assertEqual(helene, Company.search([('name','ilike','Helene')]))
        self.assertEqual(helene, Company.search([('name','ilike','hélène')]))
        self.assertNotIn(helene, Company.search([('name','not ilike','Helene')]))
        self.assertNotIn(helene, Company.search([('name','not ilike','hélène')]))

    def test_like_wildcards(self):
        # check that =like/=ilike expressions are working on an untranslated field
        Partner = self.env['res.partner']
        partners = Partner.search([('name', '=like', 'A_U_TeK')])
        self.assertTrue(len(partners) == 1, "Must match one partner (ASUSTeK)")
        partners = Partner.search([('name', '=ilike', 'c%')])
        self.assertTrue(len(partners) >= 1, "Must match one partner (China Export)")

        # check that =like/=ilike expressions are working on translated field
        Country = self.env['res.country']
        countries = Country.search([('name', '=like', 'Ind__')])
        self.assertTrue(len(countries) == 1, "Must match India only")
        countries = Country.search([('name', '=ilike', 'z%')])
        self.assertTrue(len(countries) == 2, "Must match only countries with names starting with Z (currently 2)")

    def test_translate_search(self):
        Country = self.env['res.country']
        belgium = self.env.ref('base.be')
        domains = [
            [('name', '=', 'Belgium')],
            [('name', 'ilike', 'Belgi')],
            [('name', 'in', ['Belgium', 'Care Bears'])],
        ]

        for domain in domains:
            countries = Country.search(domain)
            self.assertEqual(countries, belgium)

    def test_long_table_alias(self):
        # To test the 64 characters limit for table aliases in PostgreSQL
        self.patch_order('res.users', 'partner_id')
        self.patch_order('res.partner', 'commercial_partner_id,company_id,name')
        self.patch_order('res.company', 'parent_id')
        self.env['res.users'].search([('name', '=', 'test')])

    @mute_logger('odoo.sql_db')
    def test_invalid(self):
        """ verify that invalid expressions are refused, even for magic fields """
        Country = self.env['res.country']

        with self.assertRaises(ValueError):
            Country.search([('does_not_exist', '=', 'foo')])

        with self.assertRaises(ValueError):
            Country.search([('create_date', '>>', 'foo')])

        with self.assertRaises(psycopg2.DataError):
            Country.search([('create_date', '=', "1970-01-01'); --")])

    def test_active(self):
        # testing for many2many field with category vendor and active=False
        Partner = self.env['res.partner']
        vals = {
            'name': 'OpenERP Test',
            'active': False,
            'category_id': [(6, 0, [self.ref("base.res_partner_category_1")])],
            'child_ids': [(0, 0, {'name': 'address of OpenERP Test', 'country_id': self.ref("base.be")})],
        }
        Partner.create(vals)
        partner = Partner.search([('category_id', 'ilike', 'vendor'), ('active', '=', False)])
        self.assertTrue(partner, "Record not Found with category vendor and active False.")

        # testing for one2many field with country Belgium and active=False
        partner = Partner.search([('child_ids.country_id','=','Belgium'),('active','=',False)])
        self.assertTrue(partner, "Record not Found with country Belgium and active False.")

    def test_lp1071710(self):
        """ Check that we can exclude translated fields (bug lp:1071710) """
        # first install french language
        self.env['ir.translation'].load_module_terms(['base'], ['fr_FR'])

        # actual test
        Country = self.env['res.country']
        be = self.env.ref('base.be')
        not_be = Country.with_context(lang='fr_FR').search([('name', '!=', 'Belgique')])
        self.assertNotIn(be, not_be)

        # indirect search via m2o
        Partner = self.env['res.partner']
        agrolait = Partner.search([('name', '=', 'Agrolait')])

        not_be = Partner.search([('country_id', '!=', 'Belgium')])
        self.assertNotIn(agrolait, not_be)

        not_be = Partner.with_context(lang='fr_FR').search([('country_id', '!=', 'Belgique')])
        self.assertNotIn(agrolait, not_be)

<<<<<<< HEAD
    def test_or_with_implicit_and(self):
        # Check that when using expression.OR on a list of domains with at least one
        # implicit '&' the returned domain is the expected result.
        # from #24038
        d1 = [('foo', '=', 1), ('bar', '=', 1)]
        d2 = ['&', ('foo', '=', 2), ('bar', '=', 2)]

        expected = ['|', '&', ('foo', '=', 1), ('bar', '=', 1),
                         '&', ('foo', '=', 2), ('bar', '=', 2)]
        self.assertEqual(expression.OR([d1, d2]), expected)
=======
    def test_proper_combine_unit_leaves(self):
        # test that unit leaves (TRUE_LEAF, FALSE_LEAF) are properly handled in specific cases
        false = expression.FALSE_DOMAIN
        true = expression.TRUE_DOMAIN
        normal = [('foo', '=', 'bar')]
        # OR with single FALSE_LEAF
        expr = expression.OR([false])
        self.assertEqual(expr, false)
        # OR with multiple FALSE_LEAF
        expr = expression.OR([false, false])
        self.assertEqual(expr, false)
        # OR with FALSE_LEAF and a normal leaf
        expr = expression.OR([false, normal])
        self.assertEqual(expr, normal)
        # OR with AND of single TRUE_LEAF and normal leaf
        expr = expression.OR([expression.AND([true]), normal])
        self.assertEqual(expr, true)
        # AND with single TRUE_LEAF
        expr = expression.AND([true])
        self.assertEqual(expr, true)
        # AND with multiple TRUE_LEAF
        expr = expression.AND([true, true])
        self.assertEqual(expr, true)
        # AND with TRUE_LEAF and normal leaves
        expr = expression.AND([true, normal])
        self.assertEqual(expr, normal)
        # AND with OR with single FALSE_LEAF and normal leaf
        expr = expression.AND([expression.OR([false]), normal])
        self.assertEqual(expr, false)
>>>>>>> 27081bf6


class TestAutoJoin(TransactionCase):

    def setUp(self):
        super(TestAutoJoin, self).setUp()
        # Mock BaseModel._where_calc(), to be able to proceed to some tests about generated expression
        self._reinit_mock()
        BaseModel_where_calc = BaseModel._where_calc

        def _where_calc(model, *args, **kwargs):
            """ Mock `_where_calc` to be able to test its results. Store them
                into some internal variable for latter processing. """
            query = BaseModel_where_calc(model, *args, **kwargs)
            self.query_list.append(query)
            return query

        self.patch(BaseModel, '_where_calc', _where_calc)

    def _reinit_mock(self):
        self.query_list = []

    def test_auto_join(self):
        unaccent = expression.get_unaccent_wrapper(self.cr)

        # Get models
        partner_obj = self.env['res.partner']
        state_obj = self.env['res.country.state']
        bank_obj = self.env['res.partner.bank']

        # Get test columns
        def patch_auto_join(model, fname, value):
            self.patch(model._fields[fname], 'auto_join', value)

        def patch_domain(model, fname, value):
            self.patch(model._fields[fname], 'domain', value)

        # Get country/state data
        country_us = self.env['res.country'].search([('code', 'like', 'US')], limit=1)
        states = self.env['res.country.state'].search([('country_id', '=', country_us.id)], limit=2)

        # Create demo data: partners and bank object
        p_a = partner_obj.create({'name': 'test__A', 'state_id': states[0].id})
        p_b = partner_obj.create({'name': 'test__B', 'state_id': states[1].id})
        p_aa = partner_obj.create({'name': 'test__AA', 'parent_id': p_a.id, 'state_id': states[0].id})
        p_ab = partner_obj.create({'name': 'test__AB', 'parent_id': p_a.id, 'state_id': states[1].id})
        p_ba = partner_obj.create({'name': 'test__BA', 'parent_id': p_b.id, 'state_id': states[0].id})
        b_aa = bank_obj.create({'acc_number': '123', 'acc_type': 'bank', 'partner_id': p_aa.id})
        b_ab = bank_obj.create({'acc_number': '456', 'acc_type': 'bank', 'partner_id': p_ab.id})
        b_ba = bank_obj.create({'acc_number': '789', 'acc_type': 'bank', 'partner_id': p_ba.id})

        # --------------------------------------------------
        # Test1: basics about the attribute
        # --------------------------------------------------

        patch_auto_join(partner_obj, 'category_id', True)
        with self.assertRaises(NotImplementedError):
            partner_obj.search([('category_id.name', '=', 'foo')])

        # --------------------------------------------------
        # Test2: one2many
        # --------------------------------------------------

        name_test = '12'

        # Do: one2many without _auto_join
        self._reinit_mock()
        partners = partner_obj.search([('bank_ids.sanitized_acc_number', 'like', name_test)])
        # Test result
        self.assertEqual(partners, p_aa,
            "_auto_join off: ('bank_ids.sanitized_acc_number', 'like', '..'): incorrect result")
        # Test produced queries
        self.assertEqual(len(self.query_list), 2,
            "_auto_join off: ('bank_ids.sanitized_acc_number', 'like', '..') should produce 2 queries (1 in res_partner_bank, 1 on res_partner)")
        sql_query = self.query_list[0].get_sql()
        self.assertIn('res_partner_bank', sql_query[0],
            "_auto_join off: ('bank_ids.sanitized_acc_number', 'like', '..') first query incorrect main table")

        expected = "%s like %s" % (unaccent('"res_partner_bank"."sanitized_acc_number"::text'), unaccent('%s'))
        self.assertIn(expected, sql_query[1],
            "_auto_join off: ('bank_ids.sanitized_acc_number', 'like', '..') first query incorrect where condition")

        self.assertEqual(['%' + name_test + '%'], sql_query[2],
            "_auto_join off: ('bank_ids.sanitized_acc_number', 'like', '..') first query incorrect parameter")
        sql_query = self.query_list[1].get_sql()
        self.assertIn('res_partner', sql_query[0],
            "_auto_join off: ('bank_ids.sanitized_acc_number', 'like', '..') second query incorrect main table")
        self.assertIn('"res_partner"."id" in (%s)', sql_query[1],
            "_auto_join off: ('bank_ids.sanitized_acc_number', 'like', '..') second query incorrect where condition")
        self.assertIn(p_aa.id, sql_query[2],
            "_auto_join off: ('bank_ids.sanitized_acc_number', 'like', '..') second query incorrect parameter")

        # Do: cascaded one2many without _auto_join
        self._reinit_mock()
        partners = partner_obj.search([('child_ids.bank_ids.id', 'in', [b_aa.id, b_ba.id])])
        # Test result
        self.assertEqual(partners, p_a + p_b,
            "_auto_join off: ('child_ids.bank_ids.id', 'in', [..]): incorrect result")
        # Test produced queries
        self.assertEqual(len(self.query_list), 3,
            "_auto_join off: ('child_ids.bank_ids.id', 'in', [..]) should produce 3 queries (1 in res_partner_bank, 2 on res_partner)")

        # Do: one2many with _auto_join
        patch_auto_join(partner_obj, 'bank_ids', True)
        self._reinit_mock()
        partners = partner_obj.search([('bank_ids.sanitized_acc_number', 'like', name_test)])
        # Test result
        self.assertEqual(partners, p_aa,
            "_auto_join on: ('bank_ids.sanitized_acc_number', 'like', '..') incorrect result")
        # Test produced queries
        self.assertEqual(len(self.query_list), 1,
            "_auto_join on: ('bank_ids.sanitized_acc_number', 'like', '..') should produce 1 query")
        sql_query = self.query_list[0].get_sql()
        self.assertIn('"res_partner"', sql_query[0],
            "_auto_join on: ('bank_ids.sanitized_acc_number', 'like', '..') query incorrect main table")
        self.assertIn('"res_partner_bank" as "res_partner__bank_ids"', sql_query[0],
            "_auto_join on: ('bank_ids.sanitized_acc_number', 'like', '..') query incorrect join")

        expected = "%s like %s" % (unaccent('"res_partner__bank_ids"."sanitized_acc_number"::text'), unaccent('%s'))
        self.assertIn(expected, sql_query[1],
            "_auto_join on: ('bank_ids.sanitized_acc_number', 'like', '..') query incorrect where condition")
        
        self.assertIn('"res_partner"."id"="res_partner__bank_ids"."partner_id"', sql_query[1],
            "_auto_join on: ('bank_ids.sanitized_acc_number', 'like', '..') query incorrect join condition")
        self.assertIn('%' + name_test + '%', sql_query[2],
            "_auto_join on: ('bank_ids.sanitized_acc_number', 'like', '..') query incorrect parameter")

        # Do: one2many with _auto_join, test final leaf is an id
        self._reinit_mock()
        bank_ids = [b_aa.id, b_ab.id]
        partners = partner_obj.search([('bank_ids.id', 'in', bank_ids)])
        # Test result
        self.assertEqual(partners, p_aa + p_ab,
            "_auto_join on: ('bank_ids.id', 'in', [..]) incorrect result")
        # Test produced queries
        self.assertEqual(len(self.query_list), 1,
            "_auto_join on: ('bank_ids.id', 'in', [..]) should produce 1 query")
        sql_query = self.query_list[0].get_sql()
        self.assertIn('"res_partner"', sql_query[0],
            "_auto_join on: ('bank_ids.id', 'in', [..]) query incorrect main table")
        self.assertIn('"res_partner__bank_ids"."id" in (%s,%s)', sql_query[1],
            "_auto_join on: ('bank_ids.id', 'in', [..]) query incorrect where condition")
        self.assertLessEqual(set(bank_ids), set(sql_query[2]),
            "_auto_join on: ('bank_ids.id', 'in', [..]) query incorrect parameter")

        # Do: 2 cascaded one2many with _auto_join, test final leaf is an id
        patch_auto_join(partner_obj, 'child_ids', True)
        self._reinit_mock()
        bank_ids = [b_aa.id, b_ba.id]
        partners = partner_obj.search([('child_ids.bank_ids.id', 'in', bank_ids)])
        # Test result
        self.assertEqual(partners, p_a + p_b,
            "_auto_join on: ('child_ids.bank_ids.id', 'not in', [..]): incorrect result")
        # # Test produced queries
        self.assertEqual(len(self.query_list), 1,
            "_auto_join on: ('child_ids.bank_ids.id', 'in', [..]) should produce 1 query")
        sql_query = self.query_list[0].get_sql()
        self.assertIn('"res_partner"', sql_query[0],
            "_auto_join on: ('child_ids.bank_ids.id', 'in', [..]) incorrect main table")
        self.assertIn('"res_partner" as "res_partner__child_ids"', sql_query[0],
            "_auto_join on: ('child_ids.bank_ids.id', 'in', [..]) query incorrect join")
        self.assertIn('"res_partner_bank" as "res_partner__child_ids__bank_ids"', sql_query[0],
            "_auto_join on: ('child_ids.bank_ids.id', 'in', [..]) query incorrect join")
        self.assertIn('"res_partner__child_ids__bank_ids"."id" in (%s,%s)', sql_query[1],
            "_auto_join on: ('child_ids.bank_ids.id', 'in', [..]) query incorrect where condition")
        self.assertIn('"res_partner"."id"="res_partner__child_ids"."parent_id"', sql_query[1],
            "_auto_join on: ('child_ids.bank_ids.id', 'in', [..]) query incorrect join condition")
        self.assertIn('"res_partner__child_ids"."id"="res_partner__child_ids__bank_ids"."partner_id"', sql_query[1],
            "_auto_join on: ('child_ids.bank_ids.id', 'in', [..]) query incorrect join condition")
        self.assertLessEqual(set(bank_ids), set(sql_query[2][-2:]),
            "_auto_join on: ('child_ids.bank_ids.id', 'in', [..]) query incorrect parameter")

        # --------------------------------------------------
        # Test3: many2one
        # --------------------------------------------------
        name_test = 'US'

        # Do: many2one without _auto_join
        self._reinit_mock()
        partners = partner_obj.search([('state_id.country_id.code', 'like', name_test)])
        # Test result: at least our added data + demo data
        self.assertLessEqual(p_a + p_b + p_aa + p_ab + p_ba, partners,
            "_auto_join off: ('state_id.country_id.code', 'like', '..') incorrect result")
        # Test produced queries
        self.assertEqual(len(self.query_list), 3,
            "_auto_join off: ('state_id.country_id.code', 'like', '..') should produce 3 queries (1 on res_country, 1 on res_country_state, 1 on res_partner)")

        # Do: many2one with 1 _auto_join on the first many2one
        patch_auto_join(partner_obj, 'state_id', True)
        self._reinit_mock()
        partners = partner_obj.search([('state_id.country_id.code', 'like', name_test)])
        # Test result: at least our added data + demo data
        self.assertLessEqual(p_a + p_b + p_aa + p_ab + p_ba, partners,
            "_auto_join on for state_id: ('state_id.country_id.code', 'like', '..') incorrect result")
        # Test produced queries
        self.assertEqual(len(self.query_list), 2,
            "_auto_join on for state_id: ('state_id.country_id.code', 'like', '..') should produce 2 query")
        sql_query = self.query_list[0].get_sql()
        self.assertIn('"res_country"', sql_query[0],
            "_auto_join on for state_id: ('state_id.country_id.code', 'like', '..') query 1 incorrect main table")

        expected = "%s like %s" % (unaccent('"res_country"."code"::text'), unaccent('%s'))
        self.assertIn(expected, sql_query[1],
            "_auto_join on for state_id: ('state_id.country_id.code', 'like', '..') query 1 incorrect where condition")

        self.assertEqual(['%' + name_test + '%'], sql_query[2],
            "_auto_join on for state_id: ('state_id.country_id.code', 'like', '..') query 1 incorrect parameter")
        sql_query = self.query_list[1].get_sql()
        self.assertIn('"res_partner"', sql_query[0],
            "_auto_join on for state_id: ('state_id.country_id.code', 'like', '..') query 2 incorrect main table")
        self.assertIn('"res_country_state" as "res_partner__state_id"', sql_query[0],
            "_auto_join on for state_id: ('state_id.country_id.code', 'like', '..') query 2 incorrect join")
        self.assertIn('"res_partner__state_id"."country_id" in (%s)', sql_query[1],
            "_auto_join on for state_id: ('state_id.country_id.code', 'like', '..') query 2 incorrect where condition")
        self.assertIn('"res_partner"."state_id"="res_partner__state_id"."id"', sql_query[1],
            "_auto_join on for state_id: ('state_id.country_id.code', 'like', '..') query 2 incorrect join condition")

        # Do: many2one with 1 _auto_join on the second many2one
        patch_auto_join(partner_obj, 'state_id', False)
        patch_auto_join(state_obj, 'country_id', True)
        self._reinit_mock()
        partners = partner_obj.search([('state_id.country_id.code', 'like', name_test)])
        # Test result: at least our added data + demo data
        self.assertLessEqual(p_a + p_b + p_aa + p_ab + p_ba, partners,
            "_auto_join on for country_id: ('state_id.country_id.code', 'like', '..') incorrect result")
        # Test produced queries
        self.assertEqual(len(self.query_list), 2,
            "_auto_join on for country_id: ('state_id.country_id.code', 'like', '..') should produce 2 query")
        # -- first query
        sql_query = self.query_list[0].get_sql()
        self.assertIn('"res_country_state"', sql_query[0],
            "_auto_join on for country_id: ('state_id.country_id.code', 'like', '..') query 1 incorrect main table")
        self.assertIn('"res_country" as "res_country_state__country_id"', sql_query[0],
            "_auto_join on for country_id: ('state_id.country_id.code', 'like', '..') query 1 incorrect join")

        expected = "%s like %s" % (unaccent('"res_country_state__country_id"."code"::text'), unaccent('%s'))
        self.assertIn(expected, sql_query[1],
            "_auto_join on for country_id: ('state_id.country_id.code', 'like', '..') query 1 incorrect where condition")
        
        self.assertIn('"res_country_state"."country_id"="res_country_state__country_id"."id"', sql_query[1],
            "_auto_join on for country_id: ('state_id.country_id.code', 'like', '..') query 1 incorrect join condition")
        self.assertEqual(['%' + name_test + '%'], sql_query[2],
            "_auto_join on for country_id: ('state_id.country_id.code', 'like', '..') query 1 incorrect parameter")
        # -- second query
        sql_query = self.query_list[1].get_sql()
        self.assertIn('"res_partner"', sql_query[0],
            "_auto_join on for country_id: ('state_id.country_id.code', 'like', '..') query 2 incorrect main table")
        self.assertIn('"res_partner"."state_id" in', sql_query[1],
            "_auto_join on for country_id: ('state_id.country_id.code', 'like', '..') query 2 incorrect where condition")

        # Do: many2one with 2 _auto_join
        patch_auto_join(partner_obj, 'state_id', True)
        patch_auto_join(state_obj, 'country_id', True)
        self._reinit_mock()
        partners = partner_obj.search([('state_id.country_id.code', 'like', name_test)])
        # Test result: at least our added data + demo data
        self.assertLessEqual(p_a + p_b + p_aa + p_ab + p_ba, partners,
            "_auto_join on: ('state_id.country_id.code', 'like', '..') incorrect result")
        # Test produced queries
        self.assertEqual(len(self.query_list), 1,
            "_auto_join on: ('state_id.country_id.code', 'like', '..') should produce 1 query")
        sql_query = self.query_list[0].get_sql()
        self.assertIn('"res_partner"', sql_query[0],
            "_auto_join on: ('state_id.country_id.code', 'like', '..') query incorrect main table")
        self.assertIn('"res_country_state" as "res_partner__state_id"', sql_query[0],
            "_auto_join on: ('state_id.country_id.code', 'like', '..') query incorrect join")
        self.assertIn('"res_country" as "res_partner__state_id__country_id"', sql_query[0],
            "_auto_join on: ('state_id.country_id.code', 'like', '..') query incorrect join")

        expected = "%s like %s" % (unaccent('"res_partner__state_id__country_id"."code"::text'), unaccent('%s'))
        self.assertIn(expected, sql_query[1],
            "_auto_join on: ('state_id.country_id.code', 'like', '..') query incorrect where condition")
        
        self.assertIn('"res_partner"."state_id"="res_partner__state_id"."id"', sql_query[1],
            "_auto_join on: ('state_id.country_id.code', 'like', '..') query incorrect join condition")
        self.assertIn('"res_partner__state_id"."country_id"="res_partner__state_id__country_id"."id"', sql_query[1],
            "_auto_join on: ('state_id.country_id.code', 'like', '..') query incorrect join condition")
        self.assertIn('%' + name_test + '%', sql_query[2],
            "_auto_join on: ('state_id.country_id.code', 'like', '..') query incorrect parameter")

        # --------------------------------------------------
        # Test4: domain attribute on one2many fields
        # --------------------------------------------------

        patch_auto_join(partner_obj, 'child_ids', True)
        patch_auto_join(partner_obj, 'bank_ids', True)
        patch_domain(partner_obj, 'child_ids', lambda self: ['!', ('name', '=', self._name)])
        patch_domain(partner_obj, 'bank_ids', [('sanitized_acc_number', 'like', '2')])
        # Do: 2 cascaded one2many with _auto_join, test final leaf is an id
        self._reinit_mock()
        partners = partner_obj.search(['&', (1, '=', 1), ('child_ids.bank_ids.id', 'in', [b_aa.id, b_ba.id])])
        # Test result: at least one of our added data
        self.assertLessEqual(p_a, partners,
            "_auto_join on one2many with domains incorrect result")
        self.assertFalse((p_ab + p_ba) & partners,
            "_auto_join on one2many with domains incorrect result")
        # Test produced queries that domains effectively present
        sql_query = self.query_list[0].get_sql()

        expected = "%s like %s" % (unaccent('"res_partner__child_ids__bank_ids"."sanitized_acc_number"::text'), unaccent('%s'))
        self.assertIn(expected, sql_query[1],
            "_auto_join on one2many with domains incorrect result")
        # TDE TODO: check first domain has a correct table name
        self.assertIn('"res_partner__child_ids"."name" = %s', sql_query[1],
            "_auto_join on one2many with domains incorrect result")

        patch_domain(partner_obj, 'child_ids', lambda self: [('name', '=', '__%s' % self._name)])
        self._reinit_mock()
        partners = partner_obj.search(['&', (1, '=', 1), ('child_ids.bank_ids.id', 'in', [b_aa.id, b_ba.id])])
        # Test result: no one
        self.assertFalse(partners,
            "_auto_join on one2many with domains incorrect result")

        # ----------------------------------------
        # Test5: result-based tests
        # ----------------------------------------

        patch_auto_join(partner_obj, 'bank_ids', False)
        patch_auto_join(partner_obj, 'child_ids', False)
        patch_auto_join(partner_obj, 'state_id', False)
        patch_auto_join(partner_obj, 'parent_id', False)
        patch_auto_join(state_obj, 'country_id', False)
        patch_domain(partner_obj, 'child_ids', [])
        patch_domain(partner_obj, 'bank_ids', [])

        # Do: ('child_ids.state_id.country_id.code', 'like', '..') without _auto_join
        self._reinit_mock()
        partners = partner_obj.search([('child_ids.state_id.country_id.code', 'like', name_test)])
        # Test result: at least our added data + demo data
        self.assertLessEqual(p_a + p_b, partners,
            "_auto_join off: ('child_ids.state_id.country_id.code', 'like', '..') incorrect result")
        # Test produced queries
        self.assertEqual(len(self.query_list), 4,
            "_auto_join off: ('child_ids.state_id.country_id.code', 'like', '..') number of queries incorrect")

        # Do: ('child_ids.state_id.country_id.code', 'like', '..') with _auto_join
        patch_auto_join(partner_obj, 'child_ids', True)
        patch_auto_join(partner_obj, 'state_id', True)
        patch_auto_join(state_obj, 'country_id', True)
        self._reinit_mock()
        partners = partner_obj.search([('child_ids.state_id.country_id.code', 'like', name_test)])
        # Test result: at least our added data + demo data
        self.assertLessEqual(p_a + p_b, partners,
            "_auto_join on: ('child_ids.state_id.country_id.code', 'like', '..') incorrect result")
        # Test produced queries
        self.assertEqual(len(self.query_list), 1,
            "_auto_join on: ('child_ids.state_id.country_id.code', 'like', '..') number of queries incorrect")<|MERGE_RESOLUTION|>--- conflicted
+++ resolved
@@ -629,7 +629,6 @@
         not_be = Partner.with_context(lang='fr_FR').search([('country_id', '!=', 'Belgique')])
         self.assertNotIn(agrolait, not_be)
 
-<<<<<<< HEAD
     def test_or_with_implicit_and(self):
         # Check that when using expression.OR on a list of domains with at least one
         # implicit '&' the returned domain is the expected result.
@@ -640,7 +639,7 @@
         expected = ['|', '&', ('foo', '=', 1), ('bar', '=', 1),
                          '&', ('foo', '=', 2), ('bar', '=', 2)]
         self.assertEqual(expression.OR([d1, d2]), expected)
-=======
+
     def test_proper_combine_unit_leaves(self):
         # test that unit leaves (TRUE_LEAF, FALSE_LEAF) are properly handled in specific cases
         false = expression.FALSE_DOMAIN
@@ -670,7 +669,6 @@
         # AND with OR with single FALSE_LEAF and normal leaf
         expr = expression.AND([expression.OR([false]), normal])
         self.assertEqual(expr, false)
->>>>>>> 27081bf6
 
 
 class TestAutoJoin(TransactionCase):
