--- conflicted
+++ resolved
@@ -1078,11 +1078,8 @@
             datetime=datetime,
             relativedelta=relativedelta,
             xmlid=self.key,
-<<<<<<< HEAD
             viewid=self.id,
-=======
             to_text=pycompat.to_text,
->>>>>>> e918271f
         )
         return qcontext
 
